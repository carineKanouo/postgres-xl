--- conflicted
+++ resolved
@@ -1313,71 +1313,49 @@
 	 * versions.  Since pgbench has never pretended to be fully TPC-B
 	 * compliant anyway, we stick with the historical behavior.
 	 */
-<<<<<<< HEAD
-	static char *DDLs[] = {
-		"drop table if exists pgbench_branches",
-#ifdef PGXC
-		/* use primary key as distribution column */
-		"create table pgbench_branches(bid int not null,bbalance int,filler char(88)) with (fillfactor=%d) distribute by (bid)",
-		"drop table if exists pgbench_tellers",
-		"create table pgbench_tellers(tid int not null,bid int,tbalance int,filler char(84)) with (fillfactor=%d) distribute by (tid)",
-		"drop table if exists pgbench_accounts",
-		"create table pgbench_accounts(aid int not null,bid int,abalance int,filler char(84)) with (fillfactor=%d) distribute by (aid)",
-		"drop table if exists pgbench_history",
-		"create table pgbench_history(tid int,bid int,aid int,delta int,mtime timestamp,filler char(22)) distribute by (bid)"
-#else
-		"create table pgbench_branches(bid int not null,bbalance int,filler char(88)) with (fillfactor=%d)",
-		"drop table if exists pgbench_tellers",
-		"create table pgbench_tellers(tid int not null,bid int,tbalance int,filler char(84)) with (fillfactor=%d)",
-		"drop table if exists pgbench_accounts",
-		"create table pgbench_accounts(aid int not null,bid int,abalance int,filler char(84)) with (fillfactor=%d)",
-		"drop table if exists pgbench_history",
-		"create table pgbench_history(tid int,bid int,aid int,delta int,mtime timestamp,filler char(22))"
-#endif
-=======
 	struct ddlinfo
 	{
 		char	   *table;
 		char	   *cols;
 		int			declare_fillfactor;
+#ifdef PGXC
+		char	   *distribute_by;
+#endif
 	};
 	struct ddlinfo DDLs[] = {
 		{
 			"pgbench_branches",
 			"bid int not null,bbalance int,filler char(88)",
 			1
+#ifdef PGXC
+			, "distribute by hash (bid)"
+#endif
 		},
 		{
 			"pgbench_tellers",
 			"tid int not null,bid int,tbalance int,filler char(84)",
 			1
+#ifdef PGXC
+			, "distribute by hash (tid)"
+#endif
 		},
 		{
 			"pgbench_accounts",
 			"aid int not null,bid int,abalance int,filler char(84)",
 			1
+#ifdef PGXC
+			, "distribute by hash (aid)"
+#endif
 		},
 		{
 			"pgbench_history",
 			"tid int,bid int,aid int,delta int,mtime timestamp,filler char(22)",
 			0
-		}
->>>>>>> 80edfd76
+#ifdef PGXC
+			, "distribute by hash (bid)"
+#endif
+		}
 	};
-
-#ifdef PGXC
-	/* a version for using bid as distribution column */
-	static char *DDLs_bid[] = {
-		"drop table if exists pgbench_branches",
-		"create table pgbench_branches(bid int not null,bbalance int,filler char(88)) with (fillfactor=%d) distribute by (bid)",
-		"drop table if exists pgbench_tellers",
-		"create table pgbench_tellers(tid int not null,bid int,tbalance int,filler char(84)) with (fillfactor=%d) distribute by (bid)",
-		"drop table if exists pgbench_accounts",
-		"create table pgbench_accounts(aid int not null,bid int,abalance int,filler char(84)) with (fillfactor=%d) distribute by (bid)",
-		"drop table if exists pgbench_history",
-		"create table pgbench_history(tid int,bid int,aid int,delta int,mtime timestamp,filler char(22)) distribute by (bid)"
-	};
-#endif
 
 	static char *DDLAFTERs[] = {
 		"alter table pgbench_branches add primary key (bid)",
@@ -1385,14 +1363,6 @@
 		"alter table pgbench_accounts add primary key (aid)"
 	};
 
-#ifdef PGXC
-	static char *DDLAFTERs_bid[] = {
-		"alter table pgbench_branches add primary key (bid)",
-		"create index tellers_idx on pgbench_tellers (tid)",
-		"create index accounts_idx on pgbench_accounts (aid)",
-#endif
-	};
-
 	PGconn	   *con;
 	PGresult   *res;
 	char		sql[256];
@@ -1401,31 +1371,6 @@
 	if ((con = doConnect()) == NULL)
 		exit(1);
 
-#ifdef PGXC
-	if (use_branch)
-	{
-		for (i = 0; i < lengthof(DDLs_bid); i++)
-		{
-			/*
-			 * set fillfactor for branches, tellers and accounts tables
-			 */
-			if ((strstr(DDLs_bid[i], "create table pgbench_branches") == DDLs_bid[i]) ||
-				(strstr(DDLs_bid[i], "create table pgbench_tellers") == DDLs_bid[i]) ||
-				(strstr(DDLs_bid[i], "create table pgbench_accounts") == DDLs_bid[i]))
-			{
-				char		ddl_stmt[128];
-	
-				snprintf(ddl_stmt, 128, DDLs_bid[i], fillfactor);
-				executeStatement(con, ddl_stmt);
-				continue;
-			}
-			else
-				executeStatement(con, DDLs_bid[i]);
-		}
-	} 
-	else
-	{
-#endif
 	for (i = 0; i < lengthof(DDLs); i++)
 	{
 		char		opts[256];
@@ -1455,11 +1400,14 @@
 				 unlogged_tables ? " unlogged" : "",
 				 ddl->table, ddl->cols, opts);
 
+#ifdef PGXC
+		/* Add distribution columns if necessary */
+		if (use_branch)
+			snprintf(buffer, 256, buffer, ddl->distribute_by);
+#endif
+
 		executeStatement(con, buffer);
 	}
-#ifdef PGXC
-	}
-#endif
 
 	executeStatement(con, "begin");
 
@@ -1523,25 +1471,8 @@
 	/*
 	 * create indexes
 	 */
-#ifdef PGXC
-	if (use_branch)
-	{
-		fprintf(stderr, "set primary keys and indexes...\n");
-		for (i = 0; i < lengthof(DDLAFTERs_bid); i++)
-			executeStatement(con, DDLAFTERs_bid[i]);
-	}
-	else
-	{
-#endif
 	fprintf(stderr, "set primary key...\n");
 	for (i = 0; i < lengthof(DDLAFTERs); i++)
-<<<<<<< HEAD
-		executeStatement(con, DDLAFTERs[i]);
-#ifdef PGXC
-	}
-#endif
-	
-=======
 	{
 		char		buffer[256];
 
@@ -1560,7 +1491,6 @@
 
 		executeStatement(con, buffer);
 	}
->>>>>>> 80edfd76
 
 	/* vacuum */
 	fprintf(stderr, "vacuum...");
@@ -2051,15 +1981,11 @@
 	state = (CState *) xmalloc(sizeof(CState));
 	memset(state, 0, sizeof(CState));
 
-<<<<<<< HEAD
 #ifdef PGXC
-	while ((c = getopt(argc, argv, "ih:knvp:dSNc:j:Crs:t:T:U:lf:D:F:M:")) != -1)
+	while ((c = getopt_long(argc, argv, "ih:knvp:dSNc:j:Crs:t:T:U:lf:D:F:M:", long_options, &optindex)) != -1)
 #else
-	while ((c = getopt(argc, argv, "ih:nvp:dSNc:j:Crs:t:T:U:lf:D:F:M:")) != -1)
+	while ((c = getopt_long(argc, argv, "ih:nvp:dSNc:j:Crs:t:T:U:lf:D:F:M:", long_options, &optindex)) != -1)
 #endif
-=======
-	while ((c = getopt_long(argc, argv, "ih:nvp:dSNc:j:Crs:t:T:U:lf:D:F:M:", long_options, &optindex)) != -1)
->>>>>>> 80edfd76
 	{
 		switch (c)
 		{

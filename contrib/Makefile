--- conflicted
+++ resolved
@@ -37,12 +37,8 @@
 		pgcrypto	\
 		pgrowlocks	\
 		pgstattuple	\
-<<<<<<< HEAD
 		pgxc_clean	\
 		pgxc_ctl	\
-		pg_xlogdump	\
-=======
->>>>>>> 38d500ac
 		postgres_fdw	\
 		seg		\
 		spi		\

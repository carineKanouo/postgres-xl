# contrib/Makefile

subdir = contrib
top_builddir = ..
include $(top_builddir)/src/Makefile.global

SUBDIRS = \
		adminpack	\
		auth_delay	\
		auto_explain	\
		btree_gin	\
		btree_gist	\
		chkpass		\
		citext		\
		cube		\
		dblink		\
		dict_int	\
		dict_xsyn	\
		earthdistance	\
		file_fdw	\
		fuzzystrmatch	\
		hstore		\
		intagg		\
		intarray	\
		isn		\
		lo		\
		ltree		\
		oid2name	\
		pageinspect	\
		passwordcheck	\
		pg_buffercache	\
		pg_freespacemap \
		pg_prewarm	\
		pg_standby	\
		pg_stat_statements \
		pg_test_fsync	\
		pg_test_timing	\
		pg_trgm		\
		pgcrypto	\
		pgrowlocks	\
		pgstattuple	\
		pgxc_clean	\
		pgxc_ctl	\
		pg_xlogdump	\
		postgres_fdw	\
		seg		\
		spi		\
		tablefunc	\
		tcn		\
		test_decoding	\
		tsearch2	\
		unaccent	\
<<<<<<< HEAD
		vacuumlo	\
		stormstats \
		worker_spi
=======
		vacuumlo
>>>>>>> 4cb7d671

ifeq ($(with_openssl),yes)
SUBDIRS += sslinfo
else
ALWAYS_SUBDIRS += sslinfo
endif

ifneq ($(with_uuid),no)
SUBDIRS += uuid-ossp
else
ALWAYS_SUBDIRS += uuid-ossp
endif

ifeq ($(with_libxml),yes)
SUBDIRS += xml2
else
ALWAYS_SUBDIRS += xml2
endif

ifeq ($(with_selinux),yes)
SUBDIRS += sepgsql
else
ALWAYS_SUBDIRS += sepgsql
endif

# Missing:
#		start-scripts	\ (does not have a makefile)


$(recurse)
$(recurse_always)<|MERGE_RESOLUTION|>--- conflicted
+++ resolved
@@ -50,13 +50,8 @@
 		test_decoding	\
 		tsearch2	\
 		unaccent	\
-<<<<<<< HEAD
 		vacuumlo	\
-		stormstats \
-		worker_spi
-=======
-		vacuumlo
->>>>>>> 4cb7d671
+		stormstats
 
 ifeq ($(with_openssl),yes)
 SUBDIRS += sslinfo

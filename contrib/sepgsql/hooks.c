--- conflicted
+++ resolved
@@ -272,18 +272,8 @@
 #endif /* PGXC */
 						char *completionTag)
 {
-<<<<<<< HEAD
-	if (next_ProcessUtility_hook)
-		(*next_ProcessUtility_hook) (parsetree, queryString, params,
-									 isTopLevel, dest,
-#ifdef PGXC
-									 sentToRemote,
-#endif /* PGXC */
-									 completionTag);
-=======
 	sepgsql_context_info_t saved_context_info = sepgsql_context_info;
 	ListCell   *cell;
->>>>>>> 80edfd76
 
 	PG_TRY();
 	{
@@ -341,23 +331,19 @@
 
 		if (next_ProcessUtility_hook)
 			(*next_ProcessUtility_hook) (parsetree, queryString, params,
-										 isTopLevel, dest, completionTag);
+										 isTopLevel, dest,
+#ifdef PGXC
+										 sentToRemote,
+#endif
+										 completionTag);
 		else
 			standard_ProcessUtility(parsetree, queryString, params,
-									isTopLevel, dest, completionTag);
-	}
-<<<<<<< HEAD
-
-	/*
-	 * Original implementation
-	 */
-	standard_ProcessUtility(parsetree, queryString, params,
-							isTopLevel, dest,
+									isTopLevel, dest,
 #ifdef PGXC
-							sentToRemote,
-#endif /* PGXC */
-							completionTag);
-=======
+									sentToRemote,
+#endif
+									completionTag);
+	}
 	PG_CATCH();
 	{
 		sepgsql_context_info = saved_context_info;
@@ -365,7 +351,6 @@
 	}
 	PG_END_TRY();
 	sepgsql_context_info = saved_context_info;
->>>>>>> 80edfd76
 }
 
 /*

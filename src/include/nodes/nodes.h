/*-------------------------------------------------------------------------
 *
 * nodes.h
 *	  Definitions for tagged nodes.
 *
 *
 * Portions Copyright (c) 1996-2011, PostgreSQL Global Development Group
 * Portions Copyright (c) 1994, Regents of the University of California
 * Portions Copyright (c) 2010-2011 Nippon Telegraph and Telephone Corporation
 *
 * src/include/nodes/nodes.h
 *
 *-------------------------------------------------------------------------
 */
#ifndef NODES_H
#define NODES_H

/*
 * The first field of every node is NodeTag. Each node created (with makeNode)
 * will have one of the following tags as the value of its first field.
 *
 * Note that the numbers of the node tags are not contiguous. We left holes
 * here so that we can add more tags without changing the existing enum's.
 * (Since node tag numbers never exist outside backend memory, there's no
 * real harm in renumbering, it just costs a full rebuild ...)
 */
typedef enum NodeTag
{
	T_Invalid = 0,

	/*
	 * TAGS FOR EXECUTOR NODES (execnodes.h)
	 */
	T_IndexInfo = 10,
	T_ExprContext,
	T_ProjectionInfo,
	T_JunkFilter,
	T_ResultRelInfo,
	T_EState,
	T_TupleTableSlot,

	/*
	 * TAGS FOR PLAN NODES (plannodes.h)
	 */
	T_Plan = 100,
	T_Result,
	T_ModifyTable,
	T_Append,
	T_MergeAppend,
	T_RecursiveUnion,
	T_BitmapAnd,
	T_BitmapOr,
	T_Scan,
	T_SeqScan,
	T_IndexScan,
	T_BitmapIndexScan,
	T_BitmapHeapScan,
	T_TidScan,
	T_SubqueryScan,
	T_FunctionScan,
	T_ValuesScan,
	T_CteScan,
	T_WorkTableScan,
	T_ForeignScan,
	T_FdwPlan,
	T_Join,
	T_NestLoop,
	T_MergeJoin,
	T_HashJoin,
	T_Material,
	T_Sort,
	T_Group,
	T_Agg,
	T_WindowAgg,
	T_Unique,
	T_Hash,
	T_SetOp,
	T_LockRows,
	T_Limit,
#ifdef PGXC
	/*
	 * TAGS FOR PGXC NODES
	 * (planner.h, locator.h, nodemgr.h, groupmgr.h)
	 */
#ifdef XCP
	T_Distribution,
#endif
	T_ExecNodes,
	T_SimpleSort,
	T_SimpleDistinct,
	T_RemoteQuery,
<<<<<<< HEAD
#ifdef XCP
	T_RemoteSubplan,
#endif
=======
	T_PGXCNodeHandle,
	T_AlterNodeStmt,
	T_CreateNodeStmt,
	T_DropNodeStmt,
	T_CreateGroupStmt,
	T_DropGroupStmt,
>>>>>>> 5753e6aa
#endif
	/* these aren't subclasses of Plan: */
	T_NestLoopParam,
	T_PlanRowMark,
	T_PlanInvalItem,

	/*
	 * TAGS FOR PLAN STATE NODES (execnodes.h)
	 *
	 * These should correspond one-to-one with Plan node types.
	 */
	T_PlanState = 200,
	T_ResultState,
	T_ModifyTableState,
	T_AppendState,
	T_MergeAppendState,
	T_RecursiveUnionState,
	T_BitmapAndState,
	T_BitmapOrState,
	T_ScanState,
	T_SeqScanState,
	T_IndexScanState,
	T_BitmapIndexScanState,
	T_BitmapHeapScanState,
	T_TidScanState,
	T_SubqueryScanState,
	T_FunctionScanState,
	T_ValuesScanState,
	T_CteScanState,
	T_WorkTableScanState,
	T_ForeignScanState,
	T_JoinState,
	T_NestLoopState,
	T_MergeJoinState,
	T_HashJoinState,
	T_MaterialState,
	T_SortState,
	T_GroupState,
	T_AggState,
	T_WindowAggState,
	T_UniqueState,
	T_HashState,
	T_SetOpState,
	T_LockRowsState,
	T_LimitState,
#ifdef PGXC
	T_RemoteQueryState,
#ifdef XCP
	T_RemoteSubplanState,
#endif
#endif

	/*
	 * TAGS FOR PRIMITIVE NODES (primnodes.h)
	 */
	T_Alias = 300,
	T_RangeVar,
	T_Expr,
	T_Var,
	T_Const,
	T_Param,
	T_Aggref,
	T_WindowFunc,
	T_ArrayRef,
	T_FuncExpr,
	T_NamedArgExpr,
	T_OpExpr,
	T_DistinctExpr,
	T_NullIfExpr,
	T_ScalarArrayOpExpr,
	T_BoolExpr,
	T_SubLink,
	T_SubPlan,
	T_AlternativeSubPlan,
	T_FieldSelect,
	T_FieldStore,
	T_RelabelType,
	T_CoerceViaIO,
	T_ArrayCoerceExpr,
	T_ConvertRowtypeExpr,
	T_CollateExpr,
	T_CaseExpr,
	T_CaseWhen,
	T_CaseTestExpr,
	T_ArrayExpr,
	T_RowExpr,
	T_RowCompareExpr,
	T_CoalesceExpr,
	T_MinMaxExpr,
	T_XmlExpr,
	T_NullTest,
	T_BooleanTest,
	T_CoerceToDomain,
	T_CoerceToDomainValue,
	T_SetToDefault,
	T_CurrentOfExpr,
	T_TargetEntry,
	T_RangeTblRef,
	T_JoinExpr,
	T_FromExpr,
	T_IntoClause,
#ifdef PGXC
	T_DistributeBy,
	T_PGXCSubCluster,
#endif

	/*
	 * TAGS FOR EXPRESSION STATE NODES (execnodes.h)
	 *
	 * These correspond (not always one-for-one) to primitive nodes derived
	 * from Expr.
	 */
	T_ExprState = 400,
	T_GenericExprState,
	T_AggrefExprState,
	T_WindowFuncExprState,
	T_ArrayRefExprState,
	T_FuncExprState,
	T_ScalarArrayOpExprState,
	T_BoolExprState,
	T_SubPlanState,
	T_AlternativeSubPlanState,
	T_FieldSelectState,
	T_FieldStoreState,
	T_CoerceViaIOState,
	T_ArrayCoerceExprState,
	T_ConvertRowtypeExprState,
	T_CaseExprState,
	T_CaseWhenState,
	T_ArrayExprState,
	T_RowExprState,
	T_RowCompareExprState,
	T_CoalesceExprState,
	T_MinMaxExprState,
	T_XmlExprState,
	T_NullTestState,
	T_CoerceToDomainState,
	T_DomainConstraintState,

	/*
	 * TAGS FOR PLANNER NODES (relation.h)
	 */
	T_PlannerInfo = 500,
	T_PlannerGlobal,
	T_RelOptInfo,
	T_IndexOptInfo,
	T_Path,
	T_IndexPath,
	T_BitmapHeapPath,
	T_BitmapAndPath,
	T_BitmapOrPath,
	T_NestPath,
	T_MergePath,
	T_HashPath,
	T_TidPath,
	T_ForeignPath,
	T_AppendPath,
	T_MergeAppendPath,
	T_ResultPath,
	T_MaterialPath,
	T_UniquePath,
	T_EquivalenceClass,
	T_EquivalenceMember,
	T_PathKey,
	T_RestrictInfo,
	T_InnerIndexscanInfo,
	T_PlaceHolderVar,
	T_SpecialJoinInfo,
	T_AppendRelInfo,
	T_PlaceHolderInfo,
	T_MinMaxAggInfo,
	T_PlannerParamItem,
#ifdef XCP
	T_RemoteSubPath,
#endif
	/*
	 * TAGS FOR MEMORY NODES (memnodes.h)
	 */
	T_MemoryContext = 600,
	T_AllocSetContext,

	/*
	 * TAGS FOR VALUE NODES (value.h)
	 */
	T_Value = 650,
	T_Integer,
	T_Float,
	T_String,
	T_BitString,
	T_Null,

	/*
	 * TAGS FOR LIST NODES (pg_list.h)
	 */
	T_List,
	T_IntList,
	T_OidList,

	/*
	 * TAGS FOR STATEMENT NODES (mostly in parsenodes.h)
	 */
	T_Query = 700,
	T_PlannedStmt,
	T_InsertStmt,
	T_DeleteStmt,
	T_UpdateStmt,
	T_SelectStmt,
	T_AlterTableStmt,
	T_AlterTableCmd,
	T_AlterDomainStmt,
	T_SetOperationStmt,
	T_GrantStmt,
	T_GrantRoleStmt,
	T_AlterDefaultPrivilegesStmt,
	T_ClosePortalStmt,
	T_ClusterStmt,
	T_CopyStmt,
	T_CreateStmt,
	T_DefineStmt,
	T_DropStmt,
	T_TruncateStmt,
	T_CommentStmt,
	T_FetchStmt,
	T_IndexStmt,
	T_CreateFunctionStmt,
	T_AlterFunctionStmt,
	T_RemoveFuncStmt,
	T_DoStmt,
	T_RenameStmt,
	T_RuleStmt,
	T_NotifyStmt,
	T_ListenStmt,
	T_UnlistenStmt,
	T_TransactionStmt,
	T_ViewStmt,
	T_LoadStmt,
	T_CreateDomainStmt,
	T_CreatedbStmt,
	T_DropdbStmt,
	T_VacuumStmt,
	T_ExplainStmt,
	T_CreateSeqStmt,
	T_AlterSeqStmt,
	T_VariableSetStmt,
	T_VariableShowStmt,
	T_DiscardStmt,
	T_CreateTrigStmt,
	T_DropPropertyStmt,
	T_CreatePLangStmt,
	T_DropPLangStmt,
	T_CreateRoleStmt,
	T_AlterRoleStmt,
	T_DropRoleStmt,
	T_LockStmt,
	T_ConstraintsSetStmt,
	T_ReindexStmt,
	T_CheckPointStmt,
#ifdef PGXC
	T_BarrierStmt,
#endif
	T_CreateSchemaStmt,
	T_AlterDatabaseStmt,
	T_AlterDatabaseSetStmt,
	T_AlterRoleSetStmt,
	T_CreateConversionStmt,
	T_CreateCastStmt,
	T_DropCastStmt,
	T_CreateOpClassStmt,
	T_CreateOpFamilyStmt,
	T_AlterOpFamilyStmt,
	T_RemoveOpClassStmt,
	T_RemoveOpFamilyStmt,
	T_PrepareStmt,
	T_ExecuteStmt,
	T_DeallocateStmt,
	T_DeclareCursorStmt,
	T_CreateTableSpaceStmt,
	T_DropTableSpaceStmt,
	T_AlterObjectSchemaStmt,
	T_AlterOwnerStmt,
	T_DropOwnedStmt,
	T_ReassignOwnedStmt,
	T_CompositeTypeStmt,
	T_CreateEnumStmt,
	T_AlterEnumStmt,
	T_AlterTSDictionaryStmt,
	T_AlterTSConfigurationStmt,
	T_CreateFdwStmt,
	T_AlterFdwStmt,
	T_DropFdwStmt,
	T_CreateForeignServerStmt,
	T_AlterForeignServerStmt,
	T_DropForeignServerStmt,
	T_CreateUserMappingStmt,
	T_AlterUserMappingStmt,
	T_DropUserMappingStmt,
	T_ExecDirectStmt,
	T_CleanConnStmt,
#ifdef XCP
	T_RemoteStmt,
#endif
	T_AlterTableSpaceOptionsStmt,
	T_SecLabelStmt,
	T_CreateForeignTableStmt,
	T_CreateExtensionStmt,
	T_AlterExtensionStmt,
	T_AlterExtensionContentsStmt,

	/*
	 * TAGS FOR PARSE TREE NODES (parsenodes.h)
	 */
	T_A_Expr = 900,
	T_ColumnRef,
	T_ParamRef,
	T_A_Const,
	T_FuncCall,
	T_A_Star,
	T_A_Indices,
	T_A_Indirection,
	T_A_ArrayExpr,
	T_ResTarget,
	T_TypeCast,
	T_CollateClause,
	T_SortBy,
	T_WindowDef,
	T_RangeSubselect,
	T_RangeFunction,
	T_TypeName,
	T_ColumnDef,
	T_IndexElem,
	T_Constraint,
	T_DefElem,
	T_RangeTblEntry,
	T_SortGroupClause,
	T_WindowClause,
	T_PrivGrantee,
	T_FuncWithArgs,
	T_AccessPriv,
	T_CreateOpClassItem,
	T_InhRelation,
	T_FunctionParameter,
	T_LockingClause,
	T_RowMarkClause,
	T_XmlSerialize,
	T_WithClause,
	T_CommonTableExpr,

	/*
	 * TAGS FOR RANDOM OTHER STUFF
	 *
	 * These are objects that aren't part of parse/plan/execute node tree
	 * structures, but we give them NodeTags anyway for identification
	 * purposes (usually because they are involved in APIs where we want to
	 * pass multiple object types through the same pointer).
	 */
	T_TriggerData = 950,		/* in commands/trigger.h */
	T_ReturnSetInfo,			/* in nodes/execnodes.h */
	T_WindowObjectData,			/* private in nodeWindowAgg.c */
	T_TIDBitmap,				/* in nodes/tidbitmap.h */
	T_InlineCodeBlock,			/* in nodes/parsenodes.h */
	T_FdwRoutine				/* in foreign/fdwapi.h */
} NodeTag;

/*
 * The first field of a node of any type is guaranteed to be the NodeTag.
 * Hence the type of any node can be gotten by casting it to Node. Declaring
 * a variable to be of Node * (instead of void *) can also facilitate
 * debugging.
 */
typedef struct Node
{
	NodeTag		type;
} Node;

#define nodeTag(nodeptr)		(((Node*)(nodeptr))->type)

/*
 * newNode -
 *	  create a new node of the specified size and tag the node with the
 *	  specified tag.
 *
 * !WARNING!: Avoid using newNode directly. You should be using the
 *	  macro makeNode.  eg. to create a Query node, use makeNode(Query)
 *
 * Note: the size argument should always be a compile-time constant, so the
 * apparent risk of multiple evaluation doesn't matter in practice.
 */
#ifdef __GNUC__

/* With GCC, we can use a compound statement within an expression */
#define newNode(size, tag) \
({	Node   *_result; \
	AssertMacro((size) >= sizeof(Node));		/* need the tag, at least */ \
	_result = (Node *) palloc0fast(size); \
	_result->type = (tag); \
	_result; \
})
#else

/*
 *	There is no way to dereference the palloc'ed pointer to assign the
 *	tag, and also return the pointer itself, so we need a holder variable.
 *	Fortunately, this macro isn't recursive so we just define
 *	a global variable for this purpose.
 */
extern PGDLLIMPORT Node *newNodeMacroHolder;

#define newNode(size, tag) \
( \
	AssertMacro((size) >= sizeof(Node)),		/* need the tag, at least */ \
	newNodeMacroHolder = (Node *) palloc0fast(size), \
	newNodeMacroHolder->type = (tag), \
	newNodeMacroHolder \
)
#endif   /* __GNUC__ */


#define makeNode(_type_)		((_type_ *) newNode(sizeof(_type_),T_##_type_))
#define NodeSetTag(nodeptr,t)	(((Node*)(nodeptr))->type = (t))

#define IsA(nodeptr,_type_)		(nodeTag(nodeptr) == T_##_type_)

/* ----------------------------------------------------------------
 *					  extern declarations follow
 * ----------------------------------------------------------------
 */

/*
 * nodes/{outfuncs.c,print.c}
 */
#ifdef XCP
extern void set_portable_output(bool value);
#endif
extern char *nodeToString(void *obj);

/*
 * nodes/{readfuncs.c,read.c}
 */
#ifdef XCP
extern void set_portable_input(bool value);
#endif
extern void *stringToNode(char *str);

/*
 * nodes/copyfuncs.c
 */
extern void *copyObject(void *obj);

/*
 * nodes/equalfuncs.c
 */
extern bool equal(void *a, void *b);


/*
 * Typedefs for identifying qualifier selectivities and plan costs as such.
 * These are just plain "double"s, but declaring a variable as Selectivity
 * or Cost makes the intent more obvious.
 *
 * These could have gone into plannodes.h or some such, but many files
 * depend on them...
 */
typedef double Selectivity;		/* fraction of tuples a qualifier will pass */
typedef double Cost;			/* execution cost (in page-access units) */


/*
 * CmdType -
 *	  enums for type of operation represented by a Query or PlannedStmt
 *
 * This is needed in both parsenodes.h and plannodes.h, so put it here...
 */
typedef enum CmdType
{
	CMD_UNKNOWN,
	CMD_SELECT,					/* select stmt */
	CMD_UPDATE,					/* update stmt */
	CMD_INSERT,					/* insert stmt */
	CMD_DELETE,
	CMD_UTILITY,				/* cmds like create, destroy, copy, vacuum,
								 * etc. */
	CMD_NOTHING					/* dummy command for instead nothing rules
								 * with qual */
} CmdType;


/*
 * JoinType -
 *	  enums for types of relation joins
 *
 * JoinType determines the exact semantics of joining two relations using
 * a matching qualification.  For example, it tells what to do with a tuple
 * that has no match in the other relation.
 *
 * This is needed in both parsenodes.h and plannodes.h, so put it here...
 */
typedef enum JoinType
{
	/*
	 * The canonical kinds of joins according to the SQL JOIN syntax. Only
	 * these codes can appear in parser output (e.g., JoinExpr nodes).
	 */
	JOIN_INNER,					/* matching tuple pairs only */
	JOIN_LEFT,					/* pairs + unmatched LHS tuples */
	JOIN_FULL,					/* pairs + unmatched LHS + unmatched RHS */
	JOIN_RIGHT,					/* pairs + unmatched RHS tuples */

	/*
	 * Semijoins and anti-semijoins (as defined in relational theory) do not
	 * appear in the SQL JOIN syntax, but there are standard idioms for
	 * representing them (e.g., using EXISTS).	The planner recognizes these
	 * cases and converts them to joins.  So the planner and executor must
	 * support these codes.  NOTE: in JOIN_SEMI output, it is unspecified
	 * which matching RHS row is joined to.  In JOIN_ANTI output, the row is
	 * guaranteed to be null-extended.
	 */
	JOIN_SEMI,					/* 1 copy of each LHS row that has match(es) */
	JOIN_ANTI,					/* 1 copy of each LHS row that has no match */

	/*
	 * These codes are used internally in the planner, but are not supported
	 * by the executor (nor, indeed, by most of the planner).
	 */
	JOIN_UNIQUE_OUTER,			/* LHS path must be made unique */
	JOIN_UNIQUE_INNER			/* RHS path must be made unique */

	/*
	 * We might need additional join types someday.
	 */
} JoinType;

/*
 * OUTER joins are those for which pushed-down quals must behave differently
 * from the join's own quals.  This is in fact everything except INNER and
 * SEMI joins.	However, this macro must also exclude the JOIN_UNIQUE symbols
 * since those are temporary proxies for what will eventually be an INNER
 * join.
 *
 * Note: semijoins are a hybrid case, but we choose to treat them as not
 * being outer joins.  This is okay principally because the SQL syntax makes
 * it impossible to have a pushed-down qual that refers to the inner relation
 * of a semijoin; so there is no strong need to distinguish join quals from
 * pushed-down quals.  This is convenient because for almost all purposes,
 * quals attached to a semijoin can be treated the same as innerjoin quals.
 */
#define IS_OUTER_JOIN(jointype) \
	(((1 << (jointype)) & \
	  ((1 << JOIN_LEFT) | \
	   (1 << JOIN_FULL) | \
	   (1 << JOIN_RIGHT) | \
	   (1 << JOIN_ANTI))) != 0)

#endif   /* NODES_H */<|MERGE_RESOLUTION|>--- conflicted
+++ resolved
@@ -89,18 +89,15 @@
 	T_SimpleSort,
 	T_SimpleDistinct,
 	T_RemoteQuery,
-<<<<<<< HEAD
 #ifdef XCP
 	T_RemoteSubplan,
 #endif
-=======
 	T_PGXCNodeHandle,
 	T_AlterNodeStmt,
 	T_CreateNodeStmt,
 	T_DropNodeStmt,
 	T_CreateGroupStmt,
 	T_DropGroupStmt,
->>>>>>> 5753e6aa
 #endif
 	/* these aren't subclasses of Plan: */
 	T_NestLoopParam,

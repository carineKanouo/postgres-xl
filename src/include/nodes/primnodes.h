--- conflicted
+++ resolved
@@ -7,16 +7,12 @@
  *	  and join trees.
  *
  *
-<<<<<<< HEAD
  * This Source Code Form is subject to the terms of the Mozilla Public
  * License, v. 2.0. If a copy of the MPL was not distributed with this
  * file, You can obtain one at http://mozilla.org/MPL/2.0/.
  *
  * Portions Copyright (c) 2012-2014, TransLattice, Inc.
- * Portions Copyright (c) 1996-2012, PostgreSQL Global Development Group
-=======
  * Portions Copyright (c) 1996-2014, PostgreSQL Global Development Group
->>>>>>> ab76208e
  * Portions Copyright (c) 1994, Regents of the University of California
  * Portions Copyright (c) 2010-2012 Postgres-XC Development Group
  *
@@ -265,18 +261,14 @@
 	Oid			aggtype;		/* type Oid of result of the aggregate */
 	Oid			aggcollid;		/* OID of collation of result */
 	Oid			inputcollid;	/* OID of collation that function should use */
-<<<<<<< HEAD
 #ifdef PGXC
 #ifndef XCP
 	Oid			aggtrantype;	/* type Oid of transition results */
 	bool		agghas_collectfn;	/* is collection function available */
 #endif /* XCP */
 #endif /* PGXC */
-	List	   *args;			/* arguments and sort expressions */
-=======
 	List	   *aggdirectargs;	/* direct arguments, if an ordered-set agg */
 	List	   *args;			/* aggregated arguments and sort expressions */
->>>>>>> ab76208e
 	List	   *aggorder;		/* ORDER BY (list of SortGroupClause) */
 	List	   *aggdistinct;	/* DISTINCT (list of SortGroupClause) */
 	Expr	   *aggfilter;		/* FILTER expression, if any */

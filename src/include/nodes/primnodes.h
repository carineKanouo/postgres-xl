--- conflicted
+++ resolved
@@ -1381,7 +1381,6 @@
 	Node	   *quals;			/* qualifiers on join, if any */
 } FromExpr;
 
-<<<<<<< HEAD
 #ifdef PGXC
 /*----------
  * DistributionType - how to distribute the data
@@ -1432,7 +1431,7 @@
 	List				*members;		/* List of nodes or groups */
 } PGXCSubCluster;
 #endif
-=======
+
 /*----------
  * OnConflictExpr - represents an ON CONFLICT DO ... expression
  *
@@ -1459,6 +1458,5 @@
 	int			exclRelIndex;	/* RT index of 'excluded' relation */
 	List	   *exclRelTlist;	/* tlist of the EXCLUDED pseudo relation */
 } OnConflictExpr;
->>>>>>> 38d500ac
 
 #endif   /* PRIMNODES_H */
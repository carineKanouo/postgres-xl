/*-------------------------------------------------------------------------
 *
 * relation.h
 *	  Definitions for planner's internal data structures.
 *
 *
 * This Source Code Form is subject to the terms of the Mozilla Public
 * License, v. 2.0. If a copy of the MPL was not distributed with this
 * file, You can obtain one at http://mozilla.org/MPL/2.0/.
 *
 * Portions Copyright (c) 2012-2014, TransLattice, Inc.
 * Portions Copyright (c) 1996-2012, PostgreSQL Global Development Group
 * Portions Copyright (c) 1994, Regents of the University of California
 *
 * src/include/nodes/relation.h
 *
 *-------------------------------------------------------------------------
 */
#ifndef RELATION_H
#define RELATION_H

#include "access/sdir.h"
#include "nodes/params.h"
#include "nodes/parsenodes.h"
#include "storage/block.h"


#ifdef XCP
/*
 * Distribution
 *
 * Distribution is an attribute of distributed plan node. It describes on which
 * node execution results can be found.
 */
typedef struct Distribution
{
	NodeTag		type;

	char		distributionType;
	Node	   *distributionExpr;
	Bitmapset  *nodes;
	Bitmapset  *restrictNodes;
} Distribution;
#endif


/*
 * Relids
 *		Set of relation identifiers (indexes into the rangetable).
 */
typedef Bitmapset *Relids;

/*
 * When looking for a "cheapest path", this enum specifies whether we want
 * cheapest startup cost or cheapest total cost.
 */
typedef enum CostSelector
{
	STARTUP_COST, TOTAL_COST
} CostSelector;

/*
 * The cost estimate produced by cost_qual_eval() includes both a one-time
 * (startup) cost, and a per-tuple cost.
 */
typedef struct QualCost
{
	Cost		startup;		/* one-time cost */
	Cost		per_tuple;		/* per-evaluation cost */
} QualCost;

/*
 * Costing aggregate function execution requires these statistics about
 * the aggregates to be executed by a given Agg node.  Note that transCost
 * includes the execution costs of the aggregates' input expressions.
 */
typedef struct AggClauseCosts
{
	int			numAggs;		/* total number of aggregate functions */
	int			numOrderedAggs; /* number that use DISTINCT or ORDER BY */
	QualCost	transCost;		/* total per-input-row execution costs */
	Cost		finalCost;		/* total costs of agg final functions */
	Size		transitionSpace;	/* space for pass-by-ref transition data */
} AggClauseCosts;


/*----------
 * PlannerGlobal
 *		Global information for planning/optimization
 *
 * PlannerGlobal holds state for an entire planner invocation; this state
 * is shared across all levels of sub-Queries that exist in the command being
 * planned.
 *----------
 */
typedef struct PlannerGlobal
{
	NodeTag		type;

	ParamListInfo boundParams;	/* Param values provided to planner() */

	List	   *paramlist;		/* unused, will be removed in 9.3 */

	List	   *subplans;		/* Plans for SubPlan nodes */

	List	   *subroots;		/* PlannerInfos for SubPlan nodes */

	Bitmapset  *rewindPlanIDs;	/* indices of subplans that require REWIND */

	List	   *finalrtable;	/* "flat" rangetable for executor */

	List	   *finalrowmarks;	/* "flat" list of PlanRowMarks */

	List	   *resultRelations;	/* "flat" list of integer RT indexes */

	List	   *relationOids;	/* OIDs of relations the plan depends on */

	List	   *invalItems;		/* other dependencies, as PlanInvalItems */

	Index		lastPHId;		/* highest PlaceHolderVar ID assigned */

	Index		lastRowMarkId;	/* highest PlanRowMark ID assigned */

	bool		transientPlan;	/* redo plan when TransactionXmin changes? */

	/* Added post-release, will be in a saner place in 9.3: */
	int			nParamExec;		/* number of PARAM_EXEC Params used */
} PlannerGlobal;

/* macro for fetching the Plan associated with a SubPlan node */
#define planner_subplan_get_plan(root, subplan) \
	((Plan *) list_nth((root)->glob->subplans, (subplan)->plan_id - 1))


/*----------
 * PlannerInfo
 *		Per-query information for planning/optimization
 *
 * This struct is conventionally called "root" in all the planner routines.
 * It holds links to all of the planner's working state, in addition to the
 * original Query.  Note that at present the planner extensively modifies
 * the passed-in Query data structure; someday that should stop.
 *----------
 */
typedef struct PlannerInfo
{
	NodeTag		type;

	Query	   *parse;			/* the Query being planned */

	PlannerGlobal *glob;		/* global info for current planner run */

	Index		query_level;	/* 1 at the outermost Query */

	struct PlannerInfo *parent_root;	/* NULL at outermost Query */

	/*
	 * simple_rel_array holds pointers to "base rels" and "other rels" (see
	 * comments for RelOptInfo for more info).  It is indexed by rangetable
	 * index (so entry 0 is always wasted).  Entries can be NULL when an RTE
	 * does not correspond to a base relation, such as a join RTE or an
	 * unreferenced view RTE; or if the RelOptInfo hasn't been made yet.
	 */
	struct RelOptInfo **simple_rel_array;		/* All 1-rel RelOptInfos */
	int			simple_rel_array_size;	/* allocated size of array */

	/*
	 * simple_rte_array is the same length as simple_rel_array and holds
	 * pointers to the associated rangetable entries.  This lets us avoid
	 * rt_fetch(), which can be a bit slow once large inheritance sets have
	 * been expanded.
	 */
	RangeTblEntry **simple_rte_array;	/* rangetable as an array */

	/*
	 * all_baserels is a Relids set of all base relids (but not "other"
	 * relids) in the query; that is, the Relids identifier of the final join
	 * we need to form.  This is computed in make_one_rel, just before we
	 * start making Paths.
	 */
	Relids		all_baserels;

	/*
	 * join_rel_list is a list of all join-relation RelOptInfos we have
	 * considered in this planning run.  For small problems we just scan the
	 * list to do lookups, but when there are many join relations we build a
	 * hash table for faster lookups.  The hash table is present and valid
	 * when join_rel_hash is not NULL.  Note that we still maintain the list
	 * even when using the hash table for lookups; this simplifies life for
	 * GEQO.
	 */
	List	   *join_rel_list;	/* list of join-relation RelOptInfos */
	struct HTAB *join_rel_hash; /* optional hashtable for join relations */

	/*
	 * When doing a dynamic-programming-style join search, join_rel_level[k]
	 * is a list of all join-relation RelOptInfos of level k, and
	 * join_cur_level is the current level.  New join-relation RelOptInfos are
	 * automatically added to the join_rel_level[join_cur_level] list.
	 * join_rel_level is NULL if not in use.
	 */
	List	  **join_rel_level; /* lists of join-relation RelOptInfos */
	int			join_cur_level; /* index of list being extended */

	List	   *init_plans;		/* init SubPlans for query */

	List	   *cte_plan_ids;	/* per-CTE-item list of subplan IDs */

	List	   *eq_classes;		/* list of active EquivalenceClasses */

	List	   *canon_pathkeys; /* list of "canonical" PathKeys */

	List	   *left_join_clauses;		/* list of RestrictInfos for
										 * mergejoinable outer join clauses
										 * w/nonnullable var on left */

	List	   *right_join_clauses;		/* list of RestrictInfos for
										 * mergejoinable outer join clauses
										 * w/nonnullable var on right */

	List	   *full_join_clauses;		/* list of RestrictInfos for
										 * mergejoinable full join clauses */

	List	   *join_info_list; /* list of SpecialJoinInfos */

	List	   *append_rel_list;	/* list of AppendRelInfos */

	List	   *rowMarks;		/* list of PlanRowMarks */

	List	   *placeholder_list;		/* list of PlaceHolderInfos */

	List	   *query_pathkeys; /* desired pathkeys for query_planner(), and
								 * actual pathkeys after planning */

	List	   *group_pathkeys; /* groupClause pathkeys, if any */
	List	   *window_pathkeys;	/* pathkeys of bottom window, if any */
	List	   *distinct_pathkeys;		/* distinctClause pathkeys, if any */
	List	   *sort_pathkeys;	/* sortClause pathkeys, if any */

	List	   *minmax_aggs;	/* List of MinMaxAggInfos */

	List	   *initial_rels;	/* RelOptInfos we are now trying to join */

	MemoryContext planner_cxt;	/* context holding PlannerInfo */

	double		total_table_pages;		/* # of pages in all tables of query */

	double		tuple_fraction; /* tuple_fraction passed to query_planner */
	double		limit_tuples;	/* limit_tuples passed to query_planner */

	bool		hasInheritedTarget;		/* true if parse->resultRelation is an
										 * inheritance child rel */
	bool		hasJoinRTEs;	/* true if any RTEs are RTE_JOIN kind */
	bool		hasHavingQual;	/* true if havingQual was non-null */
	bool		hasPseudoConstantQuals; /* true if any RestrictInfo has
										 * pseudoconstant = true */
	bool		hasRecursion;	/* true if planning a recursive WITH item */

#ifdef PGXC
#ifndef XCP
	/* This field is used only when RemoteScan nodes are involved */
	int         rs_alias_index; /* used to build the alias reference */

	/*
	 * In Postgres-XC Coordinators are supposed to skip the handling of 
	 * row marks of type ROW_MARK_EXCLUSIVE & ROW_MARK_SHARE.
	 * In order to do that we simply remove such type 
	 * of row marks from the list rowMarks. Instead they are saved 
	 * in xc_rowMarks list that is then handeled to add
	 * FOR UPDATE/SHARE in the remote query
	 */
	List	   *xc_rowMarks;		/* list of PlanRowMarks of type ROW_MARK_EXCLUSIVE & ROW_MARK_SHARE */
#endif
#endif

	/* These fields are used only when hasRecursion is true: */
	int			wt_param_id;	/* PARAM_EXEC ID for the work table */
	struct Plan *non_recursive_plan;	/* plan for non-recursive term */

	/* These fields are workspace for createplan.c */
	Relids		curOuterRels;	/* outer rels above current node */
	List	   *curOuterParams; /* not-yet-assigned NestLoopParams */
#ifdef XCP
	Bitmapset  *curOuterRestrict; 	/* Datanodes where outer plan is executed */
#endif

	/* optional private data for join_search_hook, e.g., GEQO */
	void	   *join_search_private;
<<<<<<< HEAD
#ifdef XCP
	/*
	 * This is NULL for a SELECT query (NULL distribution means "Coordinator"
	 * everywhere in the planner. For INSERT, UPDATE or DELETE it should match
	 * to the target table distribution.
	 */
	Distribution *distribution; /* Query result distribution */
#endif
=======

	/* Added post-release, will be in a saner place in 9.3: */
	List	   *plan_params;	/* list of PlannerParamItems, see below */

	/* This will be in a saner place in 9.4: */
	Relids		nullable_baserels;
>>>>>>> 0719c2af
} PlannerInfo;


/*
 * In places where it's known that simple_rte_array[] must have been prepared
 * already, we just index into it to fetch RTEs.  In code that might be
 * executed before or after entering query_planner(), use this macro.
 */
#define planner_rt_fetch(rti, root) \
	((root)->simple_rte_array ? (root)->simple_rte_array[rti] : \
	 rt_fetch(rti, (root)->parse->rtable))


/*----------
 * RelOptInfo
 *		Per-relation information for planning/optimization
 *
 * For planning purposes, a "base rel" is either a plain relation (a table)
 * or the output of a sub-SELECT or function that appears in the range table.
 * In either case it is uniquely identified by an RT index.  A "joinrel"
 * is the joining of two or more base rels.  A joinrel is identified by
 * the set of RT indexes for its component baserels.  We create RelOptInfo
 * nodes for each baserel and joinrel, and store them in the PlannerInfo's
 * simple_rel_array and join_rel_list respectively.
 *
 * Note that there is only one joinrel for any given set of component
 * baserels, no matter what order we assemble them in; so an unordered
 * set is the right datatype to identify it with.
 *
 * We also have "other rels", which are like base rels in that they refer to
 * single RT indexes; but they are not part of the join tree, and are given
 * a different RelOptKind to identify them.  Lastly, there is a RelOptKind
 * for "dead" relations, which are base rels that we have proven we don't
 * need to join after all.
 *
 * Currently the only kind of otherrels are those made for member relations
 * of an "append relation", that is an inheritance set or UNION ALL subquery.
 * An append relation has a parent RTE that is a base rel, which represents
 * the entire append relation.  The member RTEs are otherrels.  The parent
 * is present in the query join tree but the members are not.  The member
 * RTEs and otherrels are used to plan the scans of the individual tables or
 * subqueries of the append set; then the parent baserel is given Append
 * and/or MergeAppend paths comprising the best paths for the individual
 * member rels.  (See comments for AppendRelInfo for more information.)
 *
 * At one time we also made otherrels to represent join RTEs, for use in
 * handling join alias Vars.  Currently this is not needed because all join
 * alias Vars are expanded to non-aliased form during preprocess_expression.
 *
 * Parts of this data structure are specific to various scan and join
 * mechanisms.  It didn't seem worth creating new node types for them.
 *
 *		relids - Set of base-relation identifiers; it is a base relation
 *				if there is just one, a join relation if more than one
 *		rows - estimated number of tuples in the relation after restriction
 *			   clauses have been applied (ie, output rows of a plan for it)
 *		width - avg. number of bytes per tuple in the relation after the
 *				appropriate projections have been done (ie, output width)
 *		reltargetlist - List of Var and PlaceHolderVar nodes for the values
 *						we need to output from this relation.
 *						List is in no particular order, but all rels of an
 *						appendrel set must use corresponding orders.
 *						NOTE: in a child relation, may contain RowExpr or
 *						ConvertRowtypeExpr representing a whole-row Var.
 *		pathlist - List of Path nodes, one for each potentially useful
 *				   method of generating the relation
 *		ppilist - ParamPathInfo nodes for parameterized Paths, if any
 *		cheapest_startup_path - the pathlist member with lowest startup cost
 *								(regardless of its ordering; but must be
 *								 unparameterized)
 *		cheapest_total_path - the pathlist member with lowest total cost
 *							  (regardless of its ordering; but must be
 *							   unparameterized)
 *		cheapest_unique_path - for caching cheapest path to produce unique
 *							   (no duplicates) output from relation
 *		cheapest_parameterized_paths - paths with cheapest total costs for
 *								 their parameterizations; always includes
 *								 cheapest_total_path
 *
 * If the relation is a base relation it will have these fields set:
 *
 *		relid - RTE index (this is redundant with the relids field, but
 *				is provided for convenience of access)
 *		rtekind - distinguishes plain relation, subquery, or function RTE
 *		min_attr, max_attr - range of valid AttrNumbers for rel
 *		attr_needed - array of bitmapsets indicating the highest joinrel
 *				in which each attribute is needed; if bit 0 is set then
 *				the attribute is needed as part of final targetlist
 *		attr_widths - cache space for per-attribute width estimates;
 *					  zero means not computed yet
 *		indexlist - list of IndexOptInfo nodes for relation's indexes
 *					(always NIL if it's not a table)
 *		pages - number of disk pages in relation (zero if not a table)
 *		tuples - number of tuples in relation (not considering restrictions)
 *		allvisfrac - fraction of disk pages that are marked all-visible
 *		subplan - plan for subquery (NULL if it's not a subquery)
 *		subroot - PlannerInfo for subquery (NULL if it's not a subquery)
 *		fdwroutine - function hooks for FDW, if foreign table (else NULL)
 *		fdw_private - private state for FDW, if foreign table (else NULL)
 *
 *		Note: for a subquery, tuples, subplan, subroot are not set immediately
 *		upon creation of the RelOptInfo object; they are filled in when
 *		set_subquery_pathlist processes the object.  Likewise, fdwroutine
 *		and fdw_private are filled during initial path creation.
 *
 *		For otherrels that are appendrel members, these fields are filled
 *		in just as for a baserel.
 *
 * The presence of the remaining fields depends on the restrictions
 * and joins that the relation participates in:
 *
 *		baserestrictinfo - List of RestrictInfo nodes, containing info about
 *					each non-join qualification clause in which this relation
 *					participates (only used for base rels)
 *		baserestrictcost - Estimated cost of evaluating the baserestrictinfo
 *					clauses at a single tuple (only used for base rels)
 *		joininfo  - List of RestrictInfo nodes, containing info about each
 *					join clause in which this relation participates (but
 *					note this excludes clauses that might be derivable from
 *					EquivalenceClasses)
 *		has_eclass_joins - flag that EquivalenceClass joins are possible
 *
 * Note: Keeping a restrictinfo list in the RelOptInfo is useful only for
 * base rels, because for a join rel the set of clauses that are treated as
 * restrict clauses varies depending on which sub-relations we choose to join.
 * (For example, in a 3-base-rel join, a clause relating rels 1 and 2 must be
 * treated as a restrictclause if we join {1} and {2 3} to make {1 2 3}; but
 * if we join {1 2} and {3} then that clause will be a restrictclause in {1 2}
 * and should not be processed again at the level of {1 2 3}.)	Therefore,
 * the restrictinfo list in the join case appears in individual JoinPaths
 * (field joinrestrictinfo), not in the parent relation.  But it's OK for
 * the RelOptInfo to store the joininfo list, because that is the same
 * for a given rel no matter how we form it.
 *
 * We store baserestrictcost in the RelOptInfo (for base relations) because
 * we know we will need it at least once (to price the sequential scan)
 * and may need it multiple times to price index scans.
 *----------
 */
typedef enum RelOptKind
{
	RELOPT_BASEREL,
	RELOPT_JOINREL,
	RELOPT_OTHER_MEMBER_REL,
	RELOPT_DEADREL
} RelOptKind;

typedef struct RelOptInfo
{
	NodeTag		type;

	RelOptKind	reloptkind;

	/* all relations included in this RelOptInfo */
	Relids		relids;			/* set of base relids (rangetable indexes) */

	/* size estimates generated by planner */
	double		rows;			/* estimated number of result tuples */
	int			width;			/* estimated avg width of result tuples */

	/* materialization information */
	List	   *reltargetlist;	/* Vars to be output by scan of relation */
	List	   *pathlist;		/* Path structures */
	List	   *ppilist;		/* ParamPathInfos used in pathlist */
	struct Path *cheapest_startup_path;
	struct Path *cheapest_total_path;
	struct Path *cheapest_unique_path;
	List	   *cheapest_parameterized_paths;

	/* information about a base rel (not set for join rels!) */
	Index		relid;
	Oid			reltablespace;	/* containing tablespace */
	RTEKind		rtekind;		/* RELATION, SUBQUERY, or FUNCTION */
	AttrNumber	min_attr;		/* smallest attrno of rel (often <0) */
	AttrNumber	max_attr;		/* largest attrno of rel */
	Relids	   *attr_needed;	/* array indexed [min_attr .. max_attr] */
	int32	   *attr_widths;	/* array indexed [min_attr .. max_attr] */
	List	   *indexlist;		/* list of IndexOptInfo */
	BlockNumber pages;			/* size estimates derived from pg_class */
	double		tuples;
	double		allvisfrac;
	/* use "struct Plan" to avoid including plannodes.h here */
	struct Plan *subplan;		/* if subquery */
	PlannerInfo *subroot;		/* if subquery */
	/* use "struct FdwRoutine" to avoid including fdwapi.h here */
	struct FdwRoutine *fdwroutine;		/* if foreign table */
	void	   *fdw_private;	/* if foreign table */

	/* used by various scans and joins: */
	List	   *baserestrictinfo;		/* RestrictInfo structures (if base
										 * rel) */
	QualCost	baserestrictcost;		/* cost of evaluating the above */
	List	   *joininfo;		/* RestrictInfo structures for join clauses
								 * involving this rel */
	bool		has_eclass_joins;		/* T means joininfo is incomplete */
} RelOptInfo;

/*
 * IndexOptInfo
 *		Per-index information for planning/optimization
 *
 *		indexkeys[], indexcollations[], opfamily[], and opcintype[]
 *		each have ncolumns entries.
 *
 *		sortopfamily[], reverse_sort[], and nulls_first[] likewise have
 *		ncolumns entries, if the index is ordered; but if it is unordered,
 *		those pointers are NULL.
 *
 *		Zeroes in the indexkeys[] array indicate index columns that are
 *		expressions; there is one element in indexprs for each such column.
 *
 *		For an ordered index, reverse_sort[] and nulls_first[] describe the
 *		sort ordering of a forward indexscan; we can also consider a backward
 *		indexscan, which will generate the reverse ordering.
 *
 *		The indexprs and indpred expressions have been run through
 *		prepqual.c and eval_const_expressions() for ease of matching to
 *		WHERE clauses. indpred is in implicit-AND form.
 *
 *		indextlist is a TargetEntry list representing the index columns.
 *		It provides an equivalent base-relation Var for each simple column,
 *		and links to the matching indexprs element for each expression column.
 */
typedef struct IndexOptInfo
{
	NodeTag		type;

	Oid			indexoid;		/* OID of the index relation */
	Oid			reltablespace;	/* tablespace of index (not table) */
	RelOptInfo *rel;			/* back-link to index's table */

	/* statistics from pg_class */
	BlockNumber pages;			/* number of disk pages in index */
	double		tuples;			/* number of index tuples in index */

	/* index descriptor information */
	int			ncolumns;		/* number of columns in index */
	int		   *indexkeys;		/* column numbers of index's keys, or 0 */
	Oid		   *indexcollations;	/* OIDs of collations of index columns */
	Oid		   *opfamily;		/* OIDs of operator families for columns */
	Oid		   *opcintype;		/* OIDs of opclass declared input data types */
	Oid		   *sortopfamily;	/* OIDs of btree opfamilies, if orderable */
	bool	   *reverse_sort;	/* is sort order descending? */
	bool	   *nulls_first;	/* do NULLs come first in the sort order? */
	Oid			relam;			/* OID of the access method (in pg_am) */

	RegProcedure amcostestimate;	/* OID of the access method's cost fcn */

	List	   *indexprs;		/* expressions for non-simple index columns */
	List	   *indpred;		/* predicate if a partial index, else NIL */

	List	   *indextlist;		/* targetlist representing index columns */

	bool		predOK;			/* true if predicate matches query */
	bool		unique;			/* true if a unique index */
	bool		immediate;		/* is uniqueness enforced immediately? */
	bool		hypothetical;	/* true if index doesn't really exist */
	bool		canreturn;		/* can index return IndexTuples? */
	bool		amcanorderbyop; /* does AM support order by operator result? */
	bool		amoptionalkey;	/* can query omit key for the first column? */
	bool		amsearcharray;	/* can AM handle ScalarArrayOpExpr quals? */
	bool		amsearchnulls;	/* can AM search for NULL/NOT NULL entries? */
	bool		amhasgettuple;	/* does AM have amgettuple interface? */
	bool		amhasgetbitmap; /* does AM have amgetbitmap interface? */
} IndexOptInfo;


/*
 * EquivalenceClasses
 *
 * Whenever we can determine that a mergejoinable equality clause A = B is
 * not delayed by any outer join, we create an EquivalenceClass containing
 * the expressions A and B to record this knowledge.  If we later find another
 * equivalence B = C, we add C to the existing EquivalenceClass; this may
 * require merging two existing EquivalenceClasses.  At the end of the qual
 * distribution process, we have sets of values that are known all transitively
 * equal to each other, where "equal" is according to the rules of the btree
 * operator family(s) shown in ec_opfamilies, as well as the collation shown
 * by ec_collation.  (We restrict an EC to contain only equalities whose
 * operators belong to the same set of opfamilies.  This could probably be
 * relaxed, but for now it's not worth the trouble, since nearly all equality
 * operators belong to only one btree opclass anyway.  Similarly, we suppose
 * that all or none of the input datatypes are collatable, so that a single
 * collation value is sufficient.)
 *
 * We also use EquivalenceClasses as the base structure for PathKeys, letting
 * us represent knowledge about different sort orderings being equivalent.
 * Since every PathKey must reference an EquivalenceClass, we will end up
 * with single-member EquivalenceClasses whenever a sort key expression has
 * not been equivalenced to anything else.  It is also possible that such an
 * EquivalenceClass will contain a volatile expression ("ORDER BY random()"),
 * which is a case that can't arise otherwise since clauses containing
 * volatile functions are never considered mergejoinable.  We mark such
 * EquivalenceClasses specially to prevent them from being merged with
 * ordinary EquivalenceClasses.  Also, for volatile expressions we have
 * to be careful to match the EquivalenceClass to the correct targetlist
 * entry: consider SELECT random() AS a, random() AS b ... ORDER BY b,a.
 * So we record the SortGroupRef of the originating sort clause.
 *
 * We allow equality clauses appearing below the nullable side of an outer join
 * to form EquivalenceClasses, but these have a slightly different meaning:
 * the included values might be all NULL rather than all the same non-null
 * values.  See src/backend/optimizer/README for more on that point.
 *
 * NB: if ec_merged isn't NULL, this class has been merged into another, and
 * should be ignored in favor of using the pointed-to class.
 */
typedef struct EquivalenceClass
{
	NodeTag		type;

	List	   *ec_opfamilies;	/* btree operator family OIDs */
	Oid			ec_collation;	/* collation, if datatypes are collatable */
	List	   *ec_members;		/* list of EquivalenceMembers */
	List	   *ec_sources;		/* list of generating RestrictInfos */
	List	   *ec_derives;		/* list of derived RestrictInfos */
	Relids		ec_relids;		/* all relids appearing in ec_members */
	bool		ec_has_const;	/* any pseudoconstants in ec_members? */
	bool		ec_has_volatile;	/* the (sole) member is a volatile expr */
	bool		ec_below_outer_join;	/* equivalence applies below an OJ */
	bool		ec_broken;		/* failed to generate needed clauses? */
	Index		ec_sortref;		/* originating sortclause label, or 0 */
	struct EquivalenceClass *ec_merged; /* set if merged into another EC */
} EquivalenceClass;

/*
 * If an EC contains a const and isn't below-outer-join, any PathKey depending
 * on it must be redundant, since there's only one possible value of the key.
 */
#define EC_MUST_BE_REDUNDANT(eclass)  \
	((eclass)->ec_has_const && !(eclass)->ec_below_outer_join)

/*
 * EquivalenceMember - one member expression of an EquivalenceClass
 *
 * em_is_child signifies that this element was built by transposing a member
 * for an appendrel parent relation to represent the corresponding expression
 * for an appendrel child.  These members are used for determining the
 * pathkeys of scans on the child relation and for explicitly sorting the
 * child when necessary to build a MergeAppend path for the whole appendrel
 * tree.  An em_is_child member has no impact on the properties of the EC as a
 * whole; in particular the EC's ec_relids field does NOT include the child
 * relation.  An em_is_child member should never be marked em_is_const nor
 * cause ec_has_const or ec_has_volatile to be set, either.  Thus, em_is_child
 * members are not really full-fledged members of the EC, but just reflections
 * or doppelgangers of real members.  Most operations on EquivalenceClasses
 * should ignore em_is_child members, and those that don't should test
 * em_relids to make sure they only consider relevant members.
 *
 * em_datatype is usually the same as exprType(em_expr), but can be
 * different when dealing with a binary-compatible opfamily; in particular
 * anyarray_ops would never work without this.  Use em_datatype when
 * looking up a specific btree operator to work with this expression.
 */
typedef struct EquivalenceMember
{
	NodeTag		type;

	Expr	   *em_expr;		/* the expression represented */
	Relids		em_relids;		/* all relids appearing in em_expr */
	Relids		em_nullable_relids;		/* nullable by lower outer joins */
	bool		em_is_const;	/* expression is pseudoconstant? */
	bool		em_is_child;	/* derived version for a child relation? */
	Oid			em_datatype;	/* the "nominal type" used by the opfamily */
} EquivalenceMember;

/*
 * PathKeys
 *
 * The sort ordering of a path is represented by a list of PathKey nodes.
 * An empty list implies no known ordering.  Otherwise the first item
 * represents the primary sort key, the second the first secondary sort key,
 * etc.  The value being sorted is represented by linking to an
 * EquivalenceClass containing that value and including pk_opfamily among its
 * ec_opfamilies.  The EquivalenceClass tells which collation to use, too.
 * This is a convenient method because it makes it trivial to detect
 * equivalent and closely-related orderings. (See optimizer/README for more
 * information.)
 *
 * Note: pk_strategy is either BTLessStrategyNumber (for ASC) or
 * BTGreaterStrategyNumber (for DESC).  We assume that all ordering-capable
 * index types will use btree-compatible strategy numbers.
 */
typedef struct PathKey
{
	NodeTag		type;

	EquivalenceClass *pk_eclass;	/* the value that is ordered */
	Oid			pk_opfamily;	/* btree opfamily defining the ordering */
	int			pk_strategy;	/* sort direction (ASC or DESC) */
	bool		pk_nulls_first; /* do NULLs come before normal values? */
} PathKey;


/*
 * ParamPathInfo
 *
 * All parameterized paths for a given relation with given required outer rels
 * link to a single ParamPathInfo, which stores common information such as
 * the estimated rowcount for this parameterization.  We do this partly to
 * avoid recalculations, but mostly to ensure that the estimated rowcount
 * is in fact the same for every such path.
 *
 * Note: ppi_clauses is only used in ParamPathInfos for base relation paths;
 * in join cases it's NIL because the set of relevant clauses varies depending
 * on how the join is formed.  The relevant clauses will appear in each
 * parameterized join path's joinrestrictinfo list, instead.
 */
typedef struct ParamPathInfo
{
	NodeTag		type;

	Relids		ppi_req_outer;	/* rels supplying parameters used by path */
	double		ppi_rows;		/* estimated number of result tuples */
	List	   *ppi_clauses;	/* join clauses available from outer rels */
} ParamPathInfo;


/*
 * Type "Path" is used as-is for sequential-scan paths, as well as some other
 * simple plan types that we don't need any extra information in the path for.
 * For other path types it is the first component of a larger struct.
 *
 * "pathtype" is the NodeTag of the Plan node we could build from this Path.
 * It is partially redundant with the Path's NodeTag, but allows us to use
 * the same Path type for multiple Plan types when there is no need to
 * distinguish the Plan type during path processing.
 *
 * "param_info", if not NULL, links to a ParamPathInfo that identifies outer
 * relation(s) that provide parameter values to each scan of this path.
 * That means this path can only be joined to those rels by means of nestloop
 * joins with this path on the inside.  Also note that a parameterized path
 * is responsible for testing all "movable" joinclauses involving this rel
 * and the specified outer rel(s).
 *
 * "rows" is the same as parent->rows in simple paths, but in parameterized
 * paths and UniquePaths it can be less than parent->rows, reflecting the
 * fact that we've filtered by extra join conditions or removed duplicates.
 *
 * "pathkeys" is a List of PathKey nodes (see above), describing the sort
 * ordering of the path's output rows.
 */
typedef struct Path
{
	NodeTag		type;

	NodeTag		pathtype;		/* tag identifying scan/join method */

	RelOptInfo *parent;			/* the relation this path can build */
	ParamPathInfo *param_info;	/* parameterization info, or NULL if none */

	/* estimated size/costs for path (see costsize.c for more info) */
	double		rows;			/* estimated number of result tuples */
	Cost		startup_cost;	/* cost expended before fetching any tuples */
	Cost		total_cost;		/* total cost (assuming all tuples fetched) */

	List	   *pathkeys;		/* sort ordering of path's output */
	/* pathkeys is a List of PathKey nodes; see above */
#ifdef XCP
	Distribution *distribution;
#endif
} Path;

/* Macro for extracting a path's parameterization relids; beware double eval */
#define PATH_REQ_OUTER(path)  \
	((path)->param_info ? (path)->param_info->ppi_req_outer : (Relids) NULL)

/*----------
 * IndexPath represents an index scan over a single index.
 *
 * This struct is used for both regular indexscans and index-only scans;
 * path.pathtype is T_IndexScan or T_IndexOnlyScan to show which is meant.
 *
 * 'indexinfo' is the index to be scanned.
 *
 * 'indexclauses' is a list of index qualification clauses, with implicit
 * AND semantics across the list.  Each clause is a RestrictInfo node from
 * the query's WHERE or JOIN conditions.  An empty list implies a full
 * index scan.
 *
 * 'indexquals' has the same structure as 'indexclauses', but it contains
 * the actual index qual conditions that can be used with the index.
 * In simple cases this is identical to 'indexclauses', but when special
 * indexable operators appear in 'indexclauses', they are replaced by the
 * derived indexscannable conditions in 'indexquals'.
 *
 * 'indexqualcols' is an integer list of index column numbers (zero-based)
 * of the same length as 'indexquals', showing which index column each qual
 * is meant to be used with.  'indexquals' is required to be ordered by
 * index column, so 'indexqualcols' must form a nondecreasing sequence.
 * (The order of multiple quals for the same index column is unspecified.)
 *
 * 'indexorderbys', if not NIL, is a list of ORDER BY expressions that have
 * been found to be usable as ordering operators for an amcanorderbyop index.
 * The list must match the path's pathkeys, ie, one expression per pathkey
 * in the same order.  These are not RestrictInfos, just bare expressions,
 * since they generally won't yield booleans.  Also, unlike the case for
 * quals, it's guaranteed that each expression has the index key on the left
 * side of the operator.
 *
 * 'indexorderbycols' is an integer list of index column numbers (zero-based)
 * of the same length as 'indexorderbys', showing which index column each
 * ORDER BY expression is meant to be used with.  (There is no restriction
 * on which index column each ORDER BY can be used with.)
 *
 * 'indexscandir' is one of:
 *		ForwardScanDirection: forward scan of an ordered index
 *		BackwardScanDirection: backward scan of an ordered index
 *		NoMovementScanDirection: scan of an unordered index, or don't care
 * (The executor doesn't care whether it gets ForwardScanDirection or
 * NoMovementScanDirection for an indexscan, but the planner wants to
 * distinguish ordered from unordered indexes for building pathkeys.)
 *
 * 'indextotalcost' and 'indexselectivity' are saved in the IndexPath so that
 * we need not recompute them when considering using the same index in a
 * bitmap index/heap scan (see BitmapHeapPath).  The costs of the IndexPath
 * itself represent the costs of an IndexScan or IndexOnlyScan plan type.
 *----------
 */
typedef struct IndexPath
{
	Path		path;
	IndexOptInfo *indexinfo;
	List	   *indexclauses;
	List	   *indexquals;
	List	   *indexqualcols;
	List	   *indexorderbys;
	List	   *indexorderbycols;
	ScanDirection indexscandir;
	Cost		indextotalcost;
	Selectivity indexselectivity;
} IndexPath;

/*
 * BitmapHeapPath represents one or more indexscans that generate TID bitmaps
 * instead of directly accessing the heap, followed by AND/OR combinations
 * to produce a single bitmap, followed by a heap scan that uses the bitmap.
 * Note that the output is always considered unordered, since it will come
 * out in physical heap order no matter what the underlying indexes did.
 *
 * The individual indexscans are represented by IndexPath nodes, and any
 * logic on top of them is represented by a tree of BitmapAndPath and
 * BitmapOrPath nodes.  Notice that we can use the same IndexPath node both
 * to represent a regular (or index-only) index scan plan, and as the child
 * of a BitmapHeapPath that represents scanning the same index using a
 * BitmapIndexScan.  The startup_cost and total_cost figures of an IndexPath
 * always represent the costs to use it as a regular (or index-only)
 * IndexScan.  The costs of a BitmapIndexScan can be computed using the
 * IndexPath's indextotalcost and indexselectivity.
 */
typedef struct BitmapHeapPath
{
	Path		path;
	Path	   *bitmapqual;		/* IndexPath, BitmapAndPath, BitmapOrPath */
} BitmapHeapPath;

/*
 * BitmapAndPath represents a BitmapAnd plan node; it can only appear as
 * part of the substructure of a BitmapHeapPath.  The Path structure is
 * a bit more heavyweight than we really need for this, but for simplicity
 * we make it a derivative of Path anyway.
 */
typedef struct BitmapAndPath
{
	Path		path;
	List	   *bitmapquals;	/* IndexPaths and BitmapOrPaths */
	Selectivity bitmapselectivity;
} BitmapAndPath;

/*
 * BitmapOrPath represents a BitmapOr plan node; it can only appear as
 * part of the substructure of a BitmapHeapPath.  The Path structure is
 * a bit more heavyweight than we really need for this, but for simplicity
 * we make it a derivative of Path anyway.
 */
typedef struct BitmapOrPath
{
	Path		path;
	List	   *bitmapquals;	/* IndexPaths and BitmapAndPaths */
	Selectivity bitmapselectivity;
} BitmapOrPath;

/*
 * TidPath represents a scan by TID
 *
 * tidquals is an implicitly OR'ed list of qual expressions of the form
 * "CTID = pseudoconstant" or "CTID = ANY(pseudoconstant_array)".
 * Note they are bare expressions, not RestrictInfos.
 */
typedef struct TidPath
{
	Path		path;
	List	   *tidquals;		/* qual(s) involving CTID = something */
} TidPath;

/*
 * ForeignPath represents a potential scan of a foreign table
 *
 * fdw_private stores FDW private data about the scan.  While fdw_private is
 * not actually touched by the core code during normal operations, it's
 * generally a good idea to use a representation that can be dumped by
 * nodeToString(), so that you can examine the structure during debugging
 * with tools like pprint().
 */
typedef struct ForeignPath
{
	Path		path;
	List	   *fdw_private;
} ForeignPath;

/*
 * AppendPath represents an Append plan, ie, successive execution of
 * several member plans.
 *
 * Note: it is possible for "subpaths" to contain only one, or even no,
 * elements.  These cases are optimized during create_append_plan.
 * In particular, an AppendPath with no subpaths is a "dummy" path that
 * is created to represent the case that a relation is provably empty.
 */
typedef struct AppendPath
{
	Path		path;
	List	   *subpaths;		/* list of component Paths */
} AppendPath;

#define IS_DUMMY_PATH(p) \
	(IsA((p), AppendPath) && ((AppendPath *) (p))->subpaths == NIL)

/* A relation that's been proven empty will have one path that is dummy */
#define IS_DUMMY_REL(r) \
	((r)->cheapest_total_path != NULL && \
	 IS_DUMMY_PATH((r)->cheapest_total_path))

/*
 * MergeAppendPath represents a MergeAppend plan, ie, the merging of sorted
 * results from several member plans to produce similarly-sorted output.
 */
typedef struct MergeAppendPath
{
	Path		path;
	List	   *subpaths;		/* list of component Paths */
	double		limit_tuples;	/* hard limit on output tuples, or -1 */
} MergeAppendPath;

/*
 * ResultPath represents use of a Result plan node to compute a variable-free
 * targetlist with no underlying tables (a "SELECT expressions" query).
 * The query could have a WHERE clause, too, represented by "quals".
 *
 * Note that quals is a list of bare clauses, not RestrictInfos.
 */
typedef struct ResultPath
{
	Path		path;
	List	   *quals;
} ResultPath;

/*
 * MaterialPath represents use of a Material plan node, i.e., caching of
 * the output of its subpath.  This is used when the subpath is expensive
 * and needs to be scanned repeatedly, or when we need mark/restore ability
 * and the subpath doesn't have it.
 */
typedef struct MaterialPath
{
	Path		path;
	Path	   *subpath;
} MaterialPath;

/*
 * UniquePath represents elimination of distinct rows from the output of
 * its subpath.
 *
 * This is unlike the other Path nodes in that it can actually generate
 * different plans: either hash-based or sort-based implementation, or a
 * no-op if the input path can be proven distinct already.  The decision
 * is sufficiently localized that it's not worth having separate Path node
 * types.  (Note: in the no-op case, we could eliminate the UniquePath node
 * entirely and just return the subpath; but it's convenient to have a
 * UniquePath in the path tree to signal upper-level routines that the input
 * is known distinct.)
 */
typedef enum
{
	UNIQUE_PATH_NOOP,			/* input is known unique already */
	UNIQUE_PATH_HASH,			/* use hashing */
	UNIQUE_PATH_SORT			/* use sorting */
} UniquePathMethod;

typedef struct UniquePath
{
	Path		path;
	Path	   *subpath;
	UniquePathMethod umethod;
	List	   *in_operators;	/* equality operators of the IN clause */
	List	   *uniq_exprs;		/* expressions to be made unique */
} UniquePath;

#ifdef XCP
typedef struct RemoteSubPath
{
	Path		path;
	Path	   *subpath;
} RemoteSubPath;
#endif

/*
 * All join-type paths share these fields.
 */

typedef struct JoinPath
{
	Path		path;

	JoinType	jointype;

	Path	   *outerjoinpath;	/* path for the outer side of the join */
	Path	   *innerjoinpath;	/* path for the inner side of the join */

	List	   *joinrestrictinfo;		/* RestrictInfos to apply to join */

	/*
	 * See the notes for RelOptInfo and ParamPathInfo to understand why
	 * joinrestrictinfo is needed in JoinPath, and can't be merged into the
	 * parent RelOptInfo.
	 */
} JoinPath;

/*
 * A nested-loop path needs no special fields.
 */

typedef JoinPath NestPath;

/*
 * A mergejoin path has these fields.
 *
 * Unlike other path types, a MergePath node doesn't represent just a single
 * run-time plan node: it can represent up to four.  Aside from the MergeJoin
 * node itself, there can be a Sort node for the outer input, a Sort node
 * for the inner input, and/or a Material node for the inner input.  We could
 * represent these nodes by separate path nodes, but considering how many
 * different merge paths are investigated during a complex join problem,
 * it seems better to avoid unnecessary palloc overhead.
 *
 * path_mergeclauses lists the clauses (in the form of RestrictInfos)
 * that will be used in the merge.
 *
 * Note that the mergeclauses are a subset of the parent relation's
 * restriction-clause list.  Any join clauses that are not mergejoinable
 * appear only in the parent's restrict list, and must be checked by a
 * qpqual at execution time.
 *
 * outersortkeys (resp. innersortkeys) is NIL if the outer path
 * (resp. inner path) is already ordered appropriately for the
 * mergejoin.  If it is not NIL then it is a PathKeys list describing
 * the ordering that must be created by an explicit Sort node.
 *
 * materialize_inner is TRUE if a Material node should be placed atop the
 * inner input.  This may appear with or without an inner Sort step.
 */

typedef struct MergePath
{
	JoinPath	jpath;
	List	   *path_mergeclauses;		/* join clauses to be used for merge */
	List	   *outersortkeys;	/* keys for explicit sort, if any */
	List	   *innersortkeys;	/* keys for explicit sort, if any */
	bool		materialize_inner;		/* add Materialize to inner? */
} MergePath;

/*
 * A hashjoin path has these fields.
 *
 * The remarks above for mergeclauses apply for hashclauses as well.
 *
 * Hashjoin does not care what order its inputs appear in, so we have
 * no need for sortkeys.
 */

typedef struct HashPath
{
	JoinPath	jpath;
	List	   *path_hashclauses;		/* join clauses used for hashing */
	int			num_batches;	/* number of batches expected */
} HashPath;

/*
 * Restriction clause info.
 *
 * We create one of these for each AND sub-clause of a restriction condition
 * (WHERE or JOIN/ON clause).  Since the restriction clauses are logically
 * ANDed, we can use any one of them or any subset of them to filter out
 * tuples, without having to evaluate the rest.  The RestrictInfo node itself
 * stores data used by the optimizer while choosing the best query plan.
 *
 * If a restriction clause references a single base relation, it will appear
 * in the baserestrictinfo list of the RelOptInfo for that base rel.
 *
 * If a restriction clause references more than one base rel, it will
 * appear in the joininfo list of every RelOptInfo that describes a strict
 * subset of the base rels mentioned in the clause.  The joininfo lists are
 * used to drive join tree building by selecting plausible join candidates.
 * The clause cannot actually be applied until we have built a join rel
 * containing all the base rels it references, however.
 *
 * When we construct a join rel that includes all the base rels referenced
 * in a multi-relation restriction clause, we place that clause into the
 * joinrestrictinfo lists of paths for the join rel, if neither left nor
 * right sub-path includes all base rels referenced in the clause.  The clause
 * will be applied at that join level, and will not propagate any further up
 * the join tree.  (Note: the "predicate migration" code was once intended to
 * push restriction clauses up and down the plan tree based on evaluation
 * costs, but it's dead code and is unlikely to be resurrected in the
 * foreseeable future.)
 *
 * Note that in the presence of more than two rels, a multi-rel restriction
 * might reach different heights in the join tree depending on the join
 * sequence we use.  So, these clauses cannot be associated directly with
 * the join RelOptInfo, but must be kept track of on a per-join-path basis.
 *
 * RestrictInfos that represent equivalence conditions (i.e., mergejoinable
 * equalities that are not outerjoin-delayed) are handled a bit differently.
 * Initially we attach them to the EquivalenceClasses that are derived from
 * them.  When we construct a scan or join path, we look through all the
 * EquivalenceClasses and generate derived RestrictInfos representing the
 * minimal set of conditions that need to be checked for this particular scan
 * or join to enforce that all members of each EquivalenceClass are in fact
 * equal in all rows emitted by the scan or join.
 *
 * When dealing with outer joins we have to be very careful about pushing qual
 * clauses up and down the tree.  An outer join's own JOIN/ON conditions must
 * be evaluated exactly at that join node, unless they are "degenerate"
 * conditions that reference only Vars from the nullable side of the join.
 * Quals appearing in WHERE or in a JOIN above the outer join cannot be pushed
 * down below the outer join, if they reference any nullable Vars.
 * RestrictInfo nodes contain a flag to indicate whether a qual has been
 * pushed down to a lower level than its original syntactic placement in the
 * join tree would suggest.  If an outer join prevents us from pushing a qual
 * down to its "natural" semantic level (the level associated with just the
 * base rels used in the qual) then we mark the qual with a "required_relids"
 * value including more than just the base rels it actually uses.  By
 * pretending that the qual references all the rels required to form the outer
 * join, we prevent it from being evaluated below the outer join's joinrel.
 * When we do form the outer join's joinrel, we still need to distinguish
 * those quals that are actually in that join's JOIN/ON condition from those
 * that appeared elsewhere in the tree and were pushed down to the join rel
 * because they used no other rels.  That's what the is_pushed_down flag is
 * for; it tells us that a qual is not an OUTER JOIN qual for the set of base
 * rels listed in required_relids.  A clause that originally came from WHERE
 * or an INNER JOIN condition will *always* have its is_pushed_down flag set.
 * It's possible for an OUTER JOIN clause to be marked is_pushed_down too,
 * if we decide that it can be pushed down into the nullable side of the join.
 * In that case it acts as a plain filter qual for wherever it gets evaluated.
 * (In short, is_pushed_down is only false for non-degenerate outer join
 * conditions.  Possibly we should rename it to reflect that meaning?)
 *
 * RestrictInfo nodes also contain an outerjoin_delayed flag, which is true
 * if the clause's applicability must be delayed due to any outer joins
 * appearing below it (ie, it has to be postponed to some join level higher
 * than the set of relations it actually references).
 *
 * There is also an outer_relids field, which is NULL except for outer join
 * clauses; for those, it is the set of relids on the outer side of the
 * clause's outer join.  (These are rels that the clause cannot be applied to
 * in parameterized scans, since pushing it into the join's outer side would
 * lead to wrong answers.)
 *
 * There is also a nullable_relids field, which is the set of rels the clause
 * references that can be forced null by some outer join below the clause.
 *
 * outerjoin_delayed = true is subtly different from nullable_relids != NULL:
 * a clause might reference some nullable rels and yet not be
 * outerjoin_delayed because it also references all the other rels of the
 * outer join(s). A clause that is not outerjoin_delayed can be enforced
 * anywhere it is computable.
 *
 * In general, the referenced clause might be arbitrarily complex.  The
 * kinds of clauses we can handle as indexscan quals, mergejoin clauses,
 * or hashjoin clauses are limited (e.g., no volatile functions).  The code
 * for each kind of path is responsible for identifying the restrict clauses
 * it can use and ignoring the rest.  Clauses not implemented by an indexscan,
 * mergejoin, or hashjoin will be placed in the plan qual or joinqual field
 * of the finished Plan node, where they will be enforced by general-purpose
 * qual-expression-evaluation code.  (But we are still entitled to count
 * their selectivity when estimating the result tuple count, if we
 * can guess what it is...)
 *
 * When the referenced clause is an OR clause, we generate a modified copy
 * in which additional RestrictInfo nodes are inserted below the top-level
 * OR/AND structure.  This is a convenience for OR indexscan processing:
 * indexquals taken from either the top level or an OR subclause will have
 * associated RestrictInfo nodes.
 *
 * The can_join flag is set true if the clause looks potentially useful as
 * a merge or hash join clause, that is if it is a binary opclause with
 * nonoverlapping sets of relids referenced in the left and right sides.
 * (Whether the operator is actually merge or hash joinable isn't checked,
 * however.)
 *
 * The pseudoconstant flag is set true if the clause contains no Vars of
 * the current query level and no volatile functions.  Such a clause can be
 * pulled out and used as a one-time qual in a gating Result node.  We keep
 * pseudoconstant clauses in the same lists as other RestrictInfos so that
 * the regular clause-pushing machinery can assign them to the correct join
 * level, but they need to be treated specially for cost and selectivity
 * estimates.  Note that a pseudoconstant clause can never be an indexqual
 * or merge or hash join clause, so it's of no interest to large parts of
 * the planner.
 *
 * When join clauses are generated from EquivalenceClasses, there may be
 * several equally valid ways to enforce join equivalence, of which we need
 * apply only one.  We mark clauses of this kind by setting parent_ec to
 * point to the generating EquivalenceClass.  Multiple clauses with the same
 * parent_ec in the same join are redundant.
 */

typedef struct RestrictInfo
{
	NodeTag		type;

	Expr	   *clause;			/* the represented clause of WHERE or JOIN */

	bool		is_pushed_down; /* TRUE if clause was pushed down in level */

	bool		outerjoin_delayed;		/* TRUE if delayed by lower outer join */

	bool		can_join;		/* see comment above */

	bool		pseudoconstant; /* see comment above */

	/* The set of relids (varnos) actually referenced in the clause: */
	Relids		clause_relids;

	/* The set of relids required to evaluate the clause: */
	Relids		required_relids;

	/* If an outer-join clause, the outer-side relations, else NULL: */
	Relids		outer_relids;

	/* The relids used in the clause that are nullable by lower outer joins: */
	Relids		nullable_relids;

	/* These fields are set for any binary opclause: */
	Relids		left_relids;	/* relids in left side of clause */
	Relids		right_relids;	/* relids in right side of clause */

	/* This field is NULL unless clause is an OR clause: */
	Expr	   *orclause;		/* modified clause with RestrictInfos */

	/* This field is NULL unless clause is potentially redundant: */
	EquivalenceClass *parent_ec;	/* generating EquivalenceClass */

	/* cache space for cost and selectivity */
	QualCost	eval_cost;		/* eval cost of clause; -1 if not yet set */
	Selectivity norm_selec;		/* selectivity for "normal" (JOIN_INNER)
								 * semantics; -1 if not yet set; >1 means a
								 * redundant clause */
	Selectivity outer_selec;	/* selectivity for outer join semantics; -1 if
								 * not yet set */

	/* valid if clause is mergejoinable, else NIL */
	List	   *mergeopfamilies;	/* opfamilies containing clause operator */

	/* cache space for mergeclause processing; NULL if not yet set */
	EquivalenceClass *left_ec;	/* EquivalenceClass containing lefthand */
	EquivalenceClass *right_ec; /* EquivalenceClass containing righthand */
	EquivalenceMember *left_em; /* EquivalenceMember for lefthand */
	EquivalenceMember *right_em;	/* EquivalenceMember for righthand */
	List	   *scansel_cache;	/* list of MergeScanSelCache structs */

	/* transient workspace for use while considering a specific join path */
	bool		outer_is_left;	/* T = outer var on left, F = on right */

	/* valid if clause is hashjoinable, else InvalidOid: */
	Oid			hashjoinoperator;		/* copy of clause operator */

	/* cache space for hashclause processing; -1 if not yet set */
	Selectivity left_bucketsize;	/* avg bucketsize of left side */
	Selectivity right_bucketsize;		/* avg bucketsize of right side */
} RestrictInfo;

/*
 * Since mergejoinscansel() is a relatively expensive function, and would
 * otherwise be invoked many times while planning a large join tree,
 * we go out of our way to cache its results.  Each mergejoinable
 * RestrictInfo carries a list of the specific sort orderings that have
 * been considered for use with it, and the resulting selectivities.
 */
typedef struct MergeScanSelCache
{
	/* Ordering details (cache lookup key) */
	Oid			opfamily;		/* btree opfamily defining the ordering */
	Oid			collation;		/* collation for the ordering */
	int			strategy;		/* sort direction (ASC or DESC) */
	bool		nulls_first;	/* do NULLs come before normal values? */
	/* Results */
	Selectivity leftstartsel;	/* first-join fraction for clause left side */
	Selectivity leftendsel;		/* last-join fraction for clause left side */
	Selectivity rightstartsel;	/* first-join fraction for clause right side */
	Selectivity rightendsel;	/* last-join fraction for clause right side */
} MergeScanSelCache;

/*
 * Placeholder node for an expression to be evaluated below the top level
 * of a plan tree.  This is used during planning to represent the contained
 * expression.  At the end of the planning process it is replaced by either
 * the contained expression or a Var referring to a lower-level evaluation of
 * the contained expression.  Typically the evaluation occurs below an outer
 * join, and Var references above the outer join might thereby yield NULL
 * instead of the expression value.
 *
 * Although the planner treats this as an expression node type, it is not
 * recognized by the parser or executor, so we declare it here rather than
 * in primnodes.h.
 */

typedef struct PlaceHolderVar
{
	Expr		xpr;
	Expr	   *phexpr;			/* the represented expression */
	Relids		phrels;			/* base relids syntactically within expr src */
	Index		phid;			/* ID for PHV (unique within planner run) */
	Index		phlevelsup;		/* > 0 if PHV belongs to outer query */
} PlaceHolderVar;

/*
 * "Special join" info.
 *
 * One-sided outer joins constrain the order of joining partially but not
 * completely.  We flatten such joins into the planner's top-level list of
 * relations to join, but record information about each outer join in a
 * SpecialJoinInfo struct.  These structs are kept in the PlannerInfo node's
 * join_info_list.
 *
 * Similarly, semijoins and antijoins created by flattening IN (subselect)
 * and EXISTS(subselect) clauses create partial constraints on join order.
 * These are likewise recorded in SpecialJoinInfo structs.
 *
 * We make SpecialJoinInfos for FULL JOINs even though there is no flexibility
 * of planning for them, because this simplifies make_join_rel()'s API.
 *
 * min_lefthand and min_righthand are the sets of base relids that must be
 * available on each side when performing the special join.  lhs_strict is
 * true if the special join's condition cannot succeed when the LHS variables
 * are all NULL (this means that an outer join can commute with upper-level
 * outer joins even if it appears in their RHS).  We don't bother to set
 * lhs_strict for FULL JOINs, however.
 *
 * It is not valid for either min_lefthand or min_righthand to be empty sets;
 * if they were, this would break the logic that enforces join order.
 *
 * syn_lefthand and syn_righthand are the sets of base relids that are
 * syntactically below this special join.  (These are needed to help compute
 * min_lefthand and min_righthand for higher joins.)
 *
 * delay_upper_joins is set TRUE if we detect a pushed-down clause that has
 * to be evaluated after this join is formed (because it references the RHS).
 * Any outer joins that have such a clause and this join in their RHS cannot
 * commute with this join, because that would leave noplace to check the
 * pushed-down clause.  (We don't track this for FULL JOINs, either.)
 *
 * join_quals is an implicit-AND list of the quals syntactically associated
 * with the join (they may or may not end up being applied at the join level).
 * This is just a side list and does not drive actual application of quals.
 * For JOIN_SEMI joins, this is cleared to NIL in create_unique_path() if
 * the join is found not to be suitable for a uniqueify-the-RHS plan.
 *
 * jointype is never JOIN_RIGHT; a RIGHT JOIN is handled by switching
 * the inputs to make it a LEFT JOIN.  So the allowed values of jointype
 * in a join_info_list member are only LEFT, FULL, SEMI, or ANTI.
 *
 * For purposes of join selectivity estimation, we create transient
 * SpecialJoinInfo structures for regular inner joins; so it is possible
 * to have jointype == JOIN_INNER in such a structure, even though this is
 * not allowed within join_info_list.  We also create transient
 * SpecialJoinInfos with jointype == JOIN_INNER for outer joins, since for
 * cost estimation purposes it is sometimes useful to know the join size under
 * plain innerjoin semantics.  Note that lhs_strict, delay_upper_joins, and
 * join_quals are not set meaningfully within such structs.
 */

typedef struct SpecialJoinInfo
{
	NodeTag		type;
	Relids		min_lefthand;	/* base relids in minimum LHS for join */
	Relids		min_righthand;	/* base relids in minimum RHS for join */
	Relids		syn_lefthand;	/* base relids syntactically within LHS */
	Relids		syn_righthand;	/* base relids syntactically within RHS */
	JoinType	jointype;		/* always INNER, LEFT, FULL, SEMI, or ANTI */
	bool		lhs_strict;		/* joinclause is strict for some LHS rel */
	bool		delay_upper_joins;		/* can't commute with upper RHS */
	List	   *join_quals;		/* join quals, in implicit-AND list format */
} SpecialJoinInfo;

/*
 * Append-relation info.
 *
 * When we expand an inheritable table or a UNION-ALL subselect into an
 * "append relation" (essentially, a list of child RTEs), we build an
 * AppendRelInfo for each child RTE.  The list of AppendRelInfos indicates
 * which child RTEs must be included when expanding the parent, and each
 * node carries information needed to translate Vars referencing the parent
 * into Vars referencing that child.
 *
 * These structs are kept in the PlannerInfo node's append_rel_list.
 * Note that we just throw all the structs into one list, and scan the
 * whole list when desiring to expand any one parent.  We could have used
 * a more complex data structure (eg, one list per parent), but this would
 * be harder to update during operations such as pulling up subqueries,
 * and not really any easier to scan.  Considering that typical queries
 * will not have many different append parents, it doesn't seem worthwhile
 * to complicate things.
 *
 * Note: after completion of the planner prep phase, any given RTE is an
 * append parent having entries in append_rel_list if and only if its
 * "inh" flag is set.  We clear "inh" for plain tables that turn out not
 * to have inheritance children, and (in an abuse of the original meaning
 * of the flag) we set "inh" for subquery RTEs that turn out to be
 * flattenable UNION ALL queries.  This lets us avoid useless searches
 * of append_rel_list.
 *
 * Note: the data structure assumes that append-rel members are single
 * baserels.  This is OK for inheritance, but it prevents us from pulling
 * up a UNION ALL member subquery if it contains a join.  While that could
 * be fixed with a more complex data structure, at present there's not much
 * point because no improvement in the plan could result.
 */

typedef struct AppendRelInfo
{
	NodeTag		type;

	/*
	 * These fields uniquely identify this append relationship.  There can be
	 * (in fact, always should be) multiple AppendRelInfos for the same
	 * parent_relid, but never more than one per child_relid, since a given
	 * RTE cannot be a child of more than one append parent.
	 */
	Index		parent_relid;	/* RT index of append parent rel */
	Index		child_relid;	/* RT index of append child rel */

	/*
	 * For an inheritance appendrel, the parent and child are both regular
	 * relations, and we store their rowtype OIDs here for use in translating
	 * whole-row Vars.  For a UNION-ALL appendrel, the parent and child are
	 * both subqueries with no named rowtype, and we store InvalidOid here.
	 */
	Oid			parent_reltype; /* OID of parent's composite type */
	Oid			child_reltype;	/* OID of child's composite type */

	/*
	 * The N'th element of this list is a Var or expression representing the
	 * child column corresponding to the N'th column of the parent. This is
	 * used to translate Vars referencing the parent rel into references to
	 * the child.  A list element is NULL if it corresponds to a dropped
	 * column of the parent (this is only possible for inheritance cases, not
	 * UNION ALL).  The list elements are always simple Vars for inheritance
	 * cases, but can be arbitrary expressions in UNION ALL cases.
	 *
	 * Notice we only store entries for user columns (attno > 0).  Whole-row
	 * Vars are special-cased, and system columns (attno < 0) need no special
	 * translation since their attnos are the same for all tables.
	 *
	 * Caution: the Vars have varlevelsup = 0.  Be careful to adjust as needed
	 * when copying into a subquery.
	 */
	List	   *translated_vars;	/* Expressions in the child's Vars */

	/*
	 * We store the parent table's OID here for inheritance, or InvalidOid for
	 * UNION ALL.  This is only needed to help in generating error messages if
	 * an attempt is made to reference a dropped parent column.
	 */
	Oid			parent_reloid;	/* OID of parent relation */
} AppendRelInfo;

/*
 * For each distinct placeholder expression generated during planning, we
 * store a PlaceHolderInfo node in the PlannerInfo node's placeholder_list.
 * This stores info that is needed centrally rather than in each copy of the
 * PlaceHolderVar.  The phid fields identify which PlaceHolderInfo goes with
 * each PlaceHolderVar.  Note that phid is unique throughout a planner run,
 * not just within a query level --- this is so that we need not reassign ID's
 * when pulling a subquery into its parent.
 *
 * The idea is to evaluate the expression at (only) the ph_eval_at join level,
 * then allow it to bubble up like a Var until the ph_needed join level.
 * ph_needed has the same definition as attr_needed for a regular Var.
 *
 * ph_may_need is an initial estimate of ph_needed, formed using the
 * syntactic locations of references to the PHV.  We need this in order to
 * determine whether the PHV reference forces a join ordering constraint:
 * if the PHV has to be evaluated below the nullable side of an outer join,
 * and then used above that outer join, we must constrain join order to ensure
 * there's a valid place to evaluate the PHV below the join.  The final
 * actual ph_needed level might be lower than ph_may_need, but we can't
 * determine that until later on.  Fortunately this doesn't matter for what
 * we need ph_may_need for: if there's a PHV reference syntactically
 * above the outer join, it's not going to be allowed to drop below the outer
 * join, so we would come to the same conclusions about join order even if
 * we had the final ph_needed value to compare to.
 *
 * We create a PlaceHolderInfo only after determining that the PlaceHolderVar
 * is actually referenced in the plan tree, so that unreferenced placeholders
 * don't result in unnecessary constraints on join order.
 */

typedef struct PlaceHolderInfo
{
	NodeTag		type;

	Index		phid;			/* ID for PH (unique within planner run) */
	PlaceHolderVar *ph_var;		/* copy of PlaceHolderVar tree */
	Relids		ph_eval_at;		/* lowest level we can evaluate value at */
	Relids		ph_needed;		/* highest level the value is needed at */
	Relids		ph_may_need;	/* highest level it might be needed at */
	int32		ph_width;		/* estimated attribute width */
} PlaceHolderInfo;

/*
 * For each potentially index-optimizable MIN/MAX aggregate function,
 * root->minmax_aggs stores a MinMaxAggInfo describing it.
 */
typedef struct MinMaxAggInfo
{
	NodeTag		type;

	Oid			aggfnoid;		/* pg_proc Oid of the aggregate */
	Oid			aggsortop;		/* Oid of its sort operator */
	Expr	   *target;			/* expression we are aggregating on */
	PlannerInfo *subroot;		/* modified "root" for planning the subquery */
	Path	   *path;			/* access path for subquery */
	Cost		pathcost;		/* estimated cost to fetch first row */
	Param	   *param;			/* param for subplan's output */
} MinMaxAggInfo;

/*
 * At runtime, PARAM_EXEC slots are used to pass values around from one plan
 * node to another.  They can be used to pass values down into subqueries (for
 * outer references in subqueries), or up out of subqueries (for the results
 * of a subplan), or from a NestLoop plan node into its inner relation (when
 * the inner scan is parameterized with values from the outer relation).
 * The planner is responsible for assigning nonconflicting PARAM_EXEC IDs to
 * the PARAM_EXEC Params it generates.
 *
 * Outer references are managed via root->plan_params, which is a list of
 * PlannerParamItems.  While planning a subquery, each parent query level's
 * plan_params contains the values required from it by the current subquery.
 * During create_plan(), we use plan_params to track values that must be
 * passed from outer to inner sides of NestLoop plan nodes.
 *
 * The item a PlannerParamItem represents can be one of three kinds:
 *
 * A Var: the slot represents a variable of this level that must be passed
 * down because subqueries have outer references to it, or must be passed
 * from a NestLoop node to its inner scan.  The varlevelsup value in the Var
 * will always be zero.
 *
 * A PlaceHolderVar: this works much like the Var case, except that the
 * entry is a PlaceHolderVar node with a contained expression.  The PHV
 * will have phlevelsup = 0, and the contained expression is adjusted
 * to match in level.
 *
 * An Aggref (with an expression tree representing its argument): the slot
 * represents an aggregate expression that is an outer reference for some
 * subquery.  The Aggref itself has agglevelsup = 0, and its argument tree
 * is adjusted to match in level.
 *
 * Note: we detect duplicate Var and PlaceHolderVar parameters and coalesce
 * them into one slot, but we do not bother to do that for Aggrefs.
 * The scope of duplicate-elimination only extends across the set of
 * parameters passed from one query level into a single subquery, or for
 * nestloop parameters across the set of nestloop parameters used in a single
 * query level.  So there is no possibility of a PARAM_EXEC slot being used
 * for conflicting purposes.
 *
 * In addition, PARAM_EXEC slots are assigned for Params representing outputs
 * from subplans (values that are setParam items for those subplans).  These
 * IDs need not be tracked via PlannerParamItems, since we do not need any
 * duplicate-elimination nor later processing of the represented expressions.
 * Instead, we just record the assignment of the slot number by incrementing
 * root->glob->nParamExec.
 */
typedef struct PlannerParamItem
{
	NodeTag		type;

	Node	   *item;			/* the Var, PlaceHolderVar, or Aggref */
	int			paramId;		/* its assigned PARAM_EXEC slot number */
} PlannerParamItem;

/*
 * When making cost estimates for a SEMI or ANTI join, there are some
 * correction factors that are needed in both nestloop and hash joins
 * to account for the fact that the executor can stop scanning inner rows
 * as soon as it finds a match to the current outer row.  These numbers
 * depend only on the selected outer and inner join relations, not on the
 * particular paths used for them, so it's worthwhile to calculate them
 * just once per relation pair not once per considered path.  This struct
 * is filled by compute_semi_anti_join_factors and must be passed along
 * to the join cost estimation functions.
 *
 * outer_match_frac is the fraction of the outer tuples that are
 *		expected to have at least one match.
 * match_count is the average number of matches expected for
 *		outer tuples that have at least one match.
 */
typedef struct SemiAntiJoinFactors
{
	Selectivity outer_match_frac;
	Selectivity match_count;
} SemiAntiJoinFactors;

/*
 * For speed reasons, cost estimation for join paths is performed in two
 * phases: the first phase tries to quickly derive a lower bound for the
 * join cost, and then we check if that's sufficient to reject the path.
 * If not, we come back for a more refined cost estimate.  The first phase
 * fills a JoinCostWorkspace struct with its preliminary cost estimates
 * and possibly additional intermediate values.  The second phase takes
 * these values as inputs to avoid repeating work.
 *
 * (Ideally we'd declare this in cost.h, but it's also needed in pathnode.h,
 * so seems best to put it here.)
 */
typedef struct JoinCostWorkspace
{
	/* Preliminary cost estimates --- must not be larger than final ones! */
	Cost		startup_cost;	/* cost expended before fetching any tuples */
	Cost		total_cost;		/* total cost (assuming all tuples fetched) */

	/* Fields below here should be treated as private to costsize.c */
	Cost		run_cost;		/* non-startup cost components */

	/* private for cost_nestloop code */
	Cost		inner_rescan_run_cost;
	double		outer_matched_rows;
	Selectivity inner_scan_frac;

	/* private for cost_mergejoin code */
	Cost		inner_run_cost;
	double		outer_rows;
	double		inner_rows;
	double		outer_skip_rows;
	double		inner_skip_rows;

	/* private for cost_hashjoin code */
	int			numbuckets;
	int			numbatches;
} JoinCostWorkspace;

#endif   /* RELATION_H */<|MERGE_RESOLUTION|>--- conflicted
+++ resolved
@@ -286,7 +286,6 @@
 
 	/* optional private data for join_search_hook, e.g., GEQO */
 	void	   *join_search_private;
-<<<<<<< HEAD
 #ifdef XCP
 	/*
 	 * This is NULL for a SELECT query (NULL distribution means "Coordinator"
@@ -295,14 +294,12 @@
 	 */
 	Distribution *distribution; /* Query result distribution */
 #endif
-=======
 
 	/* Added post-release, will be in a saner place in 9.3: */
 	List	   *plan_params;	/* list of PlannerParamItems, see below */
 
 	/* This will be in a saner place in 9.4: */
 	Relids		nullable_baserels;
->>>>>>> 0719c2af
 } PlannerInfo;
 
 

--- conflicted
+++ resolved
@@ -1845,13 +1845,10 @@
 	NodeTag		type;
 	RangeVar   *sequence;		/* the sequence to alter */
 	List	   *options;
-<<<<<<< HEAD
+	bool		missing_ok;		/* skip error if a role is missing? */
 #ifdef PGXC
 	bool		is_serial;		/* Indicates if this sequence is part of SERIAL process */
 #endif
-=======
-	bool		missing_ok;		/* skip error if a role is missing? */
->>>>>>> 80edfd76
 } AlterSeqStmt;
 
 /* ----------------------

--- conflicted
+++ resolved
@@ -1264,7 +1264,6 @@
 	AT_DropInherit,				/* NO INHERIT parent */
 	AT_AddOf,					/* OF <type_name> */
 	AT_DropOf,					/* NOT OF */
-<<<<<<< HEAD
 #ifdef PGXC
 	AT_DistributeBy,			/* DISTRIBUTE BY ... */
 	AT_SubCluster,				/* TO [ NODE nodelist | GROUP groupname ] */
@@ -1272,11 +1271,8 @@
 	AT_DeleteNodeList,			/* DELETE NODE nodelist */
 #endif
 	AT_GenericOptions,			/* OPTIONS (...) */
-=======
-	AT_GenericOptions,			/* OPTIONS (...) */
 	/* this will be in a more natural position in 9.3: */
 	AT_ReAddConstraint			/* internal to commands/tablecmds.c */
->>>>>>> 0719c2af
 } AlterTableType;
 
 typedef struct AlterTableCmd	/* one subcommand of an ALTER TABLE */

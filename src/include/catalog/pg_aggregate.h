/*-------------------------------------------------------------------------
 *
 * pg_aggregate.h
 *	  definition of the system "aggregate" relation (pg_aggregate)
 *	  along with the relation's initial contents.
 *
 *
 * Portions Copyright (c) 1996-2012, PostgreSQL Global Development Group
 * Portions Copyright (c) 1994, Regents of the University of California
 *
 * src/include/catalog/pg_aggregate.h
 *
 * NOTES
 *	  the genbki.pl script reads this file and generates .bki
 *	  information from the DATA() statements.
 *
 *-------------------------------------------------------------------------
 */
#ifndef PG_AGGREGATE_H
#define PG_AGGREGATE_H

#include "catalog/genbki.h"
#include "nodes/pg_list.h"

/* ----------------------------------------------------------------
 *		pg_aggregate definition.
 *
 *		cpp turns this into typedef struct FormData_pg_aggregate
 *
#ifdef PGXC
 * 		Derived from pg_aggregate, added collection function, collection data
 * type and collection initial value.
#endif
 *
 *	aggfnoid			pg_proc OID of the aggregate itself
 *	aggtransfn			transition function
#ifdef PGXC
 *	aggcollectfn		collectition function
#endif
 *	aggfinalfn			final function (0 if none)
 *	aggsortop			associated sort operator (0 if none)
 *	aggtranstype		type of aggregate's transition (state) data
#ifdef PGXC
 *	aggcollecttype		type of aggregate's collection (state) data
#endif
 *	agginitval			initial value for transition state (can be NULL)
#ifdef PGXC
 *	agginitcollect		initial value for collection state (can be NULL)
#endif
 * ----------------------------------------------------------------
 */
#define AggregateRelationId  2600

CATALOG(pg_aggregate,2600) BKI_WITHOUT_OIDS
{
	regproc		aggfnoid;
	regproc		aggtransfn;
	regproc		aggcollectfn; /* PGXC */
	regproc		aggfinalfn;
	Oid			aggsortop;
	Oid			aggtranstype;
<<<<<<< HEAD
	Oid			aggcollecttype;  /* PGXC */
	text		agginitval;		/* VARIABLE LENGTH FIELD */
=======

#ifdef CATALOG_VARLEN			/* variable-length fields start here */
	text		agginitval;
>>>>>>> c346e92c
	text		agginitcollect;	/* PGXC, VARIABLE LENGTH FIELD */
#endif
} FormData_pg_aggregate;

/* ----------------
 *		Form_pg_aggregate corresponds to a pointer to a tuple with
 *		the format of pg_aggregate relation.
 * ----------------
 */
typedef FormData_pg_aggregate *Form_pg_aggregate;

/* ----------------
 *		compiler constants for pg_aggregate
 * ----------------
 */

#ifdef PGXC
#define Natts_pg_aggregate					9
#define Anum_pg_aggregate_aggfnoid			1
#define Anum_pg_aggregate_aggtransfn		2
#define Anum_pg_aggregate_aggcollectfn		3
#define Anum_pg_aggregate_aggfinalfn		4
#define Anum_pg_aggregate_aggsortop			5
#define Anum_pg_aggregate_aggtranstype		6
#define Anum_pg_aggregate_aggcollecttype	7
#define Anum_pg_aggregate_agginitval		8
#define Anum_pg_aggregate_agginitcollect	9
#endif
#ifdef PGXC
//#define Natts_pg_aggregate				6
//#define Anum_pg_aggregate_aggfnoid		1
//#define Anum_pg_aggregate_aggtransfn	2
//#define Anum_pg_aggregate_aggfinalfn	3
//#define Anum_pg_aggregate_aggsortop		4
//#define Anum_pg_aggregate_aggtranstype	5
//#define Anum_pg_aggregate_agginitval	6
#endif


/* ----------------
 * initial contents of pg_aggregate
 * ---------------
 */

/* avg */
#ifdef PGXC
DATA(insert ( 2100	int8_avg_accum	numeric_avg_collect	numeric_avg		0	1231	1231	"{0,0}" "{0,0}" ));
DATA(insert ( 2101	int4_avg_accum	int8_avg_collect	int8_avg		0	1016	1016	"{0,0}" "{0,0}" ));
DATA(insert ( 2102	int2_avg_accum	int8_avg_collect	int8_avg		0	1016	1016	"{0,0}" "{0,0}" ));
DATA(insert ( 2103	numeric_avg_accum	numeric_avg_collect	numeric_avg		0	1231	1231	"{0,0}" "{0,0}" ));
DATA(insert ( 2104	float4_accum	float8_collect	float8_avg		0	1022	1022	"{0,0,0}" "{0,0,0}" ));
DATA(insert ( 2105	float8_accum	float8_collect	float8_avg		0	1022	1022	"{0,0,0}" "{0,0,0}" ));
DATA(insert ( 2106	interval_accum	interval_collect	interval_avg	0	1187	1187	"{0 second,0 second}" "{0 second,0 second}" ));
#endif
#ifdef PGXC
//DATA(insert ( 2100	int8_avg_accum	numeric_avg		0	1231	"{0,0}" ));
//DATA(insert ( 2101	int4_avg_accum	int8_avg		0	1016	"{0,0}" ));
//DATA(insert ( 2102	int2_avg_accum	int8_avg		0	1016	"{0,0}" ));
//DATA(insert ( 2103	numeric_avg_accum	numeric_avg		0	1231	"{0,0}" ));
//DATA(insert ( 2104	float4_accum	float8_avg		0	1022	"{0,0,0}" ));
//DATA(insert ( 2105	float8_accum	float8_avg		0	1022	"{0,0,0}" ));
//DATA(insert ( 2106	interval_accum	interval_avg	0	1187	"{0 second,0 second}" ));
#endif

/* sum */
#ifdef PGXC
DATA(insert ( 2107	int8_sum		numeric_add		-				0	1700	1700	_null_ _null_ ));
DATA(insert ( 2108	int4_sum		int8_sum_to_int8 -				0	20		20		_null_ _null_ ));
DATA(insert ( 2109	int2_sum		int8_sum_to_int8 -				0	20		20		_null_ _null_ ));
DATA(insert ( 2110	float4pl		float4pl		-				0	700		700		_null_ _null_ ));
DATA(insert ( 2111	float8pl		float8pl		-				0	701		701		_null_ _null_ ));
DATA(insert ( 2112	cash_pl			cash_pl			-				0	790		790		_null_ _null_ ));
DATA(insert ( 2113	interval_pl		interval_pl		-				0	1186	1186	_null_ _null_ ));
DATA(insert ( 2114	numeric_add		numeric_add		-				0	1700	1700	_null_ _null_ ));
#endif
#ifdef PGXC
//DATA(insert ( 2107	int8_sum		-				0	1700	_null_ ));
//DATA(insert ( 2108	int4_sum		-				0	20		_null_ ));
//DATA(insert ( 2109	int2_sum		-				0	20		_null_ ));
//DATA(insert ( 2110	float4pl		-				0	700		_null_ ));
//DATA(insert ( 2111	float8pl		-				0	701		_null_ ));
//DATA(insert ( 2112	cash_pl			-				0	790		_null_ ));
//DATA(insert ( 2113	interval_pl		-				0	1186	_null_ ));
//DATA(insert ( 2114	numeric_add		-				0	1700	_null_ ));
#endif

/* max */
#ifdef PGXC
DATA(insert ( 2115	int8larger		int8larger		-				413		20		20		_null_ _null_ ));
DATA(insert ( 2116	int4larger		int4larger		-				521		23		23		_null_ _null_ ));
DATA(insert ( 2117	int2larger		int2larger		-				520		21		21		_null_ _null_ ));
DATA(insert ( 2118	oidlarger		oidlarger		-				610		26		26		_null_ _null_ ));
DATA(insert ( 2119	float4larger	float4larger	-				623		700		700		_null_ _null_ ));
DATA(insert ( 2120	float8larger	float8larger	-				674		701		701		_null_ _null_ ));
DATA(insert ( 2121	int4larger		int4larger		-				563		702		702		_null_ _null_ ));
DATA(insert ( 2122	date_larger		date_larger		-				1097	1082	1082	_null_ _null_ ));
DATA(insert ( 2123	time_larger		time_larger		-				1112	1083	1083	_null_ _null_ ));
DATA(insert ( 2124	timetz_larger	timetz_larger	-				1554	1266	1266	_null_ _null_ ));
DATA(insert ( 2125	cashlarger		cashlarger		-				903		790		790		_null_ _null_ ));
DATA(insert ( 2126	timestamp_larger	timestamp_larger	-		2064	1114	1114	_null_ _null_ ));
DATA(insert ( 2127	timestamptz_larger	timestamptz_larger	-		1324	1184	1184	_null_ _null_ ));
DATA(insert ( 2128	interval_larger interval_larger -				1334	1186	1186	_null_ _null_ ));
DATA(insert ( 2129	text_larger		text_larger		-				666		25		25		_null_ _null_ ));
DATA(insert ( 2130	numeric_larger	numeric_larger	-				1756	1700	1700	_null_ _null_ ));
DATA(insert ( 2050	array_larger	array_larger	-				1073	2277	2277	_null_ _null_ ));
DATA(insert ( 2244	bpchar_larger	bpchar_larger	-				1060	1042	1042	_null_ _null_ ));
DATA(insert ( 2797	tidlarger		tidlarger		-				2800	27		27		_null_ _null_ ));
DATA(insert ( 3526	enum_larger		enum_larger		-				3519	3500	3500	_null_ _null_ ));
#endif
#ifdef PGXC
//DATA(insert ( 2115	int8larger		-				413		20		_null_ ));
//DATA(insert ( 2116	int4larger		-				521		23		_null_ ));
//DATA(insert ( 2117	int2larger		-				520		21		_null_ ));
//DATA(insert ( 2118	oidlarger		-				610		26		_null_ ));
//DATA(insert ( 2119	float4larger	-				623		700		_null_ ));
//DATA(insert ( 2120	float8larger	-				674		701		_null_ ));
//DATA(insert ( 2121	int4larger		-				563		702		_null_ ));
//DATA(insert ( 2122	date_larger		-				1097	1082	_null_ ));
//DATA(insert ( 2123	time_larger		-				1112	1083	_null_ ));
//DATA(insert ( 2124	timetz_larger	-				1554	1266	_null_ ));
//DATA(insert ( 2125	cashlarger		-				903		790		_null_ ));
//DATA(insert ( 2126	timestamp_larger	-			2064	1114	_null_ ));
//DATA(insert ( 2127	timestamptz_larger	-			1324	1184	_null_ ));
//DATA(insert ( 2128	interval_larger -				1334	1186	_null_ ));
//DATA(insert ( 2129	text_larger		-				666		25		_null_ ));
//DATA(insert ( 2130	numeric_larger	-				1756	1700	_null_ ));
//DATA(insert ( 2050	array_larger	-				1073	2277	_null_ ));
//DATA(insert ( 2244	bpchar_larger	-				1060	1042	_null_ ));
//DATA(insert ( 2797	tidlarger		-				2800	27		_null_ ));
//DATA(insert ( 3526	enum_larger		-				3519	3500	_null_ ));
#endif

/* min */
#ifdef PGXC
DATA(insert ( 2131	int8smaller		int8smaller		-				412		20		20		_null_ _null_ ));
DATA(insert ( 2132	int4smaller		int4smaller		-				97		23		23		_null_ _null_ ));
DATA(insert ( 2133	int2smaller		int2smaller		-				95		21		21		_null_ _null_ ));
DATA(insert ( 2134	oidsmaller		oidsmaller		-				609		26		26		_null_ _null_ ));
DATA(insert ( 2135	float4smaller	float4smaller	-				622		700		700		_null_ _null_ ));
DATA(insert ( 2136	float8smaller	float8smaller	-				672		701		701		_null_ _null_ ));
DATA(insert ( 2137	int4smaller		int4smaller		-				562		702		702		_null_ _null_ ));
DATA(insert ( 2138	date_smaller	date_smaller	-				1095	1082	1082	_null_ _null_ ));
DATA(insert ( 2139	time_smaller	time_smaller	-				1110	1083	1083	_null_ _null_ ));
DATA(insert ( 2140	timetz_smaller	timetz_smaller	-				1552	1266	1266	_null_ _null_ ));
DATA(insert ( 2141	cashsmaller		cashsmaller		-				902		790		790		_null_ _null_ ));
DATA(insert ( 2142	timestamp_smaller	timestamp_smaller	-		2062	1114	1114	_null_ _null_ ));
DATA(insert ( 2143	timestamptz_smaller timestamptz_smaller -		1322	1184	1184	_null_ _null_ ));
DATA(insert ( 2144	interval_smaller	interval_smaller	-		1332	1186	1186	_null_ _null_ ));
DATA(insert ( 2145	text_smaller	text_smaller	-				664		25		25		_null_ _null_ ));
DATA(insert ( 2146	numeric_smaller numeric_smaller -				1754	1700	1700	_null_ _null_ ));
DATA(insert ( 2051	array_smaller	array_smaller	-				1072	2277	2277	_null_ _null_ ));
DATA(insert ( 2245	bpchar_smaller	bpchar_smaller	-				1058	1042	1042	_null_ _null_ ));
DATA(insert ( 2798	tidsmaller		tidsmaller		-				2799	27		27		_null_ _null_ ));
DATA(insert ( 3527	enum_smaller	enum_smaller	-				3518	3500	3500	_null_ _null_ ));
#endif
#ifdef PGXC
//DATA(insert ( 2131	int8smaller		-				412		20		_null_ ));
//DATA(insert ( 2132	int4smaller		-				97		23		_null_ ));
//DATA(insert ( 2133	int2smaller		-				95		21		_null_ ));
//DATA(insert ( 2134	oidsmaller		-				609		26		_null_ ));
//DATA(insert ( 2135	float4smaller	-				622		700		_null_ ));
//DATA(insert ( 2136	float8smaller	-				672		701		_null_ ));
//DATA(insert ( 2137	int4smaller		-				562		702		_null_ ));
//DATA(insert ( 2138	date_smaller	-				1095	1082	_null_ ));
//DATA(insert ( 2139	time_smaller	-				1110	1083	_null_ ));
//DATA(insert ( 2140	timetz_smaller	-				1552	1266	_null_ ));
//DATA(insert ( 2141	cashsmaller		-				902		790		_null_ ));
//DATA(insert ( 2142	timestamp_smaller	-			2062	1114	_null_ ));
//DATA(insert ( 2143	timestamptz_smaller -			1322	1184	_null_ ));
//DATA(insert ( 2144	interval_smaller	-			1332	1186	_null_ ));
//DATA(insert ( 2145	text_smaller	-				664		25		_null_ ));
//DATA(insert ( 2146	numeric_smaller -				1754	1700	_null_ ));
//DATA(insert ( 2051	array_smaller	-				1072	2277	_null_ ));
//DATA(insert ( 2245	bpchar_smaller	-				1058	1042	_null_ ));
//DATA(insert ( 2798	tidsmaller		-				2799	27		_null_ ));
//DATA(insert ( 3527	enum_smaller	-				3518	3500	_null_ ));
#endif

/* count */
/* Final function is data type conversion function numeric_int8 is referenced by OID because of ambiguous definition in pg_proc */
#ifdef PGXC
DATA(insert ( 2147	int8inc_any		int8_sum_to_int8 -				0		20		20		"0" _null_ ));
DATA(insert ( 2803	int8inc			int8_sum_to_int8 -				0		20		20		"0" _null_ ));
#endif
#ifdef PGXC
//DATA(insert ( 2147	int8inc_any		-				0		20		"0" ));
//DATA(insert ( 2803	int8inc			-				0		20		"0" ));
#endif

/* var_pop */
#ifdef PGXC
DATA(insert ( 2718	int8_accum		numeric_collect	numeric_var_pop	0		1231	1231	"{0,0,0}" "{0,0,0}" ));
DATA(insert ( 2719	int4_accum		numeric_collect	numeric_var_pop	0		1231	1231	"{0,0,0}" "{0,0,0}" ));
DATA(insert ( 2720	int2_accum		numeric_collect	numeric_var_pop	0		1231	1231	"{0,0,0}" "{0,0,0}" ));
DATA(insert ( 2721	float4_accum	float8_collect	float8_var_pop	0		1022	1022	"{0,0,0}" "{0,0,0}" ));
DATA(insert ( 2722	float8_accum	float8_collect	float8_var_pop	0		1022	1022	"{0,0,0}" "{0,0,0}" ));
DATA(insert ( 2723	numeric_accum	numeric_collect	numeric_var_pop	0		1231	1231	"{0,0,0}" "{0,0,0}" ));
#endif
#ifdef PGXC
//DATA(insert ( 2718	int8_accum	numeric_var_pop 0	1231	"{0,0,0}" ));
//DATA(insert ( 2719	int4_accum	numeric_var_pop 0	1231	"{0,0,0}" ));
//DATA(insert ( 2720	int2_accum	numeric_var_pop 0	1231	"{0,0,0}" ));
//DATA(insert ( 2721	float4_accum	float8_var_pop 0	1022	"{0,0,0}" ));
//DATA(insert ( 2722	float8_accum	float8_var_pop 0	1022	"{0,0,0}" ));
//DATA(insert ( 2723	numeric_accum  numeric_var_pop 0	1231	"{0,0,0}" ));
#endif

/* var_samp */
#ifdef PGXC
DATA(insert ( 2641	int8_accum		numeric_collect	numeric_var_samp	0	1231	1231	"{0,0,0}" "{0,0,0}" ));
DATA(insert ( 2642	int4_accum		numeric_collect	numeric_var_samp	0	1231	1231	"{0,0,0}" "{0,0,0}" ));
DATA(insert ( 2643	int2_accum		numeric_collect	numeric_var_samp	0	1231	1231	"{0,0,0}" "{0,0,0}" ));
DATA(insert ( 2644	float4_accum	float8_collect	float8_var_samp 0		1022	1022	"{0,0,0}" "{0,0,0}" ));
DATA(insert ( 2645	float8_accum	float8_collect	float8_var_samp 0		1022	1022	"{0,0,0}" "{0,0,0}" ));
DATA(insert ( 2646	numeric_accum	numeric_collect	numeric_var_samp	0	1231	1231	"{0,0,0}" "{0,0,0}" ));
#endif
#ifdef PGXC
//DATA(insert ( 2641	int8_accum	numeric_var_samp	0	1231	"{0,0,0}" ));
//DATA(insert ( 2642	int4_accum	numeric_var_samp	0	1231	"{0,0,0}" ));
//DATA(insert ( 2643	int2_accum	numeric_var_samp	0	1231	"{0,0,0}" ));
//DATA(insert ( 2644	float4_accum	float8_var_samp 0	1022	"{0,0,0}" ));
//DATA(insert ( 2645	float8_accum	float8_var_samp 0	1022	"{0,0,0}" ));
//DATA(insert ( 2646	numeric_accum  numeric_var_samp 0	1231	"{0,0,0}" ));
#endif

/* variance: historical Postgres syntax for var_samp */
#ifdef PGXC
DATA(insert ( 2148	int8_accum		numeric_collect	numeric_var_samp	0	1231	1231	"{0,0,0}" "{0,0,0}" ));
DATA(insert ( 2149	int4_accum		numeric_collect	numeric_var_samp	0	1231	1231	"{0,0,0}" "{0,0,0}" ));
DATA(insert ( 2150	int2_accum		numeric_collect	numeric_var_samp	0	1231	1231	"{0,0,0}" "{0,0,0}" ));
DATA(insert ( 2151	float4_accum	float8_collect	float8_var_samp 0		1022	1022	"{0,0,0}" "{0,0,0}" ));
DATA(insert ( 2152	float8_accum	float8_collect	float8_var_samp 0		1022	1022	"{0,0,0}" "{0,0,0}" ));
DATA(insert ( 2153	numeric_accum	numeric_collect	numeric_var_samp	0	1231	1231	"{0,0,0}" "{0,0,0}" ));
#endif
#ifdef PGXC
//DATA(insert ( 2148	int8_accum	numeric_var_samp	0	1231	"{0,0,0}" ));
//DATA(insert ( 2149	int4_accum	numeric_var_samp	0	1231	"{0,0,0}" ));
//DATA(insert ( 2150	int2_accum	numeric_var_samp	0	1231	"{0,0,0}" ));
//DATA(insert ( 2151	float4_accum	float8_var_samp 0	1022	"{0,0,0}" ));
//DATA(insert ( 2152	float8_accum	float8_var_samp 0	1022	"{0,0,0}" ));
//DATA(insert ( 2153	numeric_accum  numeric_var_samp 0	1231	"{0,0,0}" ));
#endif

/* stddev_pop */
#ifdef PGXC
DATA(insert ( 2724	int8_accum		numeric_collect	numeric_stddev_pop	0	1231	1231	"{0,0,0}" "{0,0,0}" ));
DATA(insert ( 2725	int4_accum		numeric_collect	numeric_stddev_pop	0	1231	1231	"{0,0,0}" "{0,0,0}" ));
DATA(insert ( 2726	int2_accum		numeric_collect	numeric_stddev_pop	0	1231	1231	"{0,0,0}" "{0,0,0}" ));
DATA(insert ( 2727	float4_accum	float8_collect	float8_stddev_pop	0	1022	1022	"{0,0,0}" "{0,0,0}" ));
DATA(insert ( 2728	float8_accum	float8_collect	float8_stddev_pop	0	1022	1022	"{0,0,0}" "{0,0,0}" ));
DATA(insert ( 2729	numeric_accum	numeric_collect	numeric_stddev_pop	0	1231	1231	"{0,0,0}" "{0,0,0}" ));
#endif
#ifdef PGXC
//DATA(insert ( 2724	int8_accum	numeric_stddev_pop		0	1231	"{0,0,0}" ));
//DATA(insert ( 2725	int4_accum	numeric_stddev_pop		0	1231	"{0,0,0}" ));
//DATA(insert ( 2726	int2_accum	numeric_stddev_pop		0	1231	"{0,0,0}" ));
//DATA(insert ( 2727	float4_accum	float8_stddev_pop	0	1022	"{0,0,0}" ));
//DATA(insert ( 2728	float8_accum	float8_stddev_pop	0	1022	"{0,0,0}" ));
//DATA(insert ( 2729	numeric_accum	numeric_stddev_pop	0	1231	"{0,0,0}" ));
#endif

/* stddev_samp */
#ifdef PGXC
DATA(insert ( 2712	int8_accum		numeric_collect	numeric_stddev_samp	0	1231	1231	"{0,0,0}" "{0,0,0}" ));
DATA(insert ( 2713	int4_accum		numeric_collect	numeric_stddev_samp	0	1231	1231	"{0,0,0}" "{0,0,0}" ));
DATA(insert ( 2714	int2_accum		numeric_collect	numeric_stddev_samp	0	1231	1231	"{0,0,0}" "{0,0,0}" ));
DATA(insert ( 2715	float4_accum	float8_collect	float8_stddev_samp	0	1022	1022	"{0,0,0}" "{0,0,0}" ));
DATA(insert ( 2716	float8_accum	float8_collect	float8_stddev_samp	0	1022	1022	"{0,0,0}" "{0,0,0}" ));
DATA(insert ( 2717	numeric_accum	numeric_collect	numeric_stddev_samp 0	1231	1231	"{0,0,0}" "{0,0,0}" ));
#endif
#ifdef PGXC
//DATA(insert ( 2712	int8_accum	numeric_stddev_samp		0	1231	"{0,0,0}" ));
//DATA(insert ( 2713	int4_accum	numeric_stddev_samp		0	1231	"{0,0,0}" ));
//DATA(insert ( 2714	int2_accum	numeric_stddev_samp		0	1231	"{0,0,0}" ));
//DATA(insert ( 2715	float4_accum	float8_stddev_samp	0	1022	"{0,0,0}" ));
//DATA(insert ( 2716	float8_accum	float8_stddev_samp	0	1022	"{0,0,0}" ));
//DATA(insert ( 2717	numeric_accum	numeric_stddev_samp 0	1231	"{0,0,0}" ));
#endif

/* stddev: historical Postgres syntax for stddev_samp */
#ifdef PGXC
DATA(insert ( 2154	int8_accum		numeric_collect	numeric_stddev_samp	0	1231	1231	"{0,0,0}" "{0,0,0}" ));
DATA(insert ( 2155	int4_accum		numeric_collect	numeric_stddev_samp	0	1231	1231	"{0,0,0}" "{0,0,0}" ));
DATA(insert ( 2156	int2_accum		numeric_collect	numeric_stddev_samp	0	1231	1231	"{0,0,0}" "{0,0,0}" ));
DATA(insert ( 2157	float4_accum	float8_collect	float8_stddev_samp	0	1022	1022	"{0,0,0}" "{0,0,0}" ));
DATA(insert ( 2158	float8_accum	float8_collect	float8_stddev_samp	0	1022	1022	"{0,0,0}" "{0,0,0}" ));
DATA(insert ( 2159	numeric_accum	numeric_collect	numeric_stddev_samp 0	1231	1231	"{0,0,0}" "{0,0,0}" ));
#endif
#ifdef PGXC
//DATA(insert ( 2154	int8_accum	numeric_stddev_samp		0	1231	"{0,0,0}" ));
//DATA(insert ( 2155	int4_accum	numeric_stddev_samp		0	1231	"{0,0,0}" ));
//DATA(insert ( 2156	int2_accum	numeric_stddev_samp		0	1231	"{0,0,0}" ));
//DATA(insert ( 2157	float4_accum	float8_stddev_samp	0	1022	"{0,0,0}" ));
//DATA(insert ( 2158	float8_accum	float8_stddev_samp	0	1022	"{0,0,0}" ));
//DATA(insert ( 2159	numeric_accum	numeric_stddev_samp 0	1231	"{0,0,0}" ));
#endif

/* SQL2003 binary regression aggregates */
#ifdef PGXC
DATA(insert ( 2818	int8inc_float8_float8	int8_sum_to_int8	-					0	20		20		"0" _null_ ));
DATA(insert ( 2819	float8_regr_accum	float8_regr_collect	float8_regr_sxx			0	1022	1022	"{0,0,0,0,0,0}" "{0,0,0,0,0,0}" ));
DATA(insert ( 2820	float8_regr_accum	float8_regr_collect	float8_regr_syy			0	1022	1022	"{0,0,0,0,0,0}" "{0,0,0,0,0,0}" ));
DATA(insert ( 2821	float8_regr_accum	float8_regr_collect	float8_regr_sxy			0	1022	1022	"{0,0,0,0,0,0}" "{0,0,0,0,0,0}" ));
DATA(insert ( 2822	float8_regr_accum	float8_regr_collect	float8_regr_avgx		0	1022	1022	"{0,0,0,0,0,0}" "{0,0,0,0,0,0}" ));
DATA(insert ( 2823	float8_regr_accum	float8_regr_collect	float8_regr_avgy		0	1022	1022	"{0,0,0,0,0,0}" "{0,0,0,0,0,0}" ));
DATA(insert ( 2824	float8_regr_accum	float8_regr_collect	float8_regr_r2			0	1022	1022	"{0,0,0,0,0,0}" "{0,0,0,0,0,0}" ));
DATA(insert ( 2825	float8_regr_accum	float8_regr_collect	float8_regr_slope		0	1022	1022	"{0,0,0,0,0,0}" "{0,0,0,0,0,0}" ));
DATA(insert ( 2826	float8_regr_accum	float8_regr_collect	float8_regr_intercept	0	1022	1022	"{0,0,0,0,0,0}" "{0,0,0,0,0,0}" ));
DATA(insert ( 2827	float8_regr_accum	float8_regr_collect	float8_covar_pop		0	1022	1022	"{0,0,0,0,0,0}" "{0,0,0,0,0,0}" ));
DATA(insert ( 2828	float8_regr_accum	float8_regr_collect	float8_covar_samp		0	1022	1022	"{0,0,0,0,0,0}" "{0,0,0,0,0,0}" ));
DATA(insert ( 2829	float8_regr_accum	float8_regr_collect	float8_corr				0	1022	1022	"{0,0,0,0,0,0}" "{0,0,0,0,0,0}" ));
#endif
#ifdef PGXC
//DATA(insert ( 2818	int8inc_float8_float8		-				0	20		"0" ));
//DATA(insert ( 2819	float8_regr_accum	float8_regr_sxx			0	1022	"{0,0,0,0,0,0}" ));
//DATA(insert ( 2820	float8_regr_accum	float8_regr_syy			0	1022	"{0,0,0,0,0,0}" ));
//DATA(insert ( 2821	float8_regr_accum	float8_regr_sxy			0	1022	"{0,0,0,0,0,0}" ));
//DATA(insert ( 2822	float8_regr_accum	float8_regr_avgx		0	1022	"{0,0,0,0,0,0}" ));
//DATA(insert ( 2823	float8_regr_accum	float8_regr_avgy		0	1022	"{0,0,0,0,0,0}" ));
//DATA(insert ( 2824	float8_regr_accum	float8_regr_r2			0	1022	"{0,0,0,0,0,0}" ));
//DATA(insert ( 2825	float8_regr_accum	float8_regr_slope		0	1022	"{0,0,0,0,0,0}" ));
//DATA(insert ( 2826	float8_regr_accum	float8_regr_intercept	0	1022	"{0,0,0,0,0,0}" ));
//DATA(insert ( 2827	float8_regr_accum	float8_covar_pop		0	1022	"{0,0,0,0,0,0}" ));
//DATA(insert ( 2828	float8_regr_accum	float8_covar_samp		0	1022	"{0,0,0,0,0,0}" ));
//DATA(insert ( 2829	float8_regr_accum	float8_corr				0	1022	"{0,0,0,0,0,0}" ));
#endif

/* boolean-and and boolean-or */
#ifdef PGXC
<<<<<<< HEAD
DATA(insert ( 2517	booland_statefunc	booland_statefunc	-		0	16		16		_null_ _null_ ));
DATA(insert ( 2518	boolor_statefunc	boolor_statefunc	-		0	16		16		_null_ _null_ ));
DATA(insert ( 2519	booland_statefunc	booland_statefunc	-		0	16		16		_null_ _null_ ));
=======
DATA(insert ( 2517	booland_statefunc	booland_statefunc	-		58	16		_null_ _null_ ));
DATA(insert ( 2518	boolor_statefunc	boolor_statefunc	-		59	16		_null_ _null_ ));
DATA(insert ( 2519	booland_statefunc	booland_statefunc	-		58	16		_null_ _null_ ));
>>>>>>> c346e92c
#endif
#ifdef PGXC
//DATA(insert ( 2517	booland_statefunc	-		58	16		_null_ ));
//DATA(insert ( 2518	boolor_statefunc	-		59	16		_null_ ));
//DATA(insert ( 2519	booland_statefunc	-		58	16		_null_ ));
#endif

/* bitwise integer */
#ifdef PGXC
DATA(insert ( 2236 int2and		  int2and		  -					0	21		21		_null_ _null_ ));
DATA(insert ( 2237 int2or		  int2or		  -					0	21		21		_null_ _null_ ));
DATA(insert ( 2238 int4and		  int4and		  -					0	23		23		_null_ _null_ ));
DATA(insert ( 2239 int4or		  int4or		  -					0	23		23		_null_ _null_ ));
DATA(insert ( 2240 int8and		  int8and		  -					0	20		20		_null_ _null_ ));
DATA(insert ( 2241 int8or		  int8or		  -					0	20		20		_null_ _null_ ));
DATA(insert ( 2242 bitand		  bitand		  -					0	1560	1560	_null_ _null_ ));
DATA(insert ( 2243 bitor		  bitor			  -					0	1560	1560	_null_ _null_ ));
#endif
#ifdef PGXC
//DATA(insert ( 2236 int2and		  -					0	21		_null_ ));
//DATA(insert ( 2237 int2or		  -					0	21		_null_ ));
//DATA(insert ( 2238 int4and		  -					0	23		_null_ ));
//DATA(insert ( 2239 int4or		  -					0	23		_null_ ));
//DATA(insert ( 2240 int8and		  -					0	20		_null_ ));
//DATA(insert ( 2241 int8or		  -					0	20		_null_ ));
//DATA(insert ( 2242 bitand		  -					0	1560	_null_ ));
//DATA(insert ( 2243 bitor		  -					0	1560	_null_ ));
#endif

/* xml */
#ifdef PGXC
DATA(insert ( 2901 xmlconcat2	  -	  -					0	142		0		_null_ _null_ ));
#endif
#ifdef PGXC
//DATA(insert ( 2901 xmlconcat2	  -					0	142		_null_ ));
#endif

/* array */
#ifdef PGXC
DATA(insert ( 2335	array_agg_transfn	-	array_agg_finalfn		0	2281	0		_null_ _null_ ));
#endif
#ifdef PGXC
//DATA(insert ( 2335	array_agg_transfn	array_agg_finalfn		0	2281	_null_ ));
#endif

/* text */
#ifdef PGXC
DATA(insert (3538	string_agg_transfn			-	string_agg_finalfn	0	2281	0	_null_ _null_ ));
// XXX function string_agg_delim_transfn is not defined?
//DATA(insert (3538	string_agg_delim_transfn	-	string_agg_finalfn	0	2281	0	_null_ _null_ ));
#endif
#ifdef PGXC
//DATA(insert (3535	string_agg_transfn			string_agg_finalfn	0	2281	_null_ ));
//DATA(insert (3538	string_agg_delim_transfn	string_agg_finalfn	0	2281	_null_ ));
#endif

/* bytea */
#ifdef PGXC
DATA(insert ( 3545	bytea_string_agg_transfn	-	bytea_string_agg_finalfn		0	2281	_null_ _null_ ));
#endif
#ifdef PGXC
//DATA(insert ( 3545	bytea_string_agg_transfn	bytea_string_agg_finalfn		0	2281	_null_ ));
#endif

/*
 * prototypes for functions in pg_aggregate.c
 */
extern void AggregateCreate(const char *aggName,
				Oid aggNamespace,
				Oid *aggArgTypes,
				int numArgs,
				List *aggtransfnName,
#ifdef PGXC
				List *aggcollectfnName,
#endif
				List *aggfinalfnName,
				List *aggsortopName,
				Oid aggTransType,
#ifdef XCP
				Oid aggCollectType,
#endif
#ifdef PGXC
				const char *agginitval,
				const char *agginitcollect);
#else
				const char *agginitval);
#endif

#endif   /* PG_AGGREGATE_H */<|MERGE_RESOLUTION|>--- conflicted
+++ resolved
@@ -59,14 +59,10 @@
 	regproc		aggfinalfn;
 	Oid			aggsortop;
 	Oid			aggtranstype;
-<<<<<<< HEAD
 	Oid			aggcollecttype;  /* PGXC */
-	text		agginitval;		/* VARIABLE LENGTH FIELD */
-=======
 
 #ifdef CATALOG_VARLEN			/* variable-length fields start here */
 	text		agginitval;
->>>>>>> c346e92c
 	text		agginitcollect;	/* PGXC, VARIABLE LENGTH FIELD */
 #endif
 } FormData_pg_aggregate;
@@ -396,15 +392,9 @@
 
 /* boolean-and and boolean-or */
 #ifdef PGXC
-<<<<<<< HEAD
-DATA(insert ( 2517	booland_statefunc	booland_statefunc	-		0	16		16		_null_ _null_ ));
-DATA(insert ( 2518	boolor_statefunc	boolor_statefunc	-		0	16		16		_null_ _null_ ));
-DATA(insert ( 2519	booland_statefunc	booland_statefunc	-		0	16		16		_null_ _null_ ));
-=======
-DATA(insert ( 2517	booland_statefunc	booland_statefunc	-		58	16		_null_ _null_ ));
-DATA(insert ( 2518	boolor_statefunc	boolor_statefunc	-		59	16		_null_ _null_ ));
-DATA(insert ( 2519	booland_statefunc	booland_statefunc	-		58	16		_null_ _null_ ));
->>>>>>> c346e92c
+DATA(insert ( 2517	booland_statefunc	booland_statefunc	-		0	58		16		_null_ _null_ ));
+DATA(insert ( 2518	boolor_statefunc	boolor_statefunc	-		0	59		16		_null_ _null_ ));
+DATA(insert ( 2519	booland_statefunc	booland_statefunc	-		0	58		16		_null_ _null_ ));
 #endif
 #ifdef PGXC
 //DATA(insert ( 2517	booland_statefunc	-		58	16		_null_ ));
@@ -463,7 +453,7 @@
 
 /* bytea */
 #ifdef PGXC
-DATA(insert ( 3545	bytea_string_agg_transfn	-	bytea_string_agg_finalfn		0	2281	_null_ _null_ ));
+DATA(insert ( 3545	bytea_string_agg_transfn	-	bytea_string_agg_finalfn		0	2281	0	_null_ _null_ ));
 #endif
 #ifdef PGXC
 //DATA(insert ( 3545	bytea_string_agg_transfn	bytea_string_agg_finalfn		0	2281	_null_ ));

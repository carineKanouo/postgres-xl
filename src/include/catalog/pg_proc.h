/*-------------------------------------------------------------------------
 *
 * pg_proc.h
 *	  definition of the system "procedure" relation (pg_proc)
 *	  along with the relation's initial contents.
 *
 * Portions Copyright (c) 1996-2011, PostgreSQL Global Development Group
 * Portions Copyright (c) 1994, Regents of the University of California
 *
 * src/include/catalog/pg_proc.h
 *
 * NOTES
 *	  The script catalog/genbki.pl reads this file and generates .bki
 *	  information from the DATA() statements.  utils/Gen_fmgrtab.pl
 *	  generates fmgroids.h and fmgrtab.c the same way.
 *
 *	  XXX do NOT break up DATA() statements into multiple lines!
 *		  the scripts are not as smart as you might think...
 *	  XXX (eg. #if 0 #endif won't do what you think)
 *
 *-------------------------------------------------------------------------
 */
#ifndef PG_PROC_H
#define PG_PROC_H

#include "catalog/genbki.h"

/* ----------------
 *		pg_proc definition.  cpp turns this into
 *		typedef struct FormData_pg_proc
 * ----------------
 */
#define ProcedureRelationId  1255
#define ProcedureRelation_Rowtype_Id  81

CATALOG(pg_proc,1255) BKI_BOOTSTRAP BKI_ROWTYPE_OID(81) BKI_SCHEMA_MACRO
{
	NameData	proname;		/* procedure name */
	Oid			pronamespace;	/* OID of namespace containing this proc */
	Oid			proowner;		/* procedure owner */
	Oid			prolang;		/* OID of pg_language entry */
	float4		procost;		/* estimated execution cost */
	float4		prorows;		/* estimated # of rows out (if proretset) */
	Oid			provariadic;	/* element type of variadic array, or 0 */
	bool		proisagg;		/* is it an aggregate? */
	bool		proiswindow;	/* is it a window function? */
	bool		prosecdef;		/* security definer */
	bool		proisstrict;	/* strict with respect to NULLs? */
	bool		proretset;		/* returns a set? */
	char		provolatile;	/* see PROVOLATILE_ categories below */
	int2		pronargs;		/* number of arguments */
	int2		pronargdefaults;	/* number of arguments with defaults */
	Oid			prorettype;		/* OID of result type */

	/* VARIABLE LENGTH FIELDS: */
	oidvector	proargtypes;	/* parameter types (excludes OUT params) */
	Oid			proallargtypes[1];		/* all param types (NULL if IN only) */
	char		proargmodes[1]; /* parameter modes (NULL if IN only) */
	text		proargnames[1]; /* parameter names (NULL if no names) */
	pg_node_tree proargdefaults;/* list of expression trees for argument
								 * defaults (NULL if none) */
	text		prosrc;			/* procedure source text */
	text		probin;			/* secondary procedure info (can be NULL) */
	text		proconfig[1];	/* procedure-local GUC settings */
	aclitem		proacl[1];		/* access permissions */
} FormData_pg_proc;

/* ----------------
 *		Form_pg_proc corresponds to a pointer to a tuple with
 *		the format of pg_proc relation.
 * ----------------
 */
typedef FormData_pg_proc *Form_pg_proc;

/* ----------------
 *		compiler constants for pg_proc
 * ----------------
 */
#define Natts_pg_proc					25
#define Anum_pg_proc_proname			1
#define Anum_pg_proc_pronamespace		2
#define Anum_pg_proc_proowner			3
#define Anum_pg_proc_prolang			4
#define Anum_pg_proc_procost			5
#define Anum_pg_proc_prorows			6
#define Anum_pg_proc_provariadic		7
#define Anum_pg_proc_proisagg			8
#define Anum_pg_proc_proiswindow		9
#define Anum_pg_proc_prosecdef			10
#define Anum_pg_proc_proisstrict		11
#define Anum_pg_proc_proretset			12
#define Anum_pg_proc_provolatile		13
#define Anum_pg_proc_pronargs			14
#define Anum_pg_proc_pronargdefaults	15
#define Anum_pg_proc_prorettype			16
#define Anum_pg_proc_proargtypes		17
#define Anum_pg_proc_proallargtypes		18
#define Anum_pg_proc_proargmodes		19
#define Anum_pg_proc_proargnames		20
#define Anum_pg_proc_proargdefaults		21
#define Anum_pg_proc_prosrc				22
#define Anum_pg_proc_probin				23
#define Anum_pg_proc_proconfig			24
#define Anum_pg_proc_proacl				25

/* ----------------
 *		initial contents of pg_proc
 * ----------------
 */

/*
 * Note: every entry in pg_proc.h is expected to have a DESCR() comment,
 * except for functions that implement pg_operator.h operators and don't
 * have a good reason to be called directly rather than via the operator.
 * (If you do expect such a function to be used directly, you should
 * duplicate the operator's comment.)  initdb will supply suitable default
 * comments for functions referenced by pg_operator.
 *
 * Try to follow the style of existing functions' comments.
 * Some recommended conventions:
 *		"I/O" for typinput, typoutput, typreceive, typsend functions
 *		"I/O typmod" for typmodin, typmodout functions
 *		"aggregate transition function" for aggtransfn functions, unless
 *					they are reasonably useful in their own right
 *		"aggregate final function" for aggfinalfn functions (likewise)
 *		"convert srctypename to desttypename" for cast functions
 *		"less-equal-greater" for B-tree comparison functions
 */

/* keep the following ordered by OID so that later changes can be made easier */

/* OIDS 1 - 99 */

DATA(insert OID = 1242 (  boolin		   PGNSP PGUID 12 1 0 0 f f f t f i 1 0 16 "2275" _null_ _null_ _null_ _null_ boolin _null_ _null_ _null_ ));
DESCR("I/O");
DATA(insert OID = 1243 (  boolout		   PGNSP PGUID 12 1 0 0 f f f t f i 1 0 2275 "16" _null_ _null_ _null_ _null_ boolout _null_ _null_ _null_ ));
DESCR("I/O");
DATA(insert OID = 1244 (  byteain		   PGNSP PGUID 12 1 0 0 f f f t f i 1 0 17 "2275" _null_ _null_ _null_ _null_ byteain _null_ _null_ _null_ ));
DESCR("I/O");
DATA(insert OID =  31 (  byteaout		   PGNSP PGUID 12 1 0 0 f f f t f i 1 0 2275 "17" _null_ _null_ _null_ _null_ byteaout _null_ _null_ _null_ ));
DESCR("I/O");
DATA(insert OID = 1245 (  charin		   PGNSP PGUID 12 1 0 0 f f f t f i 1 0 18 "2275" _null_ _null_ _null_ _null_ charin _null_ _null_ _null_ ));
DESCR("I/O");
DATA(insert OID =  33 (  charout		   PGNSP PGUID 12 1 0 0 f f f t f i 1 0 2275 "18" _null_ _null_ _null_ _null_ charout _null_ _null_ _null_ ));
DESCR("I/O");
DATA(insert OID =  34 (  namein			   PGNSP PGUID 12 1 0 0 f f f t f i 1 0 19 "2275" _null_ _null_ _null_ _null_ namein _null_ _null_ _null_ ));
DESCR("I/O");
DATA(insert OID =  35 (  nameout		   PGNSP PGUID 12 1 0 0 f f f t f i 1 0 2275 "19" _null_ _null_ _null_ _null_ nameout _null_ _null_ _null_ ));
DESCR("I/O");
DATA(insert OID =  38 (  int2in			   PGNSP PGUID 12 1 0 0 f f f t f i 1 0 21 "2275" _null_ _null_ _null_ _null_ int2in _null_ _null_ _null_ ));
DESCR("I/O");
DATA(insert OID =  39 (  int2out		   PGNSP PGUID 12 1 0 0 f f f t f i 1 0 2275 "21" _null_ _null_ _null_ _null_ int2out _null_ _null_ _null_ ));
DESCR("I/O");
DATA(insert OID =  40 (  int2vectorin	   PGNSP PGUID 12 1 0 0 f f f t f i 1 0 22 "2275" _null_ _null_ _null_ _null_ int2vectorin _null_ _null_ _null_ ));
DESCR("I/O");
DATA(insert OID =  41 (  int2vectorout	   PGNSP PGUID 12 1 0 0 f f f t f i 1 0 2275 "22" _null_ _null_ _null_ _null_ int2vectorout _null_ _null_ _null_ ));
DESCR("I/O");
DATA(insert OID =  42 (  int4in			   PGNSP PGUID 12 1 0 0 f f f t f i 1 0 23 "2275" _null_ _null_ _null_ _null_ int4in _null_ _null_ _null_ ));
DESCR("I/O");
DATA(insert OID =  43 (  int4out		   PGNSP PGUID 12 1 0 0 f f f t f i 1 0 2275 "23" _null_ _null_ _null_ _null_ int4out _null_ _null_ _null_ ));
DESCR("I/O");
DATA(insert OID =  44 (  regprocin		   PGNSP PGUID 12 1 0 0 f f f t f s 1 0 24 "2275" _null_ _null_ _null_ _null_ regprocin _null_ _null_ _null_ ));
DESCR("I/O");
DATA(insert OID =  45 (  regprocout		   PGNSP PGUID 12 1 0 0 f f f t f s 1 0 2275 "24" _null_ _null_ _null_ _null_ regprocout _null_ _null_ _null_ ));
DESCR("I/O");
DATA(insert OID =  46 (  textin			   PGNSP PGUID 12 1 0 0 f f f t f i 1 0 25 "2275" _null_ _null_ _null_ _null_ textin _null_ _null_ _null_ ));
DESCR("I/O");
DATA(insert OID =  47 (  textout		   PGNSP PGUID 12 1 0 0 f f f t f i 1 0 2275 "25" _null_ _null_ _null_ _null_ textout _null_ _null_ _null_ ));
DESCR("I/O");
DATA(insert OID =  48 (  tidin			   PGNSP PGUID 12 1 0 0 f f f t f i 1 0 27 "2275" _null_ _null_ _null_ _null_ tidin _null_ _null_ _null_ ));
DESCR("I/O");
DATA(insert OID =  49 (  tidout			   PGNSP PGUID 12 1 0 0 f f f t f i 1 0 2275 "27" _null_ _null_ _null_ _null_ tidout _null_ _null_ _null_ ));
DESCR("I/O");
DATA(insert OID =  50 (  xidin			   PGNSP PGUID 12 1 0 0 f f f t f i 1 0 28 "2275" _null_ _null_ _null_ _null_ xidin _null_ _null_ _null_ ));
DESCR("I/O");
DATA(insert OID =  51 (  xidout			   PGNSP PGUID 12 1 0 0 f f f t f i 1 0 2275 "28" _null_ _null_ _null_ _null_ xidout _null_ _null_ _null_ ));
DESCR("I/O");
DATA(insert OID =  52 (  cidin			   PGNSP PGUID 12 1 0 0 f f f t f i 1 0 29 "2275" _null_ _null_ _null_ _null_ cidin _null_ _null_ _null_ ));
DESCR("I/O");
DATA(insert OID =  53 (  cidout			   PGNSP PGUID 12 1 0 0 f f f t f i 1 0 2275 "29" _null_ _null_ _null_ _null_ cidout _null_ _null_ _null_ ));
DESCR("I/O");
DATA(insert OID =  54 (  oidvectorin	   PGNSP PGUID 12 1 0 0 f f f t f i 1 0 30 "2275" _null_ _null_ _null_ _null_ oidvectorin _null_ _null_ _null_ ));
DESCR("I/O");
DATA(insert OID =  55 (  oidvectorout	   PGNSP PGUID 12 1 0 0 f f f t f i 1 0 2275 "30" _null_ _null_ _null_ _null_ oidvectorout _null_ _null_ _null_ ));
DESCR("I/O");
DATA(insert OID =  56 (  boollt			   PGNSP PGUID 12 1 0 0 f f f t f i 2 0 16 "16 16" _null_ _null_ _null_ _null_ boollt _null_ _null_ _null_ ));
DATA(insert OID =  57 (  boolgt			   PGNSP PGUID 12 1 0 0 f f f t f i 2 0 16 "16 16" _null_ _null_ _null_ _null_ boolgt _null_ _null_ _null_ ));
DATA(insert OID =  60 (  booleq			   PGNSP PGUID 12 1 0 0 f f f t f i 2 0 16 "16 16" _null_ _null_ _null_ _null_ booleq _null_ _null_ _null_ ));
DATA(insert OID =  61 (  chareq			   PGNSP PGUID 12 1 0 0 f f f t f i 2 0 16 "18 18" _null_ _null_ _null_ _null_ chareq _null_ _null_ _null_ ));
DATA(insert OID =  62 (  nameeq			   PGNSP PGUID 12 1 0 0 f f f t f i 2 0 16 "19 19" _null_ _null_ _null_ _null_ nameeq _null_ _null_ _null_ ));
DATA(insert OID =  63 (  int2eq			   PGNSP PGUID 12 1 0 0 f f f t f i 2 0 16 "21 21" _null_ _null_ _null_ _null_ int2eq _null_ _null_ _null_ ));
DATA(insert OID =  64 (  int2lt			   PGNSP PGUID 12 1 0 0 f f f t f i 2 0 16 "21 21" _null_ _null_ _null_ _null_ int2lt _null_ _null_ _null_ ));
DATA(insert OID =  65 (  int4eq			   PGNSP PGUID 12 1 0 0 f f f t f i 2 0 16 "23 23" _null_ _null_ _null_ _null_ int4eq _null_ _null_ _null_ ));
DATA(insert OID =  66 (  int4lt			   PGNSP PGUID 12 1 0 0 f f f t f i 2 0 16 "23 23" _null_ _null_ _null_ _null_ int4lt _null_ _null_ _null_ ));
DATA(insert OID =  67 (  texteq			   PGNSP PGUID 12 1 0 0 f f f t f i 2 0 16 "25 25" _null_ _null_ _null_ _null_ texteq _null_ _null_ _null_ ));
DATA(insert OID =  68 (  xideq			   PGNSP PGUID 12 1 0 0 f f f t f i 2 0 16 "28 28" _null_ _null_ _null_ _null_ xideq _null_ _null_ _null_ ));
DATA(insert OID =  69 (  cideq			   PGNSP PGUID 12 1 0 0 f f f t f i 2 0 16 "29 29" _null_ _null_ _null_ _null_ cideq _null_ _null_ _null_ ));
DATA(insert OID =  70 (  charne			   PGNSP PGUID 12 1 0 0 f f f t f i 2 0 16 "18 18" _null_ _null_ _null_ _null_ charne _null_ _null_ _null_ ));
DATA(insert OID = 1246 (  charlt		   PGNSP PGUID 12 1 0 0 f f f t f i 2 0 16 "18 18" _null_ _null_ _null_ _null_ charlt _null_ _null_ _null_ ));
DATA(insert OID =  72 (  charle			   PGNSP PGUID 12 1 0 0 f f f t f i 2 0 16 "18 18" _null_ _null_ _null_ _null_ charle _null_ _null_ _null_ ));
DATA(insert OID =  73 (  chargt			   PGNSP PGUID 12 1 0 0 f f f t f i 2 0 16 "18 18" _null_ _null_ _null_ _null_ chargt _null_ _null_ _null_ ));
DATA(insert OID =  74 (  charge			   PGNSP PGUID 12 1 0 0 f f f t f i 2 0 16 "18 18" _null_ _null_ _null_ _null_ charge _null_ _null_ _null_ ));
DATA(insert OID =  77 (  int4			   PGNSP PGUID 12 1 0 0 f f f t f i 1 0 23	"18" _null_ _null_ _null_ _null_	chartoi4 _null_ _null_ _null_ ));
DESCR("convert char to int4");
DATA(insert OID =  78 (  char			   PGNSP PGUID 12 1 0 0 f f f t f i 1 0 18	"23" _null_ _null_ _null_ _null_	i4tochar _null_ _null_ _null_ ));
DESCR("convert int4 to char");

DATA(insert OID =  79 (  nameregexeq	   PGNSP PGUID 12 1 0 0 f f f t f i 2 0 16 "19 25" _null_ _null_ _null_ _null_ nameregexeq _null_ _null_ _null_ ));
DATA(insert OID = 1252 (  nameregexne	   PGNSP PGUID 12 1 0 0 f f f t f i 2 0 16 "19 25" _null_ _null_ _null_ _null_ nameregexne _null_ _null_ _null_ ));
DATA(insert OID = 1254 (  textregexeq	   PGNSP PGUID 12 1 0 0 f f f t f i 2 0 16 "25 25" _null_ _null_ _null_ _null_ textregexeq _null_ _null_ _null_ ));
DATA(insert OID = 1256 (  textregexne	   PGNSP PGUID 12 1 0 0 f f f t f i 2 0 16 "25 25" _null_ _null_ _null_ _null_ textregexne _null_ _null_ _null_ ));
DATA(insert OID = 1257 (  textlen		   PGNSP PGUID 12 1 0 0 f f f t f i 1 0 23 "25" _null_ _null_ _null_ _null_ textlen _null_ _null_ _null_ ));
DESCR("length");
DATA(insert OID = 1258 (  textcat		   PGNSP PGUID 12 1 0 0 f f f t f i 2 0 25 "25 25" _null_ _null_ _null_ _null_ textcat _null_ _null_ _null_ ));

DATA(insert OID =  84 (  boolne			   PGNSP PGUID 12 1 0 0 f f f t f i 2 0 16 "16 16" _null_ _null_ _null_ _null_ boolne _null_ _null_ _null_ ));
DATA(insert OID =  89 (  version		   PGNSP PGUID 12 1 0 0 f f f t f s 0 0 25 "" _null_ _null_ _null_ _null_ pgsql_version _null_ _null_ _null_ ));
DESCR("PostgreSQL version string");

/* OIDS 100 - 199 */

DATA(insert OID = 101 (  eqsel			   PGNSP PGUID 12 1 0 0 f f f t f s 4 0 701 "2281 26 2281 23" _null_ _null_ _null_ _null_	eqsel _null_ _null_ _null_ ));
DESCR("restriction selectivity of = and related operators");
DATA(insert OID = 102 (  neqsel			   PGNSP PGUID 12 1 0 0 f f f t f s 4 0 701 "2281 26 2281 23" _null_ _null_ _null_ _null_	neqsel _null_ _null_ _null_ ));
DESCR("restriction selectivity of <> and related operators");
DATA(insert OID = 103 (  scalarltsel	   PGNSP PGUID 12 1 0 0 f f f t f s 4 0 701 "2281 26 2281 23" _null_ _null_ _null_ _null_	scalarltsel _null_ _null_ _null_ ));
DESCR("restriction selectivity of < and related operators on scalar datatypes");
DATA(insert OID = 104 (  scalargtsel	   PGNSP PGUID 12 1 0 0 f f f t f s 4 0 701 "2281 26 2281 23" _null_ _null_ _null_ _null_	scalargtsel _null_ _null_ _null_ ));
DESCR("restriction selectivity of > and related operators on scalar datatypes");
DATA(insert OID = 105 (  eqjoinsel		   PGNSP PGUID 12 1 0 0 f f f t f s 5 0 701 "2281 26 2281 21 2281" _null_ _null_ _null_ _null_	eqjoinsel _null_ _null_ _null_ ));
DESCR("join selectivity of = and related operators");
DATA(insert OID = 106 (  neqjoinsel		   PGNSP PGUID 12 1 0 0 f f f t f s 5 0 701 "2281 26 2281 21 2281" _null_ _null_ _null_ _null_	neqjoinsel _null_ _null_ _null_ ));
DESCR("join selectivity of <> and related operators");
DATA(insert OID = 107 (  scalarltjoinsel   PGNSP PGUID 12 1 0 0 f f f t f s 5 0 701 "2281 26 2281 21 2281" _null_ _null_ _null_ _null_	scalarltjoinsel _null_ _null_ _null_ ));
DESCR("join selectivity of < and related operators on scalar datatypes");
DATA(insert OID = 108 (  scalargtjoinsel   PGNSP PGUID 12 1 0 0 f f f t f s 5 0 701 "2281 26 2281 21 2281" _null_ _null_ _null_ _null_	scalargtjoinsel _null_ _null_ _null_ ));
DESCR("join selectivity of > and related operators on scalar datatypes");

DATA(insert OID =  109 (  unknownin		   PGNSP PGUID 12 1 0 0 f f f t f i 1 0 705 "2275" _null_ _null_ _null_ _null_ unknownin _null_ _null_ _null_ ));
DESCR("I/O");
DATA(insert OID =  110 (  unknownout	   PGNSP PGUID 12 1 0 0 f f f t f i 1 0 2275 "705" _null_ _null_ _null_ _null_	unknownout _null_ _null_ _null_ ));
DESCR("I/O");
DATA(insert OID = 111 (  numeric_fac	   PGNSP PGUID 12 1 0 0 f f f t f i 1 0 1700 "20" _null_ _null_ _null_ _null_	numeric_fac _null_ _null_ _null_ ));

DATA(insert OID = 115 (  box_above_eq	   PGNSP PGUID 12 1 0 0 f f f t f i 2 0 16 "603 603" _null_ _null_ _null_ _null_	box_above_eq _null_ _null_ _null_ ));
DATA(insert OID = 116 (  box_below_eq	   PGNSP PGUID 12 1 0 0 f f f t f i 2 0 16 "603 603" _null_ _null_ _null_ _null_	box_below_eq _null_ _null_ _null_ ));

DATA(insert OID = 117 (  point_in		   PGNSP PGUID 12 1 0 0 f f f t f i 1 0 600 "2275" _null_ _null_ _null_ _null_	point_in _null_ _null_ _null_ ));
DESCR("I/O");
DATA(insert OID = 118 (  point_out		   PGNSP PGUID 12 1 0 0 f f f t f i 1 0 2275 "600" _null_ _null_ _null_ _null_	point_out _null_ _null_ _null_ ));
DESCR("I/O");
DATA(insert OID = 119 (  lseg_in		   PGNSP PGUID 12 1 0 0 f f f t f i 1 0 601 "2275" _null_ _null_ _null_ _null_	lseg_in _null_ _null_ _null_ ));
DESCR("I/O");
DATA(insert OID = 120 (  lseg_out		   PGNSP PGUID 12 1 0 0 f f f t f i 1 0 2275 "601" _null_ _null_ _null_ _null_	lseg_out _null_ _null_ _null_ ));
DESCR("I/O");
DATA(insert OID = 121 (  path_in		   PGNSP PGUID 12 1 0 0 f f f t f i 1 0 602 "2275" _null_ _null_ _null_ _null_	path_in _null_ _null_ _null_ ));
DESCR("I/O");
DATA(insert OID = 122 (  path_out		   PGNSP PGUID 12 1 0 0 f f f t f i 1 0 2275 "602" _null_ _null_ _null_ _null_	path_out _null_ _null_ _null_ ));
DESCR("I/O");
DATA(insert OID = 123 (  box_in			   PGNSP PGUID 12 1 0 0 f f f t f i 1 0 603 "2275" _null_ _null_ _null_ _null_	box_in _null_ _null_ _null_ ));
DESCR("I/O");
DATA(insert OID = 124 (  box_out		   PGNSP PGUID 12 1 0 0 f f f t f i 1 0 2275 "603" _null_ _null_ _null_ _null_	box_out _null_ _null_ _null_ ));
DESCR("I/O");
DATA(insert OID = 125 (  box_overlap	   PGNSP PGUID 12 1 0 0 f f f t f i 2 0 16 "603 603" _null_ _null_ _null_ _null_ box_overlap _null_ _null_ _null_ ));
DATA(insert OID = 126 (  box_ge			   PGNSP PGUID 12 1 0 0 f f f t f i 2 0 16 "603 603" _null_ _null_ _null_ _null_ box_ge _null_ _null_ _null_ ));
DATA(insert OID = 127 (  box_gt			   PGNSP PGUID 12 1 0 0 f f f t f i 2 0 16 "603 603" _null_ _null_ _null_ _null_ box_gt _null_ _null_ _null_ ));
DATA(insert OID = 128 (  box_eq			   PGNSP PGUID 12 1 0 0 f f f t f i 2 0 16 "603 603" _null_ _null_ _null_ _null_ box_eq _null_ _null_ _null_ ));
DATA(insert OID = 129 (  box_lt			   PGNSP PGUID 12 1 0 0 f f f t f i 2 0 16 "603 603" _null_ _null_ _null_ _null_ box_lt _null_ _null_ _null_ ));
DATA(insert OID = 130 (  box_le			   PGNSP PGUID 12 1 0 0 f f f t f i 2 0 16 "603 603" _null_ _null_ _null_ _null_ box_le _null_ _null_ _null_ ));
DATA(insert OID = 131 (  point_above	   PGNSP PGUID 12 1 0 0 f f f t f i 2 0 16 "600 600" _null_ _null_ _null_ _null_ point_above _null_ _null_ _null_ ));
DATA(insert OID = 132 (  point_left		   PGNSP PGUID 12 1 0 0 f f f t f i 2 0 16 "600 600" _null_ _null_ _null_ _null_ point_left _null_ _null_ _null_ ));
DATA(insert OID = 133 (  point_right	   PGNSP PGUID 12 1 0 0 f f f t f i 2 0 16 "600 600" _null_ _null_ _null_ _null_ point_right _null_ _null_ _null_ ));
DATA(insert OID = 134 (  point_below	   PGNSP PGUID 12 1 0 0 f f f t f i 2 0 16 "600 600" _null_ _null_ _null_ _null_ point_below _null_ _null_ _null_ ));
DATA(insert OID = 135 (  point_eq		   PGNSP PGUID 12 1 0 0 f f f t f i 2 0 16 "600 600" _null_ _null_ _null_ _null_ point_eq _null_ _null_ _null_ ));
DATA(insert OID = 136 (  on_pb			   PGNSP PGUID 12 1 0 0 f f f t f i 2 0 16 "600 603" _null_ _null_ _null_ _null_ on_pb _null_ _null_ _null_ ));
DATA(insert OID = 137 (  on_ppath		   PGNSP PGUID 12 1 0 0 f f f t f i 2 0 16 "600 602" _null_ _null_ _null_ _null_ on_ppath _null_ _null_ _null_ ));
DATA(insert OID = 138 (  box_center		   PGNSP PGUID 12 1 0 0 f f f t f i 1 0 600 "603" _null_ _null_ _null_ _null_	box_center _null_ _null_ _null_ ));
DATA(insert OID = 139 (  areasel		   PGNSP PGUID 12 1 0 0 f f f t f s 4 0 701 "2281 26 2281 23" _null_ _null_ _null_ _null_	areasel _null_ _null_ _null_ ));
DESCR("restriction selectivity for area-comparison operators");
DATA(insert OID = 140 (  areajoinsel	   PGNSP PGUID 12 1 0 0 f f f t f s 5 0 701 "2281 26 2281 21 2281" _null_ _null_ _null_ _null_	areajoinsel _null_ _null_ _null_ ));
DESCR("join selectivity for area-comparison operators");
DATA(insert OID = 141 (  int4mul		   PGNSP PGUID 12 1 0 0 f f f t f i 2 0 23 "23 23" _null_ _null_ _null_ _null_ int4mul _null_ _null_ _null_ ));
DATA(insert OID = 144 (  int4ne			   PGNSP PGUID 12 1 0 0 f f f t f i 2 0 16 "23 23" _null_ _null_ _null_ _null_ int4ne _null_ _null_ _null_ ));
DATA(insert OID = 145 (  int2ne			   PGNSP PGUID 12 1 0 0 f f f t f i 2 0 16 "21 21" _null_ _null_ _null_ _null_ int2ne _null_ _null_ _null_ ));
DATA(insert OID = 146 (  int2gt			   PGNSP PGUID 12 1 0 0 f f f t f i 2 0 16 "21 21" _null_ _null_ _null_ _null_ int2gt _null_ _null_ _null_ ));
DATA(insert OID = 147 (  int4gt			   PGNSP PGUID 12 1 0 0 f f f t f i 2 0 16 "23 23" _null_ _null_ _null_ _null_ int4gt _null_ _null_ _null_ ));
DATA(insert OID = 148 (  int2le			   PGNSP PGUID 12 1 0 0 f f f t f i 2 0 16 "21 21" _null_ _null_ _null_ _null_ int2le _null_ _null_ _null_ ));
DATA(insert OID = 149 (  int4le			   PGNSP PGUID 12 1 0 0 f f f t f i 2 0 16 "23 23" _null_ _null_ _null_ _null_ int4le _null_ _null_ _null_ ));
DATA(insert OID = 150 (  int4ge			   PGNSP PGUID 12 1 0 0 f f f t f i 2 0 16 "23 23" _null_ _null_ _null_ _null_ int4ge _null_ _null_ _null_ ));
DATA(insert OID = 151 (  int2ge			   PGNSP PGUID 12 1 0 0 f f f t f i 2 0 16 "21 21" _null_ _null_ _null_ _null_ int2ge _null_ _null_ _null_ ));
DATA(insert OID = 152 (  int2mul		   PGNSP PGUID 12 1 0 0 f f f t f i 2 0 21 "21 21" _null_ _null_ _null_ _null_ int2mul _null_ _null_ _null_ ));
DATA(insert OID = 153 (  int2div		   PGNSP PGUID 12 1 0 0 f f f t f i 2 0 21 "21 21" _null_ _null_ _null_ _null_ int2div _null_ _null_ _null_ ));
DATA(insert OID = 154 (  int4div		   PGNSP PGUID 12 1 0 0 f f f t f i 2 0 23 "23 23" _null_ _null_ _null_ _null_ int4div _null_ _null_ _null_ ));
DATA(insert OID = 155 (  int2mod		   PGNSP PGUID 12 1 0 0 f f f t f i 2 0 21 "21 21" _null_ _null_ _null_ _null_ int2mod _null_ _null_ _null_ ));
DATA(insert OID = 156 (  int4mod		   PGNSP PGUID 12 1 0 0 f f f t f i 2 0 23 "23 23" _null_ _null_ _null_ _null_ int4mod _null_ _null_ _null_ ));
DATA(insert OID = 157 (  textne			   PGNSP PGUID 12 1 0 0 f f f t f i 2 0 16 "25 25" _null_ _null_ _null_ _null_ textne _null_ _null_ _null_ ));
DATA(insert OID = 158 (  int24eq		   PGNSP PGUID 12 1 0 0 f f f t f i 2 0 16 "21 23" _null_ _null_ _null_ _null_ int24eq _null_ _null_ _null_ ));
DATA(insert OID = 159 (  int42eq		   PGNSP PGUID 12 1 0 0 f f f t f i 2 0 16 "23 21" _null_ _null_ _null_ _null_ int42eq _null_ _null_ _null_ ));
DATA(insert OID = 160 (  int24lt		   PGNSP PGUID 12 1 0 0 f f f t f i 2 0 16 "21 23" _null_ _null_ _null_ _null_ int24lt _null_ _null_ _null_ ));
DATA(insert OID = 161 (  int42lt		   PGNSP PGUID 12 1 0 0 f f f t f i 2 0 16 "23 21" _null_ _null_ _null_ _null_ int42lt _null_ _null_ _null_ ));
DATA(insert OID = 162 (  int24gt		   PGNSP PGUID 12 1 0 0 f f f t f i 2 0 16 "21 23" _null_ _null_ _null_ _null_ int24gt _null_ _null_ _null_ ));
DATA(insert OID = 163 (  int42gt		   PGNSP PGUID 12 1 0 0 f f f t f i 2 0 16 "23 21" _null_ _null_ _null_ _null_ int42gt _null_ _null_ _null_ ));
DATA(insert OID = 164 (  int24ne		   PGNSP PGUID 12 1 0 0 f f f t f i 2 0 16 "21 23" _null_ _null_ _null_ _null_ int24ne _null_ _null_ _null_ ));
DATA(insert OID = 165 (  int42ne		   PGNSP PGUID 12 1 0 0 f f f t f i 2 0 16 "23 21" _null_ _null_ _null_ _null_ int42ne _null_ _null_ _null_ ));
DATA(insert OID = 166 (  int24le		   PGNSP PGUID 12 1 0 0 f f f t f i 2 0 16 "21 23" _null_ _null_ _null_ _null_ int24le _null_ _null_ _null_ ));
DATA(insert OID = 167 (  int42le		   PGNSP PGUID 12 1 0 0 f f f t f i 2 0 16 "23 21" _null_ _null_ _null_ _null_ int42le _null_ _null_ _null_ ));
DATA(insert OID = 168 (  int24ge		   PGNSP PGUID 12 1 0 0 f f f t f i 2 0 16 "21 23" _null_ _null_ _null_ _null_ int24ge _null_ _null_ _null_ ));
DATA(insert OID = 169 (  int42ge		   PGNSP PGUID 12 1 0 0 f f f t f i 2 0 16 "23 21" _null_ _null_ _null_ _null_ int42ge _null_ _null_ _null_ ));
DATA(insert OID = 170 (  int24mul		   PGNSP PGUID 12 1 0 0 f f f t f i 2 0 23 "21 23" _null_ _null_ _null_ _null_ int24mul _null_ _null_ _null_ ));
DATA(insert OID = 171 (  int42mul		   PGNSP PGUID 12 1 0 0 f f f t f i 2 0 23 "23 21" _null_ _null_ _null_ _null_ int42mul _null_ _null_ _null_ ));
DATA(insert OID = 172 (  int24div		   PGNSP PGUID 12 1 0 0 f f f t f i 2 0 23 "21 23" _null_ _null_ _null_ _null_ int24div _null_ _null_ _null_ ));
DATA(insert OID = 173 (  int42div		   PGNSP PGUID 12 1 0 0 f f f t f i 2 0 23 "23 21" _null_ _null_ _null_ _null_ int42div _null_ _null_ _null_ ));
DATA(insert OID = 176 (  int2pl			   PGNSP PGUID 12 1 0 0 f f f t f i 2 0 21 "21 21" _null_ _null_ _null_ _null_ int2pl _null_ _null_ _null_ ));
DATA(insert OID = 177 (  int4pl			   PGNSP PGUID 12 1 0 0 f f f t f i 2 0 23 "23 23" _null_ _null_ _null_ _null_ int4pl _null_ _null_ _null_ ));
DATA(insert OID = 178 (  int24pl		   PGNSP PGUID 12 1 0 0 f f f t f i 2 0 23 "21 23" _null_ _null_ _null_ _null_ int24pl _null_ _null_ _null_ ));
DATA(insert OID = 179 (  int42pl		   PGNSP PGUID 12 1 0 0 f f f t f i 2 0 23 "23 21" _null_ _null_ _null_ _null_ int42pl _null_ _null_ _null_ ));
DATA(insert OID = 180 (  int2mi			   PGNSP PGUID 12 1 0 0 f f f t f i 2 0 21 "21 21" _null_ _null_ _null_ _null_ int2mi _null_ _null_ _null_ ));
DATA(insert OID = 181 (  int4mi			   PGNSP PGUID 12 1 0 0 f f f t f i 2 0 23 "23 23" _null_ _null_ _null_ _null_ int4mi _null_ _null_ _null_ ));
DATA(insert OID = 182 (  int24mi		   PGNSP PGUID 12 1 0 0 f f f t f i 2 0 23 "21 23" _null_ _null_ _null_ _null_ int24mi _null_ _null_ _null_ ));
DATA(insert OID = 183 (  int42mi		   PGNSP PGUID 12 1 0 0 f f f t f i 2 0 23 "23 21" _null_ _null_ _null_ _null_ int42mi _null_ _null_ _null_ ));
DATA(insert OID = 184 (  oideq			   PGNSP PGUID 12 1 0 0 f f f t f i 2 0 16 "26 26" _null_ _null_ _null_ _null_ oideq _null_ _null_ _null_ ));
DATA(insert OID = 185 (  oidne			   PGNSP PGUID 12 1 0 0 f f f t f i 2 0 16 "26 26" _null_ _null_ _null_ _null_ oidne _null_ _null_ _null_ ));
DATA(insert OID = 186 (  box_same		   PGNSP PGUID 12 1 0 0 f f f t f i 2 0 16 "603 603" _null_ _null_ _null_ _null_ box_same _null_ _null_ _null_ ));
DATA(insert OID = 187 (  box_contain	   PGNSP PGUID 12 1 0 0 f f f t f i 2 0 16 "603 603" _null_ _null_ _null_ _null_ box_contain _null_ _null_ _null_ ));
DATA(insert OID = 188 (  box_left		   PGNSP PGUID 12 1 0 0 f f f t f i 2 0 16 "603 603" _null_ _null_ _null_ _null_ box_left _null_ _null_ _null_ ));
DATA(insert OID = 189 (  box_overleft	   PGNSP PGUID 12 1 0 0 f f f t f i 2 0 16 "603 603" _null_ _null_ _null_ _null_ box_overleft _null_ _null_ _null_ ));
DATA(insert OID = 190 (  box_overright	   PGNSP PGUID 12 1 0 0 f f f t f i 2 0 16 "603 603" _null_ _null_ _null_ _null_ box_overright _null_ _null_ _null_ ));
DATA(insert OID = 191 (  box_right		   PGNSP PGUID 12 1 0 0 f f f t f i 2 0 16 "603 603" _null_ _null_ _null_ _null_ box_right _null_ _null_ _null_ ));
DATA(insert OID = 192 (  box_contained	   PGNSP PGUID 12 1 0 0 f f f t f i 2 0 16 "603 603" _null_ _null_ _null_ _null_ box_contained _null_ _null_ _null_ ));
DATA(insert OID = 193 (  box_contain_pt    PGNSP PGUID 12 1 0 0 f f f t f i 2 0 16 "603 600" _null_ _null_ _null_ _null_ box_contain_pt _null_ _null_ _null_ ));

DATA(insert OID = 195 (  pg_node_tree_in	PGNSP PGUID 12 1 0 0 f f f t f i 1 0 194 "2275" _null_ _null_ _null_ _null_ pg_node_tree_in _null_ _null_ _null_ ));
DESCR("I/O");
DATA(insert OID = 196 (  pg_node_tree_out	PGNSP PGUID 12 1 0 0 f f f t f i 1 0 2275 "194" _null_ _null_ _null_ _null_ pg_node_tree_out _null_ _null_ _null_ ));
DESCR("I/O");
DATA(insert OID = 197 (  pg_node_tree_recv	PGNSP PGUID 12 1 0 0 f f f t f s 1 0 194 "2281" _null_ _null_ _null_ _null_ pg_node_tree_recv _null_ _null_ _null_ ));
DESCR("I/O");
DATA(insert OID = 198 (  pg_node_tree_send	PGNSP PGUID 12 1 0 0 f f f t f s 1 0 17 "194" _null_ _null_ _null_ _null_	pg_node_tree_send _null_ _null_ _null_ ));
DESCR("I/O");

/* OIDS 200 - 299 */

DATA(insert OID = 200 (  float4in		   PGNSP PGUID 12 1 0 0 f f f t f i 1 0 700 "2275" _null_ _null_ _null_ _null_	float4in _null_ _null_ _null_ ));
DESCR("I/O");
DATA(insert OID = 201 (  float4out		   PGNSP PGUID 12 1 0 0 f f f t f i 1 0 2275 "700" _null_ _null_ _null_ _null_	float4out _null_ _null_ _null_ ));
DESCR("I/O");
DATA(insert OID = 202 (  float4mul		   PGNSP PGUID 12 1 0 0 f f f t f i 2 0 700 "700 700" _null_ _null_ _null_ _null_	float4mul _null_ _null_ _null_ ));
DATA(insert OID = 203 (  float4div		   PGNSP PGUID 12 1 0 0 f f f t f i 2 0 700 "700 700" _null_ _null_ _null_ _null_	float4div _null_ _null_ _null_ ));
DATA(insert OID = 204 (  float4pl		   PGNSP PGUID 12 1 0 0 f f f t f i 2 0 700 "700 700" _null_ _null_ _null_ _null_	float4pl _null_ _null_ _null_ ));
DATA(insert OID = 205 (  float4mi		   PGNSP PGUID 12 1 0 0 f f f t f i 2 0 700 "700 700" _null_ _null_ _null_ _null_	float4mi _null_ _null_ _null_ ));
DATA(insert OID = 206 (  float4um		   PGNSP PGUID 12 1 0 0 f f f t f i 1 0 700 "700" _null_ _null_ _null_ _null_	float4um _null_ _null_ _null_ ));
DATA(insert OID = 207 (  float4abs		   PGNSP PGUID 12 1 0 0 f f f t f i 1 0 700 "700" _null_ _null_ _null_ _null_	float4abs _null_ _null_ _null_ ));
DATA(insert OID = 208 (  float4_accum	   PGNSP PGUID 12 1 0 0 f f f t f i 2 0 1022 "1022 700" _null_ _null_ _null_ _null_ float4_accum _null_ _null_ _null_ ));
DESCR("aggregate transition function");
DATA(insert OID = 209 (  float4larger	   PGNSP PGUID 12 1 0 0 f f f t f i 2 0 700 "700 700" _null_ _null_ _null_ _null_	float4larger _null_ _null_ _null_ ));
DESCR("larger of two");
DATA(insert OID = 211 (  float4smaller	   PGNSP PGUID 12 1 0 0 f f f t f i 2 0 700 "700 700" _null_ _null_ _null_ _null_	float4smaller _null_ _null_ _null_ ));
DESCR("smaller of two");

DATA(insert OID = 212 (  int4um			   PGNSP PGUID 12 1 0 0 f f f t f i 1 0 23 "23" _null_ _null_ _null_ _null_ int4um _null_ _null_ _null_ ));
DATA(insert OID = 213 (  int2um			   PGNSP PGUID 12 1 0 0 f f f t f i 1 0 21 "21" _null_ _null_ _null_ _null_ int2um _null_ _null_ _null_ ));

DATA(insert OID = 214 (  float8in		   PGNSP PGUID 12 1 0 0 f f f t f i 1 0 701 "2275" _null_ _null_ _null_ _null_	float8in _null_ _null_ _null_ ));
DESCR("I/O");
DATA(insert OID = 215 (  float8out		   PGNSP PGUID 12 1 0 0 f f f t f i 1 0 2275 "701" _null_ _null_ _null_ _null_	float8out _null_ _null_ _null_ ));
DESCR("I/O");
DATA(insert OID = 216 (  float8mul		   PGNSP PGUID 12 1 0 0 f f f t f i 2 0 701 "701 701" _null_ _null_ _null_ _null_	float8mul _null_ _null_ _null_ ));
DATA(insert OID = 217 (  float8div		   PGNSP PGUID 12 1 0 0 f f f t f i 2 0 701 "701 701" _null_ _null_ _null_ _null_	float8div _null_ _null_ _null_ ));
DATA(insert OID = 218 (  float8pl		   PGNSP PGUID 12 1 0 0 f f f t f i 2 0 701 "701 701" _null_ _null_ _null_ _null_	float8pl _null_ _null_ _null_ ));
DATA(insert OID = 219 (  float8mi		   PGNSP PGUID 12 1 0 0 f f f t f i 2 0 701 "701 701" _null_ _null_ _null_ _null_	float8mi _null_ _null_ _null_ ));
DATA(insert OID = 220 (  float8um		   PGNSP PGUID 12 1 0 0 f f f t f i 1 0 701 "701" _null_ _null_ _null_ _null_	float8um _null_ _null_ _null_ ));
DATA(insert OID = 221 (  float8abs		   PGNSP PGUID 12 1 0 0 f f f t f i 1 0 701 "701" _null_ _null_ _null_ _null_	float8abs _null_ _null_ _null_ ));
DATA(insert OID = 222 (  float8_accum	   PGNSP PGUID 12 1 0 0 f f f t f i 2 0 1022 "1022 701" _null_ _null_ _null_ _null_ float8_accum _null_ _null_ _null_ ));
DESCR("aggregate transition function");
DATA(insert OID = 223 (  float8larger	   PGNSP PGUID 12 1 0 0 f f f t f i 2 0 701 "701 701" _null_ _null_ _null_ _null_	float8larger _null_ _null_ _null_ ));
DESCR("larger of two");
DATA(insert OID = 224 (  float8smaller	   PGNSP PGUID 12 1 0 0 f f f t f i 2 0 701 "701 701" _null_ _null_ _null_ _null_	float8smaller _null_ _null_ _null_ ));
DESCR("smaller of two");

DATA(insert OID = 225 (  lseg_center	   PGNSP PGUID 12 1 0 0 f f f t f i 1 0 600 "601" _null_ _null_ _null_ _null_	lseg_center _null_ _null_ _null_ ));
DATA(insert OID = 226 (  path_center	   PGNSP PGUID 12 1 0 0 f f f t f i 1 0 600 "602" _null_ _null_ _null_ _null_	path_center _null_ _null_ _null_ ));
DATA(insert OID = 227 (  poly_center	   PGNSP PGUID 12 1 0 0 f f f t f i 1 0 600 "604" _null_ _null_ _null_ _null_	poly_center _null_ _null_ _null_ ));

DATA(insert OID = 228 (  dround			   PGNSP PGUID 12 1 0 0 f f f t f i 1 0 701 "701" _null_ _null_ _null_ _null_	dround _null_ _null_ _null_ ));
DESCR("round to nearest integer");
DATA(insert OID = 229 (  dtrunc			   PGNSP PGUID 12 1 0 0 f f f t f i 1 0 701 "701" _null_ _null_ _null_ _null_	dtrunc _null_ _null_ _null_ ));
DESCR("truncate to integer");
DATA(insert OID = 2308 ( ceil			   PGNSP PGUID 12 1 0 0 f f f t f i 1 0 701 "701" _null_ _null_ _null_ _null_	dceil _null_ _null_ _null_ ));
DESCR("smallest integer >= value");
DATA(insert OID = 2320 ( ceiling		   PGNSP PGUID 12 1 0 0 f f f t f i 1 0 701 "701" _null_ _null_ _null_ _null_	dceil _null_ _null_ _null_ ));
DESCR("smallest integer >= value");
DATA(insert OID = 2309 ( floor			   PGNSP PGUID 12 1 0 0 f f f t f i 1 0 701 "701" _null_ _null_ _null_ _null_	dfloor _null_ _null_ _null_ ));
DESCR("largest integer <= value");
DATA(insert OID = 2310 ( sign			   PGNSP PGUID 12 1 0 0 f f f t f i 1 0 701 "701" _null_ _null_ _null_ _null_	dsign _null_ _null_ _null_ ));
DESCR("sign of value");
DATA(insert OID = 230 (  dsqrt			   PGNSP PGUID 12 1 0 0 f f f t f i 1 0 701 "701" _null_ _null_ _null_ _null_	dsqrt _null_ _null_ _null_ ));
DATA(insert OID = 231 (  dcbrt			   PGNSP PGUID 12 1 0 0 f f f t f i 1 0 701 "701" _null_ _null_ _null_ _null_	dcbrt _null_ _null_ _null_ ));
DATA(insert OID = 232 (  dpow			   PGNSP PGUID 12 1 0 0 f f f t f i 2 0 701 "701 701" _null_ _null_ _null_ _null_	dpow _null_ _null_ _null_ ));
DATA(insert OID = 233 (  dexp			   PGNSP PGUID 12 1 0 0 f f f t f i 1 0 701 "701" _null_ _null_ _null_ _null_	dexp _null_ _null_ _null_ ));
DESCR("natural exponential (e^x)");
DATA(insert OID = 234 (  dlog1			   PGNSP PGUID 12 1 0 0 f f f t f i 1 0 701 "701" _null_ _null_ _null_ _null_	dlog1 _null_ _null_ _null_ ));
DESCR("natural logarithm");
DATA(insert OID = 235 (  float8			   PGNSP PGUID 12 1 0 0 f f f t f i 1 0 701 "21" _null_ _null_ _null_ _null_	i2tod _null_ _null_ _null_ ));
DESCR("convert int2 to float8");
DATA(insert OID = 236 (  float4			   PGNSP PGUID 12 1 0 0 f f f t f i 1 0 700 "21" _null_ _null_ _null_ _null_	i2tof _null_ _null_ _null_ ));
DESCR("convert int2 to float4");
DATA(insert OID = 237 (  int2			   PGNSP PGUID 12 1 0 0 f f f t f i 1 0 21 "701" _null_ _null_ _null_ _null_	dtoi2 _null_ _null_ _null_ ));
DESCR("convert float8 to int2");
DATA(insert OID = 238 (  int2			   PGNSP PGUID 12 1 0 0 f f f t f i 1 0 21 "700" _null_ _null_ _null_ _null_	ftoi2 _null_ _null_ _null_ ));
DESCR("convert float4 to int2");
DATA(insert OID = 239 (  line_distance	   PGNSP PGUID 12 1 0 0 f f f t f i 2 0 701 "628 628" _null_ _null_ _null_ _null_	line_distance _null_ _null_ _null_ ));

DATA(insert OID = 240 (  abstimein		   PGNSP PGUID 12 1 0 0 f f f t f s 1 0 702 "2275" _null_ _null_ _null_ _null_	abstimein _null_ _null_ _null_ ));
DESCR("I/O");
DATA(insert OID = 241 (  abstimeout		   PGNSP PGUID 12 1 0 0 f f f t f s 1 0 2275 "702" _null_ _null_ _null_ _null_	abstimeout _null_ _null_ _null_ ));
DESCR("I/O");
DATA(insert OID = 242 (  reltimein		   PGNSP PGUID 12 1 0 0 f f f t f s 1 0 703 "2275" _null_ _null_ _null_ _null_	reltimein _null_ _null_ _null_ ));
DESCR("I/O");
DATA(insert OID = 243 (  reltimeout		   PGNSP PGUID 12 1 0 0 f f f t f s 1 0 2275 "703" _null_ _null_ _null_ _null_	reltimeout _null_ _null_ _null_ ));
DESCR("I/O");
DATA(insert OID = 244 (  timepl			   PGNSP PGUID 12 1 0 0 f f f t f i 2 0 702 "702 703" _null_ _null_ _null_ _null_	timepl _null_ _null_ _null_ ));
DATA(insert OID = 245 (  timemi			   PGNSP PGUID 12 1 0 0 f f f t f i 2 0 702 "702 703" _null_ _null_ _null_ _null_	timemi _null_ _null_ _null_ ));
DATA(insert OID = 246 (  tintervalin	   PGNSP PGUID 12 1 0 0 f f f t f s 1 0 704 "2275" _null_ _null_ _null_ _null_	tintervalin _null_ _null_ _null_ ));
DESCR("I/O");
DATA(insert OID = 247 (  tintervalout	   PGNSP PGUID 12 1 0 0 f f f t f s 1 0 2275 "704" _null_ _null_ _null_ _null_	tintervalout _null_ _null_ _null_ ));
DESCR("I/O");
DATA(insert OID = 248 (  intinterval	   PGNSP PGUID 12 1 0 0 f f f t f i 2 0 16 "702 704" _null_ _null_ _null_ _null_ intinterval _null_ _null_ _null_ ));
DATA(insert OID = 249 (  tintervalrel	   PGNSP PGUID 12 1 0 0 f f f t f i 1 0 703 "704" _null_ _null_ _null_ _null_	tintervalrel _null_ _null_ _null_ ));
DESCR("tinterval to reltime");
DATA(insert OID = 250 (  timenow		   PGNSP PGUID 12 1 0 0 f f f t f s 0 0 702 "" _null_ _null_ _null_ _null_	timenow _null_ _null_ _null_ ));
DESCR("current date and time (abstime)");
DATA(insert OID = 251 (  abstimeeq		   PGNSP PGUID 12 1 0 0 f f f t f i 2 0 16 "702 702" _null_ _null_ _null_ _null_ abstimeeq _null_ _null_ _null_ ));
DATA(insert OID = 252 (  abstimene		   PGNSP PGUID 12 1 0 0 f f f t f i 2 0 16 "702 702" _null_ _null_ _null_ _null_ abstimene _null_ _null_ _null_ ));
DATA(insert OID = 253 (  abstimelt		   PGNSP PGUID 12 1 0 0 f f f t f i 2 0 16 "702 702" _null_ _null_ _null_ _null_ abstimelt _null_ _null_ _null_ ));
DATA(insert OID = 254 (  abstimegt		   PGNSP PGUID 12 1 0 0 f f f t f i 2 0 16 "702 702" _null_ _null_ _null_ _null_ abstimegt _null_ _null_ _null_ ));
DATA(insert OID = 255 (  abstimele		   PGNSP PGUID 12 1 0 0 f f f t f i 2 0 16 "702 702" _null_ _null_ _null_ _null_ abstimele _null_ _null_ _null_ ));
DATA(insert OID = 256 (  abstimege		   PGNSP PGUID 12 1 0 0 f f f t f i 2 0 16 "702 702" _null_ _null_ _null_ _null_ abstimege _null_ _null_ _null_ ));
DATA(insert OID = 257 (  reltimeeq		   PGNSP PGUID 12 1 0 0 f f f t f i 2 0 16 "703 703" _null_ _null_ _null_ _null_ reltimeeq _null_ _null_ _null_ ));
DATA(insert OID = 258 (  reltimene		   PGNSP PGUID 12 1 0 0 f f f t f i 2 0 16 "703 703" _null_ _null_ _null_ _null_ reltimene _null_ _null_ _null_ ));
DATA(insert OID = 259 (  reltimelt		   PGNSP PGUID 12 1 0 0 f f f t f i 2 0 16 "703 703" _null_ _null_ _null_ _null_ reltimelt _null_ _null_ _null_ ));
DATA(insert OID = 260 (  reltimegt		   PGNSP PGUID 12 1 0 0 f f f t f i 2 0 16 "703 703" _null_ _null_ _null_ _null_ reltimegt _null_ _null_ _null_ ));
DATA(insert OID = 261 (  reltimele		   PGNSP PGUID 12 1 0 0 f f f t f i 2 0 16 "703 703" _null_ _null_ _null_ _null_ reltimele _null_ _null_ _null_ ));
DATA(insert OID = 262 (  reltimege		   PGNSP PGUID 12 1 0 0 f f f t f i 2 0 16 "703 703" _null_ _null_ _null_ _null_ reltimege _null_ _null_ _null_ ));
DATA(insert OID = 263 (  tintervalsame	   PGNSP PGUID 12 1 0 0 f f f t f i 2 0 16 "704 704" _null_ _null_ _null_ _null_ tintervalsame _null_ _null_ _null_ ));
DATA(insert OID = 264 (  tintervalct	   PGNSP PGUID 12 1 0 0 f f f t f i 2 0 16 "704 704" _null_ _null_ _null_ _null_ tintervalct _null_ _null_ _null_ ));
DATA(insert OID = 265 (  tintervalov	   PGNSP PGUID 12 1 0 0 f f f t f i 2 0 16 "704 704" _null_ _null_ _null_ _null_ tintervalov _null_ _null_ _null_ ));
DATA(insert OID = 266 (  tintervalleneq    PGNSP PGUID 12 1 0 0 f f f t f i 2 0 16 "704 703" _null_ _null_ _null_ _null_ tintervalleneq _null_ _null_ _null_ ));
DATA(insert OID = 267 (  tintervallenne    PGNSP PGUID 12 1 0 0 f f f t f i 2 0 16 "704 703" _null_ _null_ _null_ _null_ tintervallenne _null_ _null_ _null_ ));
DATA(insert OID = 268 (  tintervallenlt    PGNSP PGUID 12 1 0 0 f f f t f i 2 0 16 "704 703" _null_ _null_ _null_ _null_ tintervallenlt _null_ _null_ _null_ ));
DATA(insert OID = 269 (  tintervallengt    PGNSP PGUID 12 1 0 0 f f f t f i 2 0 16 "704 703" _null_ _null_ _null_ _null_ tintervallengt _null_ _null_ _null_ ));
DATA(insert OID = 270 (  tintervallenle    PGNSP PGUID 12 1 0 0 f f f t f i 2 0 16 "704 703" _null_ _null_ _null_ _null_ tintervallenle _null_ _null_ _null_ ));
DATA(insert OID = 271 (  tintervallenge    PGNSP PGUID 12 1 0 0 f f f t f i 2 0 16 "704 703" _null_ _null_ _null_ _null_ tintervallenge _null_ _null_ _null_ ));
DATA(insert OID = 272 (  tintervalstart    PGNSP PGUID 12 1 0 0 f f f t f i 1 0 702 "704" _null_ _null_ _null_ _null_	tintervalstart _null_ _null_ _null_ ));
DATA(insert OID = 273 (  tintervalend	   PGNSP PGUID 12 1 0 0 f f f t f i 1 0 702 "704" _null_ _null_ _null_ _null_	tintervalend _null_ _null_ _null_ ));
DESCR("end of interval");
DATA(insert OID = 274 (  timeofday		   PGNSP PGUID 12 1 0 0 f f f t f v 0 0 25 "" _null_ _null_ _null_ _null_ timeofday _null_ _null_ _null_ ));
DESCR("current date and time - increments during transactions");
DATA(insert OID = 275 (  isfinite		   PGNSP PGUID 12 1 0 0 f f f t f i 1 0 16 "702" _null_ _null_ _null_ _null_ abstime_finite _null_ _null_ _null_ ));
DESCR("finite abstime?");

DATA(insert OID = 277 (  inter_sl		   PGNSP PGUID 12 1 0 0 f f f t f i 2 0 16 "601 628" _null_ _null_ _null_ _null_ inter_sl _null_ _null_ _null_ ));
DATA(insert OID = 278 (  inter_lb		   PGNSP PGUID 12 1 0 0 f f f t f i 2 0 16 "628 603" _null_ _null_ _null_ _null_ inter_lb _null_ _null_ _null_ ));

DATA(insert OID = 279 (  float48mul		   PGNSP PGUID 12 1 0 0 f f f t f i 2 0 701 "700 701" _null_ _null_ _null_ _null_	float48mul _null_ _null_ _null_ ));
DATA(insert OID = 280 (  float48div		   PGNSP PGUID 12 1 0 0 f f f t f i 2 0 701 "700 701" _null_ _null_ _null_ _null_	float48div _null_ _null_ _null_ ));
DATA(insert OID = 281 (  float48pl		   PGNSP PGUID 12 1 0 0 f f f t f i 2 0 701 "700 701" _null_ _null_ _null_ _null_	float48pl _null_ _null_ _null_ ));
DATA(insert OID = 282 (  float48mi		   PGNSP PGUID 12 1 0 0 f f f t f i 2 0 701 "700 701" _null_ _null_ _null_ _null_	float48mi _null_ _null_ _null_ ));
DATA(insert OID = 283 (  float84mul		   PGNSP PGUID 12 1 0 0 f f f t f i 2 0 701 "701 700" _null_ _null_ _null_ _null_	float84mul _null_ _null_ _null_ ));
DATA(insert OID = 284 (  float84div		   PGNSP PGUID 12 1 0 0 f f f t f i 2 0 701 "701 700" _null_ _null_ _null_ _null_	float84div _null_ _null_ _null_ ));
DATA(insert OID = 285 (  float84pl		   PGNSP PGUID 12 1 0 0 f f f t f i 2 0 701 "701 700" _null_ _null_ _null_ _null_	float84pl _null_ _null_ _null_ ));
DATA(insert OID = 286 (  float84mi		   PGNSP PGUID 12 1 0 0 f f f t f i 2 0 701 "701 700" _null_ _null_ _null_ _null_	float84mi _null_ _null_ _null_ ));

DATA(insert OID = 287 (  float4eq		   PGNSP PGUID 12 1 0 0 f f f t f i 2 0 16 "700 700" _null_ _null_ _null_ _null_ float4eq _null_ _null_ _null_ ));
DATA(insert OID = 288 (  float4ne		   PGNSP PGUID 12 1 0 0 f f f t f i 2 0 16 "700 700" _null_ _null_ _null_ _null_ float4ne _null_ _null_ _null_ ));
DATA(insert OID = 289 (  float4lt		   PGNSP PGUID 12 1 0 0 f f f t f i 2 0 16 "700 700" _null_ _null_ _null_ _null_ float4lt _null_ _null_ _null_ ));
DATA(insert OID = 290 (  float4le		   PGNSP PGUID 12 1 0 0 f f f t f i 2 0 16 "700 700" _null_ _null_ _null_ _null_ float4le _null_ _null_ _null_ ));
DATA(insert OID = 291 (  float4gt		   PGNSP PGUID 12 1 0 0 f f f t f i 2 0 16 "700 700" _null_ _null_ _null_ _null_ float4gt _null_ _null_ _null_ ));
DATA(insert OID = 292 (  float4ge		   PGNSP PGUID 12 1 0 0 f f f t f i 2 0 16 "700 700" _null_ _null_ _null_ _null_ float4ge _null_ _null_ _null_ ));

DATA(insert OID = 293 (  float8eq		   PGNSP PGUID 12 1 0 0 f f f t f i 2 0 16 "701 701" _null_ _null_ _null_ _null_ float8eq _null_ _null_ _null_ ));
DATA(insert OID = 294 (  float8ne		   PGNSP PGUID 12 1 0 0 f f f t f i 2 0 16 "701 701" _null_ _null_ _null_ _null_ float8ne _null_ _null_ _null_ ));
DATA(insert OID = 295 (  float8lt		   PGNSP PGUID 12 1 0 0 f f f t f i 2 0 16 "701 701" _null_ _null_ _null_ _null_ float8lt _null_ _null_ _null_ ));
DATA(insert OID = 296 (  float8le		   PGNSP PGUID 12 1 0 0 f f f t f i 2 0 16 "701 701" _null_ _null_ _null_ _null_ float8le _null_ _null_ _null_ ));
DATA(insert OID = 297 (  float8gt		   PGNSP PGUID 12 1 0 0 f f f t f i 2 0 16 "701 701" _null_ _null_ _null_ _null_ float8gt _null_ _null_ _null_ ));
DATA(insert OID = 298 (  float8ge		   PGNSP PGUID 12 1 0 0 f f f t f i 2 0 16 "701 701" _null_ _null_ _null_ _null_ float8ge _null_ _null_ _null_ ));

DATA(insert OID = 299 (  float48eq		   PGNSP PGUID 12 1 0 0 f f f t f i 2 0 16 "700 701" _null_ _null_ _null_ _null_ float48eq _null_ _null_ _null_ ));

/* OIDS 300 - 399 */

DATA(insert OID = 300 (  float48ne		   PGNSP PGUID 12 1 0 0 f f f t f i 2 0 16 "700 701" _null_ _null_ _null_ _null_ float48ne _null_ _null_ _null_ ));
DATA(insert OID = 301 (  float48lt		   PGNSP PGUID 12 1 0 0 f f f t f i 2 0 16 "700 701" _null_ _null_ _null_ _null_ float48lt _null_ _null_ _null_ ));
DATA(insert OID = 302 (  float48le		   PGNSP PGUID 12 1 0 0 f f f t f i 2 0 16 "700 701" _null_ _null_ _null_ _null_ float48le _null_ _null_ _null_ ));
DATA(insert OID = 303 (  float48gt		   PGNSP PGUID 12 1 0 0 f f f t f i 2 0 16 "700 701" _null_ _null_ _null_ _null_ float48gt _null_ _null_ _null_ ));
DATA(insert OID = 304 (  float48ge		   PGNSP PGUID 12 1 0 0 f f f t f i 2 0 16 "700 701" _null_ _null_ _null_ _null_ float48ge _null_ _null_ _null_ ));
DATA(insert OID = 305 (  float84eq		   PGNSP PGUID 12 1 0 0 f f f t f i 2 0 16 "701 700" _null_ _null_ _null_ _null_ float84eq _null_ _null_ _null_ ));
DATA(insert OID = 306 (  float84ne		   PGNSP PGUID 12 1 0 0 f f f t f i 2 0 16 "701 700" _null_ _null_ _null_ _null_ float84ne _null_ _null_ _null_ ));
DATA(insert OID = 307 (  float84lt		   PGNSP PGUID 12 1 0 0 f f f t f i 2 0 16 "701 700" _null_ _null_ _null_ _null_ float84lt _null_ _null_ _null_ ));
DATA(insert OID = 308 (  float84le		   PGNSP PGUID 12 1 0 0 f f f t f i 2 0 16 "701 700" _null_ _null_ _null_ _null_ float84le _null_ _null_ _null_ ));
DATA(insert OID = 309 (  float84gt		   PGNSP PGUID 12 1 0 0 f f f t f i 2 0 16 "701 700" _null_ _null_ _null_ _null_ float84gt _null_ _null_ _null_ ));
DATA(insert OID = 310 (  float84ge		   PGNSP PGUID 12 1 0 0 f f f t f i 2 0 16 "701 700" _null_ _null_ _null_ _null_ float84ge _null_ _null_ _null_ ));
DATA(insert OID = 320 ( width_bucket	   PGNSP PGUID 12 1 0 0 f f f t f i 4 0 23 "701 701 701 23" _null_ _null_ _null_ _null_ width_bucket_float8 _null_ _null_ _null_ ));
DESCR("bucket number of operand in equidepth histogram");

DATA(insert OID = 311 (  float8			   PGNSP PGUID 12 1 0 0 f f f t f i 1 0 701 "700" _null_ _null_ _null_ _null_	ftod _null_ _null_ _null_ ));
DESCR("convert float4 to float8");
DATA(insert OID = 312 (  float4			   PGNSP PGUID 12 1 0 0 f f f t f i 1 0 700 "701" _null_ _null_ _null_ _null_	dtof _null_ _null_ _null_ ));
DESCR("convert float8 to float4");
DATA(insert OID = 313 (  int4			   PGNSP PGUID 12 1 0 0 f f f t f i 1 0 23	"21" _null_ _null_ _null_ _null_	i2toi4 _null_ _null_ _null_ ));
DESCR("convert int2 to int4");
DATA(insert OID = 314 (  int2			   PGNSP PGUID 12 1 0 0 f f f t f i 1 0 21	"23" _null_ _null_ _null_ _null_	i4toi2 _null_ _null_ _null_ ));
DESCR("convert int4 to int2");
DATA(insert OID = 315 (  int2vectoreq	   PGNSP PGUID 12 1 0 0 f f f t f i 2 0 16 "22 22" _null_ _null_ _null_ _null_ int2vectoreq _null_ _null_ _null_ ));
DATA(insert OID = 316 (  float8			   PGNSP PGUID 12 1 0 0 f f f t f i 1 0 701  "23" _null_ _null_ _null_ _null_	i4tod _null_ _null_ _null_ ));
DESCR("convert int4 to float8");
DATA(insert OID = 317 (  int4			   PGNSP PGUID 12 1 0 0 f f f t f i 1 0 23 "701" _null_ _null_ _null_ _null_	dtoi4 _null_ _null_ _null_ ));
DESCR("convert float8 to int4");
DATA(insert OID = 318 (  float4			   PGNSP PGUID 12 1 0 0 f f f t f i 1 0 700  "23" _null_ _null_ _null_ _null_	i4tof _null_ _null_ _null_ ));
DESCR("convert int4 to float4");
DATA(insert OID = 319 (  int4			   PGNSP PGUID 12 1 0 0 f f f t f i 1  0 23 "700" _null_ _null_ _null_ _null_	ftoi4 _null_ _null_ _null_ ));
DESCR("convert float4 to int4");

DATA(insert OID = 330 (  btgettuple		   PGNSP PGUID 12 1 0 0 f f f t f v 2 0 16 "2281 2281" _null_ _null_ _null_ _null_	btgettuple _null_ _null_ _null_ ));
DESCR("btree(internal)");
DATA(insert OID = 636 (  btgetbitmap	   PGNSP PGUID 12 1 0 0 f f f t f v 2 0 20 "2281 2281" _null_ _null_ _null_ _null_	btgetbitmap _null_ _null_ _null_ ));
DESCR("btree(internal)");
DATA(insert OID = 331 (  btinsert		   PGNSP PGUID 12 1 0 0 f f f t f v 6 0 16 "2281 2281 2281 2281 2281 2281" _null_ _null_ _null_ _null_	btinsert _null_ _null_ _null_ ));
DESCR("btree(internal)");
DATA(insert OID = 333 (  btbeginscan	   PGNSP PGUID 12 1 0 0 f f f t f v 3 0 2281 "2281 2281 2281" _null_ _null_ _null_ _null_	btbeginscan _null_ _null_ _null_ ));
DESCR("btree(internal)");
DATA(insert OID = 334 (  btrescan		   PGNSP PGUID 12 1 0 0 f f f t f v 5 0 2278 "2281 2281 2281 2281 2281" _null_ _null_ _null_ _null_ btrescan _null_ _null_ _null_ ));
DESCR("btree(internal)");
DATA(insert OID = 335 (  btendscan		   PGNSP PGUID 12 1 0 0 f f f t f v 1 0 2278 "2281" _null_ _null_ _null_ _null_ btendscan _null_ _null_ _null_ ));
DESCR("btree(internal)");
DATA(insert OID = 336 (  btmarkpos		   PGNSP PGUID 12 1 0 0 f f f t f v 1 0 2278 "2281" _null_ _null_ _null_ _null_ btmarkpos _null_ _null_ _null_ ));
DESCR("btree(internal)");
DATA(insert OID = 337 (  btrestrpos		   PGNSP PGUID 12 1 0 0 f f f t f v 1 0 2278 "2281" _null_ _null_ _null_ _null_ btrestrpos _null_ _null_ _null_ ));
DESCR("btree(internal)");
DATA(insert OID = 338 (  btbuild		   PGNSP PGUID 12 1 0 0 f f f t f v 3 0 2281 "2281 2281 2281" _null_ _null_ _null_ _null_ btbuild _null_ _null_ _null_ ));
DESCR("btree(internal)");
DATA(insert OID = 328 (  btbuildempty	   PGNSP PGUID 12 1 0 0 f f f t f v 1 0 2278 "2281" _null_ _null_ _null_ _null_ btbuildempty _null_ _null_ _null_ ));
DESCR("btree(internal)");
DATA(insert OID = 332 (  btbulkdelete	   PGNSP PGUID 12 1 0 0 f f f t f v 4 0 2281 "2281 2281 2281 2281" _null_ _null_ _null_ _null_ btbulkdelete _null_ _null_ _null_ ));
DESCR("btree(internal)");
DATA(insert OID = 972 (  btvacuumcleanup   PGNSP PGUID 12 1 0 0 f f f t f v 2 0 2281 "2281 2281" _null_ _null_ _null_ _null_ btvacuumcleanup _null_ _null_ _null_ ));
DESCR("btree(internal)");
DATA(insert OID = 1268 (  btcostestimate   PGNSP PGUID 12 1 0 0 f f f t f v 9 0 2278 "2281 2281 2281 2281 2281 2281 2281 2281 2281" _null_ _null_ _null_ _null_ btcostestimate _null_ _null_ _null_ ));
DESCR("btree(internal)");
DATA(insert OID = 2785 (  btoptions		   PGNSP PGUID 12 1 0 0 f f f t f s 2 0 17 "1009 16" _null_ _null_ _null_ _null_  btoptions _null_ _null_ _null_ ));
DESCR("btree(internal)");

DATA(insert OID = 339 (  poly_same		   PGNSP PGUID 12 1 0 0 f f f t f i 2 0 16 "604 604" _null_ _null_ _null_ _null_ poly_same _null_ _null_ _null_ ));
DATA(insert OID = 340 (  poly_contain	   PGNSP PGUID 12 1 0 0 f f f t f i 2 0 16 "604 604" _null_ _null_ _null_ _null_ poly_contain _null_ _null_ _null_ ));
DATA(insert OID = 341 (  poly_left		   PGNSP PGUID 12 1 0 0 f f f t f i 2 0 16 "604 604" _null_ _null_ _null_ _null_ poly_left _null_ _null_ _null_ ));
DATA(insert OID = 342 (  poly_overleft	   PGNSP PGUID 12 1 0 0 f f f t f i 2 0 16 "604 604" _null_ _null_ _null_ _null_ poly_overleft _null_ _null_ _null_ ));
DATA(insert OID = 343 (  poly_overright    PGNSP PGUID 12 1 0 0 f f f t f i 2 0 16 "604 604" _null_ _null_ _null_ _null_ poly_overright _null_ _null_ _null_ ));
DATA(insert OID = 344 (  poly_right		   PGNSP PGUID 12 1 0 0 f f f t f i 2 0 16 "604 604" _null_ _null_ _null_ _null_ poly_right _null_ _null_ _null_ ));
DATA(insert OID = 345 (  poly_contained    PGNSP PGUID 12 1 0 0 f f f t f i 2 0 16 "604 604" _null_ _null_ _null_ _null_ poly_contained _null_ _null_ _null_ ));
DATA(insert OID = 346 (  poly_overlap	   PGNSP PGUID 12 1 0 0 f f f t f i 2 0 16 "604 604" _null_ _null_ _null_ _null_ poly_overlap _null_ _null_ _null_ ));
DATA(insert OID = 347 (  poly_in		   PGNSP PGUID 12 1 0 0 f f f t f i 1 0 604 "2275" _null_ _null_ _null_ _null_	poly_in _null_ _null_ _null_ ));
DESCR("I/O");
DATA(insert OID = 348 (  poly_out		   PGNSP PGUID 12 1 0 0 f f f t f i 1 0 2275 "604" _null_ _null_ _null_ _null_	poly_out _null_ _null_ _null_ ));
DESCR("I/O");

DATA(insert OID = 350 (  btint2cmp		   PGNSP PGUID 12 1 0 0 f f f t f i 2 0 23 "21 21" _null_ _null_ _null_ _null_ btint2cmp _null_ _null_ _null_ ));
DESCR("less-equal-greater");
DATA(insert OID = 351 (  btint4cmp		   PGNSP PGUID 12 1 0 0 f f f t f i 2 0 23 "23 23" _null_ _null_ _null_ _null_ btint4cmp _null_ _null_ _null_ ));
DESCR("less-equal-greater");
DATA(insert OID = 842 (  btint8cmp		   PGNSP PGUID 12 1 0 0 f f f t f i 2 0 23 "20 20" _null_ _null_ _null_ _null_ btint8cmp _null_ _null_ _null_ ));
DESCR("less-equal-greater");
DATA(insert OID = 354 (  btfloat4cmp	   PGNSP PGUID 12 1 0 0 f f f t f i 2 0 23 "700 700" _null_ _null_ _null_ _null_ btfloat4cmp _null_ _null_ _null_ ));
DESCR("less-equal-greater");
DATA(insert OID = 355 (  btfloat8cmp	   PGNSP PGUID 12 1 0 0 f f f t f i 2 0 23 "701 701" _null_ _null_ _null_ _null_ btfloat8cmp _null_ _null_ _null_ ));
DESCR("less-equal-greater");
DATA(insert OID = 356 (  btoidcmp		   PGNSP PGUID 12 1 0 0 f f f t f i 2 0 23 "26 26" _null_ _null_ _null_ _null_ btoidcmp _null_ _null_ _null_ ));
DESCR("less-equal-greater");
DATA(insert OID = 404 (  btoidvectorcmp    PGNSP PGUID 12 1 0 0 f f f t f i 2 0 23 "30 30" _null_ _null_ _null_ _null_ btoidvectorcmp _null_ _null_ _null_ ));
DESCR("less-equal-greater");
DATA(insert OID = 357 (  btabstimecmp	   PGNSP PGUID 12 1 0 0 f f f t f i 2 0 23 "702 702" _null_ _null_ _null_ _null_ btabstimecmp _null_ _null_ _null_ ));
DESCR("less-equal-greater");
DATA(insert OID = 358 (  btcharcmp		   PGNSP PGUID 12 1 0 0 f f f t f i 2 0 23 "18 18" _null_ _null_ _null_ _null_ btcharcmp _null_ _null_ _null_ ));
DESCR("less-equal-greater");
DATA(insert OID = 359 (  btnamecmp		   PGNSP PGUID 12 1 0 0 f f f t f i 2 0 23 "19 19" _null_ _null_ _null_ _null_ btnamecmp _null_ _null_ _null_ ));
DESCR("less-equal-greater");
DATA(insert OID = 360 (  bttextcmp		   PGNSP PGUID 12 1 0 0 f f f t f i 2 0 23 "25 25" _null_ _null_ _null_ _null_ bttextcmp _null_ _null_ _null_ ));
DESCR("less-equal-greater");
DATA(insert OID = 377 (  cash_cmp		   PGNSP PGUID 12 1 0 0 f f f t f i 2 0 23 "790 790" _null_ _null_ _null_ _null_ cash_cmp _null_ _null_ _null_ ));
DESCR("less-equal-greater");
DATA(insert OID = 380 (  btreltimecmp	   PGNSP PGUID 12 1 0 0 f f f t f i 2 0 23 "703 703" _null_ _null_ _null_ _null_ btreltimecmp _null_ _null_ _null_ ));
DESCR("less-equal-greater");
DATA(insert OID = 381 (  bttintervalcmp    PGNSP PGUID 12 1 0 0 f f f t f i 2 0 23 "704 704" _null_ _null_ _null_ _null_ bttintervalcmp _null_ _null_ _null_ ));
DESCR("less-equal-greater");
DATA(insert OID = 382 (  btarraycmp		   PGNSP PGUID 12 1 0 0 f f f t f i 2 0 23 "2277 2277" _null_ _null_ _null_ _null_ btarraycmp _null_ _null_ _null_ ));
DESCR("less-equal-greater");

DATA(insert OID = 361 (  lseg_distance	   PGNSP PGUID 12 1 0 0 f f f t f i 2 0 701 "601 601" _null_ _null_ _null_ _null_	lseg_distance _null_ _null_ _null_ ));
DATA(insert OID = 362 (  lseg_interpt	   PGNSP PGUID 12 1 0 0 f f f t f i 2 0 600 "601 601" _null_ _null_ _null_ _null_	lseg_interpt _null_ _null_ _null_ ));
DATA(insert OID = 363 (  dist_ps		   PGNSP PGUID 12 1 0 0 f f f t f i 2 0 701 "600 601" _null_ _null_ _null_ _null_	dist_ps _null_ _null_ _null_ ));
DATA(insert OID = 364 (  dist_pb		   PGNSP PGUID 12 1 0 0 f f f t f i 2 0 701 "600 603" _null_ _null_ _null_ _null_	dist_pb _null_ _null_ _null_ ));
DATA(insert OID = 365 (  dist_sb		   PGNSP PGUID 12 1 0 0 f f f t f i 2 0 701 "601 603" _null_ _null_ _null_ _null_	dist_sb _null_ _null_ _null_ ));
DATA(insert OID = 366 (  close_ps		   PGNSP PGUID 12 1 0 0 f f f t f i 2 0 600 "600 601" _null_ _null_ _null_ _null_	close_ps _null_ _null_ _null_ ));
DATA(insert OID = 367 (  close_pb		   PGNSP PGUID 12 1 0 0 f f f t f i 2 0 600 "600 603" _null_ _null_ _null_ _null_	close_pb _null_ _null_ _null_ ));
DATA(insert OID = 368 (  close_sb		   PGNSP PGUID 12 1 0 0 f f f t f i 2 0 600 "601 603" _null_ _null_ _null_ _null_	close_sb _null_ _null_ _null_ ));
DATA(insert OID = 369 (  on_ps			   PGNSP PGUID 12 1 0 0 f f f t f i 2 0 16 "600 601" _null_ _null_ _null_ _null_ on_ps _null_ _null_ _null_ ));
DATA(insert OID = 370 (  path_distance	   PGNSP PGUID 12 1 0 0 f f f t f i 2 0 701 "602 602" _null_ _null_ _null_ _null_	path_distance _null_ _null_ _null_ ));
DATA(insert OID = 371 (  dist_ppath		   PGNSP PGUID 12 1 0 0 f f f t f i 2 0 701 "600 602" _null_ _null_ _null_ _null_	dist_ppath _null_ _null_ _null_ ));
DATA(insert OID = 372 (  on_sb			   PGNSP PGUID 12 1 0 0 f f f t f i 2 0 16 "601 603" _null_ _null_ _null_ _null_ on_sb _null_ _null_ _null_ ));
DATA(insert OID = 373 (  inter_sb		   PGNSP PGUID 12 1 0 0 f f f t f i 2 0 16 "601 603" _null_ _null_ _null_ _null_ inter_sb _null_ _null_ _null_ ));

/* OIDS 400 - 499 */

DATA(insert OID =  401 (  text			   PGNSP PGUID 12 1 0 0 f f f t f i 1 0 25 "1042" _null_ _null_ _null_ _null_	rtrim1 _null_ _null_ _null_ ));
DESCR("convert char(n) to text");
DATA(insert OID =  406 (  text			   PGNSP PGUID 12 1 0 0 f f f t f i 1 0 25 "19" _null_ _null_ _null_ _null_ name_text _null_ _null_ _null_ ));
DESCR("convert name to text");
DATA(insert OID =  407 (  name			   PGNSP PGUID 12 1 0 0 f f f t f i 1 0 19 "25" _null_ _null_ _null_ _null_ text_name _null_ _null_ _null_ ));
DESCR("convert text to name");
DATA(insert OID =  408 (  bpchar		   PGNSP PGUID 12 1 0 0 f f f t f i 1 0 1042 "19" _null_ _null_ _null_ _null_ name_bpchar _null_ _null_ _null_ ));
DESCR("convert name to char(n)");
DATA(insert OID =  409 (  name			   PGNSP PGUID 12 1 0 0 f f f t f i 1 0 19 "1042" _null_ _null_ _null_ _null_	bpchar_name _null_ _null_ _null_ ));
DESCR("convert char(n) to name");

DATA(insert OID = 440 (  hashgettuple	   PGNSP PGUID 12 1 0 0 f f f t f v 2 0 16 "2281 2281" _null_ _null_ _null_ _null_	hashgettuple _null_ _null_ _null_ ));
DESCR("hash(internal)");
DATA(insert OID = 637 (  hashgetbitmap	   PGNSP PGUID 12 1 0 0 f f f t f v 2 0 20 "2281 2281" _null_ _null_ _null_ _null_	hashgetbitmap _null_ _null_ _null_ ));
DESCR("hash(internal)");
DATA(insert OID = 441 (  hashinsert		   PGNSP PGUID 12 1 0 0 f f f t f v 6 0 16 "2281 2281 2281 2281 2281 2281" _null_ _null_ _null_ _null_	hashinsert _null_ _null_ _null_ ));
DESCR("hash(internal)");
DATA(insert OID = 443 (  hashbeginscan	   PGNSP PGUID 12 1 0 0 f f f t f v 3 0 2281 "2281 2281 2281" _null_ _null_ _null_ _null_	hashbeginscan _null_ _null_ _null_ ));
DESCR("hash(internal)");
DATA(insert OID = 444 (  hashrescan		   PGNSP PGUID 12 1 0 0 f f f t f v 5 0 2278 "2281 2281 2281 2281 2281" _null_ _null_ _null_ _null_ hashrescan _null_ _null_ _null_ ));
DESCR("hash(internal)");
DATA(insert OID = 445 (  hashendscan	   PGNSP PGUID 12 1 0 0 f f f t f v 1 0 2278 "2281" _null_ _null_ _null_ _null_ hashendscan _null_ _null_ _null_ ));
DESCR("hash(internal)");
DATA(insert OID = 446 (  hashmarkpos	   PGNSP PGUID 12 1 0 0 f f f t f v 1 0 2278 "2281" _null_ _null_ _null_ _null_ hashmarkpos _null_ _null_ _null_ ));
DESCR("hash(internal)");
DATA(insert OID = 447 (  hashrestrpos	   PGNSP PGUID 12 1 0 0 f f f t f v 1 0 2278 "2281" _null_ _null_ _null_ _null_ hashrestrpos _null_ _null_ _null_ ));
DESCR("hash(internal)");
DATA(insert OID = 448 (  hashbuild		   PGNSP PGUID 12 1 0 0 f f f t f v 3 0 2281 "2281 2281 2281" _null_ _null_ _null_ _null_ hashbuild _null_ _null_ _null_ ));
DESCR("hash(internal)");
DATA(insert OID = 327 (  hashbuildempty    PGNSP PGUID 12 1 0 0 f f f t f v 1 0 2278 "2281" _null_ _null_ _null_ _null_ hashbuildempty _null_ _null_ _null_ ));
DESCR("hash(internal)");
DATA(insert OID = 442 (  hashbulkdelete    PGNSP PGUID 12 1 0 0 f f f t f v 4 0 2281 "2281 2281 2281 2281" _null_ _null_ _null_ _null_ hashbulkdelete _null_ _null_ _null_ ));
DESCR("hash(internal)");
DATA(insert OID = 425 (  hashvacuumcleanup PGNSP PGUID 12 1 0 0 f f f t f v 2 0 2281 "2281 2281" _null_ _null_ _null_ _null_ hashvacuumcleanup _null_ _null_ _null_ ));
DESCR("hash(internal)");
DATA(insert OID = 438 (  hashcostestimate  PGNSP PGUID 12 1 0 0 f f f t f v 9 0 2278 "2281 2281 2281 2281 2281 2281 2281 2281 2281" _null_ _null_ _null_ _null_ hashcostestimate _null_ _null_ _null_ ));
DESCR("hash(internal)");
DATA(insert OID = 2786 (  hashoptions	   PGNSP PGUID 12 1 0 0 f f f t f s 2 0 17 "1009 16" _null_ _null_ _null_ _null_  hashoptions _null_ _null_ _null_ ));
DESCR("hash(internal)");

DATA(insert OID = 449 (  hashint2		   PGNSP PGUID 12 1 0 0 f f f t f i 1 0 23 "21" _null_ _null_ _null_ _null_ hashint2 _null_ _null_ _null_ ));
DESCR("hash");
DATA(insert OID = 450 (  hashint4		   PGNSP PGUID 12 1 0 0 f f f t f i 1 0 23 "23" _null_ _null_ _null_ _null_ hashint4 _null_ _null_ _null_ ));
DESCR("hash");
DATA(insert OID = 949 (  hashint8		   PGNSP PGUID 12 1 0 0 f f f t f i 1 0 23 "20" _null_ _null_ _null_ _null_ hashint8 _null_ _null_ _null_ ));
DESCR("hash");
DATA(insert OID = 451 (  hashfloat4		   PGNSP PGUID 12 1 0 0 f f f t f i 1 0 23 "700" _null_ _null_ _null_ _null_ hashfloat4 _null_ _null_ _null_ ));
DESCR("hash");
DATA(insert OID = 452 (  hashfloat8		   PGNSP PGUID 12 1 0 0 f f f t f i 1 0 23 "701" _null_ _null_ _null_ _null_ hashfloat8 _null_ _null_ _null_ ));
DESCR("hash");
DATA(insert OID = 453 (  hashoid		   PGNSP PGUID 12 1 0 0 f f f t f i 1 0 23 "26" _null_ _null_ _null_ _null_ hashoid _null_ _null_ _null_ ));
DESCR("hash");
DATA(insert OID = 454 (  hashchar		   PGNSP PGUID 12 1 0 0 f f f t f i 1 0 23 "18" _null_ _null_ _null_ _null_ hashchar _null_ _null_ _null_ ));
DESCR("hash");
DATA(insert OID = 455 (  hashname		   PGNSP PGUID 12 1 0 0 f f f t f i 1 0 23 "19" _null_ _null_ _null_ _null_ hashname _null_ _null_ _null_ ));
DESCR("hash");
DATA(insert OID = 400 (  hashtext		   PGNSP PGUID 12 1 0 0 f f f t f i 1 0 23 "25" _null_ _null_ _null_ _null_ hashtext _null_ _null_ _null_ ));
DESCR("hash");
DATA(insert OID = 456 (  hashvarlena	   PGNSP PGUID 12 1 0 0 f f f t f i 1 0 23 "2281" _null_ _null_ _null_ _null_ hashvarlena _null_ _null_ _null_ ));
DESCR("hash");
DATA(insert OID = 457 (  hashoidvector	   PGNSP PGUID 12 1 0 0 f f f t f i 1 0 23 "30" _null_ _null_ _null_ _null_ hashoidvector _null_ _null_ _null_ ));
DESCR("hash");
DATA(insert OID = 329 (  hash_aclitem	   PGNSP PGUID 12 1 0 0 f f f t f i 1 0 23 "1033" _null_ _null_ _null_ _null_	hash_aclitem _null_ _null_ _null_ ));
DESCR("hash");
DATA(insert OID = 398 (  hashint2vector    PGNSP PGUID 12 1 0 0 f f f t f i 1 0 23 "22" _null_ _null_ _null_ _null_ hashint2vector _null_ _null_ _null_ ));
DESCR("hash");
DATA(insert OID = 399 (  hashmacaddr	   PGNSP PGUID 12 1 0 0 f f f t f i 1 0 23 "829" _null_ _null_ _null_ _null_ hashmacaddr _null_ _null_ _null_ ));
DESCR("hash");
DATA(insert OID = 422 (  hashinet		   PGNSP PGUID 12 1 0 0 f f f t f i 1 0 23 "869" _null_ _null_ _null_ _null_ hashinet _null_ _null_ _null_ ));
DESCR("hash");
DATA(insert OID = 432 (  hash_numeric	   PGNSP PGUID 12 1 0 0 f f f t f i 1 0 23 "1700" _null_ _null_ _null_ _null_ hash_numeric _null_ _null_ _null_ ));
DESCR("hash");
DATA(insert OID = 458 (  text_larger	   PGNSP PGUID 12 1 0 0 f f f t f i 2 0 25 "25 25" _null_ _null_ _null_ _null_ text_larger _null_ _null_ _null_ ));
DESCR("larger of two");
DATA(insert OID = 459 (  text_smaller	   PGNSP PGUID 12 1 0 0 f f f t f i 2 0 25 "25 25" _null_ _null_ _null_ _null_ text_smaller _null_ _null_ _null_ ));
DESCR("smaller of two");

DATA(insert OID = 460 (  int8in			   PGNSP PGUID 12 1 0 0 f f f t f i 1 0 20 "2275" _null_ _null_ _null_ _null_ int8in _null_ _null_ _null_ ));
DESCR("I/O");
DATA(insert OID = 461 (  int8out		   PGNSP PGUID 12 1 0 0 f f f t f i 1 0 2275 "20" _null_ _null_ _null_ _null_ int8out _null_ _null_ _null_ ));
DESCR("I/O");
DATA(insert OID = 462 (  int8um			   PGNSP PGUID 12 1 0 0 f f f t f i 1 0 20 "20" _null_ _null_ _null_ _null_ int8um _null_ _null_ _null_ ));
DATA(insert OID = 463 (  int8pl			   PGNSP PGUID 12 1 0 0 f f f t f i 2 0 20 "20 20" _null_ _null_ _null_ _null_ int8pl _null_ _null_ _null_ ));
DATA(insert OID = 464 (  int8mi			   PGNSP PGUID 12 1 0 0 f f f t f i 2 0 20 "20 20" _null_ _null_ _null_ _null_ int8mi _null_ _null_ _null_ ));
DATA(insert OID = 465 (  int8mul		   PGNSP PGUID 12 1 0 0 f f f t f i 2 0 20 "20 20" _null_ _null_ _null_ _null_ int8mul _null_ _null_ _null_ ));
DATA(insert OID = 466 (  int8div		   PGNSP PGUID 12 1 0 0 f f f t f i 2 0 20 "20 20" _null_ _null_ _null_ _null_ int8div _null_ _null_ _null_ ));
DATA(insert OID = 467 (  int8eq			   PGNSP PGUID 12 1 0 0 f f f t f i 2 0 16 "20 20" _null_ _null_ _null_ _null_ int8eq _null_ _null_ _null_ ));
DATA(insert OID = 468 (  int8ne			   PGNSP PGUID 12 1 0 0 f f f t f i 2 0 16 "20 20" _null_ _null_ _null_ _null_ int8ne _null_ _null_ _null_ ));
DATA(insert OID = 469 (  int8lt			   PGNSP PGUID 12 1 0 0 f f f t f i 2 0 16 "20 20" _null_ _null_ _null_ _null_ int8lt _null_ _null_ _null_ ));
DATA(insert OID = 470 (  int8gt			   PGNSP PGUID 12 1 0 0 f f f t f i 2 0 16 "20 20" _null_ _null_ _null_ _null_ int8gt _null_ _null_ _null_ ));
DATA(insert OID = 471 (  int8le			   PGNSP PGUID 12 1 0 0 f f f t f i 2 0 16 "20 20" _null_ _null_ _null_ _null_ int8le _null_ _null_ _null_ ));
DATA(insert OID = 472 (  int8ge			   PGNSP PGUID 12 1 0 0 f f f t f i 2 0 16 "20 20" _null_ _null_ _null_ _null_ int8ge _null_ _null_ _null_ ));

DATA(insert OID = 474 (  int84eq		   PGNSP PGUID 12 1 0 0 f f f t f i 2 0 16 "20 23" _null_ _null_ _null_ _null_ int84eq _null_ _null_ _null_ ));
DATA(insert OID = 475 (  int84ne		   PGNSP PGUID 12 1 0 0 f f f t f i 2 0 16 "20 23" _null_ _null_ _null_ _null_ int84ne _null_ _null_ _null_ ));
DATA(insert OID = 476 (  int84lt		   PGNSP PGUID 12 1 0 0 f f f t f i 2 0 16 "20 23" _null_ _null_ _null_ _null_ int84lt _null_ _null_ _null_ ));
DATA(insert OID = 477 (  int84gt		   PGNSP PGUID 12 1 0 0 f f f t f i 2 0 16 "20 23" _null_ _null_ _null_ _null_ int84gt _null_ _null_ _null_ ));
DATA(insert OID = 478 (  int84le		   PGNSP PGUID 12 1 0 0 f f f t f i 2 0 16 "20 23" _null_ _null_ _null_ _null_ int84le _null_ _null_ _null_ ));
DATA(insert OID = 479 (  int84ge		   PGNSP PGUID 12 1 0 0 f f f t f i 2 0 16 "20 23" _null_ _null_ _null_ _null_ int84ge _null_ _null_ _null_ ));

DATA(insert OID = 480 (  int4			   PGNSP PGUID 12 1 0 0 f f f t f i 1 0 23 "20" _null_ _null_ _null_ _null_ int84 _null_ _null_ _null_ ));
DESCR("convert int8 to int4");
DATA(insert OID = 481 (  int8			   PGNSP PGUID 12 1 0 0 f f f t f i 1 0 20 "23" _null_ _null_ _null_ _null_ int48 _null_ _null_ _null_ ));
DESCR("convert int4 to int8");
DATA(insert OID = 482 (  float8			   PGNSP PGUID 12 1 0 0 f f f t f i 1 0 701 "20" _null_ _null_ _null_ _null_ i8tod _null_ _null_ _null_ ));
DESCR("convert int8 to float8");
DATA(insert OID = 483 (  int8			   PGNSP PGUID 12 1 0 0 f f f t f i 1 0 20 "701" _null_ _null_ _null_ _null_	dtoi8 _null_ _null_ _null_ ));
DESCR("convert float8 to int8");

/* OIDS 500 - 599 */

/* OIDS 600 - 699 */

DATA(insert OID = 626 (  hash_array		   PGNSP PGUID 12 1 0 0 f f f t f i 1 0 23 "2277" _null_ _null_ _null_ _null_ hash_array _null_ _null_ _null_ ));
DESCR("hash");

DATA(insert OID = 652 (  float4			   PGNSP PGUID 12 1 0 0 f f f t f i 1 0 700 "20" _null_ _null_ _null_ _null_ i8tof _null_ _null_ _null_ ));
DESCR("convert int8 to float4");
DATA(insert OID = 653 (  int8			   PGNSP PGUID 12 1 0 0 f f f t f i 1 0 20 "700" _null_ _null_ _null_ _null_	ftoi8 _null_ _null_ _null_ ));
DESCR("convert float4 to int8");

DATA(insert OID = 714 (  int2			   PGNSP PGUID 12 1 0 0 f f f t f i 1 0 21 "20" _null_ _null_ _null_ _null_ int82 _null_ _null_ _null_ ));
DESCR("convert int8 to int2");
DATA(insert OID = 754 (  int8			   PGNSP PGUID 12 1 0 0 f f f t f i 1 0 20 "21" _null_ _null_ _null_ _null_ int28 _null_ _null_ _null_ ));
DESCR("convert int2 to int8");

DATA(insert OID = 655 (  namelt			   PGNSP PGUID 12 1 0 0 f f f t f i 2 0 16 "19 19" _null_ _null_ _null_ _null_ namelt _null_ _null_ _null_ ));
DATA(insert OID = 656 (  namele			   PGNSP PGUID 12 1 0 0 f f f t f i 2 0 16 "19 19" _null_ _null_ _null_ _null_ namele _null_ _null_ _null_ ));
DATA(insert OID = 657 (  namegt			   PGNSP PGUID 12 1 0 0 f f f t f i 2 0 16 "19 19" _null_ _null_ _null_ _null_ namegt _null_ _null_ _null_ ));
DATA(insert OID = 658 (  namege			   PGNSP PGUID 12 1 0 0 f f f t f i 2 0 16 "19 19" _null_ _null_ _null_ _null_ namege _null_ _null_ _null_ ));
DATA(insert OID = 659 (  namene			   PGNSP PGUID 12 1 0 0 f f f t f i 2 0 16 "19 19" _null_ _null_ _null_ _null_ namene _null_ _null_ _null_ ));

DATA(insert OID = 668 (  bpchar			   PGNSP PGUID 12 1 0 0 f f f t f i 3 0 1042 "1042 23 16" _null_ _null_ _null_ _null_ bpchar _null_ _null_ _null_ ));
DESCR("adjust char() to typmod length");
DATA(insert OID = 669 (  varchar		   PGNSP PGUID 12 1 0 0 f f f t f i 3 0 1043 "1043 23 16" _null_ _null_ _null_ _null_ varchar _null_ _null_ _null_ ));
DESCR("adjust varchar() to typmod length");

DATA(insert OID = 676 (  mktinterval	   PGNSP PGUID 12 1 0 0 f f f t f i 2 0 704 "702 702" _null_ _null_ _null_ _null_ mktinterval _null_ _null_ _null_ ));

DATA(insert OID = 619 (  oidvectorne	   PGNSP PGUID 12 1 0 0 f f f t f i 2 0 16 "30 30" _null_ _null_ _null_ _null_ oidvectorne _null_ _null_ _null_ ));
DATA(insert OID = 677 (  oidvectorlt	   PGNSP PGUID 12 1 0 0 f f f t f i 2 0 16 "30 30" _null_ _null_ _null_ _null_ oidvectorlt _null_ _null_ _null_ ));
DATA(insert OID = 678 (  oidvectorle	   PGNSP PGUID 12 1 0 0 f f f t f i 2 0 16 "30 30" _null_ _null_ _null_ _null_ oidvectorle _null_ _null_ _null_ ));
DATA(insert OID = 679 (  oidvectoreq	   PGNSP PGUID 12 1 0 0 f f f t f i 2 0 16 "30 30" _null_ _null_ _null_ _null_ oidvectoreq _null_ _null_ _null_ ));
DATA(insert OID = 680 (  oidvectorge	   PGNSP PGUID 12 1 0 0 f f f t f i 2 0 16 "30 30" _null_ _null_ _null_ _null_ oidvectorge _null_ _null_ _null_ ));
DATA(insert OID = 681 (  oidvectorgt	   PGNSP PGUID 12 1 0 0 f f f t f i 2 0 16 "30 30" _null_ _null_ _null_ _null_ oidvectorgt _null_ _null_ _null_ ));

/* OIDS 700 - 799 */
DATA(insert OID = 710 (  getpgusername	   PGNSP PGUID 12 1 0 0 f f f t f s 0 0 19 "" _null_ _null_ _null_ _null_ current_user _null_ _null_ _null_ ));
DESCR("deprecated, use current_user instead");
DATA(insert OID = 716 (  oidlt			   PGNSP PGUID 12 1 0 0 f f f t f i 2 0 16 "26 26" _null_ _null_ _null_ _null_ oidlt _null_ _null_ _null_ ));
DATA(insert OID = 717 (  oidle			   PGNSP PGUID 12 1 0 0 f f f t f i 2 0 16 "26 26" _null_ _null_ _null_ _null_ oidle _null_ _null_ _null_ ));

DATA(insert OID = 720 (  octet_length	   PGNSP PGUID 12 1 0 0 f f f t f i 1 0 23 "17" _null_ _null_ _null_ _null_ byteaoctetlen _null_ _null_ _null_ ));
DESCR("octet length");
DATA(insert OID = 721 (  get_byte		   PGNSP PGUID 12 1 0 0 f f f t f i 2 0 23 "17 23" _null_ _null_ _null_ _null_ byteaGetByte _null_ _null_ _null_ ));
DESCR("get byte");
DATA(insert OID = 722 (  set_byte		   PGNSP PGUID 12 1 0 0 f f f t f i 3 0 17 "17 23 23" _null_ _null_ _null_ _null_	byteaSetByte _null_ _null_ _null_ ));
DESCR("set byte");
DATA(insert OID = 723 (  get_bit		   PGNSP PGUID 12 1 0 0 f f f t f i 2 0 23 "17 23" _null_ _null_ _null_ _null_ byteaGetBit _null_ _null_ _null_ ));
DESCR("get bit");
DATA(insert OID = 724 (  set_bit		   PGNSP PGUID 12 1 0 0 f f f t f i 3 0 17 "17 23 23" _null_ _null_ _null_ _null_	byteaSetBit _null_ _null_ _null_ ));
DESCR("set bit");
DATA(insert OID = 749 (  overlay		   PGNSP PGUID 12 1 0 0 f f f t f i 4 0 17 "17 17 23 23" _null_ _null_ _null_ _null_	byteaoverlay _null_ _null_ _null_ ));
DESCR("substitute portion of string");
DATA(insert OID = 752 (  overlay		   PGNSP PGUID 12 1 0 0 f f f t f i 3 0 17 "17 17 23" _null_ _null_ _null_ _null_	byteaoverlay_no_len _null_ _null_ _null_ ));
DESCR("substitute portion of string");

DATA(insert OID = 725 (  dist_pl		   PGNSP PGUID 12 1 0 0 f f f t f i 2 0 701 "600 628" _null_ _null_ _null_ _null_	dist_pl _null_ _null_ _null_ ));
DATA(insert OID = 726 (  dist_lb		   PGNSP PGUID 12 1 0 0 f f f t f i 2 0 701 "628 603" _null_ _null_ _null_ _null_	dist_lb _null_ _null_ _null_ ));
DATA(insert OID = 727 (  dist_sl		   PGNSP PGUID 12 1 0 0 f f f t f i 2 0 701 "601 628" _null_ _null_ _null_ _null_	dist_sl _null_ _null_ _null_ ));
DATA(insert OID = 728 (  dist_cpoly		   PGNSP PGUID 12 1 0 0 f f f t f i 2 0 701 "718 604" _null_ _null_ _null_ _null_	dist_cpoly _null_ _null_ _null_ ));
DATA(insert OID = 729 (  poly_distance	   PGNSP PGUID 12 1 0 0 f f f t f i 2 0 701 "604 604" _null_ _null_ _null_ _null_	poly_distance _null_ _null_ _null_ ));

DATA(insert OID = 740 (  text_lt		   PGNSP PGUID 12 1 0 0 f f f t f i 2 0 16 "25 25" _null_ _null_ _null_ _null_ text_lt _null_ _null_ _null_ ));
DATA(insert OID = 741 (  text_le		   PGNSP PGUID 12 1 0 0 f f f t f i 2 0 16 "25 25" _null_ _null_ _null_ _null_ text_le _null_ _null_ _null_ ));
DATA(insert OID = 742 (  text_gt		   PGNSP PGUID 12 1 0 0 f f f t f i 2 0 16 "25 25" _null_ _null_ _null_ _null_ text_gt _null_ _null_ _null_ ));
DATA(insert OID = 743 (  text_ge		   PGNSP PGUID 12 1 0 0 f f f t f i 2 0 16 "25 25" _null_ _null_ _null_ _null_ text_ge _null_ _null_ _null_ ));

DATA(insert OID = 745 (  current_user	   PGNSP PGUID 12 1 0 0 f f f t f s 0 0 19 "" _null_ _null_ _null_ _null_ current_user _null_ _null_ _null_ ));
DESCR("current user name");
DATA(insert OID = 746 (  session_user	   PGNSP PGUID 12 1 0 0 f f f t f s 0 0 19 "" _null_ _null_ _null_ _null_ session_user _null_ _null_ _null_ ));
DESCR("session user name");

DATA(insert OID = 744 (  array_eq		   PGNSP PGUID 12 1 0 0 f f f t f i 2 0 16 "2277 2277" _null_ _null_ _null_ _null_ array_eq _null_ _null_ _null_ ));
DATA(insert OID = 390 (  array_ne		   PGNSP PGUID 12 1 0 0 f f f t f i 2 0 16 "2277 2277" _null_ _null_ _null_ _null_ array_ne _null_ _null_ _null_ ));
DATA(insert OID = 391 (  array_lt		   PGNSP PGUID 12 1 0 0 f f f t f i 2 0 16 "2277 2277" _null_ _null_ _null_ _null_ array_lt _null_ _null_ _null_ ));
DATA(insert OID = 392 (  array_gt		   PGNSP PGUID 12 1 0 0 f f f t f i 2 0 16 "2277 2277" _null_ _null_ _null_ _null_ array_gt _null_ _null_ _null_ ));
DATA(insert OID = 393 (  array_le		   PGNSP PGUID 12 1 0 0 f f f t f i 2 0 16 "2277 2277" _null_ _null_ _null_ _null_ array_le _null_ _null_ _null_ ));
DATA(insert OID = 396 (  array_ge		   PGNSP PGUID 12 1 0 0 f f f t f i 2 0 16 "2277 2277" _null_ _null_ _null_ _null_ array_ge _null_ _null_ _null_ ));
DATA(insert OID = 747 (  array_dims		   PGNSP PGUID 12 1 0 0 f f f t f i 1 0 25 "2277" _null_ _null_ _null_ _null_ array_dims _null_ _null_ _null_ ));
DESCR("array dimensions");
DATA(insert OID = 748 (  array_ndims	   PGNSP PGUID 12 1 0 0 f f f t f i 1 0 23 "2277" _null_ _null_ _null_ _null_ array_ndims _null_ _null_ _null_ ));
DESCR("number of array dimensions");
DATA(insert OID = 750 (  array_in		   PGNSP PGUID 12 1 0 0 f f f t f s 3 0 2277 "2275 26 23" _null_ _null_ _null_ _null_	array_in _null_ _null_ _null_ ));
DESCR("I/O");
DATA(insert OID = 751 (  array_out		   PGNSP PGUID 12 1 0 0 f f f t f s 1 0 2275 "2277" _null_ _null_ _null_ _null_ array_out _null_ _null_ _null_ ));
DESCR("I/O");
DATA(insert OID = 2091 (  array_lower	   PGNSP PGUID 12 1 0 0 f f f t f i 2 0 23 "2277 23" _null_ _null_ _null_ _null_ array_lower _null_ _null_ _null_ ));
DESCR("array lower dimension");
DATA(insert OID = 2092 (  array_upper	   PGNSP PGUID 12 1 0 0 f f f t f i 2 0 23 "2277 23" _null_ _null_ _null_ _null_ array_upper _null_ _null_ _null_ ));
DESCR("array upper dimension");
DATA(insert OID = 2176 (  array_length	   PGNSP PGUID 12 1 0 0 f f f t f i 2 0 23 "2277 23" _null_ _null_ _null_ _null_ array_length _null_ _null_ _null_ ));
DESCR("array length");
DATA(insert OID = 378 (  array_append	   PGNSP PGUID 12 1 0 0 f f f f f i 2 0 2277 "2277 2283" _null_ _null_ _null_ _null_ array_push _null_ _null_ _null_ ));
DESCR("append element onto end of array");
DATA(insert OID = 379 (  array_prepend	   PGNSP PGUID 12 1 0 0 f f f f f i 2 0 2277 "2283 2277" _null_ _null_ _null_ _null_ array_push _null_ _null_ _null_ ));
DESCR("prepend element onto front of array");
DATA(insert OID = 383 (  array_cat		   PGNSP PGUID 12 1 0 0 f f f f f i 2 0 2277 "2277 2277" _null_ _null_ _null_ _null_ array_cat _null_ _null_ _null_ ));
DATA(insert OID = 394 (  string_to_array   PGNSP PGUID 12 1 0 0 f f f f f i 2 0 1009 "25 25" _null_ _null_ _null_ _null_ text_to_array _null_ _null_ _null_ ));
DESCR("split delimited text into text[]");
DATA(insert OID = 395 (  array_to_string   PGNSP PGUID 12 1 0 0 f f f t f s 2 0 25 "2277 25" _null_ _null_ _null_ _null_ array_to_text _null_ _null_ _null_ ));
DESCR("concatenate array elements, using delimiter, into text");
DATA(insert OID = 376 (  string_to_array   PGNSP PGUID 12 1 0 0 f f f f f i 3 0 1009 "25 25 25" _null_ _null_ _null_ _null_ text_to_array_null _null_ _null_ _null_ ));
DESCR("split delimited text into text[], with null string");
DATA(insert OID = 384 (  array_to_string   PGNSP PGUID 12 1 0 0 f f f f f s 3 0 25 "2277 25 25" _null_ _null_ _null_ _null_ array_to_text_null _null_ _null_ _null_ ));
DESCR("concatenate array elements, using delimiter and null string, into text");
DATA(insert OID = 515 (  array_larger	   PGNSP PGUID 12 1 0 0 f f f t f i 2 0 2277 "2277 2277" _null_ _null_ _null_ _null_ array_larger _null_ _null_ _null_ ));
DESCR("larger of two");
DATA(insert OID = 516 (  array_smaller	   PGNSP PGUID 12 1 0 0 f f f t f i 2 0 2277 "2277 2277" _null_ _null_ _null_ _null_ array_smaller _null_ _null_ _null_ ));
DESCR("smaller of two");
DATA(insert OID = 1191 (  generate_subscripts PGNSP PGUID 12 1 1000 0 f f f t t i 3 0 23 "2277 23 16" _null_ _null_ _null_ _null_ generate_subscripts _null_ _null_ _null_ ));
DESCR("array subscripts generator");
DATA(insert OID = 1192 (  generate_subscripts PGNSP PGUID 12 1 1000 0 f f f t t i 2 0 23 "2277 23" _null_ _null_ _null_ _null_ generate_subscripts_nodir _null_ _null_ _null_ ));
DESCR("array subscripts generator");
DATA(insert OID = 1193 (  array_fill PGNSP PGUID 12 1 0 0 f f f f f i 2 0 2277 "2283 1007" _null_ _null_ _null_ _null_ array_fill _null_ _null_ _null_ ));
DESCR("array constructor with value");
DATA(insert OID = 1286 (  array_fill PGNSP PGUID 12 1 0 0 f f f f f i 3 0 2277 "2283 1007 1007" _null_ _null_ _null_ _null_ array_fill_with_lower_bounds _null_ _null_ _null_ ));
DESCR("array constructor with value");
DATA(insert OID = 2331 (  unnest		   PGNSP PGUID 12 1 100 0 f f f t t i 1 0 2283 "2277" _null_ _null_ _null_ _null_ array_unnest _null_ _null_ _null_ ));
DESCR("expand array to set of rows");
DATA(insert OID = 2333 (  array_agg_transfn   PGNSP PGUID 12 1 0 0 f f f f f i 2 0 2281 "2281 2283" _null_ _null_ _null_ _null_ array_agg_transfn _null_ _null_ _null_ ));
DESCR("aggregate transition function");
DATA(insert OID = 2334 (  array_agg_finalfn   PGNSP PGUID 12 1 0 0 f f f f f i 1 0 2277 "2281" _null_ _null_ _null_ _null_ array_agg_finalfn _null_ _null_ _null_ ));
DESCR("aggregate final function");
DATA(insert OID = 2335 (  array_agg		   PGNSP PGUID 12 1 0 0 t f f f f i 1 0 2277 "2283" _null_ _null_ _null_ _null_ aggregate_dummy _null_ _null_ _null_ ));
DESCR("concatenate aggregate input into an array");

DATA(insert OID = 760 (  smgrin			   PGNSP PGUID 12 1 0 0 f f f t f s 1 0 210 "2275" _null_ _null_ _null_ _null_	smgrin _null_ _null_ _null_ ));
DESCR("I/O");
DATA(insert OID = 761 (  smgrout		   PGNSP PGUID 12 1 0 0 f f f t f s 1 0 2275 "210" _null_ _null_ _null_ _null_	smgrout _null_ _null_ _null_ ));
DESCR("I/O");
DATA(insert OID = 762 (  smgreq			   PGNSP PGUID 12 1 0 0 f f f t f i 2 0 16 "210 210" _null_ _null_ _null_ _null_ smgreq _null_ _null_ _null_ ));
DESCR("storage manager");
DATA(insert OID = 763 (  smgrne			   PGNSP PGUID 12 1 0 0 f f f t f i 2 0 16 "210 210" _null_ _null_ _null_ _null_ smgrne _null_ _null_ _null_ ));
DESCR("storage manager");

DATA(insert OID = 764 (  lo_import		   PGNSP PGUID 12 1 0 0 f f f t f v 1 0 26 "25" _null_ _null_ _null_ _null_ lo_import _null_ _null_ _null_ ));
DESCR("large object import");
DATA(insert OID = 767 (  lo_import		   PGNSP PGUID 12 1 0 0 f f f t f v 2 0 26 "25 26" _null_ _null_ _null_ _null_	lo_import_with_oid _null_ _null_ _null_ ));
DESCR("large object import");
DATA(insert OID = 765 (  lo_export		   PGNSP PGUID 12 1 0 0 f f f t f v 2 0 23 "26 25" _null_ _null_ _null_ _null_ lo_export _null_ _null_ _null_ ));
DESCR("large object export");

DATA(insert OID = 766 (  int4inc		   PGNSP PGUID 12 1 0 0 f f f t f i 1 0 23 "23" _null_ _null_ _null_ _null_ int4inc _null_ _null_ _null_ ));
DESCR("increment");
DATA(insert OID = 768 (  int4larger		   PGNSP PGUID 12 1 0 0 f f f t f i 2 0 23 "23 23" _null_ _null_ _null_ _null_ int4larger _null_ _null_ _null_ ));
DESCR("larger of two");
DATA(insert OID = 769 (  int4smaller	   PGNSP PGUID 12 1 0 0 f f f t f i 2 0 23 "23 23" _null_ _null_ _null_ _null_ int4smaller _null_ _null_ _null_ ));
DESCR("smaller of two");
DATA(insert OID = 770 (  int2larger		   PGNSP PGUID 12 1 0 0 f f f t f i 2 0 21 "21 21" _null_ _null_ _null_ _null_ int2larger _null_ _null_ _null_ ));
DESCR("larger of two");
DATA(insert OID = 771 (  int2smaller	   PGNSP PGUID 12 1 0 0 f f f t f i 2 0 21 "21 21" _null_ _null_ _null_ _null_ int2smaller _null_ _null_ _null_ ));
DESCR("smaller of two");

DATA(insert OID = 774 (  gistgettuple	   PGNSP PGUID 12 1 0 0 f f f t f v 2 0 16 "2281 2281" _null_ _null_ _null_ _null_	gistgettuple _null_ _null_ _null_ ));
DESCR("gist(internal)");
DATA(insert OID = 638 (  gistgetbitmap	   PGNSP PGUID 12 1 0 0 f f f t f v 2 0 20 "2281 2281" _null_ _null_ _null_ _null_	gistgetbitmap _null_ _null_ _null_ ));
DESCR("gist(internal)");
DATA(insert OID = 775 (  gistinsert		   PGNSP PGUID 12 1 0 0 f f f t f v 6 0 16 "2281 2281 2281 2281 2281 2281" _null_ _null_ _null_ _null_	gistinsert _null_ _null_ _null_ ));
DESCR("gist(internal)");
DATA(insert OID = 777 (  gistbeginscan	   PGNSP PGUID 12 1 0 0 f f f t f v 3 0 2281 "2281 2281 2281" _null_ _null_ _null_ _null_	gistbeginscan _null_ _null_ _null_ ));
DESCR("gist(internal)");
DATA(insert OID = 778 (  gistrescan		   PGNSP PGUID 12 1 0 0 f f f t f v 5 0 2278 "2281 2281 2281 2281 2281" _null_ _null_ _null_ _null_ gistrescan _null_ _null_ _null_ ));
DESCR("gist(internal)");
DATA(insert OID = 779 (  gistendscan	   PGNSP PGUID 12 1 0 0 f f f t f v 1 0 2278 "2281" _null_ _null_ _null_ _null_ gistendscan _null_ _null_ _null_ ));
DESCR("gist(internal)");
DATA(insert OID = 780 (  gistmarkpos	   PGNSP PGUID 12 1 0 0 f f f t f v 1 0 2278 "2281" _null_ _null_ _null_ _null_ gistmarkpos _null_ _null_ _null_ ));
DESCR("gist(internal)");
DATA(insert OID = 781 (  gistrestrpos	   PGNSP PGUID 12 1 0 0 f f f t f v 1 0 2278 "2281" _null_ _null_ _null_ _null_ gistrestrpos _null_ _null_ _null_ ));
DESCR("gist(internal)");
DATA(insert OID = 782 (  gistbuild		   PGNSP PGUID 12 1 0 0 f f f t f v 3 0 2281 "2281 2281 2281" _null_ _null_ _null_ _null_ gistbuild _null_ _null_ _null_ ));
DESCR("gist(internal)");
DATA(insert OID = 326 (  gistbuildempty    PGNSP PGUID 12 1 0 0 f f f t f v 1 0 2278 "2281" _null_ _null_ _null_ _null_ gistbuildempty _null_ _null_ _null_ ));
DESCR("gist(internal)");
DATA(insert OID = 776 (  gistbulkdelete    PGNSP PGUID 12 1 0 0 f f f t f v 4 0 2281 "2281 2281 2281 2281" _null_ _null_ _null_ _null_ gistbulkdelete _null_ _null_ _null_ ));
DESCR("gist(internal)");
DATA(insert OID = 2561 (  gistvacuumcleanup   PGNSP PGUID 12 1 0 0 f f f t f v 2 0 2281 "2281 2281" _null_ _null_ _null_ _null_ gistvacuumcleanup _null_ _null_ _null_ ));
DESCR("gist(internal)");
DATA(insert OID = 772 (  gistcostestimate  PGNSP PGUID 12 1 0 0 f f f t f v 9 0 2278 "2281 2281 2281 2281 2281 2281 2281 2281 2281" _null_ _null_ _null_ _null_ gistcostestimate _null_ _null_ _null_ ));
DESCR("gist(internal)");
DATA(insert OID = 2787 (  gistoptions	   PGNSP PGUID 12 1 0 0 f f f t f s 2 0 17 "1009 16" _null_ _null_ _null_ _null_  gistoptions _null_ _null_ _null_ ));
DESCR("gist(internal)");

DATA(insert OID = 784 (  tintervaleq	   PGNSP PGUID 12 1 0 0 f f f t f i 2 0 16 "704 704" _null_ _null_ _null_ _null_ tintervaleq _null_ _null_ _null_ ));
DATA(insert OID = 785 (  tintervalne	   PGNSP PGUID 12 1 0 0 f f f t f i 2 0 16 "704 704" _null_ _null_ _null_ _null_ tintervalne _null_ _null_ _null_ ));
DATA(insert OID = 786 (  tintervallt	   PGNSP PGUID 12 1 0 0 f f f t f i 2 0 16 "704 704" _null_ _null_ _null_ _null_ tintervallt _null_ _null_ _null_ ));
DATA(insert OID = 787 (  tintervalgt	   PGNSP PGUID 12 1 0 0 f f f t f i 2 0 16 "704 704" _null_ _null_ _null_ _null_ tintervalgt _null_ _null_ _null_ ));
DATA(insert OID = 788 (  tintervalle	   PGNSP PGUID 12 1 0 0 f f f t f i 2 0 16 "704 704" _null_ _null_ _null_ _null_ tintervalle _null_ _null_ _null_ ));
DATA(insert OID = 789 (  tintervalge	   PGNSP PGUID 12 1 0 0 f f f t f i 2 0 16 "704 704" _null_ _null_ _null_ _null_ tintervalge _null_ _null_ _null_ ));

/* OIDS 800 - 899 */

DATA(insert OID =  846 (  cash_mul_flt4    PGNSP PGUID 12 1 0 0 f f f t f i 2 0 790 "790 700" _null_ _null_ _null_ _null_	cash_mul_flt4 _null_ _null_ _null_ ));
DATA(insert OID =  847 (  cash_div_flt4    PGNSP PGUID 12 1 0 0 f f f t f i 2 0 790 "790 700" _null_ _null_ _null_ _null_	cash_div_flt4 _null_ _null_ _null_ ));
DATA(insert OID =  848 (  flt4_mul_cash    PGNSP PGUID 12 1 0 0 f f f t f i 2 0 790 "700 790" _null_ _null_ _null_ _null_	flt4_mul_cash _null_ _null_ _null_ ));

DATA(insert OID =  849 (  position		   PGNSP PGUID 12 1 0 0 f f f t f i 2 0 23 "25 25" _null_ _null_ _null_ _null_ textpos _null_ _null_ _null_ ));
DESCR("position of substring");
DATA(insert OID =  850 (  textlike		   PGNSP PGUID 12 1 0 0 f f f t f i 2 0 16 "25 25" _null_ _null_ _null_ _null_ textlike _null_ _null_ _null_ ));
DATA(insert OID =  851 (  textnlike		   PGNSP PGUID 12 1 0 0 f f f t f i 2 0 16 "25 25" _null_ _null_ _null_ _null_ textnlike _null_ _null_ _null_ ));

DATA(insert OID =  852 (  int48eq		   PGNSP PGUID 12 1 0 0 f f f t f i 2 0 16 "23 20" _null_ _null_ _null_ _null_ int48eq _null_ _null_ _null_ ));
DATA(insert OID =  853 (  int48ne		   PGNSP PGUID 12 1 0 0 f f f t f i 2 0 16 "23 20" _null_ _null_ _null_ _null_ int48ne _null_ _null_ _null_ ));
DATA(insert OID =  854 (  int48lt		   PGNSP PGUID 12 1 0 0 f f f t f i 2 0 16 "23 20" _null_ _null_ _null_ _null_ int48lt _null_ _null_ _null_ ));
DATA(insert OID =  855 (  int48gt		   PGNSP PGUID 12 1 0 0 f f f t f i 2 0 16 "23 20" _null_ _null_ _null_ _null_ int48gt _null_ _null_ _null_ ));
DATA(insert OID =  856 (  int48le		   PGNSP PGUID 12 1 0 0 f f f t f i 2 0 16 "23 20" _null_ _null_ _null_ _null_ int48le _null_ _null_ _null_ ));
DATA(insert OID =  857 (  int48ge		   PGNSP PGUID 12 1 0 0 f f f t f i 2 0 16 "23 20" _null_ _null_ _null_ _null_ int48ge _null_ _null_ _null_ ));

DATA(insert OID =  858 (  namelike		   PGNSP PGUID 12 1 0 0 f f f t f i 2 0 16 "19 25" _null_ _null_ _null_ _null_ namelike _null_ _null_ _null_ ));
DATA(insert OID =  859 (  namenlike		   PGNSP PGUID 12 1 0 0 f f f t f i 2 0 16 "19 25" _null_ _null_ _null_ _null_ namenlike _null_ _null_ _null_ ));

DATA(insert OID =  860 (  bpchar		   PGNSP PGUID 12 1 0 0 f f f t f i 1 0 1042 "18" _null_ _null_ _null_ _null_	char_bpchar _null_ _null_ _null_ ));
DESCR("convert char to char(n)");

DATA(insert OID = 861 ( current_database	   PGNSP PGUID 12 1 0 0 f f f t f s 0 0 19 "" _null_ _null_ _null_ _null_ current_database _null_ _null_ _null_ ));
DESCR("name of the current database");
DATA(insert OID = 817 (  current_query		  PGNSP PGUID 12 1 0 0 f f f f f v 0 0 25 "" _null_ _null_ _null_ _null_  current_query _null_ _null_ _null_ ));
DESCR("get the currently executing query");

DATA(insert OID =  862 (  int4_mul_cash		   PGNSP PGUID 12 1 0 0 f f f t f i 2 0 790 "23 790" _null_ _null_ _null_ _null_ int4_mul_cash _null_ _null_ _null_ ));
DATA(insert OID =  863 (  int2_mul_cash		   PGNSP PGUID 12 1 0 0 f f f t f i 2 0 790 "21 790" _null_ _null_ _null_ _null_ int2_mul_cash _null_ _null_ _null_ ));
DATA(insert OID =  864 (  cash_mul_int4		   PGNSP PGUID 12 1 0 0 f f f t f i 2 0 790 "790 23" _null_ _null_ _null_ _null_ cash_mul_int4 _null_ _null_ _null_ ));
DATA(insert OID =  865 (  cash_div_int4		   PGNSP PGUID 12 1 0 0 f f f t f i 2 0 790 "790 23" _null_ _null_ _null_ _null_ cash_div_int4 _null_ _null_ _null_ ));
DATA(insert OID =  866 (  cash_mul_int2		   PGNSP PGUID 12 1 0 0 f f f t f i 2 0 790 "790 21" _null_ _null_ _null_ _null_ cash_mul_int2 _null_ _null_ _null_ ));
DATA(insert OID =  867 (  cash_div_int2		   PGNSP PGUID 12 1 0 0 f f f t f i 2 0 790 "790 21" _null_ _null_ _null_ _null_ cash_div_int2 _null_ _null_ _null_ ));

DATA(insert OID =  886 (  cash_in		   PGNSP PGUID 12 1 0 0 f f f t f s 1 0 790 "2275" _null_ _null_ _null_ _null_	cash_in _null_ _null_ _null_ ));
DESCR("I/O");
DATA(insert OID =  887 (  cash_out		   PGNSP PGUID 12 1 0 0 f f f t f s 1 0 2275 "790" _null_ _null_ _null_ _null_	cash_out _null_ _null_ _null_ ));
DESCR("I/O");
DATA(insert OID =  888 (  cash_eq		   PGNSP PGUID 12 1 0 0 f f f t f i 2 0 16 "790 790" _null_ _null_ _null_ _null_	cash_eq _null_ _null_ _null_ ));
DATA(insert OID =  889 (  cash_ne		   PGNSP PGUID 12 1 0 0 f f f t f i 2 0 16 "790 790" _null_ _null_ _null_ _null_	cash_ne _null_ _null_ _null_ ));
DATA(insert OID =  890 (  cash_lt		   PGNSP PGUID 12 1 0 0 f f f t f i 2 0 16 "790 790" _null_ _null_ _null_ _null_	cash_lt _null_ _null_ _null_ ));
DATA(insert OID =  891 (  cash_le		   PGNSP PGUID 12 1 0 0 f f f t f i 2 0 16 "790 790" _null_ _null_ _null_ _null_	cash_le _null_ _null_ _null_ ));
DATA(insert OID =  892 (  cash_gt		   PGNSP PGUID 12 1 0 0 f f f t f i 2 0 16 "790 790" _null_ _null_ _null_ _null_	cash_gt _null_ _null_ _null_ ));
DATA(insert OID =  893 (  cash_ge		   PGNSP PGUID 12 1 0 0 f f f t f i 2 0 16 "790 790" _null_ _null_ _null_ _null_	cash_ge _null_ _null_ _null_ ));
DATA(insert OID =  894 (  cash_pl		   PGNSP PGUID 12 1 0 0 f f f t f i 2 0 790 "790 790" _null_ _null_ _null_ _null_	cash_pl _null_ _null_ _null_ ));
DATA(insert OID =  895 (  cash_mi		   PGNSP PGUID 12 1 0 0 f f f t f i 2 0 790 "790 790" _null_ _null_ _null_ _null_	cash_mi _null_ _null_ _null_ ));
DATA(insert OID =  896 (  cash_mul_flt8    PGNSP PGUID 12 1 0 0 f f f t f i 2 0 790 "790 701" _null_ _null_ _null_ _null_	cash_mul_flt8 _null_ _null_ _null_ ));
DATA(insert OID =  897 (  cash_div_flt8    PGNSP PGUID 12 1 0 0 f f f t f i 2 0 790 "790 701" _null_ _null_ _null_ _null_	cash_div_flt8 _null_ _null_ _null_ ));
DATA(insert OID =  898 (  cashlarger	   PGNSP PGUID 12 1 0 0 f f f t f i 2 0 790 "790 790" _null_ _null_ _null_ _null_	cashlarger _null_ _null_ _null_ ));
DESCR("larger of two");
DATA(insert OID =  899 (  cashsmaller	   PGNSP PGUID 12 1 0 0 f f f t f i 2 0 790 "790 790" _null_ _null_ _null_ _null_	cashsmaller _null_ _null_ _null_ ));
DESCR("smaller of two");
DATA(insert OID =  919 (  flt8_mul_cash    PGNSP PGUID 12 1 0 0 f f f t f i 2 0 790 "701 790" _null_ _null_ _null_ _null_	flt8_mul_cash _null_ _null_ _null_ ));
DATA(insert OID =  935 (  cash_words	   PGNSP PGUID 12 1 0 0 f f f t f i 1 0 25 "790" _null_ _null_ _null_ _null_	cash_words _null_ _null_ _null_ ));
DESCR("output money amount as words");
DATA(insert OID = 3822 (  cash_div_cash    PGNSP PGUID 12 1 0 0 f f f t f i 2 0 701 "790 790" _null_ _null_ _null_ _null_	cash_div_cash _null_ _null_ _null_ ));
DATA(insert OID = 3823 (  numeric		   PGNSP PGUID 12 1 0 0 f f f t f s 1 0 1700 "790" _null_ _null_ _null_ _null_	cash_numeric _null_ _null_ _null_ ));
DESCR("convert money to numeric");
DATA(insert OID = 3824 (  money			   PGNSP PGUID 12 1 0 0 f f f t f s 1 0 790 "1700" _null_ _null_ _null_ _null_	numeric_cash _null_ _null_ _null_ ));
DESCR("convert numeric to money");
DATA(insert OID = 3811 (  money			   PGNSP PGUID 12 1 0 0 f f f t f s 1 0 790 "23" _null_ _null_ _null_ _null_	int4_cash _null_ _null_ _null_ ));
DESCR("convert int4 to money");
DATA(insert OID = 3812 (  money			   PGNSP PGUID 12 1 0 0 f f f t f s 1 0 790 "20" _null_ _null_ _null_ _null_	int8_cash _null_ _null_ _null_ ));
DESCR("convert int8 to money");

/* OIDS 900 - 999 */

DATA(insert OID = 940 (  mod			   PGNSP PGUID 12 1 0 0 f f f t f i 2 0 21 "21 21" _null_ _null_ _null_ _null_ int2mod _null_ _null_ _null_ ));
DESCR("modulus");
DATA(insert OID = 941 (  mod			   PGNSP PGUID 12 1 0 0 f f f t f i 2 0 23 "23 23" _null_ _null_ _null_ _null_ int4mod _null_ _null_ _null_ ));
DESCR("modulus");

DATA(insert OID = 945 (  int8mod		   PGNSP PGUID 12 1 0 0 f f f t f i 2 0 20 "20 20" _null_ _null_ _null_ _null_ int8mod _null_ _null_ _null_ ));
DATA(insert OID = 947 (  mod			   PGNSP PGUID 12 1 0 0 f f f t f i 2 0 20 "20 20" _null_ _null_ _null_ _null_ int8mod _null_ _null_ _null_ ));
DESCR("modulus");

DATA(insert OID = 944 (  char			   PGNSP PGUID 12 1 0 0 f f f t f i 1 0 18 "25" _null_ _null_ _null_ _null_ text_char _null_ _null_ _null_ ));
DESCR("convert text to char");
DATA(insert OID = 946 (  text			   PGNSP PGUID 12 1 0 0 f f f t f i 1 0 25 "18" _null_ _null_ _null_ _null_ char_text _null_ _null_ _null_ ));
DESCR("convert char to text");

DATA(insert OID = 952 (  lo_open		   PGNSP PGUID 12 1 0 0 f f f t f v 2 0 23 "26 23" _null_ _null_ _null_ _null_ lo_open _null_ _null_ _null_ ));
DESCR("large object open");
DATA(insert OID = 953 (  lo_close		   PGNSP PGUID 12 1 0 0 f f f t f v 1 0 23 "23" _null_ _null_ _null_ _null_ lo_close _null_ _null_ _null_ ));
DESCR("large object close");
DATA(insert OID = 954 (  loread			   PGNSP PGUID 12 1 0 0 f f f t f v 2 0 17 "23 23" _null_ _null_ _null_ _null_ loread _null_ _null_ _null_ ));
DESCR("large object read");
DATA(insert OID = 955 (  lowrite		   PGNSP PGUID 12 1 0 0 f f f t f v 2 0 23 "23 17" _null_ _null_ _null_ _null_ lowrite _null_ _null_ _null_ ));
DESCR("large object write");
DATA(insert OID = 956 (  lo_lseek		   PGNSP PGUID 12 1 0 0 f f f t f v 3 0 23 "23 23 23" _null_ _null_ _null_ _null_	lo_lseek _null_ _null_ _null_ ));
DESCR("large object seek");
DATA(insert OID = 957 (  lo_creat		   PGNSP PGUID 12 1 0 0 f f f t f v 1 0 26 "23" _null_ _null_ _null_ _null_ lo_creat _null_ _null_ _null_ ));
DESCR("large object create");
DATA(insert OID = 715 (  lo_create		   PGNSP PGUID 12 1 0 0 f f f t f v 1 0 26 "26" _null_ _null_ _null_ _null_ lo_create _null_ _null_ _null_ ));
DESCR("large object create");
DATA(insert OID = 958 (  lo_tell		   PGNSP PGUID 12 1 0 0 f f f t f v 1 0 23 "23" _null_ _null_ _null_ _null_ lo_tell _null_ _null_ _null_ ));
DESCR("large object position");
DATA(insert OID = 1004 (  lo_truncate	   PGNSP PGUID 12 1 0 0 f f f t f v 2 0 23 "23 23" _null_ _null_ _null_ _null_ lo_truncate _null_ _null_ _null_ ));
DESCR("truncate large object");

DATA(insert OID = 959 (  on_pl			   PGNSP PGUID 12 1 0 0 f f f t f i 2 0 16 "600 628" _null_ _null_ _null_ _null_	on_pl _null_ _null_ _null_ ));
DATA(insert OID = 960 (  on_sl			   PGNSP PGUID 12 1 0 0 f f f t f i 2 0 16 "601 628" _null_ _null_ _null_ _null_	on_sl _null_ _null_ _null_ ));
DATA(insert OID = 961 (  close_pl		   PGNSP PGUID 12 1 0 0 f f f t f i 2 0 600 "600 628" _null_ _null_ _null_ _null_	close_pl _null_ _null_ _null_ ));
DATA(insert OID = 962 (  close_sl		   PGNSP PGUID 12 1 0 0 f f f t f i 2 0 600 "601 628" _null_ _null_ _null_ _null_	close_sl _null_ _null_ _null_ ));
DATA(insert OID = 963 (  close_lb		   PGNSP PGUID 12 1 0 0 f f f t f i 2 0 600 "628 603" _null_ _null_ _null_ _null_	close_lb _null_ _null_ _null_ ));

DATA(insert OID = 964 (  lo_unlink		   PGNSP PGUID 12 1 0 0 f f f t f v 1 0 23 "26" _null_ _null_ _null_ _null_ lo_unlink _null_ _null_ _null_ ));
DESCR("large object unlink (delete)");

DATA(insert OID = 973 (  path_inter		   PGNSP PGUID 12 1 0 0 f f f t f i 2 0 16 "602 602" _null_ _null_ _null_ _null_	path_inter _null_ _null_ _null_ ));
DATA(insert OID = 975 (  area			   PGNSP PGUID 12 1 0 0 f f f t f i 1 0 701 "603" _null_ _null_ _null_ _null_	box_area _null_ _null_ _null_ ));
DESCR("box area");
DATA(insert OID = 976 (  width			   PGNSP PGUID 12 1 0 0 f f f t f i 1 0 701 "603" _null_ _null_ _null_ _null_	box_width _null_ _null_ _null_ ));
DESCR("box width");
DATA(insert OID = 977 (  height			   PGNSP PGUID 12 1 0 0 f f f t f i 1 0 701 "603" _null_ _null_ _null_ _null_	box_height _null_ _null_ _null_ ));
DESCR("box height");
DATA(insert OID = 978 (  box_distance	   PGNSP PGUID 12 1 0 0 f f f t f i 2 0 701 "603 603" _null_ _null_ _null_ _null_	box_distance _null_ _null_ _null_ ));
DATA(insert OID = 979 (  area			   PGNSP PGUID 12 1 0 0 f f f t f i 1 0 701 "602" _null_ _null_ _null_ _null_	path_area _null_ _null_ _null_ ));
DESCR("area of a closed path");
DATA(insert OID = 980 (  box_intersect	   PGNSP PGUID 12 1 0 0 f f f t f i 2 0 603 "603 603" _null_ _null_ _null_ _null_	box_intersect _null_ _null_ _null_ ));
DATA(insert OID = 981 (  diagonal		   PGNSP PGUID 12 1 0 0 f f f t f i 1 0 601 "603" _null_ _null_ _null_ _null_	box_diagonal _null_ _null_ _null_ ));
DESCR("box diagonal");
DATA(insert OID = 982 (  path_n_lt		   PGNSP PGUID 12 1 0 0 f f f t f i 2 0 16 "602 602" _null_ _null_ _null_ _null_ path_n_lt _null_ _null_ _null_ ));
DATA(insert OID = 983 (  path_n_gt		   PGNSP PGUID 12 1 0 0 f f f t f i 2 0 16 "602 602" _null_ _null_ _null_ _null_ path_n_gt _null_ _null_ _null_ ));
DATA(insert OID = 984 (  path_n_eq		   PGNSP PGUID 12 1 0 0 f f f t f i 2 0 16 "602 602" _null_ _null_ _null_ _null_ path_n_eq _null_ _null_ _null_ ));
DATA(insert OID = 985 (  path_n_le		   PGNSP PGUID 12 1 0 0 f f f t f i 2 0 16 "602 602" _null_ _null_ _null_ _null_ path_n_le _null_ _null_ _null_ ));
DATA(insert OID = 986 (  path_n_ge		   PGNSP PGUID 12 1 0 0 f f f t f i 2 0 16 "602 602" _null_ _null_ _null_ _null_ path_n_ge _null_ _null_ _null_ ));
DATA(insert OID = 987 (  path_length	   PGNSP PGUID 12 1 0 0 f f f t f i 1 0 701 "602" _null_ _null_ _null_ _null_	path_length _null_ _null_ _null_ ));
DATA(insert OID = 988 (  point_ne		   PGNSP PGUID 12 1 0 0 f f f t f i 2 0 16 "600 600" _null_ _null_ _null_ _null_ point_ne _null_ _null_ _null_ ));
DATA(insert OID = 989 (  point_vert		   PGNSP PGUID 12 1 0 0 f f f t f i 2 0 16 "600 600" _null_ _null_ _null_ _null_ point_vert _null_ _null_ _null_ ));
DATA(insert OID = 990 (  point_horiz	   PGNSP PGUID 12 1 0 0 f f f t f i 2 0 16 "600 600" _null_ _null_ _null_ _null_ point_horiz _null_ _null_ _null_ ));
DATA(insert OID = 991 (  point_distance    PGNSP PGUID 12 1 0 0 f f f t f i 2 0 701 "600 600" _null_ _null_ _null_ _null_	point_distance _null_ _null_ _null_ ));
DATA(insert OID = 992 (  slope			   PGNSP PGUID 12 1 0 0 f f f t f i 2 0 701 "600 600" _null_ _null_ _null_ _null_	point_slope _null_ _null_ _null_ ));
DESCR("slope between points");
DATA(insert OID = 993 (  lseg			   PGNSP PGUID 12 1 0 0 f f f t f i 2 0 601 "600 600" _null_ _null_ _null_ _null_	lseg_construct _null_ _null_ _null_ ));
DESCR("convert points to line segment");
DATA(insert OID = 994 (  lseg_intersect    PGNSP PGUID 12 1 0 0 f f f t f i 2 0 16 "601 601" _null_ _null_ _null_ _null_ lseg_intersect _null_ _null_ _null_ ));
DATA(insert OID = 995 (  lseg_parallel	   PGNSP PGUID 12 1 0 0 f f f t f i 2 0 16 "601 601" _null_ _null_ _null_ _null_ lseg_parallel _null_ _null_ _null_ ));
DATA(insert OID = 996 (  lseg_perp		   PGNSP PGUID 12 1 0 0 f f f t f i 2 0 16 "601 601" _null_ _null_ _null_ _null_ lseg_perp _null_ _null_ _null_ ));
DATA(insert OID = 997 (  lseg_vertical	   PGNSP PGUID 12 1 0 0 f f f t f i 1 0 16 "601" _null_ _null_ _null_ _null_ lseg_vertical _null_ _null_ _null_ ));
DATA(insert OID = 998 (  lseg_horizontal   PGNSP PGUID 12 1 0 0 f f f t f i 1 0 16 "601" _null_ _null_ _null_ _null_ lseg_horizontal _null_ _null_ _null_ ));
DATA(insert OID = 999 (  lseg_eq		   PGNSP PGUID 12 1 0 0 f f f t f i 2 0 16 "601 601" _null_ _null_ _null_ _null_ lseg_eq _null_ _null_ _null_ ));

/* OIDS 1000 - 1999 */

DATA(insert OID = 1026 (  timezone		   PGNSP PGUID 12 1 0 0 f f f t f i 2 0 1114 "1186 1184" _null_ _null_ _null_ _null_ timestamptz_izone _null_ _null_ _null_ ));
DESCR("adjust timestamp to new time zone");

DATA(insert OID = 1031 (  aclitemin		   PGNSP PGUID 12 1 0 0 f f f t f s 1 0 1033 "2275" _null_ _null_ _null_ _null_ aclitemin _null_ _null_ _null_ ));
DESCR("I/O");
DATA(insert OID = 1032 (  aclitemout	   PGNSP PGUID 12 1 0 0 f f f t f s 1 0 2275 "1033" _null_ _null_ _null_ _null_ aclitemout _null_ _null_ _null_ ));
DESCR("I/O");
DATA(insert OID = 1035 (  aclinsert		   PGNSP PGUID 12 1 0 0 f f f t f i 2 0 1034 "1034 1033" _null_ _null_ _null_ _null_ aclinsert _null_ _null_ _null_ ));
DESCR("add/update ACL item");
DATA(insert OID = 1036 (  aclremove		   PGNSP PGUID 12 1 0 0 f f f t f i 2 0 1034 "1034 1033" _null_ _null_ _null_ _null_ aclremove _null_ _null_ _null_ ));
DESCR("remove ACL item");
DATA(insert OID = 1037 (  aclcontains	   PGNSP PGUID 12 1 0 0 f f f t f i 2 0 16 "1034 1033" _null_ _null_ _null_ _null_ aclcontains _null_ _null_ _null_ ));
DESCR("contains");
DATA(insert OID = 1062 (  aclitemeq		   PGNSP PGUID 12 1 0 0 f f f t f i 2 0 16 "1033 1033" _null_ _null_ _null_ _null_ aclitem_eq _null_ _null_ _null_ ));
DATA(insert OID = 1365 (  makeaclitem	   PGNSP PGUID 12 1 0 0 f f f t f i 4 0 1033 "26 26 25 16" _null_ _null_ _null_ _null_ makeaclitem _null_ _null_ _null_ ));
DESCR("make ACL item");
DATA(insert OID = 1689 (  aclexplode	PGNSP PGUID 12 1 10 0 f f f t t s 1 0 2249 "1034" "{1034,26,26,25,16}" "{i,o,o,o,o}" "{acl,grantor,grantee,privilege_type,is_grantable}" _null_ aclexplode _null_ _null_ _null_ ));
DESCR("convert ACL item array to table, for use by information schema");
DATA(insert OID = 1044 (  bpcharin		   PGNSP PGUID 12 1 0 0 f f f t f i 3 0 1042 "2275 26 23" _null_ _null_ _null_ _null_ bpcharin _null_ _null_ _null_ ));
DESCR("I/O");
DATA(insert OID = 1045 (  bpcharout		   PGNSP PGUID 12 1 0 0 f f f t f i 1 0 2275 "1042" _null_ _null_ _null_ _null_ bpcharout _null_ _null_ _null_ ));
DESCR("I/O");
DATA(insert OID = 2913 (  bpchartypmodin   PGNSP PGUID 12 1 0 0 f f f t f i 1 0 23 "1263" _null_ _null_ _null_ _null_	bpchartypmodin _null_ _null_ _null_ ));
DESCR("I/O typmod");
DATA(insert OID = 2914 (  bpchartypmodout  PGNSP PGUID 12 1 0 0 f f f t f i 1 0 2275 "23" _null_ _null_ _null_ _null_	bpchartypmodout _null_ _null_ _null_ ));
DESCR("I/O typmod");
DATA(insert OID = 1046 (  varcharin		   PGNSP PGUID 12 1 0 0 f f f t f i 3 0 1043 "2275 26 23" _null_ _null_ _null_ _null_ varcharin _null_ _null_ _null_ ));
DESCR("I/O");
DATA(insert OID = 1047 (  varcharout	   PGNSP PGUID 12 1 0 0 f f f t f i 1 0 2275 "1043" _null_ _null_ _null_ _null_ varcharout _null_ _null_ _null_ ));
DESCR("I/O");
DATA(insert OID = 2915 (  varchartypmodin  PGNSP PGUID 12 1 0 0 f f f t f i 1 0 23 "1263" _null_ _null_ _null_ _null_	varchartypmodin _null_ _null_ _null_ ));
DESCR("I/O typmod");
DATA(insert OID = 2916 (  varchartypmodout PGNSP PGUID 12 1 0 0 f f f t f i 1 0 2275 "23" _null_ _null_ _null_ _null_	varchartypmodout _null_ _null_ _null_ ));
DESCR("I/O typmod");
DATA(insert OID = 1048 (  bpchareq		   PGNSP PGUID 12 1 0 0 f f f t f i 2 0 16 "1042 1042" _null_ _null_ _null_ _null_ bpchareq _null_ _null_ _null_ ));
DATA(insert OID = 1049 (  bpcharlt		   PGNSP PGUID 12 1 0 0 f f f t f i 2 0 16 "1042 1042" _null_ _null_ _null_ _null_ bpcharlt _null_ _null_ _null_ ));
DATA(insert OID = 1050 (  bpcharle		   PGNSP PGUID 12 1 0 0 f f f t f i 2 0 16 "1042 1042" _null_ _null_ _null_ _null_ bpcharle _null_ _null_ _null_ ));
DATA(insert OID = 1051 (  bpchargt		   PGNSP PGUID 12 1 0 0 f f f t f i 2 0 16 "1042 1042" _null_ _null_ _null_ _null_ bpchargt _null_ _null_ _null_ ));
DATA(insert OID = 1052 (  bpcharge		   PGNSP PGUID 12 1 0 0 f f f t f i 2 0 16 "1042 1042" _null_ _null_ _null_ _null_ bpcharge _null_ _null_ _null_ ));
DATA(insert OID = 1053 (  bpcharne		   PGNSP PGUID 12 1 0 0 f f f t f i 2 0 16 "1042 1042" _null_ _null_ _null_ _null_ bpcharne _null_ _null_ _null_ ));
DATA(insert OID = 1063 (  bpchar_larger    PGNSP PGUID 12 1 0 0 f f f t f i 2 0 1042 "1042 1042" _null_ _null_ _null_ _null_ bpchar_larger _null_ _null_ _null_ ));
DESCR("larger of two");
DATA(insert OID = 1064 (  bpchar_smaller   PGNSP PGUID 12 1 0 0 f f f t f i 2 0 1042 "1042 1042" _null_ _null_ _null_ _null_ bpchar_smaller _null_ _null_ _null_ ));
DESCR("smaller of two");
DATA(insert OID = 1078 (  bpcharcmp		   PGNSP PGUID 12 1 0 0 f f f t f i 2 0 23 "1042 1042" _null_ _null_ _null_ _null_ bpcharcmp _null_ _null_ _null_ ));
DESCR("less-equal-greater");
DATA(insert OID = 1080 (  hashbpchar	   PGNSP PGUID 12 1 0 0 f f f t f i 1 0 23 "1042" _null_ _null_ _null_ _null_	hashbpchar _null_ _null_ _null_ ));
DESCR("hash");
DATA(insert OID = 1081 (  format_type	   PGNSP PGUID 12 1 0 0 f f f f f s 2 0 25 "26 23" _null_ _null_ _null_ _null_ format_type _null_ _null_ _null_ ));
DESCR("format a type oid and atttypmod to canonical SQL");
DATA(insert OID = 1084 (  date_in		   PGNSP PGUID 12 1 0 0 f f f t f s 1 0 1082 "2275" _null_ _null_ _null_ _null_ date_in _null_ _null_ _null_ ));
DESCR("I/O");
DATA(insert OID = 1085 (  date_out		   PGNSP PGUID 12 1 0 0 f f f t f s 1 0 2275 "1082" _null_ _null_ _null_ _null_ date_out _null_ _null_ _null_ ));
DESCR("I/O");
DATA(insert OID = 1086 (  date_eq		   PGNSP PGUID 12 1 0 0 f f f t f i 2 0 16 "1082 1082" _null_ _null_ _null_ _null_ date_eq _null_ _null_ _null_ ));
DATA(insert OID = 1087 (  date_lt		   PGNSP PGUID 12 1 0 0 f f f t f i 2 0 16 "1082 1082" _null_ _null_ _null_ _null_ date_lt _null_ _null_ _null_ ));
DATA(insert OID = 1088 (  date_le		   PGNSP PGUID 12 1 0 0 f f f t f i 2 0 16 "1082 1082" _null_ _null_ _null_ _null_ date_le _null_ _null_ _null_ ));
DATA(insert OID = 1089 (  date_gt		   PGNSP PGUID 12 1 0 0 f f f t f i 2 0 16 "1082 1082" _null_ _null_ _null_ _null_ date_gt _null_ _null_ _null_ ));
DATA(insert OID = 1090 (  date_ge		   PGNSP PGUID 12 1 0 0 f f f t f i 2 0 16 "1082 1082" _null_ _null_ _null_ _null_ date_ge _null_ _null_ _null_ ));
DATA(insert OID = 1091 (  date_ne		   PGNSP PGUID 12 1 0 0 f f f t f i 2 0 16 "1082 1082" _null_ _null_ _null_ _null_ date_ne _null_ _null_ _null_ ));
DATA(insert OID = 1092 (  date_cmp		   PGNSP PGUID 12 1 0 0 f f f t f i 2 0 23 "1082 1082" _null_ _null_ _null_ _null_ date_cmp _null_ _null_ _null_ ));
DESCR("less-equal-greater");

/* OIDS 1100 - 1199 */

DATA(insert OID = 1102 (  time_lt		   PGNSP PGUID 12 1 0 0 f f f t f i 2 0 16 "1083 1083" _null_ _null_ _null_ _null_ time_lt _null_ _null_ _null_ ));
DATA(insert OID = 1103 (  time_le		   PGNSP PGUID 12 1 0 0 f f f t f i 2 0 16 "1083 1083" _null_ _null_ _null_ _null_ time_le _null_ _null_ _null_ ));
DATA(insert OID = 1104 (  time_gt		   PGNSP PGUID 12 1 0 0 f f f t f i 2 0 16 "1083 1083" _null_ _null_ _null_ _null_ time_gt _null_ _null_ _null_ ));
DATA(insert OID = 1105 (  time_ge		   PGNSP PGUID 12 1 0 0 f f f t f i 2 0 16 "1083 1083" _null_ _null_ _null_ _null_ time_ge _null_ _null_ _null_ ));
DATA(insert OID = 1106 (  time_ne		   PGNSP PGUID 12 1 0 0 f f f t f i 2 0 16 "1083 1083" _null_ _null_ _null_ _null_ time_ne _null_ _null_ _null_ ));
DATA(insert OID = 1107 (  time_cmp		   PGNSP PGUID 12 1 0 0 f f f t f i 2 0 23 "1083 1083" _null_ _null_ _null_ _null_ time_cmp _null_ _null_ _null_ ));
DESCR("less-equal-greater");
DATA(insert OID = 1138 (  date_larger	   PGNSP PGUID 12 1 0 0 f f f t f i 2 0 1082 "1082 1082" _null_ _null_ _null_ _null_ date_larger _null_ _null_ _null_ ));
DESCR("larger of two");
DATA(insert OID = 1139 (  date_smaller	   PGNSP PGUID 12 1 0 0 f f f t f i 2 0 1082 "1082 1082" _null_ _null_ _null_ _null_ date_smaller _null_ _null_ _null_ ));
DESCR("smaller of two");
DATA(insert OID = 1140 (  date_mi		   PGNSP PGUID 12 1 0 0 f f f t f i 2 0 23 "1082 1082" _null_ _null_ _null_ _null_ date_mi _null_ _null_ _null_ ));
DATA(insert OID = 1141 (  date_pli		   PGNSP PGUID 12 1 0 0 f f f t f i 2 0 1082 "1082 23" _null_ _null_ _null_ _null_ date_pli _null_ _null_ _null_ ));
DATA(insert OID = 1142 (  date_mii		   PGNSP PGUID 12 1 0 0 f f f t f i 2 0 1082 "1082 23" _null_ _null_ _null_ _null_ date_mii _null_ _null_ _null_ ));
DATA(insert OID = 1143 (  time_in		   PGNSP PGUID 12 1 0 0 f f f t f s 3 0 1083 "2275 26 23" _null_ _null_ _null_ _null_ time_in _null_ _null_ _null_ ));
DESCR("I/O");
DATA(insert OID = 1144 (  time_out		   PGNSP PGUID 12 1 0 0 f f f t f i 1 0 2275 "1083" _null_ _null_ _null_ _null_ time_out _null_ _null_ _null_ ));
DESCR("I/O");
DATA(insert OID = 2909 (  timetypmodin		PGNSP PGUID 12 1 0 0 f f f t f i 1 0 23 "1263" _null_ _null_ _null_ _null_	timetypmodin _null_ _null_ _null_ ));
DESCR("I/O typmod");
DATA(insert OID = 2910 (  timetypmodout		PGNSP PGUID 12 1 0 0 f f f t f i 1 0 2275 "23" _null_ _null_ _null_ _null_	timetypmodout _null_ _null_ _null_ ));
DESCR("I/O typmod");
DATA(insert OID = 1145 (  time_eq		   PGNSP PGUID 12 1 0 0 f f f t f i 2 0 16 "1083 1083" _null_ _null_ _null_ _null_ time_eq _null_ _null_ _null_ ));

DATA(insert OID = 1146 (  circle_add_pt    PGNSP PGUID 12 1 0 0 f f f t f i 2 0 718 "718 600" _null_ _null_ _null_ _null_	circle_add_pt _null_ _null_ _null_ ));
DATA(insert OID = 1147 (  circle_sub_pt    PGNSP PGUID 12 1 0 0 f f f t f i 2 0 718 "718 600" _null_ _null_ _null_ _null_	circle_sub_pt _null_ _null_ _null_ ));
DATA(insert OID = 1148 (  circle_mul_pt    PGNSP PGUID 12 1 0 0 f f f t f i 2 0 718 "718 600" _null_ _null_ _null_ _null_	circle_mul_pt _null_ _null_ _null_ ));
DATA(insert OID = 1149 (  circle_div_pt    PGNSP PGUID 12 1 0 0 f f f t f i 2 0 718 "718 600" _null_ _null_ _null_ _null_	circle_div_pt _null_ _null_ _null_ ));

DATA(insert OID = 1150 (  timestamptz_in   PGNSP PGUID 12 1 0 0 f f f t f s 3 0 1184 "2275 26 23" _null_ _null_ _null_ _null_ timestamptz_in _null_ _null_ _null_ ));
DESCR("I/O");
DATA(insert OID = 1151 (  timestamptz_out  PGNSP PGUID 12 1 0 0 f f f t f s 1 0 2275 "1184" _null_ _null_ _null_ _null_ timestamptz_out _null_ _null_ _null_ ));
DESCR("I/O");
DATA(insert OID = 2907 (  timestamptztypmodin		PGNSP PGUID 12 1 0 0 f f f t f i 1 0 23 "1263" _null_ _null_ _null_ _null_	timestamptztypmodin _null_ _null_ _null_ ));
DESCR("I/O typmod");
DATA(insert OID = 2908 (  timestamptztypmodout		PGNSP PGUID 12 1 0 0 f f f t f i 1 0 2275 "23" _null_ _null_ _null_ _null_	timestamptztypmodout _null_ _null_ _null_ ));
DESCR("I/O typmod");
DATA(insert OID = 1152 (  timestamptz_eq   PGNSP PGUID 12 1 0 0 f f f t f i 2 0 16 "1184 1184" _null_ _null_ _null_ _null_ timestamp_eq _null_ _null_ _null_ ));
DATA(insert OID = 1153 (  timestamptz_ne   PGNSP PGUID 12 1 0 0 f f f t f i 2 0 16 "1184 1184" _null_ _null_ _null_ _null_ timestamp_ne _null_ _null_ _null_ ));
DATA(insert OID = 1154 (  timestamptz_lt   PGNSP PGUID 12 1 0 0 f f f t f i 2 0 16 "1184 1184" _null_ _null_ _null_ _null_ timestamp_lt _null_ _null_ _null_ ));
DATA(insert OID = 1155 (  timestamptz_le   PGNSP PGUID 12 1 0 0 f f f t f i 2 0 16 "1184 1184" _null_ _null_ _null_ _null_ timestamp_le _null_ _null_ _null_ ));
DATA(insert OID = 1156 (  timestamptz_ge   PGNSP PGUID 12 1 0 0 f f f t f i 2 0 16 "1184 1184" _null_ _null_ _null_ _null_ timestamp_ge _null_ _null_ _null_ ));
DATA(insert OID = 1157 (  timestamptz_gt   PGNSP PGUID 12 1 0 0 f f f t f i 2 0 16 "1184 1184" _null_ _null_ _null_ _null_ timestamp_gt _null_ _null_ _null_ ));
DATA(insert OID = 1158 (  to_timestamp	   PGNSP PGUID 14 1 0 0 f f f t f i 1 0 1184 "701" _null_ _null_ _null_ _null_ "select (''epoch''::pg_catalog.timestamptz + $1 * ''1 second''::pg_catalog.interval)" _null_ _null_ _null_ ));
DESCR("convert UNIX epoch to timestamptz");
DATA(insert OID = 1159 (  timezone		   PGNSP PGUID 12 1 0 0 f f f t f i 2 0 1114 "25 1184" _null_ _null_ _null_ _null_	timestamptz_zone _null_ _null_ _null_ ));
DESCR("adjust timestamp to new time zone");

DATA(insert OID = 1160 (  interval_in	   PGNSP PGUID 12 1 0 0 f f f t f s 3 0 1186 "2275 26 23" _null_ _null_ _null_ _null_ interval_in _null_ _null_ _null_ ));
DESCR("I/O");
DATA(insert OID = 1161 (  interval_out	   PGNSP PGUID 12 1 0 0 f f f t f i 1 0 2275 "1186" _null_ _null_ _null_ _null_ interval_out _null_ _null_ _null_ ));
DESCR("I/O");
DATA(insert OID = 2903 (  intervaltypmodin		PGNSP PGUID 12 1 0 0 f f f t f i 1 0 23 "1263" _null_ _null_ _null_ _null_	intervaltypmodin _null_ _null_ _null_ ));
DESCR("I/O typmod");
DATA(insert OID = 2904 (  intervaltypmodout		PGNSP PGUID 12 1 0 0 f f f t f i 1 0 2275 "23" _null_ _null_ _null_ _null_	intervaltypmodout _null_ _null_ _null_ ));
DESCR("I/O typmod");
DATA(insert OID = 1162 (  interval_eq	   PGNSP PGUID 12 1 0 0 f f f t f i 2 0 16 "1186 1186" _null_ _null_ _null_ _null_ interval_eq _null_ _null_ _null_ ));
DATA(insert OID = 1163 (  interval_ne	   PGNSP PGUID 12 1 0 0 f f f t f i 2 0 16 "1186 1186" _null_ _null_ _null_ _null_ interval_ne _null_ _null_ _null_ ));
DATA(insert OID = 1164 (  interval_lt	   PGNSP PGUID 12 1 0 0 f f f t f i 2 0 16 "1186 1186" _null_ _null_ _null_ _null_ interval_lt _null_ _null_ _null_ ));
DATA(insert OID = 1165 (  interval_le	   PGNSP PGUID 12 1 0 0 f f f t f i 2 0 16 "1186 1186" _null_ _null_ _null_ _null_ interval_le _null_ _null_ _null_ ));
DATA(insert OID = 1166 (  interval_ge	   PGNSP PGUID 12 1 0 0 f f f t f i 2 0 16 "1186 1186" _null_ _null_ _null_ _null_ interval_ge _null_ _null_ _null_ ));
DATA(insert OID = 1167 (  interval_gt	   PGNSP PGUID 12 1 0 0 f f f t f i 2 0 16 "1186 1186" _null_ _null_ _null_ _null_ interval_gt _null_ _null_ _null_ ));
DATA(insert OID = 1168 (  interval_um	   PGNSP PGUID 12 1 0 0 f f f t f i 1 0 1186 "1186" _null_ _null_ _null_ _null_ interval_um _null_ _null_ _null_ ));
DATA(insert OID = 1169 (  interval_pl	   PGNSP PGUID 12 1 0 0 f f f t f i 2 0 1186 "1186 1186" _null_ _null_ _null_ _null_ interval_pl _null_ _null_ _null_ ));
DATA(insert OID = 1170 (  interval_mi	   PGNSP PGUID 12 1 0 0 f f f t f i 2 0 1186 "1186 1186" _null_ _null_ _null_ _null_ interval_mi _null_ _null_ _null_ ));
DATA(insert OID = 1171 (  date_part		   PGNSP PGUID 12 1 0 0 f f f t f s 2 0 701 "25 1184" _null_ _null_ _null_ _null_ timestamptz_part _null_ _null_ _null_ ));
DESCR("extract field from timestamp with time zone");
DATA(insert OID = 1172 (  date_part		   PGNSP PGUID 12 1 0 0 f f f t f i 2 0 701 "25 1186" _null_ _null_ _null_ _null_ interval_part _null_ _null_ _null_ ));
DESCR("extract field from interval");
DATA(insert OID = 1173 (  timestamptz	   PGNSP PGUID 12 1 0 0 f f f t f i 1 0 1184 "702" _null_ _null_ _null_ _null_ abstime_timestamptz _null_ _null_ _null_ ));
DESCR("convert abstime to timestamp with time zone");
DATA(insert OID = 1174 (  timestamptz	   PGNSP PGUID 12 1 0 0 f f f t f s 1 0 1184 "1082" _null_ _null_ _null_ _null_ date_timestamptz _null_ _null_ _null_ ));
DESCR("convert date to timestamp with time zone");
DATA(insert OID = 2711 (  justify_interval PGNSP PGUID 12 1 0 0 f f f t f i 1 0 1186 "1186" _null_ _null_ _null_ _null_ interval_justify_interval _null_ _null_ _null_ ));
DESCR("promote groups of 24 hours to numbers of days and promote groups of 30 days to numbers of months");
DATA(insert OID = 1175 (  justify_hours    PGNSP PGUID 12 1 0 0 f f f t f i 1 0 1186 "1186" _null_ _null_ _null_ _null_ interval_justify_hours _null_ _null_ _null_ ));
DESCR("promote groups of 24 hours to numbers of days");
DATA(insert OID = 1295 (  justify_days	   PGNSP PGUID 12 1 0 0 f f f t f i 1 0 1186 "1186" _null_ _null_ _null_ _null_ interval_justify_days _null_ _null_ _null_ ));
DESCR("promote groups of 30 days to numbers of months");
DATA(insert OID = 1176 (  timestamptz	   PGNSP PGUID 14 1 0 0 f f f t f s 2 0 1184 "1082 1083" _null_ _null_ _null_ _null_ "select cast(($1 + $2) as timestamp with time zone)" _null_ _null_ _null_ ));
DESCR("convert date and time to timestamp with time zone");
DATA(insert OID = 1177 (  interval		   PGNSP PGUID 12 1 0 0 f f f t f i 1 0 1186 "703" _null_ _null_ _null_ _null_ reltime_interval _null_ _null_ _null_ ));
DESCR("convert reltime to interval");
DATA(insert OID = 1178 (  date			   PGNSP PGUID 12 1 0 0 f f f t f s 1 0 1082 "1184" _null_ _null_ _null_ _null_ timestamptz_date _null_ _null_ _null_ ));
DESCR("convert timestamp with time zone to date");
DATA(insert OID = 1179 (  date			   PGNSP PGUID 12 1 0 0 f f f t f s 1 0 1082 "702" _null_ _null_ _null_ _null_ abstime_date _null_ _null_ _null_ ));
DESCR("convert abstime to date");
DATA(insert OID = 1180 (  abstime		   PGNSP PGUID 12 1 0 0 f f f t f i 1 0 702 "1184" _null_ _null_ _null_ _null_	timestamptz_abstime _null_ _null_ _null_ ));
DESCR("convert timestamp with time zone to abstime");
DATA(insert OID = 1181 (  age			   PGNSP PGUID 12 1 0 0 f f f t f s 1 0 23 "28" _null_ _null_ _null_ _null_ xid_age _null_ _null_ _null_ ));
DESCR("age of a transaction ID, in transactions before current transaction");

DATA(insert OID = 1188 (  timestamptz_mi   PGNSP PGUID 12 1 0 0 f f f t f i 2 0 1186 "1184 1184" _null_ _null_ _null_ _null_ timestamp_mi _null_ _null_ _null_ ));
DATA(insert OID = 1189 (  timestamptz_pl_interval PGNSP PGUID 12 1 0 0 f f f t f s 2 0 1184 "1184 1186" _null_ _null_ _null_ _null_ timestamptz_pl_interval _null_ _null_ _null_ ));
DATA(insert OID = 1190 (  timestamptz_mi_interval PGNSP PGUID 12 1 0 0 f f f t f s 2 0 1184 "1184 1186" _null_ _null_ _null_ _null_ timestamptz_mi_interval _null_ _null_ _null_ ));
DATA(insert OID = 1194 (  reltime			PGNSP PGUID 12 1 0 0 f f f t f i 1 0 703 "1186" _null_ _null_ _null_ _null_ interval_reltime _null_ _null_ _null_ ));
DESCR("convert interval to reltime");
DATA(insert OID = 1195 (  timestamptz_smaller PGNSP PGUID 12 1 0 0 f f f t f i 2 0 1184 "1184 1184" _null_ _null_ _null_ _null_ timestamp_smaller _null_ _null_ _null_ ));
DESCR("smaller of two");
DATA(insert OID = 1196 (  timestamptz_larger  PGNSP PGUID 12 1 0 0 f f f t f i 2 0 1184 "1184 1184" _null_ _null_ _null_ _null_ timestamp_larger _null_ _null_ _null_ ));
DESCR("larger of two");
DATA(insert OID = 1197 (  interval_smaller	PGNSP PGUID 12 1 0 0 f f f t f i 2 0 1186 "1186 1186" _null_ _null_ _null_ _null_	interval_smaller _null_ _null_ _null_ ));
DESCR("smaller of two");
DATA(insert OID = 1198 (  interval_larger	PGNSP PGUID 12 1 0 0 f f f t f i 2 0 1186 "1186 1186" _null_ _null_ _null_ _null_	interval_larger _null_ _null_ _null_ ));
DESCR("larger of two");
DATA(insert OID = 1199 (  age				PGNSP PGUID 12 1 0 0 f f f t f i 2 0 1186 "1184 1184" _null_ _null_ _null_ _null_	timestamptz_age _null_ _null_ _null_ ));
DESCR("date difference preserving months and years");

/* OIDS 1200 - 1299 */

DATA(insert OID = 1200 (  interval			PGNSP PGUID 12 1 0 0 f f f t f i 2 0 1186 "1186 23" _null_ _null_ _null_ _null_ interval_scale _null_ _null_ _null_ ));
DESCR("adjust interval precision");

DATA(insert OID = 1215 (  obj_description	PGNSP PGUID 14 100 0 0 f f f t f s 2 0 25 "26 19" _null_ _null_ _null_ _null_ "select description from pg_catalog.pg_description where objoid = $1 and classoid = (select oid from pg_catalog.pg_class where relname = $2 and relnamespace = PGNSP) and objsubid = 0" _null_ _null_ _null_ ));
DESCR("get description for object id and catalog name");
DATA(insert OID = 1216 (  col_description	PGNSP PGUID 14 100 0 0 f f f t f s 2 0 25 "26 23" _null_ _null_ _null_ _null_ "select description from pg_catalog.pg_description where objoid = $1 and classoid = ''pg_catalog.pg_class''::pg_catalog.regclass and objsubid = $2" _null_ _null_ _null_ ));
DESCR("get description for table column");
DATA(insert OID = 1993 ( shobj_description	PGNSP PGUID 14 100 0 0 f f f t f s 2 0 25 "26 19" _null_ _null_ _null_ _null_ "select description from pg_catalog.pg_shdescription where objoid = $1 and classoid = (select oid from pg_catalog.pg_class where relname = $2 and relnamespace = PGNSP)" _null_ _null_ _null_ ));
DESCR("get description for object id and shared catalog name");

DATA(insert OID = 1217 (  date_trunc	   PGNSP PGUID 12 1 0 0 f f f t f s 2 0 1184 "25 1184" _null_ _null_ _null_ _null_ timestamptz_trunc _null_ _null_ _null_ ));
DESCR("truncate timestamp with time zone to specified units");
DATA(insert OID = 1218 (  date_trunc	   PGNSP PGUID 12 1 0 0 f f f t f i 2 0 1186 "25 1186" _null_ _null_ _null_ _null_ interval_trunc _null_ _null_ _null_ ));
DESCR("truncate interval to specified units");

DATA(insert OID = 1219 (  int8inc		   PGNSP PGUID 12 1 0 0 f f f t f i 1 0 20 "20" _null_ _null_ _null_ _null_ int8inc _null_ _null_ _null_ ));
DESCR("increment");
DATA(insert OID = 2804 (  int8inc_any	   PGNSP PGUID 12 1 0 0 f f f t f i 2 0 20 "20 2276" _null_ _null_ _null_ _null_ int8inc_any _null_ _null_ _null_ ));
DESCR("increment, ignores second argument");
DATA(insert OID = 1230 (  int8abs		   PGNSP PGUID 12 1 0 0 f f f t f i 1 0 20 "20" _null_ _null_ _null_ _null_ int8abs _null_ _null_ _null_ ));

DATA(insert OID = 1236 (  int8larger	   PGNSP PGUID 12 1 0 0 f f f t f i 2 0 20 "20 20" _null_ _null_ _null_ _null_ int8larger _null_ _null_ _null_ ));
DESCR("larger of two");
DATA(insert OID = 1237 (  int8smaller	   PGNSP PGUID 12 1 0 0 f f f t f i 2 0 20 "20 20" _null_ _null_ _null_ _null_ int8smaller _null_ _null_ _null_ ));
DESCR("smaller of two");

DATA(insert OID = 1238 (  texticregexeq    PGNSP PGUID 12 1 0 0 f f f t f i 2 0 16 "25 25" _null_ _null_ _null_ _null_ texticregexeq _null_ _null_ _null_ ));
DATA(insert OID = 1239 (  texticregexne    PGNSP PGUID 12 1 0 0 f f f t f i 2 0 16 "25 25" _null_ _null_ _null_ _null_ texticregexne _null_ _null_ _null_ ));
DATA(insert OID = 1240 (  nameicregexeq    PGNSP PGUID 12 1 0 0 f f f t f i 2 0 16 "19 25" _null_ _null_ _null_ _null_ nameicregexeq _null_ _null_ _null_ ));
DATA(insert OID = 1241 (  nameicregexne    PGNSP PGUID 12 1 0 0 f f f t f i 2 0 16 "19 25" _null_ _null_ _null_ _null_ nameicregexne _null_ _null_ _null_ ));

DATA(insert OID = 1251 (  int4abs		   PGNSP PGUID 12 1 0 0 f f f t f i 1 0 23 "23" _null_ _null_ _null_ _null_ int4abs _null_ _null_ _null_ ));
DATA(insert OID = 1253 (  int2abs		   PGNSP PGUID 12 1 0 0 f f f t f i 1 0 21 "21" _null_ _null_ _null_ _null_ int2abs _null_ _null_ _null_ ));

DATA(insert OID = 1271 (  overlaps		   PGNSP PGUID 12 1 0 0 f f f f f i 4 0 16 "1266 1266 1266 1266" _null_ _null_ _null_ _null_ overlaps_timetz _null_ _null_ _null_ ));
DESCR("intervals overlap?");
DATA(insert OID = 1272 (  datetime_pl	   PGNSP PGUID 12 1 0 0 f f f t f i 2 0 1114 "1082 1083" _null_ _null_ _null_ _null_ datetime_timestamp _null_ _null_ _null_ ));
DATA(insert OID = 1273 (  date_part		   PGNSP PGUID 12 1 0 0 f f f t f i 2 0 701 "25 1266" _null_ _null_ _null_ _null_ timetz_part _null_ _null_ _null_ ));
DESCR("extract field from time with time zone");
DATA(insert OID = 1274 (  int84pl		   PGNSP PGUID 12 1 0 0 f f f t f i 2 0 20 "20 23" _null_ _null_ _null_ _null_ int84pl _null_ _null_ _null_ ));
DATA(insert OID = 1275 (  int84mi		   PGNSP PGUID 12 1 0 0 f f f t f i 2 0 20 "20 23" _null_ _null_ _null_ _null_ int84mi _null_ _null_ _null_ ));
DATA(insert OID = 1276 (  int84mul		   PGNSP PGUID 12 1 0 0 f f f t f i 2 0 20 "20 23" _null_ _null_ _null_ _null_ int84mul _null_ _null_ _null_ ));
DATA(insert OID = 1277 (  int84div		   PGNSP PGUID 12 1 0 0 f f f t f i 2 0 20 "20 23" _null_ _null_ _null_ _null_ int84div _null_ _null_ _null_ ));
DATA(insert OID = 1278 (  int48pl		   PGNSP PGUID 12 1 0 0 f f f t f i 2 0 20 "23 20" _null_ _null_ _null_ _null_ int48pl _null_ _null_ _null_ ));
DATA(insert OID = 1279 (  int48mi		   PGNSP PGUID 12 1 0 0 f f f t f i 2 0 20 "23 20" _null_ _null_ _null_ _null_ int48mi _null_ _null_ _null_ ));
DATA(insert OID = 1280 (  int48mul		   PGNSP PGUID 12 1 0 0 f f f t f i 2 0 20 "23 20" _null_ _null_ _null_ _null_ int48mul _null_ _null_ _null_ ));
DATA(insert OID = 1281 (  int48div		   PGNSP PGUID 12 1 0 0 f f f t f i 2 0 20 "23 20" _null_ _null_ _null_ _null_ int48div _null_ _null_ _null_ ));

DATA(insert OID =  837 (  int82pl		   PGNSP PGUID 12 1 0 0 f f f t f i 2 0 20 "20 21" _null_ _null_ _null_ _null_ int82pl _null_ _null_ _null_ ));
DATA(insert OID =  838 (  int82mi		   PGNSP PGUID 12 1 0 0 f f f t f i 2 0 20 "20 21" _null_ _null_ _null_ _null_ int82mi _null_ _null_ _null_ ));
DATA(insert OID =  839 (  int82mul		   PGNSP PGUID 12 1 0 0 f f f t f i 2 0 20 "20 21" _null_ _null_ _null_ _null_ int82mul _null_ _null_ _null_ ));
DATA(insert OID =  840 (  int82div		   PGNSP PGUID 12 1 0 0 f f f t f i 2 0 20 "20 21" _null_ _null_ _null_ _null_ int82div _null_ _null_ _null_ ));
DATA(insert OID =  841 (  int28pl		   PGNSP PGUID 12 1 0 0 f f f t f i 2 0 20 "21 20" _null_ _null_ _null_ _null_ int28pl _null_ _null_ _null_ ));
DATA(insert OID =  942 (  int28mi		   PGNSP PGUID 12 1 0 0 f f f t f i 2 0 20 "21 20" _null_ _null_ _null_ _null_ int28mi _null_ _null_ _null_ ));
DATA(insert OID =  943 (  int28mul		   PGNSP PGUID 12 1 0 0 f f f t f i 2 0 20 "21 20" _null_ _null_ _null_ _null_ int28mul _null_ _null_ _null_ ));
DATA(insert OID =  948 (  int28div		   PGNSP PGUID 12 1 0 0 f f f t f i 2 0 20 "21 20" _null_ _null_ _null_ _null_ int28div _null_ _null_ _null_ ));

DATA(insert OID = 1287 (  oid			   PGNSP PGUID 12 1 0 0 f f f t f i 1 0 26 "20" _null_ _null_ _null_ _null_ i8tooid _null_ _null_ _null_ ));
DESCR("convert int8 to oid");
DATA(insert OID = 1288 (  int8			   PGNSP PGUID 12 1 0 0 f f f t f i 1 0 20 "26" _null_ _null_ _null_ _null_ oidtoi8 _null_ _null_ _null_ ));
DESCR("convert oid to int8");

DATA(insert OID = 1291 (  suppress_redundant_updates_trigger	PGNSP PGUID 12 1 0 0 f f f t f v 0 0 2279 "" _null_ _null_ _null_ _null_ suppress_redundant_updates_trigger _null_ _null_ _null_ ));
DESCR("trigger to suppress updates when new and old records match");

DATA(insert OID = 1292 ( tideq			   PGNSP PGUID 12 1 0 0 f f f t f i 2 0 16 "27 27" _null_ _null_ _null_ _null_ tideq _null_ _null_ _null_ ));
DATA(insert OID = 1293 ( currtid		   PGNSP PGUID 12 1 0 0 f f f t f v 2 0 27 "26 27" _null_ _null_ _null_ _null_ currtid_byreloid _null_ _null_ _null_ ));
DESCR("latest tid of a tuple");
DATA(insert OID = 1294 ( currtid2		   PGNSP PGUID 12 1 0 0 f f f t f v 2 0 27 "25 27" _null_ _null_ _null_ _null_ currtid_byrelname _null_ _null_ _null_ ));
DESCR("latest tid of a tuple");
DATA(insert OID = 1265 ( tidne			   PGNSP PGUID 12 1 0 0 f f f t f i 2 0 16 "27 27" _null_ _null_ _null_ _null_ tidne _null_ _null_ _null_ ));
DATA(insert OID = 2790 ( tidgt			   PGNSP PGUID 12 1 0 0 f f f t f i 2 0 16 "27 27" _null_ _null_ _null_ _null_ tidgt _null_ _null_ _null_ ));
DATA(insert OID = 2791 ( tidlt			   PGNSP PGUID 12 1 0 0 f f f t f i 2 0 16 "27 27" _null_ _null_ _null_ _null_ tidlt _null_ _null_ _null_ ));
DATA(insert OID = 2792 ( tidge			   PGNSP PGUID 12 1 0 0 f f f t f i 2 0 16 "27 27" _null_ _null_ _null_ _null_ tidge _null_ _null_ _null_ ));
DATA(insert OID = 2793 ( tidle			   PGNSP PGUID 12 1 0 0 f f f t f i 2 0 16 "27 27" _null_ _null_ _null_ _null_ tidle _null_ _null_ _null_ ));
DATA(insert OID = 2794 ( bttidcmp		   PGNSP PGUID 12 1 0 0 f f f t f i 2 0 23 "27 27" _null_ _null_ _null_ _null_ bttidcmp _null_ _null_ _null_ ));
DESCR("less-equal-greater");
DATA(insert OID = 2795 ( tidlarger		   PGNSP PGUID 12 1 0 0 f f f t f i 2 0 27 "27 27" _null_ _null_ _null_ _null_ tidlarger _null_ _null_ _null_ ));
DESCR("larger of two");
DATA(insert OID = 2796 ( tidsmaller		   PGNSP PGUID 12 1 0 0 f f f t f i 2 0 27 "27 27" _null_ _null_ _null_ _null_ tidsmaller _null_ _null_ _null_ ));
DESCR("smaller of two");

DATA(insert OID = 1296 (  timedate_pl	   PGNSP PGUID 14 1 0 0 f f f t f i 2 0 1114 "1083 1082" _null_ _null_ _null_ _null_ "select ($2 + $1)" _null_ _null_ _null_ ));
DATA(insert OID = 1297 (  datetimetz_pl    PGNSP PGUID 12 1 0 0 f f f t f i 2 0 1184 "1082 1266" _null_ _null_ _null_ _null_ datetimetz_timestamptz _null_ _null_ _null_ ));
DATA(insert OID = 1298 (  timetzdate_pl    PGNSP PGUID 14 1 0 0 f f f t f i 2 0 1184 "1266 1082" _null_ _null_ _null_ _null_ "select ($2 + $1)" _null_ _null_ _null_ ));
DATA(insert OID = 1299 (  now			   PGNSP PGUID 12 1 0 0 f f f t f s 0 0 1184 "" _null_ _null_ _null_ _null_ now _null_ _null_ _null_ ));
DESCR("current transaction time");
DATA(insert OID = 2647 (  transaction_timestamp PGNSP PGUID 12 1 0 0 f f f t f s 0 0 1184 "" _null_ _null_ _null_ _null_ now _null_ _null_ _null_ ));
DESCR("current transaction time");
DATA(insert OID = 2648 (  statement_timestamp	PGNSP PGUID 12 1 0 0 f f f t f s 0 0 1184 "" _null_ _null_ _null_ _null_ statement_timestamp _null_ _null_ _null_ ));
DESCR("current statement time");
DATA(insert OID = 2649 (  clock_timestamp	PGNSP PGUID 12 1 0 0 f f f t f v 0 0 1184 "" _null_ _null_ _null_ _null_ clock_timestamp _null_ _null_ _null_ ));
DESCR("current clock time");

/* OIDS 1300 - 1399 */

DATA(insert OID = 1300 (  positionsel		   PGNSP PGUID 12 1 0 0 f f f t f s 4 0 701 "2281 26 2281 23" _null_ _null_ _null_ _null_	positionsel _null_ _null_ _null_ ));
DESCR("restriction selectivity for position-comparison operators");
DATA(insert OID = 1301 (  positionjoinsel	   PGNSP PGUID 12 1 0 0 f f f t f s 5 0 701 "2281 26 2281 21 2281" _null_ _null_ _null_ _null_	positionjoinsel _null_ _null_ _null_ ));
DESCR("join selectivity for position-comparison operators");
DATA(insert OID = 1302 (  contsel		   PGNSP PGUID 12 1 0 0 f f f t f s 4 0 701 "2281 26 2281 23" _null_ _null_ _null_ _null_	contsel _null_ _null_ _null_ ));
DESCR("restriction selectivity for containment comparison operators");
DATA(insert OID = 1303 (  contjoinsel	   PGNSP PGUID 12 1 0 0 f f f t f s 5 0 701 "2281 26 2281 21 2281" _null_ _null_ _null_ _null_	contjoinsel _null_ _null_ _null_ ));
DESCR("join selectivity for containment comparison operators");

DATA(insert OID = 1304 ( overlaps			 PGNSP PGUID 12 1 0 0 f f f f f i 4 0 16 "1184 1184 1184 1184" _null_ _null_ _null_ _null_ overlaps_timestamp _null_ _null_ _null_ ));
DESCR("intervals overlap?");
DATA(insert OID = 1305 ( overlaps			 PGNSP PGUID 14 1 0 0 f f f f f s 4 0 16 "1184 1186 1184 1186" _null_ _null_ _null_ _null_ "select ($1, ($1 + $2)) overlaps ($3, ($3 + $4))" _null_ _null_ _null_ ));
DESCR("intervals overlap?");
DATA(insert OID = 1306 ( overlaps			 PGNSP PGUID 14 1 0 0 f f f f f s 4 0 16 "1184 1184 1184 1186" _null_ _null_ _null_ _null_ "select ($1, $2) overlaps ($3, ($3 + $4))" _null_ _null_ _null_ ));
DESCR("intervals overlap?");
DATA(insert OID = 1307 ( overlaps			 PGNSP PGUID 14 1 0 0 f f f f f s 4 0 16 "1184 1186 1184 1184" _null_ _null_ _null_ _null_ "select ($1, ($1 + $2)) overlaps ($3, $4)" _null_ _null_ _null_ ));
DESCR("intervals overlap?");

DATA(insert OID = 1308 ( overlaps			 PGNSP PGUID 12 1 0 0 f f f f f i 4 0 16 "1083 1083 1083 1083" _null_ _null_ _null_ _null_ overlaps_time _null_ _null_ _null_ ));
DESCR("intervals overlap?");
DATA(insert OID = 1309 ( overlaps			 PGNSP PGUID 14 1 0 0 f f f f f i 4 0 16 "1083 1186 1083 1186" _null_ _null_ _null_ _null_ "select ($1, ($1 + $2)) overlaps ($3, ($3 + $4))" _null_ _null_ _null_ ));
DESCR("intervals overlap?");
DATA(insert OID = 1310 ( overlaps			 PGNSP PGUID 14 1 0 0 f f f f f i 4 0 16 "1083 1083 1083 1186" _null_ _null_ _null_ _null_ "select ($1, $2) overlaps ($3, ($3 + $4))" _null_ _null_ _null_ ));
DESCR("intervals overlap?");
DATA(insert OID = 1311 ( overlaps			 PGNSP PGUID 14 1 0 0 f f f f f i 4 0 16 "1083 1186 1083 1083" _null_ _null_ _null_ _null_ "select ($1, ($1 + $2)) overlaps ($3, $4)" _null_ _null_ _null_ ));
DESCR("intervals overlap?");

DATA(insert OID = 1312 (  timestamp_in		 PGNSP PGUID 12 1 0 0 f f f t f s 3 0 1114 "2275 26 23" _null_ _null_ _null_ _null_ timestamp_in _null_ _null_ _null_ ));
DESCR("I/O");
DATA(insert OID = 1313 (  timestamp_out		 PGNSP PGUID 12 1 0 0 f f f t f s 1 0 2275 "1114" _null_ _null_ _null_ _null_ timestamp_out _null_ _null_ _null_ ));
DESCR("I/O");
DATA(insert OID = 2905 (  timestamptypmodin		PGNSP PGUID 12 1 0 0 f f f t f i 1 0 23 "1263" _null_ _null_ _null_ _null_	timestamptypmodin _null_ _null_ _null_ ));
DESCR("I/O typmod");
DATA(insert OID = 2906 (  timestamptypmodout	PGNSP PGUID 12 1 0 0 f f f t f i 1 0 2275 "23" _null_ _null_ _null_ _null_	timestamptypmodout _null_ _null_ _null_ ));
DESCR("I/O typmod");
DATA(insert OID = 1314 (  timestamptz_cmp	 PGNSP PGUID 12 1 0 0 f f f t f i 2 0 23 "1184 1184" _null_ _null_ _null_ _null_ timestamp_cmp _null_ _null_ _null_ ));
DESCR("less-equal-greater");
DATA(insert OID = 1315 (  interval_cmp		 PGNSP PGUID 12 1 0 0 f f f t f i 2 0 23 "1186 1186" _null_ _null_ _null_ _null_ interval_cmp _null_ _null_ _null_ ));
DESCR("less-equal-greater");
DATA(insert OID = 1316 (  time				 PGNSP PGUID 12 1 0 0 f f f t f i 1 0 1083 "1114" _null_ _null_ _null_ _null_	timestamp_time _null_ _null_ _null_ ));
DESCR("convert timestamp to time");

DATA(insert OID = 1317 (  length			 PGNSP PGUID 12 1 0 0 f f f t f i 1 0 23 "25" _null_ _null_ _null_ _null_	textlen _null_ _null_ _null_ ));
DESCR("length");
DATA(insert OID = 1318 (  length			 PGNSP PGUID 12 1 0 0 f f f t f i 1 0 23 "1042" _null_ _null_ _null_ _null_ bpcharlen _null_ _null_ _null_ ));
DESCR("character length");

DATA(insert OID = 1319 (  xideqint4			 PGNSP PGUID 12 1 0 0 f f f t f i 2 0 16 "28 23" _null_ _null_ _null_ _null_ xideq _null_ _null_ _null_ ));

DATA(insert OID = 1326 (  interval_div		 PGNSP PGUID 12 1 0 0 f f f t f i 2 0 1186 "1186 701" _null_ _null_ _null_ _null_	interval_div _null_ _null_ _null_ ));

DATA(insert OID = 1339 (  dlog10			 PGNSP PGUID 12 1 0 0 f f f t f i 1 0 701 "701" _null_ _null_ _null_ _null_ dlog10 _null_ _null_ _null_ ));
DESCR("base 10 logarithm");
DATA(insert OID = 1340 (  log				 PGNSP PGUID 12 1 0 0 f f f t f i 1 0 701 "701" _null_ _null_ _null_ _null_ dlog10 _null_ _null_ _null_ ));
DESCR("base 10 logarithm");
DATA(insert OID = 1341 (  ln				 PGNSP PGUID 12 1 0 0 f f f t f i 1 0 701 "701" _null_ _null_ _null_ _null_ dlog1 _null_ _null_ _null_ ));
DESCR("natural logarithm");
DATA(insert OID = 1342 (  round				 PGNSP PGUID 12 1 0 0 f f f t f i 1 0 701 "701" _null_ _null_ _null_ _null_ dround _null_ _null_ _null_ ));
DESCR("round to nearest integer");
DATA(insert OID = 1343 (  trunc				 PGNSP PGUID 12 1 0 0 f f f t f i 1 0 701 "701" _null_ _null_ _null_ _null_ dtrunc _null_ _null_ _null_ ));
DESCR("truncate to integer");
DATA(insert OID = 1344 (  sqrt				 PGNSP PGUID 12 1 0 0 f f f t f i 1 0 701 "701" _null_ _null_ _null_ _null_ dsqrt _null_ _null_ _null_ ));
DESCR("square root");
DATA(insert OID = 1345 (  cbrt				 PGNSP PGUID 12 1 0 0 f f f t f i 1 0 701 "701" _null_ _null_ _null_ _null_ dcbrt _null_ _null_ _null_ ));
DESCR("cube root");
DATA(insert OID = 1346 (  pow				 PGNSP PGUID 12 1 0 0 f f f t f i 2 0 701 "701 701" _null_ _null_ _null_ _null_ dpow _null_ _null_ _null_ ));
DESCR("exponentiation");
DATA(insert OID = 1368 (  power				 PGNSP PGUID 12 1 0 0 f f f t f i 2 0 701 "701 701" _null_ _null_ _null_ _null_ dpow _null_ _null_ _null_ ));
DESCR("exponentiation");
DATA(insert OID = 1347 (  exp				 PGNSP PGUID 12 1 0 0 f f f t f i 1 0 701 "701" _null_ _null_ _null_ _null_ dexp _null_ _null_ _null_ ));
DESCR("natural exponential (e^x)");

/*
 * This form of obj_description is now deprecated, since it will fail if
 * OIDs are not unique across system catalogs.	Use the other form instead.
 */
DATA(insert OID = 1348 (  obj_description	 PGNSP PGUID 14 100 0 0 f f f t f s 1 0 25 "26" _null_ _null_ _null_ _null_ "select description from pg_catalog.pg_description where objoid = $1 and objsubid = 0" _null_ _null_ _null_ ));
DESCR("deprecated, use two-argument form instead");
DATA(insert OID = 1349 (  oidvectortypes	 PGNSP PGUID 12 1 0 0 f f f t f s 1 0 25 "30" _null_ _null_ _null_ _null_	oidvectortypes _null_ _null_ _null_ ));
DESCR("print type names of oidvector field");


DATA(insert OID = 1350 (  timetz_in		   PGNSP PGUID 12 1 0 0 f f f t f s 3 0 1266 "2275 26 23" _null_ _null_ _null_ _null_ timetz_in _null_ _null_ _null_ ));
DESCR("I/O");
DATA(insert OID = 1351 (  timetz_out	   PGNSP PGUID 12 1 0 0 f f f t f i 1 0 2275 "1266" _null_ _null_ _null_ _null_ timetz_out _null_ _null_ _null_ ));
DESCR("I/O");
DATA(insert OID = 2911 (  timetztypmodin	PGNSP PGUID 12 1 0 0 f f f t f i 1 0 23 "1263" _null_ _null_ _null_ _null_	timetztypmodin _null_ _null_ _null_ ));
DESCR("I/O typmod");
DATA(insert OID = 2912 (  timetztypmodout	PGNSP PGUID 12 1 0 0 f f f t f i 1 0 2275 "23" _null_ _null_ _null_ _null_	timetztypmodout _null_ _null_ _null_ ));
DESCR("I/O typmod");
DATA(insert OID = 1352 (  timetz_eq		   PGNSP PGUID 12 1 0 0 f f f t f i 2 0 16 "1266 1266" _null_ _null_ _null_ _null_ timetz_eq _null_ _null_ _null_ ));
DATA(insert OID = 1353 (  timetz_ne		   PGNSP PGUID 12 1 0 0 f f f t f i 2 0 16 "1266 1266" _null_ _null_ _null_ _null_ timetz_ne _null_ _null_ _null_ ));
DATA(insert OID = 1354 (  timetz_lt		   PGNSP PGUID 12 1 0 0 f f f t f i 2 0 16 "1266 1266" _null_ _null_ _null_ _null_ timetz_lt _null_ _null_ _null_ ));
DATA(insert OID = 1355 (  timetz_le		   PGNSP PGUID 12 1 0 0 f f f t f i 2 0 16 "1266 1266" _null_ _null_ _null_ _null_ timetz_le _null_ _null_ _null_ ));
DATA(insert OID = 1356 (  timetz_ge		   PGNSP PGUID 12 1 0 0 f f f t f i 2 0 16 "1266 1266" _null_ _null_ _null_ _null_ timetz_ge _null_ _null_ _null_ ));
DATA(insert OID = 1357 (  timetz_gt		   PGNSP PGUID 12 1 0 0 f f f t f i 2 0 16 "1266 1266" _null_ _null_ _null_ _null_ timetz_gt _null_ _null_ _null_ ));
DATA(insert OID = 1358 (  timetz_cmp	   PGNSP PGUID 12 1 0 0 f f f t f i 2 0 23 "1266 1266" _null_ _null_ _null_ _null_ timetz_cmp _null_ _null_ _null_ ));
DESCR("less-equal-greater");
DATA(insert OID = 1359 (  timestamptz	   PGNSP PGUID 12 1 0 0 f f f t f i 2 0 1184 "1082 1266" _null_ _null_ _null_ _null_ datetimetz_timestamptz _null_ _null_ _null_ ));
DESCR("convert date and time with time zone to timestamp with time zone");

DATA(insert OID = 1364 (  time			   PGNSP PGUID 14 1 0 0 f f f t f s 1 0 1083 "702" _null_ _null_ _null_ _null_	"select cast(cast($1 as timestamp without time zone) as pg_catalog.time)" _null_ _null_ _null_ ));
DESCR("convert abstime to time");

DATA(insert OID = 1367 (  character_length	PGNSP PGUID 12 1 0 0 f f f t f i 1 0 23 "1042" _null_ _null_ _null_ _null_	bpcharlen _null_ _null_ _null_ ));
DESCR("character length");
DATA(insert OID = 1369 (  character_length	PGNSP PGUID 12 1 0 0 f f f t f i 1 0 23 "25" _null_ _null_ _null_ _null_	textlen _null_ _null_ _null_ ));
DESCR("character length");

DATA(insert OID = 1370 (  interval			 PGNSP PGUID 12 1 0 0 f f f t f i 1 0 1186 "1083" _null_ _null_ _null_ _null_	time_interval _null_ _null_ _null_ ));
DESCR("convert time to interval");
DATA(insert OID = 1372 (  char_length		 PGNSP PGUID 12 1 0 0 f f f t f i 1 0 23 "1042" _null_ _null_ _null_ _null_ bpcharlen _null_ _null_ _null_ ));
DESCR("character length");
DATA(insert OID = 1374 (  octet_length			 PGNSP PGUID 12 1 0 0 f f f t f i 1 0 23 "25" _null_ _null_ _null_ _null_	textoctetlen _null_ _null_ _null_ ));
DESCR("octet length");
DATA(insert OID = 1375 (  octet_length			 PGNSP PGUID 12 1 0 0 f f f t f i 1 0 23 "1042" _null_ _null_ _null_ _null_ bpcharoctetlen _null_ _null_ _null_ ));
DESCR("octet length");

DATA(insert OID = 1377 (  time_larger	   PGNSP PGUID 12 1 0 0 f f f t f i 2 0 1083 "1083 1083" _null_ _null_ _null_ _null_ time_larger _null_ _null_ _null_ ));
DESCR("larger of two");
DATA(insert OID = 1378 (  time_smaller	   PGNSP PGUID 12 1 0 0 f f f t f i 2 0 1083 "1083 1083" _null_ _null_ _null_ _null_ time_smaller _null_ _null_ _null_ ));
DESCR("smaller of two");
DATA(insert OID = 1379 (  timetz_larger    PGNSP PGUID 12 1 0 0 f f f t f i 2 0 1266 "1266 1266" _null_ _null_ _null_ _null_ timetz_larger _null_ _null_ _null_ ));
DESCR("larger of two");
DATA(insert OID = 1380 (  timetz_smaller   PGNSP PGUID 12 1 0 0 f f f t f i 2 0 1266 "1266 1266" _null_ _null_ _null_ _null_ timetz_smaller _null_ _null_ _null_ ));
DESCR("smaller of two");

DATA(insert OID = 1381 (  char_length	   PGNSP PGUID 12 1 0 0 f f f t f i 1 0 23 "25" _null_ _null_ _null_ _null_ textlen _null_ _null_ _null_ ));
DESCR("character length");

DATA(insert OID = 1382 (  date_part    PGNSP PGUID 14 1 0 0 f f f t f s 2 0 701 "25 702" _null_ _null_ _null_ _null_	"select pg_catalog.date_part($1, cast($2 as timestamp with time zone))" _null_ _null_ _null_ ));
DESCR("extract field from abstime");
DATA(insert OID = 1383 (  date_part    PGNSP PGUID 14 1 0 0 f f f t f s 2 0 701 "25 703" _null_ _null_ _null_ _null_	"select pg_catalog.date_part($1, cast($2 as pg_catalog.interval))" _null_ _null_ _null_ ));
DESCR("extract field from reltime");
DATA(insert OID = 1384 (  date_part    PGNSP PGUID 14 1 0 0 f f f t f i 2 0 701 "25 1082" _null_ _null_ _null_ _null_ "select pg_catalog.date_part($1, cast($2 as timestamp without time zone))" _null_ _null_ _null_ ));
DESCR("extract field from date");
DATA(insert OID = 1385 (  date_part    PGNSP PGUID 12 1 0 0 f f f t f i 2 0 701 "25 1083" _null_ _null_ _null_ _null_  time_part _null_ _null_ _null_ ));
DESCR("extract field from time");
DATA(insert OID = 1386 (  age		   PGNSP PGUID 14 1 0 0 f f f t f s 1 0 1186 "1184" _null_ _null_ _null_ _null_ "select pg_catalog.age(cast(current_date as timestamp with time zone), $1)" _null_ _null_ _null_ ));
DESCR("date difference from today preserving months and years");

DATA(insert OID = 1388 (  timetz	   PGNSP PGUID 12 1 0 0 f f f t f s 1 0 1266 "1184" _null_ _null_ _null_ _null_ timestamptz_timetz _null_ _null_ _null_ ));
DESCR("convert timestamp with time zone to time with time zone");

DATA(insert OID = 1373 (  isfinite	   PGNSP PGUID 12 1 0 0 f f f t f i 1 0 16 "1082" _null_ _null_ _null_ _null_	date_finite _null_ _null_ _null_ ));
DESCR("finite date?");
DATA(insert OID = 1389 (  isfinite	   PGNSP PGUID 12 1 0 0 f f f t f i 1 0 16 "1184" _null_ _null_ _null_ _null_	timestamp_finite _null_ _null_ _null_ ));
DESCR("finite timestamp?");
DATA(insert OID = 1390 (  isfinite	   PGNSP PGUID 12 1 0 0 f f f t f i 1 0 16 "1186" _null_ _null_ _null_ _null_	interval_finite _null_ _null_ _null_ ));
DESCR("finite interval?");


DATA(insert OID = 1376 (  factorial		   PGNSP PGUID 12 1 0 0 f f f t f i 1 0 1700 "20" _null_ _null_ _null_ _null_	numeric_fac _null_ _null_ _null_ ));
DESCR("factorial");
DATA(insert OID = 1394 (  abs			   PGNSP PGUID 12 1 0 0 f f f t f i 1 0 700 "700" _null_ _null_ _null_ _null_	float4abs _null_ _null_ _null_ ));
DESCR("absolute value");
DATA(insert OID = 1395 (  abs			   PGNSP PGUID 12 1 0 0 f f f t f i 1 0 701 "701" _null_ _null_ _null_ _null_	float8abs _null_ _null_ _null_ ));
DESCR("absolute value");
DATA(insert OID = 1396 (  abs			   PGNSP PGUID 12 1 0 0 f f f t f i 1 0 20 "20" _null_ _null_ _null_ _null_ int8abs _null_ _null_ _null_ ));
DESCR("absolute value");
DATA(insert OID = 1397 (  abs			   PGNSP PGUID 12 1 0 0 f f f t f i 1 0 23 "23" _null_ _null_ _null_ _null_ int4abs _null_ _null_ _null_ ));
DESCR("absolute value");
DATA(insert OID = 1398 (  abs			   PGNSP PGUID 12 1 0 0 f f f t f i 1 0 21 "21" _null_ _null_ _null_ _null_ int2abs _null_ _null_ _null_ ));
DESCR("absolute value");

/* OIDS 1400 - 1499 */

DATA(insert OID = 1400 (  name		   PGNSP PGUID 12 1 0 0 f f f t f i 1 0 19 "1043" _null_ _null_ _null_ _null_	text_name _null_ _null_ _null_ ));
DESCR("convert varchar to name");
DATA(insert OID = 1401 (  varchar	   PGNSP PGUID 12 1 0 0 f f f t f i 1 0 1043 "19" _null_ _null_ _null_ _null_	name_text _null_ _null_ _null_ ));
DESCR("convert name to varchar");

DATA(insert OID = 1402 (  current_schema	PGNSP PGUID 12 1 0 0 f f f t f s 0 0 19 "" _null_ _null_ _null_ _null_ current_schema _null_ _null_ _null_ ));
DESCR("current schema name");
DATA(insert OID = 1403 (  current_schemas	PGNSP PGUID 12 1 0 0 f f f t f s 1 0 1003 "16" _null_ _null_ _null_ _null_	current_schemas _null_ _null_ _null_ ));
DESCR("current schema search list");

DATA(insert OID = 1404 (  overlay			PGNSP PGUID 12 1 0 0 f f f t f i 4 0 25 "25 25 23 23" _null_ _null_ _null_ _null_	textoverlay _null_ _null_ _null_ ));
DESCR("substitute portion of string");
DATA(insert OID = 1405 (  overlay			PGNSP PGUID 12 1 0 0 f f f t f i 3 0 25 "25 25 23" _null_ _null_ _null_ _null_	textoverlay_no_len _null_ _null_ _null_ ));
DESCR("substitute portion of string");

DATA(insert OID = 1406 (  isvertical		PGNSP PGUID 12 1 0 0 f f f t f i 2 0 16 "600 600" _null_ _null_ _null_ _null_  point_vert _null_ _null_ _null_ ));
DESCR("vertically aligned");
DATA(insert OID = 1407 (  ishorizontal		PGNSP PGUID 12 1 0 0 f f f t f i 2 0 16 "600 600" _null_ _null_ _null_ _null_  point_horiz _null_ _null_ _null_ ));
DESCR("horizontally aligned");
DATA(insert OID = 1408 (  isparallel		PGNSP PGUID 12 1 0 0 f f f t f i 2 0 16 "601 601" _null_ _null_ _null_ _null_  lseg_parallel _null_ _null_ _null_ ));
DESCR("parallel");
DATA(insert OID = 1409 (  isperp			PGNSP PGUID 12 1 0 0 f f f t f i 2 0 16 "601 601" _null_ _null_ _null_ _null_  lseg_perp _null_ _null_ _null_ ));
DESCR("perpendicular");
DATA(insert OID = 1410 (  isvertical		PGNSP PGUID 12 1 0 0 f f f t f i 1 0 16 "601" _null_ _null_ _null_ _null_  lseg_vertical _null_ _null_ _null_ ));
DESCR("vertical");
DATA(insert OID = 1411 (  ishorizontal		PGNSP PGUID 12 1 0 0 f f f t f i 1 0 16 "601" _null_ _null_ _null_ _null_  lseg_horizontal _null_ _null_ _null_ ));
DESCR("horizontal");
DATA(insert OID = 1412 (  isparallel		PGNSP PGUID 12 1 0 0 f f f t f i 2 0 16 "628 628" _null_ _null_ _null_ _null_  line_parallel _null_ _null_ _null_ ));
DESCR("parallel");
DATA(insert OID = 1413 (  isperp			PGNSP PGUID 12 1 0 0 f f f t f i 2 0 16 "628 628" _null_ _null_ _null_ _null_  line_perp _null_ _null_ _null_ ));
DESCR("perpendicular");
DATA(insert OID = 1414 (  isvertical		PGNSP PGUID 12 1 0 0 f f f t f i 1 0 16 "628" _null_ _null_ _null_ _null_  line_vertical _null_ _null_ _null_ ));
DESCR("vertical");
DATA(insert OID = 1415 (  ishorizontal		PGNSP PGUID 12 1 0 0 f f f t f i 1 0 16 "628" _null_ _null_ _null_ _null_  line_horizontal _null_ _null_ _null_ ));
DESCR("horizontal");
DATA(insert OID = 1416 (  point				PGNSP PGUID 12 1 0 0 f f f t f i 1 0 600 "718" _null_ _null_ _null_ _null_ circle_center _null_ _null_ _null_ ));
DESCR("center of");

DATA(insert OID = 1419 (  time				PGNSP PGUID 12 1 0 0 f f f t f i 1 0 1083 "1186" _null_ _null_ _null_ _null_ interval_time _null_ _null_ _null_ ));
DESCR("convert interval to time");

DATA(insert OID = 1421 (  box				PGNSP PGUID 12 1 0 0 f f f t f i 2 0 603 "600 600" _null_ _null_ _null_ _null_ points_box _null_ _null_ _null_ ));
DESCR("convert points to box");
DATA(insert OID = 1422 (  box_add			PGNSP PGUID 12 1 0 0 f f f t f i 2 0 603 "603 600" _null_ _null_ _null_ _null_ box_add _null_ _null_ _null_ ));
DATA(insert OID = 1423 (  box_sub			PGNSP PGUID 12 1 0 0 f f f t f i 2 0 603 "603 600" _null_ _null_ _null_ _null_ box_sub _null_ _null_ _null_ ));
DATA(insert OID = 1424 (  box_mul			PGNSP PGUID 12 1 0 0 f f f t f i 2 0 603 "603 600" _null_ _null_ _null_ _null_ box_mul _null_ _null_ _null_ ));
DATA(insert OID = 1425 (  box_div			PGNSP PGUID 12 1 0 0 f f f t f i 2 0 603 "603 600" _null_ _null_ _null_ _null_ box_div _null_ _null_ _null_ ));
DATA(insert OID = 1426 (  path_contain_pt	PGNSP PGUID 14 1 0 0 f f f t f i 2 0 16 "602 600" _null_ _null_ _null_ _null_  "select pg_catalog.on_ppath($2, $1)" _null_ _null_ _null_ ));
DATA(insert OID = 1428 (  poly_contain_pt	PGNSP PGUID 12 1 0 0 f f f t f i 2 0 16 "604 600" _null_ _null_ _null_ _null_  poly_contain_pt _null_ _null_ _null_ ));
DATA(insert OID = 1429 (  pt_contained_poly PGNSP PGUID 12 1 0 0 f f f t f i 2 0 16 "600 604" _null_ _null_ _null_ _null_  pt_contained_poly _null_ _null_ _null_ ));

DATA(insert OID = 1430 (  isclosed			PGNSP PGUID 12 1 0 0 f f f t f i 1 0 16 "602" _null_ _null_ _null_ _null_  path_isclosed _null_ _null_ _null_ ));
DESCR("path closed?");
DATA(insert OID = 1431 (  isopen			PGNSP PGUID 12 1 0 0 f f f t f i 1 0 16 "602" _null_ _null_ _null_ _null_  path_isopen _null_ _null_ _null_ ));
DESCR("path open?");
DATA(insert OID = 1432 (  path_npoints		PGNSP PGUID 12 1 0 0 f f f t f i 1 0 23 "602" _null_ _null_ _null_ _null_  path_npoints _null_ _null_ _null_ ));

/* pclose and popen might better be named close and open, but that crashes initdb.
 * - thomas 97/04/20
 */

DATA(insert OID = 1433 (  pclose			PGNSP PGUID 12 1 0 0 f f f t f i 1 0 602 "602" _null_ _null_ _null_ _null_ path_close _null_ _null_ _null_ ));
DESCR("close path");
DATA(insert OID = 1434 (  popen				PGNSP PGUID 12 1 0 0 f f f t f i 1 0 602 "602" _null_ _null_ _null_ _null_ path_open _null_ _null_ _null_ ));
DESCR("open path");
DATA(insert OID = 1435 (  path_add			PGNSP PGUID 12 1 0 0 f f f t f i 2 0 602 "602 602" _null_ _null_ _null_ _null_ path_add _null_ _null_ _null_ ));
DATA(insert OID = 1436 (  path_add_pt		PGNSP PGUID 12 1 0 0 f f f t f i 2 0 602 "602 600" _null_ _null_ _null_ _null_ path_add_pt _null_ _null_ _null_ ));
DATA(insert OID = 1437 (  path_sub_pt		PGNSP PGUID 12 1 0 0 f f f t f i 2 0 602 "602 600" _null_ _null_ _null_ _null_ path_sub_pt _null_ _null_ _null_ ));
DATA(insert OID = 1438 (  path_mul_pt		PGNSP PGUID 12 1 0 0 f f f t f i 2 0 602 "602 600" _null_ _null_ _null_ _null_ path_mul_pt _null_ _null_ _null_ ));
DATA(insert OID = 1439 (  path_div_pt		PGNSP PGUID 12 1 0 0 f f f t f i 2 0 602 "602 600" _null_ _null_ _null_ _null_ path_div_pt _null_ _null_ _null_ ));

DATA(insert OID = 1440 (  point				PGNSP PGUID 12 1 0 0 f f f t f i 2 0 600 "701 701" _null_ _null_ _null_ _null_ construct_point _null_ _null_ _null_ ));
DESCR("convert x, y to point");
DATA(insert OID = 1441 (  point_add			PGNSP PGUID 12 1 0 0 f f f t f i 2 0 600 "600 600" _null_ _null_ _null_ _null_ point_add _null_ _null_ _null_ ));
DATA(insert OID = 1442 (  point_sub			PGNSP PGUID 12 1 0 0 f f f t f i 2 0 600 "600 600" _null_ _null_ _null_ _null_ point_sub _null_ _null_ _null_ ));
DATA(insert OID = 1443 (  point_mul			PGNSP PGUID 12 1 0 0 f f f t f i 2 0 600 "600 600" _null_ _null_ _null_ _null_ point_mul _null_ _null_ _null_ ));
DATA(insert OID = 1444 (  point_div			PGNSP PGUID 12 1 0 0 f f f t f i 2 0 600 "600 600" _null_ _null_ _null_ _null_ point_div _null_ _null_ _null_ ));

DATA(insert OID = 1445 (  poly_npoints		PGNSP PGUID 12 1 0 0 f f f t f i 1 0 23 "604" _null_ _null_ _null_ _null_  poly_npoints _null_ _null_ _null_ ));
DATA(insert OID = 1446 (  box				PGNSP PGUID 12 1 0 0 f f f t f i 1 0 603 "604" _null_ _null_ _null_ _null_ poly_box _null_ _null_ _null_ ));
DESCR("convert polygon to bounding box");
DATA(insert OID = 1447 (  path				PGNSP PGUID 12 1 0 0 f f f t f i 1 0 602 "604" _null_ _null_ _null_ _null_ poly_path _null_ _null_ _null_ ));
DESCR("convert polygon to path");
DATA(insert OID = 1448 (  polygon			PGNSP PGUID 12 1 0 0 f f f t f i 1 0 604 "603" _null_ _null_ _null_ _null_ box_poly _null_ _null_ _null_ ));
DESCR("convert box to polygon");
DATA(insert OID = 1449 (  polygon			PGNSP PGUID 12 1 0 0 f f f t f i 1 0 604 "602" _null_ _null_ _null_ _null_ path_poly _null_ _null_ _null_ ));
DESCR("convert path to polygon");

DATA(insert OID = 1450 (  circle_in			PGNSP PGUID 12 1 0 0 f f f t f i 1 0 718 "2275" _null_ _null_ _null_ _null_ circle_in _null_ _null_ _null_ ));
DESCR("I/O");
DATA(insert OID = 1451 (  circle_out		PGNSP PGUID 12 1 0 0 f f f t f i 1 0 2275 "718" _null_ _null_ _null_ _null_ circle_out _null_ _null_ _null_ ));
DESCR("I/O");
DATA(insert OID = 1452 (  circle_same		PGNSP PGUID 12 1 0 0 f f f t f i 2 0 16 "718 718" _null_ _null_ _null_ _null_  circle_same _null_ _null_ _null_ ));
DATA(insert OID = 1453 (  circle_contain	PGNSP PGUID 12 1 0 0 f f f t f i 2 0 16 "718 718" _null_ _null_ _null_ _null_  circle_contain _null_ _null_ _null_ ));
DATA(insert OID = 1454 (  circle_left		PGNSP PGUID 12 1 0 0 f f f t f i 2 0 16 "718 718" _null_ _null_ _null_ _null_  circle_left _null_ _null_ _null_ ));
DATA(insert OID = 1455 (  circle_overleft	PGNSP PGUID 12 1 0 0 f f f t f i 2 0 16 "718 718" _null_ _null_ _null_ _null_  circle_overleft _null_ _null_ _null_ ));
DATA(insert OID = 1456 (  circle_overright	PGNSP PGUID 12 1 0 0 f f f t f i 2 0 16 "718 718" _null_ _null_ _null_ _null_  circle_overright _null_ _null_ _null_ ));
DATA(insert OID = 1457 (  circle_right		PGNSP PGUID 12 1 0 0 f f f t f i 2 0 16 "718 718" _null_ _null_ _null_ _null_  circle_right _null_ _null_ _null_ ));
DATA(insert OID = 1458 (  circle_contained	PGNSP PGUID 12 1 0 0 f f f t f i 2 0 16 "718 718" _null_ _null_ _null_ _null_  circle_contained _null_ _null_ _null_ ));
DATA(insert OID = 1459 (  circle_overlap	PGNSP PGUID 12 1 0 0 f f f t f i 2 0 16 "718 718" _null_ _null_ _null_ _null_  circle_overlap _null_ _null_ _null_ ));
DATA(insert OID = 1460 (  circle_below		PGNSP PGUID 12 1 0 0 f f f t f i 2 0 16 "718 718" _null_ _null_ _null_ _null_  circle_below _null_ _null_ _null_ ));
DATA(insert OID = 1461 (  circle_above		PGNSP PGUID 12 1 0 0 f f f t f i 2 0 16 "718 718" _null_ _null_ _null_ _null_  circle_above _null_ _null_ _null_ ));
DATA(insert OID = 1462 (  circle_eq			PGNSP PGUID 12 1 0 0 f f f t f i 2 0 16 "718 718" _null_ _null_ _null_ _null_  circle_eq _null_ _null_ _null_ ));
DATA(insert OID = 1463 (  circle_ne			PGNSP PGUID 12 1 0 0 f f f t f i 2 0 16 "718 718" _null_ _null_ _null_ _null_  circle_ne _null_ _null_ _null_ ));
DATA(insert OID = 1464 (  circle_lt			PGNSP PGUID 12 1 0 0 f f f t f i 2 0 16 "718 718" _null_ _null_ _null_ _null_  circle_lt _null_ _null_ _null_ ));
DATA(insert OID = 1465 (  circle_gt			PGNSP PGUID 12 1 0 0 f f f t f i 2 0 16 "718 718" _null_ _null_ _null_ _null_  circle_gt _null_ _null_ _null_ ));
DATA(insert OID = 1466 (  circle_le			PGNSP PGUID 12 1 0 0 f f f t f i 2 0 16 "718 718" _null_ _null_ _null_ _null_  circle_le _null_ _null_ _null_ ));
DATA(insert OID = 1467 (  circle_ge			PGNSP PGUID 12 1 0 0 f f f t f i 2 0 16 "718 718" _null_ _null_ _null_ _null_  circle_ge _null_ _null_ _null_ ));
DATA(insert OID = 1468 (  area				PGNSP PGUID 12 1 0 0 f f f t f i 1 0 701 "718" _null_ _null_ _null_ _null_ circle_area _null_ _null_ _null_ ));
DESCR("area of circle");
DATA(insert OID = 1469 (  diameter			PGNSP PGUID 12 1 0 0 f f f t f i 1 0 701 "718" _null_ _null_ _null_ _null_ circle_diameter _null_ _null_ _null_ ));
DESCR("diameter of circle");
DATA(insert OID = 1470 (  radius			PGNSP PGUID 12 1 0 0 f f f t f i 1 0 701 "718" _null_ _null_ _null_ _null_ circle_radius _null_ _null_ _null_ ));
DESCR("radius of circle");
DATA(insert OID = 1471 (  circle_distance	PGNSP PGUID 12 1 0 0 f f f t f i 2 0 701 "718 718" _null_ _null_ _null_ _null_ circle_distance _null_ _null_ _null_ ));
DATA(insert OID = 1472 (  circle_center		PGNSP PGUID 12 1 0 0 f f f t f i 1 0 600 "718" _null_ _null_ _null_ _null_ circle_center _null_ _null_ _null_ ));
DATA(insert OID = 1473 (  circle			PGNSP PGUID 12 1 0 0 f f f t f i 2 0 718 "600 701" _null_ _null_ _null_ _null_ cr_circle _null_ _null_ _null_ ));
DESCR("convert point and radius to circle");
DATA(insert OID = 1474 (  circle			PGNSP PGUID 12 1 0 0 f f f t f i 1 0 718 "604" _null_ _null_ _null_ _null_ poly_circle _null_ _null_ _null_ ));
DESCR("convert polygon to circle");
DATA(insert OID = 1475 (  polygon			PGNSP PGUID 12 1 0 0 f f f t f i 2 0 604 "23 718" _null_ _null_ _null_ _null_	circle_poly _null_ _null_ _null_ ));
DESCR("convert vertex count and circle to polygon");
DATA(insert OID = 1476 (  dist_pc			PGNSP PGUID 12 1 0 0 f f f t f i 2 0 701 "600 718" _null_ _null_ _null_ _null_ dist_pc _null_ _null_ _null_ ));
DATA(insert OID = 1477 (  circle_contain_pt PGNSP PGUID 12 1 0 0 f f f t f i 2 0 16 "718 600" _null_ _null_ _null_ _null_  circle_contain_pt _null_ _null_ _null_ ));
DATA(insert OID = 1478 (  pt_contained_circle	PGNSP PGUID 12 1 0 0 f f f t f i 2 0 16 "600 718" _null_ _null_ _null_ _null_  pt_contained_circle _null_ _null_ _null_ ));
DATA(insert OID = 1479 (  circle			PGNSP PGUID 12 1 0 0 f f f t f i 1 0 718 "603" _null_ _null_ _null_ _null_ box_circle _null_ _null_ _null_ ));
DESCR("convert box to circle");
DATA(insert OID = 1480 (  box				PGNSP PGUID 12 1 0 0 f f f t f i 1 0 603 "718" _null_ _null_ _null_ _null_ circle_box _null_ _null_ _null_ ));
DESCR("convert circle to box");
DATA(insert OID = 1481 (  tinterval			 PGNSP PGUID 12 1 0 0 f f f t f i 2 0 704 "702 702" _null_ _null_ _null_ _null_ mktinterval _null_ _null_ _null_ ));
DESCR("convert to tinterval");

DATA(insert OID = 1482 (  lseg_ne			PGNSP PGUID 12 1 0 0 f f f t f i 2 0 16 "601 601" _null_ _null_ _null_ _null_  lseg_ne _null_ _null_ _null_ ));
DATA(insert OID = 1483 (  lseg_lt			PGNSP PGUID 12 1 0 0 f f f t f i 2 0 16 "601 601" _null_ _null_ _null_ _null_  lseg_lt _null_ _null_ _null_ ));
DATA(insert OID = 1484 (  lseg_le			PGNSP PGUID 12 1 0 0 f f f t f i 2 0 16 "601 601" _null_ _null_ _null_ _null_  lseg_le _null_ _null_ _null_ ));
DATA(insert OID = 1485 (  lseg_gt			PGNSP PGUID 12 1 0 0 f f f t f i 2 0 16 "601 601" _null_ _null_ _null_ _null_  lseg_gt _null_ _null_ _null_ ));
DATA(insert OID = 1486 (  lseg_ge			PGNSP PGUID 12 1 0 0 f f f t f i 2 0 16 "601 601" _null_ _null_ _null_ _null_  lseg_ge _null_ _null_ _null_ ));
DATA(insert OID = 1487 (  lseg_length		PGNSP PGUID 12 1 0 0 f f f t f i 1 0 701 "601" _null_ _null_ _null_ _null_ lseg_length _null_ _null_ _null_ ));
DATA(insert OID = 1488 (  close_ls			PGNSP PGUID 12 1 0 0 f f f t f i 2 0 600 "628 601" _null_ _null_ _null_ _null_ close_ls _null_ _null_ _null_ ));
DATA(insert OID = 1489 (  close_lseg		PGNSP PGUID 12 1 0 0 f f f t f i 2 0 600 "601 601" _null_ _null_ _null_ _null_ close_lseg _null_ _null_ _null_ ));

DATA(insert OID = 1490 (  line_in			PGNSP PGUID 12 1 0 0 f f f t f i 1 0 628 "2275" _null_ _null_ _null_ _null_ line_in _null_ _null_ _null_ ));
DESCR("I/O");
DATA(insert OID = 1491 (  line_out			PGNSP PGUID 12 1 0 0 f f f t f i 1 0 2275 "628" _null_ _null_ _null_ _null_ line_out _null_ _null_ _null_ ));
DESCR("I/O");
DATA(insert OID = 1492 (  line_eq			PGNSP PGUID 12 1 0 0 f f f t f i 2 0 16 "628 628" _null_ _null_ _null_ _null_ line_eq _null_ _null_ _null_ ));
DATA(insert OID = 1493 (  line				PGNSP PGUID 12 1 0 0 f f f t f i 2 0 628 "600 600" _null_ _null_ _null_ _null_ line_construct_pp _null_ _null_ _null_ ));
DESCR("construct line from points");
DATA(insert OID = 1494 (  line_interpt		PGNSP PGUID 12 1 0 0 f f f t f i 2 0 600 "628 628" _null_ _null_ _null_ _null_ line_interpt _null_ _null_ _null_ ));
DATA(insert OID = 1495 (  line_intersect	PGNSP PGUID 12 1 0 0 f f f t f i 2 0 16 "628 628" _null_ _null_ _null_ _null_  line_intersect _null_ _null_ _null_ ));
DATA(insert OID = 1496 (  line_parallel		PGNSP PGUID 12 1 0 0 f f f t f i 2 0 16 "628 628" _null_ _null_ _null_ _null_  line_parallel _null_ _null_ _null_ ));
DATA(insert OID = 1497 (  line_perp			PGNSP PGUID 12 1 0 0 f f f t f i 2 0 16 "628 628" _null_ _null_ _null_ _null_  line_perp _null_ _null_ _null_ ));
DATA(insert OID = 1498 (  line_vertical		PGNSP PGUID 12 1 0 0 f f f t f i 1 0 16 "628" _null_ _null_ _null_ _null_  line_vertical _null_ _null_ _null_ ));
DATA(insert OID = 1499 (  line_horizontal	PGNSP PGUID 12 1 0 0 f f f t f i 1 0 16 "628" _null_ _null_ _null_ _null_  line_horizontal _null_ _null_ _null_ ));

/* OIDS 1500 - 1599 */

DATA(insert OID = 1530 (  length			PGNSP PGUID 12 1 0 0 f f f t f i 1 0 701 "601" _null_ _null_ _null_ _null_ lseg_length _null_ _null_ _null_ ));
DESCR("distance between endpoints");
DATA(insert OID = 1531 (  length			PGNSP PGUID 12 1 0 0 f f f t f i 1 0 701 "602" _null_ _null_ _null_ _null_ path_length _null_ _null_ _null_ ));
DESCR("sum of path segments");


DATA(insert OID = 1532 (  point				PGNSP PGUID 12 1 0 0 f f f t f i 1 0 600 "601" _null_ _null_ _null_ _null_ lseg_center _null_ _null_ _null_ ));
DESCR("center of");
DATA(insert OID = 1533 (  point				PGNSP PGUID 12 1 0 0 f f f t f i 1 0 600 "602" _null_ _null_ _null_ _null_ path_center _null_ _null_ _null_ ));
DESCR("center of");
DATA(insert OID = 1534 (  point				PGNSP PGUID 12 1 0 0 f f f t f i 1 0 600 "603" _null_ _null_ _null_ _null_ box_center _null_ _null_ _null_ ));
DESCR("center of");
DATA(insert OID = 1540 (  point				PGNSP PGUID 12 1 0 0 f f f t f i 1 0 600 "604" _null_ _null_ _null_ _null_ poly_center _null_ _null_ _null_ ));
DESCR("center of");
DATA(insert OID = 1541 (  lseg				PGNSP PGUID 12 1 0 0 f f f t f i 1 0 601 "603" _null_ _null_ _null_ _null_ box_diagonal _null_ _null_ _null_ ));
DESCR("diagonal of");
DATA(insert OID = 1542 (  center			PGNSP PGUID 12 1 0 0 f f f t f i 1 0 600 "603" _null_ _null_ _null_ _null_ box_center _null_ _null_ _null_ ));
DESCR("center of");
DATA(insert OID = 1543 (  center			PGNSP PGUID 12 1 0 0 f f f t f i 1 0 600 "718" _null_ _null_ _null_ _null_ circle_center _null_ _null_ _null_ ));
DESCR("center of");
DATA(insert OID = 1544 (  polygon			PGNSP PGUID 14 1 0 0 f f f t f i 1 0 604 "718" _null_ _null_ _null_ _null_ "select pg_catalog.polygon(12, $1)" _null_ _null_ _null_ ));
DESCR("convert circle to 12-vertex polygon");
DATA(insert OID = 1545 (  npoints			PGNSP PGUID 12 1 0 0 f f f t f i 1 0 23 "602" _null_ _null_ _null_ _null_  path_npoints _null_ _null_ _null_ ));
DESCR("number of points");
DATA(insert OID = 1556 (  npoints			PGNSP PGUID 12 1 0 0 f f f t f i 1 0 23 "604" _null_ _null_ _null_ _null_  poly_npoints _null_ _null_ _null_ ));
DESCR("number of points");

DATA(insert OID = 1564 (  bit_in			PGNSP PGUID 12 1 0 0 f f f t f i 3 0 1560 "2275 26 23" _null_ _null_ _null_ _null_ bit_in _null_ _null_ _null_ ));
DESCR("I/O");
DATA(insert OID = 1565 (  bit_out			PGNSP PGUID 12 1 0 0 f f f t f i 1 0 2275 "1560" _null_ _null_ _null_ _null_ bit_out _null_ _null_ _null_ ));
DESCR("I/O");
DATA(insert OID = 2919 (  bittypmodin		PGNSP PGUID 12 1 0 0 f f f t f i 1 0 23 "1263" _null_ _null_ _null_ _null_	bittypmodin _null_ _null_ _null_ ));
DESCR("I/O typmod");
DATA(insert OID = 2920 (  bittypmodout		PGNSP PGUID 12 1 0 0 f f f t f i 1 0 2275 "23" _null_ _null_ _null_ _null_	bittypmodout _null_ _null_ _null_ ));
DESCR("I/O typmod");

DATA(insert OID = 1569 (  like				PGNSP PGUID 12 1 0 0 f f f t f i 2 0 16 "25 25" _null_ _null_ _null_ _null_ textlike _null_ _null_ _null_ ));
DESCR("matches LIKE expression");
DATA(insert OID = 1570 (  notlike			PGNSP PGUID 12 1 0 0 f f f t f i 2 0 16 "25 25" _null_ _null_ _null_ _null_ textnlike _null_ _null_ _null_ ));
DESCR("does not match LIKE expression");
DATA(insert OID = 1571 (  like				PGNSP PGUID 12 1 0 0 f f f t f i 2 0 16 "19 25" _null_ _null_ _null_ _null_ namelike _null_ _null_ _null_ ));
DESCR("matches LIKE expression");
DATA(insert OID = 1572 (  notlike			PGNSP PGUID 12 1 0 0 f f f t f i 2 0 16 "19 25" _null_ _null_ _null_ _null_ namenlike _null_ _null_ _null_ ));
DESCR("does not match LIKE expression");


/* SEQUENCE functions */
DATA(insert OID = 1574 (  nextval			PGNSP PGUID 12 1 0 0 f f f t f v 1 0 20 "2205" _null_ _null_ _null_ _null_	nextval_oid _null_ _null_ _null_ ));
DESCR("sequence next value");
DATA(insert OID = 1575 (  currval			PGNSP PGUID 12 1 0 0 f f f t f v 1 0 20 "2205" _null_ _null_ _null_ _null_	currval_oid _null_ _null_ _null_ ));
DESCR("sequence current value");
DATA(insert OID = 1576 (  setval			PGNSP PGUID 12 1 0 0 f f f t f v 2 0 20 "2205 20" _null_ _null_ _null_ _null_  setval_oid _null_ _null_ _null_ ));
DESCR("set sequence value");
DATA(insert OID = 1765 (  setval			PGNSP PGUID 12 1 0 0 f f f t f v 3 0 20 "2205 20 16" _null_ _null_ _null_ _null_ setval3_oid _null_ _null_ _null_ ));
DESCR("set sequence value and is_called status");
DATA(insert OID = 3078 (  pg_sequence_parameters	PGNSP PGUID 12 1 0 0 f f f t f s 1 0 2249 "26" "{23,20,20,20,20,16}" "{i,o,o,o,o,o}" "{sequence_oid,start_value,minimum_value,maximum_value,increment,cycle_option}" _null_ pg_sequence_parameters _null_ _null_ _null_));
DESCR("sequence parameters, for use by information schema");

DATA(insert OID = 1579 (  varbit_in			PGNSP PGUID 12 1 0 0 f f f t f i 3 0 1562 "2275 26 23" _null_ _null_ _null_ _null_ varbit_in _null_ _null_ _null_ ));
DESCR("I/O");
DATA(insert OID = 1580 (  varbit_out		PGNSP PGUID 12 1 0 0 f f f t f i 1 0 2275 "1562" _null_ _null_ _null_ _null_ varbit_out _null_ _null_ _null_ ));
DESCR("I/O");
DATA(insert OID = 2902 (  varbittypmodin	PGNSP PGUID 12 1 0 0 f f f t f i 1 0 23 "1263" _null_ _null_ _null_ _null_	varbittypmodin _null_ _null_ _null_ ));
DESCR("I/O typmod");
DATA(insert OID = 2921 (  varbittypmodout	PGNSP PGUID 12 1 0 0 f f f t f i 1 0 2275 "23" _null_ _null_ _null_ _null_	varbittypmodout _null_ _null_ _null_ ));
DESCR("I/O typmod");

DATA(insert OID = 1581 (  biteq				PGNSP PGUID 12 1 0 0 f f f t f i 2 0 16 "1560 1560" _null_ _null_ _null_ _null_ biteq _null_ _null_ _null_ ));
DATA(insert OID = 1582 (  bitne				PGNSP PGUID 12 1 0 0 f f f t f i 2 0 16 "1560 1560" _null_ _null_ _null_ _null_ bitne _null_ _null_ _null_ ));
DATA(insert OID = 1592 (  bitge				PGNSP PGUID 12 1 0 0 f f f t f i 2 0 16 "1560 1560" _null_ _null_ _null_ _null_ bitge _null_ _null_ _null_ ));
DATA(insert OID = 1593 (  bitgt				PGNSP PGUID 12 1 0 0 f f f t f i 2 0 16 "1560 1560" _null_ _null_ _null_ _null_ bitgt _null_ _null_ _null_ ));
DATA(insert OID = 1594 (  bitle				PGNSP PGUID 12 1 0 0 f f f t f i 2 0 16 "1560 1560" _null_ _null_ _null_ _null_ bitle _null_ _null_ _null_ ));
DATA(insert OID = 1595 (  bitlt				PGNSP PGUID 12 1 0 0 f f f t f i 2 0 16 "1560 1560" _null_ _null_ _null_ _null_ bitlt _null_ _null_ _null_ ));
DATA(insert OID = 1596 (  bitcmp			PGNSP PGUID 12 1 0 0 f f f t f i 2 0 23 "1560 1560" _null_ _null_ _null_ _null_ bitcmp _null_ _null_ _null_ ));
DESCR("less-equal-greater");

DATA(insert OID = 1598 (  random			PGNSP PGUID 12 1 0 0 f f f t f v 0 0 701 "" _null_ _null_ _null_ _null_ drandom _null_ _null_ _null_ ));
DESCR("random value");
DATA(insert OID = 1599 (  setseed			PGNSP PGUID 12 1 0 0 f f f t f v 1 0 2278 "701" _null_ _null_ _null_ _null_ setseed _null_ _null_ _null_ ));
DESCR("set random seed");

/* OIDS 1600 - 1699 */

DATA(insert OID = 1600 (  asin				PGNSP PGUID 12 1 0 0 f f f t f i 1 0 701 "701" _null_ _null_ _null_ _null_ dasin _null_ _null_ _null_ ));
DESCR("arcsine");
DATA(insert OID = 1601 (  acos				PGNSP PGUID 12 1 0 0 f f f t f i 1 0 701 "701" _null_ _null_ _null_ _null_ dacos _null_ _null_ _null_ ));
DESCR("arccosine");
DATA(insert OID = 1602 (  atan				PGNSP PGUID 12 1 0 0 f f f t f i 1 0 701 "701" _null_ _null_ _null_ _null_ datan _null_ _null_ _null_ ));
DESCR("arctangent");
DATA(insert OID = 1603 (  atan2				PGNSP PGUID 12 1 0 0 f f f t f i 2 0 701 "701 701" _null_ _null_ _null_ _null_ datan2 _null_ _null_ _null_ ));
DESCR("arctangent, two arguments");
DATA(insert OID = 1604 (  sin				PGNSP PGUID 12 1 0 0 f f f t f i 1 0 701 "701" _null_ _null_ _null_ _null_ dsin _null_ _null_ _null_ ));
DESCR("sine");
DATA(insert OID = 1605 (  cos				PGNSP PGUID 12 1 0 0 f f f t f i 1 0 701 "701" _null_ _null_ _null_ _null_ dcos _null_ _null_ _null_ ));
DESCR("cosine");
DATA(insert OID = 1606 (  tan				PGNSP PGUID 12 1 0 0 f f f t f i 1 0 701 "701" _null_ _null_ _null_ _null_ dtan _null_ _null_ _null_ ));
DESCR("tangent");
DATA(insert OID = 1607 (  cot				PGNSP PGUID 12 1 0 0 f f f t f i 1 0 701 "701" _null_ _null_ _null_ _null_ dcot _null_ _null_ _null_ ));
DESCR("cotangent");
DATA(insert OID = 1608 (  degrees			PGNSP PGUID 12 1 0 0 f f f t f i 1 0 701 "701" _null_ _null_ _null_ _null_ degrees _null_ _null_ _null_ ));
DESCR("radians to degrees");
DATA(insert OID = 1609 (  radians			PGNSP PGUID 12 1 0 0 f f f t f i 1 0 701 "701" _null_ _null_ _null_ _null_ radians _null_ _null_ _null_ ));
DESCR("degrees to radians");
DATA(insert OID = 1610 (  pi				PGNSP PGUID 12 1 0 0 f f f t f i 0 0 701 "" _null_ _null_ _null_ _null_ dpi _null_ _null_ _null_ ));
DESCR("PI");

DATA(insert OID = 1618 (  interval_mul		PGNSP PGUID 12 1 0 0 f f f t f i 2 0 1186 "1186 701" _null_ _null_ _null_ _null_ interval_mul _null_ _null_ _null_ ));

DATA(insert OID = 1620 (  ascii				PGNSP PGUID 12 1 0 0 f f f t f i 1 0 23 "25" _null_ _null_ _null_ _null_ ascii _null_ _null_ _null_ ));
DESCR("convert first char to int4");
DATA(insert OID = 1621 (  chr				PGNSP PGUID 12 1 0 0 f f f t f i 1 0 25 "23" _null_ _null_ _null_ _null_ chr _null_ _null_ _null_ ));
DESCR("convert int4 to char");
DATA(insert OID = 1622 (  repeat			PGNSP PGUID 12 1 0 0 f f f t f i 2 0 25 "25 23" _null_ _null_ _null_ _null_ repeat _null_ _null_ _null_ ));
DESCR("replicate string n times");

DATA(insert OID = 1623 (  similar_escape	PGNSP PGUID 12 1 0 0 f f f f f i 2 0 25 "25 25" _null_ _null_ _null_ _null_ similar_escape _null_ _null_ _null_ ));
DESCR("convert SQL99 regexp pattern to POSIX style");

DATA(insert OID = 1624 (  mul_d_interval	PGNSP PGUID 12 1 0 0 f f f t f i 2 0 1186 "701 1186" _null_ _null_ _null_ _null_ mul_d_interval _null_ _null_ _null_ ));

DATA(insert OID = 1631 (  bpcharlike	   PGNSP PGUID 12 1 0 0 f f f t f i 2 0 16 "1042 25" _null_ _null_ _null_ _null_ textlike _null_ _null_ _null_ ));
DATA(insert OID = 1632 (  bpcharnlike	   PGNSP PGUID 12 1 0 0 f f f t f i 2 0 16 "1042 25" _null_ _null_ _null_ _null_ textnlike _null_ _null_ _null_ ));

DATA(insert OID = 1633 (  texticlike		PGNSP PGUID 12 1 0 0 f f f t f i 2 0 16 "25 25" _null_ _null_ _null_ _null_ texticlike _null_ _null_ _null_ ));
DATA(insert OID = 1634 (  texticnlike		PGNSP PGUID 12 1 0 0 f f f t f i 2 0 16 "25 25" _null_ _null_ _null_ _null_ texticnlike _null_ _null_ _null_ ));
DATA(insert OID = 1635 (  nameiclike		PGNSP PGUID 12 1 0 0 f f f t f i 2 0 16 "19 25" _null_ _null_ _null_ _null_ nameiclike _null_ _null_ _null_ ));
DATA(insert OID = 1636 (  nameicnlike		PGNSP PGUID 12 1 0 0 f f f t f i 2 0 16 "19 25" _null_ _null_ _null_ _null_ nameicnlike _null_ _null_ _null_ ));
DATA(insert OID = 1637 (  like_escape		PGNSP PGUID 12 1 0 0 f f f t f i 2 0 25 "25 25" _null_ _null_ _null_ _null_ like_escape _null_ _null_ _null_ ));
DESCR("convert LIKE pattern to use backslash escapes");

DATA(insert OID = 1656 (  bpcharicregexeq	 PGNSP PGUID 12 1 0 0 f f f t f i 2 0 16 "1042 25" _null_ _null_ _null_ _null_ texticregexeq _null_ _null_ _null_ ));
DATA(insert OID = 1657 (  bpcharicregexne	 PGNSP PGUID 12 1 0 0 f f f t f i 2 0 16 "1042 25" _null_ _null_ _null_ _null_ texticregexne _null_ _null_ _null_ ));
DATA(insert OID = 1658 (  bpcharregexeq    PGNSP PGUID 12 1 0 0 f f f t f i 2 0 16 "1042 25" _null_ _null_ _null_ _null_ textregexeq _null_ _null_ _null_ ));
DATA(insert OID = 1659 (  bpcharregexne    PGNSP PGUID 12 1 0 0 f f f t f i 2 0 16 "1042 25" _null_ _null_ _null_ _null_ textregexne _null_ _null_ _null_ ));
DATA(insert OID = 1660 (  bpchariclike		PGNSP PGUID 12 1 0 0 f f f t f i 2 0 16 "1042 25" _null_ _null_ _null_ _null_ texticlike _null_ _null_ _null_ ));
DATA(insert OID = 1661 (  bpcharicnlike		PGNSP PGUID 12 1 0 0 f f f t f i 2 0 16 "1042 25" _null_ _null_ _null_ _null_ texticnlike _null_ _null_ _null_ ));

/* Oracle Compatibility Related Functions - By Edmund Mergl <E.Mergl@bawue.de> */
DATA(insert OID =  868 (  strpos	   PGNSP PGUID 12 1 0 0 f f f t f i 2 0 23 "25 25" _null_ _null_ _null_ _null_ textpos _null_ _null_ _null_ ));
DESCR("position of substring");
DATA(insert OID =  870 (  lower		   PGNSP PGUID 12 1 0 0 f f f t f i 1 0 25 "25" _null_ _null_ _null_ _null_ lower _null_ _null_ _null_ ));
DESCR("lowercase");
DATA(insert OID =  871 (  upper		   PGNSP PGUID 12 1 0 0 f f f t f i 1 0 25 "25" _null_ _null_ _null_ _null_ upper _null_ _null_ _null_ ));
DESCR("uppercase");
DATA(insert OID =  872 (  initcap	   PGNSP PGUID 12 1 0 0 f f f t f i 1 0 25 "25" _null_ _null_ _null_ _null_ initcap _null_ _null_ _null_ ));
DESCR("capitalize each word");
DATA(insert OID =  873 (  lpad		   PGNSP PGUID 12 1 0 0 f f f t f i 3 0 25 "25 23 25" _null_ _null_ _null_ _null_	lpad _null_ _null_ _null_ ));
DESCR("left-pad string to length");
DATA(insert OID =  874 (  rpad		   PGNSP PGUID 12 1 0 0 f f f t f i 3 0 25 "25 23 25" _null_ _null_ _null_ _null_	rpad _null_ _null_ _null_ ));
DESCR("right-pad string to length");
DATA(insert OID =  875 (  ltrim		   PGNSP PGUID 12 1 0 0 f f f t f i 2 0 25 "25 25" _null_ _null_ _null_ _null_ ltrim _null_ _null_ _null_ ));
DESCR("trim selected characters from left end of string");
DATA(insert OID =  876 (  rtrim		   PGNSP PGUID 12 1 0 0 f f f t f i 2 0 25 "25 25" _null_ _null_ _null_ _null_ rtrim _null_ _null_ _null_ ));
DESCR("trim selected characters from right end of string");
DATA(insert OID =  877 (  substr	   PGNSP PGUID 12 1 0 0 f f f t f i 3 0 25 "25 23 23" _null_ _null_ _null_ _null_	text_substr _null_ _null_ _null_ ));
DESCR("extract portion of string");
DATA(insert OID =  878 (  translate    PGNSP PGUID 12 1 0 0 f f f t f i 3 0 25 "25 25 25" _null_ _null_ _null_ _null_	translate _null_ _null_ _null_ ));
DESCR("map a set of characters appearing in string");
DATA(insert OID =  879 (  lpad		   PGNSP PGUID 14 1 0 0 f f f t f i 2 0 25 "25 23" _null_ _null_ _null_ _null_ "select pg_catalog.lpad($1, $2, '' '')" _null_ _null_ _null_ ));
DESCR("left-pad string to length");
DATA(insert OID =  880 (  rpad		   PGNSP PGUID 14 1 0 0 f f f t f i 2 0 25 "25 23" _null_ _null_ _null_ _null_ "select pg_catalog.rpad($1, $2, '' '')" _null_ _null_ _null_ ));
DESCR("right-pad string to length");
DATA(insert OID =  881 (  ltrim		   PGNSP PGUID 12 1 0 0 f f f t f i 1 0 25 "25" _null_ _null_ _null_ _null_ ltrim1 _null_ _null_ _null_ ));
DESCR("trim spaces from left end of string");
DATA(insert OID =  882 (  rtrim		   PGNSP PGUID 12 1 0 0 f f f t f i 1 0 25 "25" _null_ _null_ _null_ _null_ rtrim1 _null_ _null_ _null_ ));
DESCR("trim spaces from right end of string");
DATA(insert OID =  883 (  substr	   PGNSP PGUID 12 1 0 0 f f f t f i 2 0 25 "25 23" _null_ _null_ _null_ _null_ text_substr_no_len _null_ _null_ _null_ ));
DESCR("extract portion of string");
DATA(insert OID =  884 (  btrim		   PGNSP PGUID 12 1 0 0 f f f t f i 2 0 25 "25 25" _null_ _null_ _null_ _null_ btrim _null_ _null_ _null_ ));
DESCR("trim selected characters from both ends of string");
DATA(insert OID =  885 (  btrim		   PGNSP PGUID 12 1 0 0 f f f t f i 1 0 25 "25" _null_ _null_ _null_ _null_ btrim1 _null_ _null_ _null_ ));
DESCR("trim spaces from both ends of string");

DATA(insert OID =  936 (  substring    PGNSP PGUID 12 1 0 0 f f f t f i 3 0 25 "25 23 23" _null_ _null_ _null_ _null_	text_substr _null_ _null_ _null_ ));
DESCR("extract portion of string");
DATA(insert OID =  937 (  substring    PGNSP PGUID 12 1 0 0 f f f t f i 2 0 25 "25 23" _null_ _null_ _null_ _null_ text_substr_no_len _null_ _null_ _null_ ));
DESCR("extract portion of string");
DATA(insert OID =  2087 ( replace	   PGNSP PGUID 12 1 0 0 f f f t f i 3 0 25 "25 25 25" _null_ _null_ _null_ _null_	replace_text _null_ _null_ _null_ ));
DESCR("replace all occurrences in string of old_substr with new_substr");
DATA(insert OID =  2284 ( regexp_replace	   PGNSP PGUID 12 1 0 0 f f f t f i 3 0 25 "25 25 25" _null_ _null_ _null_ _null_	textregexreplace_noopt _null_ _null_ _null_ ));
DESCR("replace text using regexp");
DATA(insert OID =  2285 ( regexp_replace	   PGNSP PGUID 12 1 0 0 f f f t f i 4 0 25 "25 25 25 25" _null_ _null_ _null_ _null_ textregexreplace _null_ _null_ _null_ ));
DESCR("replace text using regexp");
DATA(insert OID =  2763 ( regexp_matches   PGNSP PGUID 12 1 1 0 f f f t t i 2 0 1009 "25 25" _null_ _null_ _null_ _null_ regexp_matches_no_flags _null_ _null_ _null_ ));
DESCR("find all match groups for regexp");
DATA(insert OID =  2764 ( regexp_matches   PGNSP PGUID 12 1 10 0 f f f t t i 3 0 1009 "25 25 25" _null_ _null_ _null_ _null_ regexp_matches _null_ _null_ _null_ ));
DESCR("find all match groups for regexp");
DATA(insert OID =  2088 ( split_part   PGNSP PGUID 12 1 0 0 f f f t f i 3 0 25 "25 25 23" _null_ _null_ _null_ _null_	split_text _null_ _null_ _null_ ));
DESCR("split string by field_sep and return field_num");
DATA(insert OID =  2765 ( regexp_split_to_table PGNSP PGUID 12 1 1000 0 f f f t t i 2 0 25 "25 25" _null_ _null_ _null_ _null_	regexp_split_to_table_no_flags _null_ _null_ _null_ ));
DESCR("split string by pattern");
DATA(insert OID =  2766 ( regexp_split_to_table PGNSP PGUID 12 1 1000 0 f f f t t i 3 0 25 "25 25 25" _null_ _null_ _null_ _null_	regexp_split_to_table _null_ _null_ _null_ ));
DESCR("split string by pattern");
DATA(insert OID =  2767 ( regexp_split_to_array PGNSP PGUID 12 1 0 0 f f f t f i 2 0 1009 "25 25" _null_ _null_ _null_ _null_	regexp_split_to_array_no_flags _null_ _null_ _null_ ));
DESCR("split string by pattern");
DATA(insert OID =  2768 ( regexp_split_to_array PGNSP PGUID 12 1 0 0 f f f t f i 3 0 1009 "25 25 25" _null_ _null_ _null_ _null_ regexp_split_to_array _null_ _null_ _null_ ));
DESCR("split string by pattern");
DATA(insert OID =  2089 ( to_hex	   PGNSP PGUID 12 1 0 0 f f f t f i 1 0 25 "23" _null_ _null_ _null_ _null_ to_hex32 _null_ _null_ _null_ ));
DESCR("convert int4 number to hex");
DATA(insert OID =  2090 ( to_hex	   PGNSP PGUID 12 1 0 0 f f f t f i 1 0 25 "20" _null_ _null_ _null_ _null_ to_hex64 _null_ _null_ _null_ ));
DESCR("convert int8 number to hex");

/* for character set encoding support */

/* return database encoding name */
DATA(insert OID = 1039 (  getdatabaseencoding	   PGNSP PGUID 12 1 0 0 f f f t f s 0 0 19 "" _null_ _null_ _null_ _null_ getdatabaseencoding _null_ _null_ _null_ ));
DESCR("encoding name of current database");

/* return client encoding name i.e. session encoding */
DATA(insert OID = 810 (  pg_client_encoding    PGNSP PGUID 12 1 0 0 f f f t f s 0 0 19 "" _null_ _null_ _null_ _null_ pg_client_encoding _null_ _null_ _null_ ));
DESCR("encoding name of current database");

DATA(insert OID = 1713 (  length		   PGNSP PGUID 12 1 0 0 f f f t f s 2 0 23 "17 19" _null_ _null_ _null_ _null_ length_in_encoding _null_ _null_ _null_ ));
DESCR("length of string in specified encoding");

DATA(insert OID = 1714 (  convert_from		   PGNSP PGUID 12 1 0 0 f f f t f s 2 0 25 "17 19" _null_ _null_ _null_ _null_ pg_convert_from _null_ _null_ _null_ ));
DESCR("convert string with specified source encoding name");

DATA(insert OID = 1717 (  convert_to		   PGNSP PGUID 12 1 0 0 f f f t f s 2 0 17 "25 19" _null_ _null_ _null_ _null_ pg_convert_to _null_ _null_ _null_ ));
DESCR("convert string with specified destination encoding name");

DATA(insert OID = 1813 (  convert		   PGNSP PGUID 12 1 0 0 f f f t f s 3 0 17 "17 19 19" _null_ _null_ _null_ _null_ pg_convert _null_ _null_ _null_ ));
DESCR("convert string with specified encoding names");

DATA(insert OID = 1264 (  pg_char_to_encoding	   PGNSP PGUID 12 1 0 0 f f f t f s 1 0 23 "19" _null_ _null_ _null_ _null_ PG_char_to_encoding _null_ _null_ _null_ ));
DESCR("convert encoding name to encoding id");

DATA(insert OID = 1597 (  pg_encoding_to_char	   PGNSP PGUID 12 1 0 0 f f f t f s 1 0 19 "23" _null_ _null_ _null_ _null_ PG_encoding_to_char _null_ _null_ _null_ ));
DESCR("convert encoding id to encoding name");

DATA(insert OID = 2319 (  pg_encoding_max_length   PGNSP PGUID 12 1 0 0 f f f t f i 1 0 23 "23" _null_ _null_ _null_ _null_ pg_encoding_max_length_sql _null_ _null_ _null_ ));
DESCR("maximum octet length of a character in given encoding");

DATA(insert OID = 1638 (  oidgt				   PGNSP PGUID 12 1 0 0 f f f t f i 2 0 16 "26 26" _null_ _null_ _null_ _null_ oidgt _null_ _null_ _null_ ));
DATA(insert OID = 1639 (  oidge				   PGNSP PGUID 12 1 0 0 f f f t f i 2 0 16 "26 26" _null_ _null_ _null_ _null_ oidge _null_ _null_ _null_ ));

/* System-view support functions */
DATA(insert OID = 1573 (  pg_get_ruledef	   PGNSP PGUID 12 1 0 0 f f f t f s 1 0 25 "26" _null_ _null_ _null_ _null_ pg_get_ruledef _null_ _null_ _null_ ));
DESCR("source text of a rule");
DATA(insert OID = 1640 (  pg_get_viewdef	   PGNSP PGUID 12 1 0 0 f f f t f s 1 0 25 "25" _null_ _null_ _null_ _null_ pg_get_viewdef_name _null_ _null_ _null_ ));
DESCR("select statement of a view");
DATA(insert OID = 1641 (  pg_get_viewdef	   PGNSP PGUID 12 1 0 0 f f f t f s 1 0 25 "26" _null_ _null_ _null_ _null_ pg_get_viewdef _null_ _null_ _null_ ));
DESCR("select statement of a view");
DATA(insert OID = 1642 (  pg_get_userbyid	   PGNSP PGUID 12 1 0 0 f f f t f s 1 0 19 "26" _null_ _null_ _null_ _null_ pg_get_userbyid _null_ _null_ _null_ ));
DESCR("role name by OID (with fallback)");
DATA(insert OID = 1643 (  pg_get_indexdef	   PGNSP PGUID 12 1 0 0 f f f t f s 1 0 25 "26" _null_ _null_ _null_ _null_ pg_get_indexdef _null_ _null_ _null_ ));
DESCR("index description");
DATA(insert OID = 1662 (  pg_get_triggerdef    PGNSP PGUID 12 1 0 0 f f f t f s 1 0 25 "26" _null_ _null_ _null_ _null_ pg_get_triggerdef _null_ _null_ _null_ ));
DESCR("trigger description");
DATA(insert OID = 1387 (  pg_get_constraintdef PGNSP PGUID 12 1 0 0 f f f t f s 1 0 25 "26" _null_ _null_ _null_ _null_ pg_get_constraintdef _null_ _null_ _null_ ));
DESCR("constraint description");
DATA(insert OID = 1716 (  pg_get_expr		   PGNSP PGUID 12 1 0 0 f f f t f s 2 0 25 "194 26" _null_ _null_ _null_ _null_ pg_get_expr _null_ _null_ _null_ ));
DESCR("deparse an encoded expression");
DATA(insert OID = 1665 (  pg_get_serial_sequence	PGNSP PGUID 12 1 0 0 f f f t f s 2 0 25 "25 25" _null_ _null_ _null_ _null_ pg_get_serial_sequence _null_ _null_ _null_ ));
DESCR("name of sequence for a serial column");
DATA(insert OID = 2098 (  pg_get_functiondef	PGNSP PGUID 12 1 0 0 f f f t f s 1 0 25 "26" _null_ _null_ _null_ _null_	pg_get_functiondef _null_ _null_ _null_ ));
DESCR("definition of a function");
DATA(insert OID = 2162 (  pg_get_function_arguments    PGNSP PGUID 12 1 0 0 f f f t f s 1 0 25 "26" _null_ _null_ _null_ _null_ pg_get_function_arguments _null_ _null_ _null_ ));
DESCR("argument list of a function");
DATA(insert OID = 2232 (  pg_get_function_identity_arguments	   PGNSP PGUID 12 1 0 0 f f f t f s 1 0 25 "26" _null_ _null_ _null_ _null_ pg_get_function_identity_arguments _null_ _null_ _null_ ));
DESCR("identity argument list of a function");
DATA(insert OID = 2165 (  pg_get_function_result	   PGNSP PGUID 12 1 0 0 f f f t f s 1 0 25 "26" _null_ _null_ _null_ _null_ pg_get_function_result _null_ _null_ _null_ ));
DESCR("result type of a function");

DATA(insert OID = 1686 (  pg_get_keywords		PGNSP PGUID 12 10 400 0 f f f t t s 0 0 2249 "" "{25,18,25}" "{o,o,o}" "{word,catcode,catdesc}" _null_ pg_get_keywords _null_ _null_ _null_ ));
DESCR("list of SQL keywords");

DATA(insert OID = 2289 (  pg_options_to_table		PGNSP PGUID 12 1 3 0 f f f t t s 1 0 2249 "1009" "{1009,25,25}" "{i,o,o}" "{options_array,option_name,option_value}" _null_ pg_options_to_table _null_ _null_ _null_ ));
DESCR("convert generic options array to name/value table");

DATA(insert OID = 1619 (  pg_typeof				PGNSP PGUID 12 1 0 0 f f f f f s 1 0 2206 "2276" _null_ _null_ _null_ _null_  pg_typeof _null_ _null_ _null_ ));
DESCR("type of the argument");

/* Deferrable unique constraint trigger */
DATA(insert OID = 1250 (  unique_key_recheck	PGNSP PGUID 12 1 0 0 f f f t f v 0 0 2279 "" _null_ _null_ _null_ _null_ unique_key_recheck _null_ _null_ _null_ ));
DESCR("deferred UNIQUE constraint check");

/* Generic referential integrity constraint triggers */
DATA(insert OID = 1644 (  RI_FKey_check_ins		PGNSP PGUID 12 1 0 0 f f f t f v 0 0 2279 "" _null_ _null_ _null_ _null_ RI_FKey_check_ins _null_ _null_ _null_ ));
DESCR("referential integrity FOREIGN KEY ... REFERENCES");
DATA(insert OID = 1645 (  RI_FKey_check_upd		PGNSP PGUID 12 1 0 0 f f f t f v 0 0 2279 "" _null_ _null_ _null_ _null_ RI_FKey_check_upd _null_ _null_ _null_ ));
DESCR("referential integrity FOREIGN KEY ... REFERENCES");
DATA(insert OID = 1646 (  RI_FKey_cascade_del	PGNSP PGUID 12 1 0 0 f f f t f v 0 0 2279 "" _null_ _null_ _null_ _null_ RI_FKey_cascade_del _null_ _null_ _null_ ));
DESCR("referential integrity ON DELETE CASCADE");
DATA(insert OID = 1647 (  RI_FKey_cascade_upd	PGNSP PGUID 12 1 0 0 f f f t f v 0 0 2279 "" _null_ _null_ _null_ _null_ RI_FKey_cascade_upd _null_ _null_ _null_ ));
DESCR("referential integrity ON UPDATE CASCADE");
DATA(insert OID = 1648 (  RI_FKey_restrict_del	PGNSP PGUID 12 1 0 0 f f f t f v 0 0 2279 "" _null_ _null_ _null_ _null_ RI_FKey_restrict_del _null_ _null_ _null_ ));
DESCR("referential integrity ON DELETE RESTRICT");
DATA(insert OID = 1649 (  RI_FKey_restrict_upd	PGNSP PGUID 12 1 0 0 f f f t f v 0 0 2279 "" _null_ _null_ _null_ _null_ RI_FKey_restrict_upd _null_ _null_ _null_ ));
DESCR("referential integrity ON UPDATE RESTRICT");
DATA(insert OID = 1650 (  RI_FKey_setnull_del	PGNSP PGUID 12 1 0 0 f f f t f v 0 0 2279 "" _null_ _null_ _null_ _null_ RI_FKey_setnull_del _null_ _null_ _null_ ));
DESCR("referential integrity ON DELETE SET NULL");
DATA(insert OID = 1651 (  RI_FKey_setnull_upd	PGNSP PGUID 12 1 0 0 f f f t f v 0 0 2279 "" _null_ _null_ _null_ _null_ RI_FKey_setnull_upd _null_ _null_ _null_ ));
DESCR("referential integrity ON UPDATE SET NULL");
DATA(insert OID = 1652 (  RI_FKey_setdefault_del PGNSP PGUID 12 1 0 0 f f f t f v 0 0 2279 "" _null_ _null_ _null_ _null_ RI_FKey_setdefault_del _null_ _null_ _null_ ));
DESCR("referential integrity ON DELETE SET DEFAULT");
DATA(insert OID = 1653 (  RI_FKey_setdefault_upd PGNSP PGUID 12 1 0 0 f f f t f v 0 0 2279 "" _null_ _null_ _null_ _null_ RI_FKey_setdefault_upd _null_ _null_ _null_ ));
DESCR("referential integrity ON UPDATE SET DEFAULT");
DATA(insert OID = 1654 (  RI_FKey_noaction_del PGNSP PGUID 12 1 0 0 f f f t f v 0 0 2279 "" _null_ _null_ _null_ _null_ RI_FKey_noaction_del _null_ _null_ _null_ ));
DESCR("referential integrity ON DELETE NO ACTION");
DATA(insert OID = 1655 (  RI_FKey_noaction_upd PGNSP PGUID 12 1 0 0 f f f t f v 0 0 2279 "" _null_ _null_ _null_ _null_ RI_FKey_noaction_upd _null_ _null_ _null_ ));
DESCR("referential integrity ON UPDATE NO ACTION");

DATA(insert OID = 1666 (  varbiteq			PGNSP PGUID 12 1 0 0 f f f t f i 2 0 16 "1562 1562" _null_ _null_ _null_ _null_ biteq _null_ _null_ _null_ ));
DATA(insert OID = 1667 (  varbitne			PGNSP PGUID 12 1 0 0 f f f t f i 2 0 16 "1562 1562" _null_ _null_ _null_ _null_ bitne _null_ _null_ _null_ ));
DATA(insert OID = 1668 (  varbitge			PGNSP PGUID 12 1 0 0 f f f t f i 2 0 16 "1562 1562" _null_ _null_ _null_ _null_ bitge _null_ _null_ _null_ ));
DATA(insert OID = 1669 (  varbitgt			PGNSP PGUID 12 1 0 0 f f f t f i 2 0 16 "1562 1562" _null_ _null_ _null_ _null_ bitgt _null_ _null_ _null_ ));
DATA(insert OID = 1670 (  varbitle			PGNSP PGUID 12 1 0 0 f f f t f i 2 0 16 "1562 1562" _null_ _null_ _null_ _null_ bitle _null_ _null_ _null_ ));
DATA(insert OID = 1671 (  varbitlt			PGNSP PGUID 12 1 0 0 f f f t f i 2 0 16 "1562 1562" _null_ _null_ _null_ _null_ bitlt _null_ _null_ _null_ ));
DATA(insert OID = 1672 (  varbitcmp			PGNSP PGUID 12 1 0 0 f f f t f i 2 0 23 "1562 1562" _null_ _null_ _null_ _null_ bitcmp _null_ _null_ _null_ ));
DESCR("less-equal-greater");

DATA(insert OID = 1673 (  bitand			PGNSP PGUID 12 1 0 0 f f f t f i 2 0 1560 "1560 1560" _null_ _null_ _null_ _null_	bit_and _null_ _null_ _null_ ));
DATA(insert OID = 1674 (  bitor				PGNSP PGUID 12 1 0 0 f f f t f i 2 0 1560 "1560 1560" _null_ _null_ _null_ _null_	bit_or _null_ _null_ _null_ ));
DATA(insert OID = 1675 (  bitxor			PGNSP PGUID 12 1 0 0 f f f t f i 2 0 1560 "1560 1560" _null_ _null_ _null_ _null_	bitxor _null_ _null_ _null_ ));
DATA(insert OID = 1676 (  bitnot			PGNSP PGUID 12 1 0 0 f f f t f i 1 0 1560 "1560" _null_ _null_ _null_ _null_ bitnot _null_ _null_ _null_ ));
DATA(insert OID = 1677 (  bitshiftleft		PGNSP PGUID 12 1 0 0 f f f t f i 2 0 1560 "1560 23" _null_ _null_ _null_ _null_ bitshiftleft _null_ _null_ _null_ ));
DATA(insert OID = 1678 (  bitshiftright		PGNSP PGUID 12 1 0 0 f f f t f i 2 0 1560 "1560 23" _null_ _null_ _null_ _null_ bitshiftright _null_ _null_ _null_ ));
DATA(insert OID = 1679 (  bitcat			PGNSP PGUID 12 1 0 0 f f f t f i 2 0 1562 "1562 1562" _null_ _null_ _null_ _null_	bitcat _null_ _null_ _null_ ));
DATA(insert OID = 1680 (  substring			PGNSP PGUID 12 1 0 0 f f f t f i 3 0 1560 "1560 23 23" _null_ _null_ _null_ _null_ bitsubstr _null_ _null_ _null_ ));
DESCR("extract portion of bitstring");
DATA(insert OID = 1681 (  length			PGNSP PGUID 12 1 0 0 f f f t f i 1 0 23 "1560" _null_ _null_ _null_ _null_ bitlength _null_ _null_ _null_ ));
DESCR("bitstring length");
DATA(insert OID = 1682 (  octet_length		PGNSP PGUID 12 1 0 0 f f f t f i 1 0 23 "1560" _null_ _null_ _null_ _null_ bitoctetlength _null_ _null_ _null_ ));
DESCR("octet length");
DATA(insert OID = 1683 (  bit				PGNSP PGUID 12 1 0 0 f f f t f i 2 0 1560 "23 23" _null_ _null_ _null_ _null_	bitfromint4 _null_ _null_ _null_ ));
DESCR("convert int4 to bitstring");
DATA(insert OID = 1684 (  int4				PGNSP PGUID 12 1 0 0 f f f t f i 1 0 23 "1560" _null_ _null_ _null_ _null_ bittoint4 _null_ _null_ _null_ ));
DESCR("convert bitstring to int4");

DATA(insert OID = 1685 (  bit			   PGNSP PGUID 12 1 0 0 f f f t f i 3 0 1560 "1560 23 16" _null_ _null_ _null_ _null_ bit _null_ _null_ _null_ ));
DESCR("adjust bit() to typmod length");
DATA(insert OID = 1687 (  varbit		   PGNSP PGUID 12 1 0 0 f f f t f i 3 0 1562 "1562 23 16" _null_ _null_ _null_ _null_ varbit _null_ _null_ _null_ ));
DESCR("adjust varbit() to typmod length");

DATA(insert OID = 1698 (  position		   PGNSP PGUID 12 1 0 0 f f f t f i 2 0 23 "1560 1560" _null_ _null_ _null_ _null_ bitposition _null_ _null_ _null_ ));
DESCR("position of sub-bitstring");
DATA(insert OID = 1699 (  substring		   PGNSP PGUID 12 1 0 0 f f f t f i 2 0 1560 "1560 23" _null_ _null_ _null_ _null_ bitsubstr_no_len _null_ _null_ _null_ ));
DESCR("extract portion of bitstring");

DATA(insert OID = 3030 (  overlay		   PGNSP PGUID 12 1 0 0 f f f t f i 4 0 1560 "1560 1560 23 23" _null_ _null_ _null_ _null_	bitoverlay _null_ _null_ _null_ ));
DESCR("substitute portion of bitstring");
DATA(insert OID = 3031 (  overlay		   PGNSP PGUID 12 1 0 0 f f f t f i 3 0 1560 "1560 1560 23" _null_ _null_ _null_ _null_ bitoverlay_no_len _null_ _null_ _null_ ));
DESCR("substitute portion of bitstring");
DATA(insert OID = 3032 (  get_bit		   PGNSP PGUID 12 1 0 0 f f f t f i 2 0 23 "1560 23" _null_ _null_ _null_ _null_ bitgetbit _null_ _null_ _null_ ));
DESCR("get bit");
DATA(insert OID = 3033 (  set_bit		   PGNSP PGUID 12 1 0 0 f f f t f i 3 0 1560 "1560 23 23" _null_ _null_ _null_ _null_ bitsetbit _null_ _null_ _null_ ));
DESCR("set bit");

/* for mac type support */
DATA(insert OID = 436 (  macaddr_in			PGNSP PGUID 12 1 0 0 f f f t f i 1 0 829 "2275" _null_ _null_ _null_ _null_ macaddr_in _null_ _null_ _null_ ));
DESCR("I/O");
DATA(insert OID = 437 (  macaddr_out		PGNSP PGUID 12 1 0 0 f f f t f i 1 0 2275 "829" _null_ _null_ _null_ _null_ macaddr_out _null_ _null_ _null_ ));
DESCR("I/O");

DATA(insert OID = 753 (  trunc				PGNSP PGUID 12 1 0 0 f f f t f i 1 0 829 "829" _null_ _null_ _null_ _null_ macaddr_trunc _null_ _null_ _null_ ));
DESCR("MAC manufacturer fields");

DATA(insert OID = 830 (  macaddr_eq			PGNSP PGUID 12 1 0 0 f f f t f i 2 0 16 "829 829" _null_ _null_ _null_ _null_	macaddr_eq _null_ _null_ _null_ ));
DATA(insert OID = 831 (  macaddr_lt			PGNSP PGUID 12 1 0 0 f f f t f i 2 0 16 "829 829" _null_ _null_ _null_ _null_	macaddr_lt _null_ _null_ _null_ ));
DATA(insert OID = 832 (  macaddr_le			PGNSP PGUID 12 1 0 0 f f f t f i 2 0 16 "829 829" _null_ _null_ _null_ _null_	macaddr_le _null_ _null_ _null_ ));
DATA(insert OID = 833 (  macaddr_gt			PGNSP PGUID 12 1 0 0 f f f t f i 2 0 16 "829 829" _null_ _null_ _null_ _null_	macaddr_gt _null_ _null_ _null_ ));
DATA(insert OID = 834 (  macaddr_ge			PGNSP PGUID 12 1 0 0 f f f t f i 2 0 16 "829 829" _null_ _null_ _null_ _null_	macaddr_ge _null_ _null_ _null_ ));
DATA(insert OID = 835 (  macaddr_ne			PGNSP PGUID 12 1 0 0 f f f t f i 2 0 16 "829 829" _null_ _null_ _null_ _null_	macaddr_ne _null_ _null_ _null_ ));
DATA(insert OID = 836 (  macaddr_cmp		PGNSP PGUID 12 1 0 0 f f f t f i 2 0 23 "829 829" _null_ _null_ _null_ _null_	macaddr_cmp _null_ _null_ _null_ ));
DESCR("less-equal-greater");

/* for inet type support */
DATA(insert OID = 910 (  inet_in			PGNSP PGUID 12 1 0 0 f f f t f i 1 0 869 "2275" _null_ _null_ _null_ _null_ inet_in _null_ _null_ _null_ ));
DESCR("I/O");
DATA(insert OID = 911 (  inet_out			PGNSP PGUID 12 1 0 0 f f f t f i 1 0 2275 "869" _null_ _null_ _null_ _null_ inet_out _null_ _null_ _null_ ));
DESCR("I/O");

/* for cidr type support */
DATA(insert OID = 1267 (  cidr_in			PGNSP PGUID 12 1 0 0 f f f t f i 1 0 650 "2275" _null_ _null_ _null_ _null_ cidr_in _null_ _null_ _null_ ));
DESCR("I/O");
DATA(insert OID = 1427 (  cidr_out			PGNSP PGUID 12 1 0 0 f f f t f i 1 0 2275 "650" _null_ _null_ _null_ _null_ cidr_out _null_ _null_ _null_ ));
DESCR("I/O");

/* these are used for both inet and cidr */
DATA(insert OID = 920 (  network_eq			PGNSP PGUID 12 1 0 0 f f f t f i 2 0 16 "869 869" _null_ _null_ _null_ _null_	network_eq _null_ _null_ _null_ ));
DATA(insert OID = 921 (  network_lt			PGNSP PGUID 12 1 0 0 f f f t f i 2 0 16 "869 869" _null_ _null_ _null_ _null_	network_lt _null_ _null_ _null_ ));
DATA(insert OID = 922 (  network_le			PGNSP PGUID 12 1 0 0 f f f t f i 2 0 16 "869 869" _null_ _null_ _null_ _null_	network_le _null_ _null_ _null_ ));
DATA(insert OID = 923 (  network_gt			PGNSP PGUID 12 1 0 0 f f f t f i 2 0 16 "869 869" _null_ _null_ _null_ _null_	network_gt _null_ _null_ _null_ ));
DATA(insert OID = 924 (  network_ge			PGNSP PGUID 12 1 0 0 f f f t f i 2 0 16 "869 869" _null_ _null_ _null_ _null_	network_ge _null_ _null_ _null_ ));
DATA(insert OID = 925 (  network_ne			PGNSP PGUID 12 1 0 0 f f f t f i 2 0 16 "869 869" _null_ _null_ _null_ _null_	network_ne _null_ _null_ _null_ ));
DATA(insert OID = 926 (  network_cmp		PGNSP PGUID 12 1 0 0 f f f t f i 2 0 23 "869 869" _null_ _null_ _null_ _null_	network_cmp _null_ _null_ _null_ ));
DESCR("less-equal-greater");
DATA(insert OID = 927 (  network_sub		PGNSP PGUID 12 1 0 0 f f f t f i 2 0 16 "869 869" _null_ _null_ _null_ _null_	network_sub _null_ _null_ _null_ ));
DATA(insert OID = 928 (  network_subeq		PGNSP PGUID 12 1 0 0 f f f t f i 2 0 16 "869 869" _null_ _null_ _null_ _null_	network_subeq _null_ _null_ _null_ ));
DATA(insert OID = 929 (  network_sup		PGNSP PGUID 12 1 0 0 f f f t f i 2 0 16 "869 869" _null_ _null_ _null_ _null_	network_sup _null_ _null_ _null_ ));
DATA(insert OID = 930 (  network_supeq		PGNSP PGUID 12 1 0 0 f f f t f i 2 0 16 "869 869" _null_ _null_ _null_ _null_	network_supeq _null_ _null_ _null_ ));

/* inet/cidr functions */
DATA(insert OID = 598 (  abbrev				PGNSP PGUID 12 1 0 0 f f f t f i 1 0 25 "869" _null_ _null_ _null_ _null_	inet_abbrev _null_ _null_ _null_ ));
DESCR("abbreviated display of inet value");
DATA(insert OID = 599 (  abbrev				PGNSP PGUID 12 1 0 0 f f f t f i 1 0 25 "650" _null_ _null_ _null_ _null_	cidr_abbrev _null_ _null_ _null_ ));
DESCR("abbreviated display of cidr value");
DATA(insert OID = 605 (  set_masklen		PGNSP PGUID 12 1 0 0 f f f t f i 2 0 869 "869 23" _null_ _null_ _null_ _null_	inet_set_masklen _null_ _null_ _null_ ));
DESCR("change netmask of inet");
DATA(insert OID = 635 (  set_masklen		PGNSP PGUID 12 1 0 0 f f f t f i 2 0 650 "650 23" _null_ _null_ _null_ _null_	cidr_set_masklen _null_ _null_ _null_ ));
DESCR("change netmask of cidr");
DATA(insert OID = 711 (  family				PGNSP PGUID 12 1 0 0 f f f t f i 1 0 23 "869" _null_ _null_ _null_ _null_	network_family _null_ _null_ _null_ ));
DESCR("address family (4 for IPv4, 6 for IPv6)");
DATA(insert OID = 683 (  network			PGNSP PGUID 12 1 0 0 f f f t f i 1 0 650 "869" _null_ _null_ _null_ _null_ network_network _null_ _null_ _null_ ));
DESCR("network part of address");
DATA(insert OID = 696 (  netmask			PGNSP PGUID 12 1 0 0 f f f t f i 1 0 869 "869" _null_ _null_ _null_ _null_ network_netmask _null_ _null_ _null_ ));
DESCR("netmask of address");
DATA(insert OID = 697 (  masklen			PGNSP PGUID 12 1 0 0 f f f t f i 1 0 23 "869" _null_ _null_ _null_ _null_	network_masklen _null_ _null_ _null_ ));
DESCR("netmask length");
DATA(insert OID = 698 (  broadcast			PGNSP PGUID 12 1 0 0 f f f t f i 1 0 869 "869" _null_ _null_ _null_ _null_ network_broadcast _null_ _null_ _null_ ));
DESCR("broadcast address of network");
DATA(insert OID = 699 (  host				PGNSP PGUID 12 1 0 0 f f f t f i 1 0 25 "869" _null_ _null_ _null_ _null_	network_host _null_ _null_ _null_ ));
DESCR("show address octets only");
DATA(insert OID = 730 (  text				PGNSP PGUID 12 1 0 0 f f f t f i 1 0 25 "869" _null_ _null_ _null_ _null_	network_show _null_ _null_ _null_ ));
DESCR("show all parts of inet/cidr value");
DATA(insert OID = 1362 (  hostmask			PGNSP PGUID 12 1 0 0 f f f t f i 1 0 869 "869" _null_ _null_ _null_ _null_ network_hostmask _null_ _null_ _null_ ));
DESCR("hostmask of address");
DATA(insert OID = 1715 (  cidr				PGNSP PGUID 12 1 0 0 f f f t f i 1 0 650 "869" _null_ _null_ _null_ _null_	inet_to_cidr _null_ _null_ _null_ ));
DESCR("convert inet to cidr");

DATA(insert OID = 2196 (  inet_client_addr		PGNSP PGUID 12 1 0 0 f f f f f s 0 0 869 "" _null_ _null_ _null_ _null_ inet_client_addr _null_ _null_ _null_ ));
DESCR("inet address of the client");
DATA(insert OID = 2197 (  inet_client_port		PGNSP PGUID 12 1 0 0 f f f f f s 0 0 23 "" _null_ _null_ _null_ _null_	inet_client_port _null_ _null_ _null_ ));
DESCR("client's port number for this connection");
DATA(insert OID = 2198 (  inet_server_addr		PGNSP PGUID 12 1 0 0 f f f f f s 0 0 869 "" _null_ _null_ _null_ _null_ inet_server_addr _null_ _null_ _null_ ));
DESCR("inet address of the server");
DATA(insert OID = 2199 (  inet_server_port		PGNSP PGUID 12 1 0 0 f f f f f s 0 0 23 "" _null_ _null_ _null_ _null_	inet_server_port _null_ _null_ _null_ ));
DESCR("server's port number for this connection");

DATA(insert OID = 2627 (  inetnot			PGNSP PGUID 12 1 0 0 f f f t f i 1 0 869 "869" _null_ _null_ _null_ _null_	inetnot _null_ _null_ _null_ ));
DATA(insert OID = 2628 (  inetand			PGNSP PGUID 12 1 0 0 f f f t f i 2 0 869 "869 869" _null_ _null_ _null_ _null_	inetand _null_ _null_ _null_ ));
DATA(insert OID = 2629 (  inetor			PGNSP PGUID 12 1 0 0 f f f t f i 2 0 869 "869 869" _null_ _null_ _null_ _null_	inetor _null_ _null_ _null_ ));
DATA(insert OID = 2630 (  inetpl			PGNSP PGUID 12 1 0 0 f f f t f i 2 0 869 "869 20" _null_ _null_ _null_ _null_	inetpl _null_ _null_ _null_ ));
DATA(insert OID = 2631 (  int8pl_inet		PGNSP PGUID 14 1 0 0 f f f t f i 2 0 869 "20 869" _null_ _null_ _null_ _null_	"select $2 + $1" _null_ _null_ _null_ ));
DATA(insert OID = 2632 (  inetmi_int8		PGNSP PGUID 12 1 0 0 f f f t f i 2 0 869 "869 20" _null_ _null_ _null_ _null_	inetmi_int8 _null_ _null_ _null_ ));
DATA(insert OID = 2633 (  inetmi			PGNSP PGUID 12 1 0 0 f f f t f i 2 0 20 "869 869" _null_ _null_ _null_ _null_	inetmi _null_ _null_ _null_ ));

DATA(insert OID = 1690 ( time_mi_time		PGNSP PGUID 12 1 0 0 f f f t f i 2 0 1186 "1083 1083" _null_ _null_ _null_ _null_	time_mi_time _null_ _null_ _null_ ));

DATA(insert OID = 1691 (  boolle			PGNSP PGUID 12 1 0 0 f f f t f i 2 0 16 "16 16" _null_ _null_ _null_ _null_ boolle _null_ _null_ _null_ ));
DATA(insert OID = 1692 (  boolge			PGNSP PGUID 12 1 0 0 f f f t f i 2 0 16 "16 16" _null_ _null_ _null_ _null_ boolge _null_ _null_ _null_ ));
DATA(insert OID = 1693 (  btboolcmp			PGNSP PGUID 12 1 0 0 f f f t f i 2 0 23 "16 16" _null_ _null_ _null_ _null_ btboolcmp _null_ _null_ _null_ ));
DESCR("less-equal-greater");

DATA(insert OID = 1688 (  time_hash			PGNSP PGUID 12 1 0 0 f f f t f i 1 0 23 "1083" _null_ _null_ _null_ _null_ time_hash _null_ _null_ _null_ ));
DESCR("hash");
DATA(insert OID = 1696 (  timetz_hash		PGNSP PGUID 12 1 0 0 f f f t f i 1 0 23 "1266" _null_ _null_ _null_ _null_ timetz_hash _null_ _null_ _null_ ));
DESCR("hash");
DATA(insert OID = 1697 (  interval_hash		PGNSP PGUID 12 1 0 0 f f f t f i 1 0 23 "1186" _null_ _null_ _null_ _null_ interval_hash _null_ _null_ _null_ ));
DESCR("hash");


/* OID's 1700 - 1799 NUMERIC data type */
DATA(insert OID = 1701 ( numeric_in				PGNSP PGUID 12 1 0 0 f f f t f i 3 0 1700 "2275 26 23" _null_ _null_ _null_ _null_	numeric_in _null_ _null_ _null_ ));
DESCR("I/O");
DATA(insert OID = 1702 ( numeric_out			PGNSP PGUID 12 1 0 0 f f f t f i 1 0 2275 "1700" _null_ _null_ _null_ _null_ numeric_out _null_ _null_ _null_ ));
DESCR("I/O");
DATA(insert OID = 2917 (  numerictypmodin		PGNSP PGUID 12 1 0 0 f f f t f i 1 0 23 "1263" _null_ _null_ _null_ _null_	numerictypmodin _null_ _null_ _null_ ));
DESCR("I/O typmod");
DATA(insert OID = 2918 (  numerictypmodout		PGNSP PGUID 12 1 0 0 f f f t f i 1 0 2275 "23" _null_ _null_ _null_ _null_	numerictypmodout _null_ _null_ _null_ ));
DESCR("I/O typmod");
DATA(insert OID = 1703 ( numeric				PGNSP PGUID 12 1 0 0 f f f t f i 2 0 1700 "1700 23" _null_ _null_ _null_ _null_ numeric _null_ _null_ _null_ ));
DESCR("adjust numeric to typmod precision/scale");
DATA(insert OID = 1704 ( numeric_abs			PGNSP PGUID 12 1 0 0 f f f t f i 1 0 1700 "1700" _null_ _null_ _null_ _null_ numeric_abs _null_ _null_ _null_ ));
DATA(insert OID = 1705 ( abs					PGNSP PGUID 12 1 0 0 f f f t f i 1 0 1700 "1700" _null_ _null_ _null_ _null_ numeric_abs _null_ _null_ _null_ ));
DESCR("absolute value");
DATA(insert OID = 1706 ( sign					PGNSP PGUID 12 1 0 0 f f f t f i 1 0 1700 "1700" _null_ _null_ _null_ _null_ numeric_sign _null_ _null_ _null_ ));
DESCR("sign of value");
DATA(insert OID = 1707 ( round					PGNSP PGUID 12 1 0 0 f f f t f i 2 0 1700 "1700 23" _null_ _null_ _null_ _null_ numeric_round _null_ _null_ _null_ ));
DESCR("value rounded to 'scale'");
DATA(insert OID = 1708 ( round					PGNSP PGUID 14 1 0 0 f f f t f i 1 0 1700 "1700" _null_ _null_ _null_ _null_ "select pg_catalog.round($1,0)" _null_ _null_ _null_ ));
DESCR("value rounded to 'scale' of zero");
DATA(insert OID = 1709 ( trunc					PGNSP PGUID 12 1 0 0 f f f t f i 2 0 1700 "1700 23" _null_ _null_ _null_ _null_ numeric_trunc _null_ _null_ _null_ ));
DESCR("value truncated to 'scale'");
DATA(insert OID = 1710 ( trunc					PGNSP PGUID 14 1 0 0 f f f t f i 1 0 1700 "1700" _null_ _null_ _null_ _null_ "select pg_catalog.trunc($1,0)" _null_ _null_ _null_ ));
DESCR("value truncated to 'scale' of zero");
DATA(insert OID = 1711 ( ceil					PGNSP PGUID 12 1 0 0 f f f t f i 1 0 1700 "1700" _null_ _null_ _null_ _null_ numeric_ceil _null_ _null_ _null_ ));
DESCR("smallest integer >= value");
DATA(insert OID = 2167 ( ceiling				PGNSP PGUID 12 1 0 0 f f f t f i 1 0 1700 "1700" _null_ _null_ _null_ _null_ numeric_ceil _null_ _null_ _null_ ));
DESCR("smallest integer >= value");
DATA(insert OID = 1712 ( floor					PGNSP PGUID 12 1 0 0 f f f t f i 1 0 1700 "1700" _null_ _null_ _null_ _null_ numeric_floor _null_ _null_ _null_ ));
DESCR("largest integer <= value");
DATA(insert OID = 1718 ( numeric_eq				PGNSP PGUID 12 1 0 0 f f f t f i 2 0 16 "1700 1700" _null_ _null_ _null_ _null_ numeric_eq _null_ _null_ _null_ ));
DATA(insert OID = 1719 ( numeric_ne				PGNSP PGUID 12 1 0 0 f f f t f i 2 0 16 "1700 1700" _null_ _null_ _null_ _null_ numeric_ne _null_ _null_ _null_ ));
DATA(insert OID = 1720 ( numeric_gt				PGNSP PGUID 12 1 0 0 f f f t f i 2 0 16 "1700 1700" _null_ _null_ _null_ _null_ numeric_gt _null_ _null_ _null_ ));
DATA(insert OID = 1721 ( numeric_ge				PGNSP PGUID 12 1 0 0 f f f t f i 2 0 16 "1700 1700" _null_ _null_ _null_ _null_ numeric_ge _null_ _null_ _null_ ));
DATA(insert OID = 1722 ( numeric_lt				PGNSP PGUID 12 1 0 0 f f f t f i 2 0 16 "1700 1700" _null_ _null_ _null_ _null_ numeric_lt _null_ _null_ _null_ ));
DATA(insert OID = 1723 ( numeric_le				PGNSP PGUID 12 1 0 0 f f f t f i 2 0 16 "1700 1700" _null_ _null_ _null_ _null_ numeric_le _null_ _null_ _null_ ));
DATA(insert OID = 1724 ( numeric_add			PGNSP PGUID 12 1 0 0 f f f t f i 2 0 1700 "1700 1700" _null_ _null_ _null_ _null_	numeric_add _null_ _null_ _null_ ));
DATA(insert OID = 1725 ( numeric_sub			PGNSP PGUID 12 1 0 0 f f f t f i 2 0 1700 "1700 1700" _null_ _null_ _null_ _null_	numeric_sub _null_ _null_ _null_ ));
DATA(insert OID = 1726 ( numeric_mul			PGNSP PGUID 12 1 0 0 f f f t f i 2 0 1700 "1700 1700" _null_ _null_ _null_ _null_	numeric_mul _null_ _null_ _null_ ));
DATA(insert OID = 1727 ( numeric_div			PGNSP PGUID 12 1 0 0 f f f t f i 2 0 1700 "1700 1700" _null_ _null_ _null_ _null_	numeric_div _null_ _null_ _null_ ));
DATA(insert OID = 1728 ( mod					PGNSP PGUID 12 1 0 0 f f f t f i 2 0 1700 "1700 1700" _null_ _null_ _null_ _null_	numeric_mod _null_ _null_ _null_ ));
DESCR("modulus");
DATA(insert OID = 1729 ( numeric_mod			PGNSP PGUID 12 1 0 0 f f f t f i 2 0 1700 "1700 1700" _null_ _null_ _null_ _null_	numeric_mod _null_ _null_ _null_ ));
DATA(insert OID = 1730 ( sqrt					PGNSP PGUID 12 1 0 0 f f f t f i 1 0 1700 "1700" _null_ _null_ _null_ _null_ numeric_sqrt _null_ _null_ _null_ ));
DESCR("square root");
DATA(insert OID = 1731 ( numeric_sqrt			PGNSP PGUID 12 1 0 0 f f f t f i 1 0 1700 "1700" _null_ _null_ _null_ _null_ numeric_sqrt _null_ _null_ _null_ ));
DESCR("square root");
DATA(insert OID = 1732 ( exp					PGNSP PGUID 12 1 0 0 f f f t f i 1 0 1700 "1700" _null_ _null_ _null_ _null_ numeric_exp _null_ _null_ _null_ ));
DESCR("natural exponential (e^x)");
DATA(insert OID = 1733 ( numeric_exp			PGNSP PGUID 12 1 0 0 f f f t f i 1 0 1700 "1700" _null_ _null_ _null_ _null_ numeric_exp _null_ _null_ _null_ ));
DESCR("natural exponential (e^x)");
DATA(insert OID = 1734 ( ln						PGNSP PGUID 12 1 0 0 f f f t f i 1 0 1700 "1700" _null_ _null_ _null_ _null_ numeric_ln _null_ _null_ _null_ ));
DESCR("natural logarithm");
DATA(insert OID = 1735 ( numeric_ln				PGNSP PGUID 12 1 0 0 f f f t f i 1 0 1700 "1700" _null_ _null_ _null_ _null_ numeric_ln _null_ _null_ _null_ ));
DESCR("natural logarithm");
DATA(insert OID = 1736 ( log					PGNSP PGUID 12 1 0 0 f f f t f i 2 0 1700 "1700 1700" _null_ _null_ _null_ _null_	numeric_log _null_ _null_ _null_ ));
DESCR("logarithm base m of n");
DATA(insert OID = 1737 ( numeric_log			PGNSP PGUID 12 1 0 0 f f f t f i 2 0 1700 "1700 1700" _null_ _null_ _null_ _null_	numeric_log _null_ _null_ _null_ ));
DESCR("logarithm base m of n");
DATA(insert OID = 1738 ( pow					PGNSP PGUID 12 1 0 0 f f f t f i 2 0 1700 "1700 1700" _null_ _null_ _null_ _null_	numeric_power _null_ _null_ _null_ ));
DESCR("exponentiation");
DATA(insert OID = 2169 ( power					PGNSP PGUID 12 1 0 0 f f f t f i 2 0 1700 "1700 1700" _null_ _null_ _null_ _null_	numeric_power _null_ _null_ _null_ ));
DESCR("exponentiation");
DATA(insert OID = 1739 ( numeric_power			PGNSP PGUID 12 1 0 0 f f f t f i 2 0 1700 "1700 1700" _null_ _null_ _null_ _null_	numeric_power _null_ _null_ _null_ ));
DATA(insert OID = 1740 ( numeric				PGNSP PGUID 12 1 0 0 f f f t f i 1 0 1700 "23" _null_ _null_ _null_ _null_ int4_numeric _null_ _null_ _null_ ));
DESCR("convert int4 to numeric");
DATA(insert OID = 1741 ( log					PGNSP PGUID 14 1 0 0 f f f t f i 1 0 1700 "1700" _null_ _null_ _null_ _null_ "select pg_catalog.log(10, $1)" _null_ _null_ _null_ ));
DESCR("base 10 logarithm");
DATA(insert OID = 1742 ( numeric				PGNSP PGUID 12 1 0 0 f f f t f i 1 0 1700 "700" _null_ _null_ _null_ _null_ float4_numeric _null_ _null_ _null_ ));
DESCR("convert float4 to numeric");
DATA(insert OID = 1743 ( numeric				PGNSP PGUID 12 1 0 0 f f f t f i 1 0 1700 "701" _null_ _null_ _null_ _null_ float8_numeric _null_ _null_ _null_ ));
DESCR("convert float8 to numeric");
DATA(insert OID = 1744 ( int4					PGNSP PGUID 12 1 0 0 f f f t f i 1 0 23 "1700" _null_ _null_ _null_ _null_ numeric_int4 _null_ _null_ _null_ ));
DESCR("convert numeric to int4");
DATA(insert OID = 1745 ( float4					PGNSP PGUID 12 1 0 0 f f f t f i 1 0 700 "1700" _null_ _null_ _null_ _null_ numeric_float4 _null_ _null_ _null_ ));
DESCR("convert numeric to float4");
DATA(insert OID = 1746 ( float8					PGNSP PGUID 12 1 0 0 f f f t f i 1 0 701 "1700" _null_ _null_ _null_ _null_ numeric_float8 _null_ _null_ _null_ ));
DESCR("convert numeric to float8");
DATA(insert OID = 1973 ( div					PGNSP PGUID 12 1 0 0 f f f t f i 2 0 1700 "1700 1700" _null_ _null_ _null_ _null_	numeric_div_trunc _null_ _null_ _null_ ));
DESCR("trunc(x/y)");
DATA(insert OID = 1980 ( numeric_div_trunc		PGNSP PGUID 12 1 0 0 f f f t f i 2 0 1700 "1700 1700" _null_ _null_ _null_ _null_	numeric_div_trunc _null_ _null_ _null_ ));
DESCR("trunc(x/y)");
DATA(insert OID = 2170 ( width_bucket			PGNSP PGUID 12 1 0 0 f f f t f i 4 0 23 "1700 1700 1700 23" _null_ _null_ _null_ _null_ width_bucket_numeric _null_ _null_ _null_ ));
DESCR("bucket number of operand in equidepth histogram");

DATA(insert OID = 1747 ( time_pl_interval		PGNSP PGUID 12 1 0 0 f f f t f i 2 0 1083 "1083 1186" _null_ _null_ _null_ _null_	time_pl_interval _null_ _null_ _null_ ));
DATA(insert OID = 1748 ( time_mi_interval		PGNSP PGUID 12 1 0 0 f f f t f i 2 0 1083 "1083 1186" _null_ _null_ _null_ _null_	time_mi_interval _null_ _null_ _null_ ));
DATA(insert OID = 1749 ( timetz_pl_interval		PGNSP PGUID 12 1 0 0 f f f t f i 2 0 1266 "1266 1186" _null_ _null_ _null_ _null_	timetz_pl_interval _null_ _null_ _null_ ));
DATA(insert OID = 1750 ( timetz_mi_interval		PGNSP PGUID 12 1 0 0 f f f t f i 2 0 1266 "1266 1186" _null_ _null_ _null_ _null_	timetz_mi_interval _null_ _null_ _null_ ));

DATA(insert OID = 1764 ( numeric_inc			PGNSP PGUID 12 1 0 0 f f f t f i 1 0 1700 "1700" _null_ _null_ _null_ _null_ numeric_inc _null_ _null_ _null_ ));
DESCR("increment by one");
DATA(insert OID = 1766 ( numeric_smaller		PGNSP PGUID 12 1 0 0 f f f t f i 2 0 1700 "1700 1700" _null_ _null_ _null_ _null_	numeric_smaller _null_ _null_ _null_ ));
DESCR("smaller of two");
DATA(insert OID = 1767 ( numeric_larger			PGNSP PGUID 12 1 0 0 f f f t f i 2 0 1700 "1700 1700" _null_ _null_ _null_ _null_	numeric_larger _null_ _null_ _null_ ));
DESCR("larger of two");
DATA(insert OID = 1769 ( numeric_cmp			PGNSP PGUID 12 1 0 0 f f f t f i 2 0 23 "1700 1700" _null_ _null_ _null_ _null_ numeric_cmp _null_ _null_ _null_ ));
DESCR("less-equal-greater");
DATA(insert OID = 1771 ( numeric_uminus			PGNSP PGUID 12 1 0 0 f f f t f i 1 0 1700 "1700" _null_ _null_ _null_ _null_ numeric_uminus _null_ _null_ _null_ ));
DATA(insert OID = 1779 ( int8					PGNSP PGUID 12 1 0 0 f f f t f i 1 0 20 "1700" _null_ _null_ _null_ _null_ numeric_int8 _null_ _null_ _null_ ));
DESCR("convert numeric to int8");
DATA(insert OID = 1781 ( numeric				PGNSP PGUID 12 1 0 0 f f f t f i 1 0 1700 "20" _null_ _null_ _null_ _null_ int8_numeric _null_ _null_ _null_ ));
DESCR("convert int8 to numeric");
DATA(insert OID = 1782 ( numeric				PGNSP PGUID 12 1 0 0 f f f t f i 1 0 1700 "21" _null_ _null_ _null_ _null_ int2_numeric _null_ _null_ _null_ ));
DESCR("convert int2 to numeric");
DATA(insert OID = 1783 ( int2					PGNSP PGUID 12 1 0 0 f f f t f i 1 0 21 "1700" _null_ _null_ _null_ _null_ numeric_int2 _null_ _null_ _null_ ));
DESCR("convert numeric to int2");

/* formatting */
DATA(insert OID = 1770 ( to_char			PGNSP PGUID 12 1 0 0 f f f t f s 2 0 25 "1184 25" _null_ _null_ _null_ _null_  timestamptz_to_char _null_ _null_ _null_ ));
DESCR("format timestamp with time zone to text");
DATA(insert OID = 1772 ( to_char			PGNSP PGUID 12 1 0 0 f f f t f s 2 0 25 "1700 25" _null_ _null_ _null_ _null_  numeric_to_char _null_ _null_ _null_ ));
DESCR("format numeric to text");
DATA(insert OID = 1773 ( to_char			PGNSP PGUID 12 1 0 0 f f f t f s 2 0 25 "23 25" _null_ _null_ _null_ _null_ int4_to_char _null_ _null_ _null_ ));
DESCR("format int4 to text");
DATA(insert OID = 1774 ( to_char			PGNSP PGUID 12 1 0 0 f f f t f s 2 0 25 "20 25" _null_ _null_ _null_ _null_ int8_to_char _null_ _null_ _null_ ));
DESCR("format int8 to text");
DATA(insert OID = 1775 ( to_char			PGNSP PGUID 12 1 0 0 f f f t f s 2 0 25 "700 25" _null_ _null_ _null_ _null_	float4_to_char _null_ _null_ _null_ ));
DESCR("format float4 to text");
DATA(insert OID = 1776 ( to_char			PGNSP PGUID 12 1 0 0 f f f t f s 2 0 25 "701 25" _null_ _null_ _null_ _null_	float8_to_char _null_ _null_ _null_ ));
DESCR("format float8 to text");
DATA(insert OID = 1777 ( to_number			PGNSP PGUID 12 1 0 0 f f f t f s 2 0 1700 "25 25" _null_ _null_ _null_ _null_  numeric_to_number _null_ _null_ _null_ ));
DESCR("convert text to numeric");
DATA(insert OID = 1778 ( to_timestamp		PGNSP PGUID 12 1 0 0 f f f t f s 2 0 1184 "25 25" _null_ _null_ _null_ _null_  to_timestamp _null_ _null_ _null_ ));
DESCR("convert text to timestamp with time zone");
DATA(insert OID = 1780 ( to_date			PGNSP PGUID 12 1 0 0 f f f t f s 2 0 1082 "25 25" _null_ _null_ _null_ _null_  to_date _null_ _null_ _null_ ));
DESCR("convert text to date");
DATA(insert OID = 1768 ( to_char			PGNSP PGUID 12 1 0 0 f f f t f s 2 0 25 "1186 25" _null_ _null_ _null_ _null_  interval_to_char _null_ _null_ _null_ ));
DESCR("format interval to text");

DATA(insert OID =  1282 ( quote_ident	   PGNSP PGUID 12 1 0 0 f f f t f i 1 0 25 "25" _null_ _null_ _null_ _null_ quote_ident _null_ _null_ _null_ ));
DESCR("quote an identifier for usage in a querystring");
DATA(insert OID =  1283 ( quote_literal    PGNSP PGUID 12 1 0 0 f f f t f i 1 0 25 "25" _null_ _null_ _null_ _null_ quote_literal _null_ _null_ _null_ ));
DESCR("quote a literal for usage in a querystring");
DATA(insert OID =  1285 ( quote_literal    PGNSP PGUID 14 1 0 0 f f f t f v 1 0 25 "2283" _null_ _null_ _null_ _null_ "select pg_catalog.quote_literal($1::pg_catalog.text)" _null_ _null_ _null_ ));
DESCR("quote a data value for usage in a querystring");
DATA(insert OID =  1289 ( quote_nullable   PGNSP PGUID 12 1 0 0 f f f f f i 1 0 25 "25" _null_ _null_ _null_ _null_ quote_nullable _null_ _null_ _null_ ));
DESCR("quote a possibly-null literal for usage in a querystring");
DATA(insert OID =  1290 ( quote_nullable   PGNSP PGUID 14 1 0 0 f f f f f v 1 0 25 "2283" _null_ _null_ _null_ _null_ "select pg_catalog.quote_nullable($1::pg_catalog.text)" _null_ _null_ _null_ ));
DESCR("quote a possibly-null data value for usage in a querystring");

DATA(insert OID = 1798 (  oidin			   PGNSP PGUID 12 1 0 0 f f f t f i 1 0 26 "2275" _null_ _null_ _null_ _null_ oidin _null_ _null_ _null_ ));
DESCR("I/O");
DATA(insert OID = 1799 (  oidout		   PGNSP PGUID 12 1 0 0 f f f t f i 1 0 2275 "26" _null_ _null_ _null_ _null_ oidout _null_ _null_ _null_ ));
DESCR("I/O");

DATA(insert OID = 3058 ( concat		PGNSP PGUID 12 1 0 2276 f f f f f s 1 0 25 "2276" "{2276}" "{v}" _null_ _null_	text_concat _null_ _null_ _null_ ));
DESCR("concatenate values");
DATA(insert OID = 3059 ( concat_ws	PGNSP PGUID 12 1 0 2276 f f f f f s 2 0 25 "25 2276" "{25,2276}" "{i,v}" _null_ _null_	text_concat_ws _null_ _null_ _null_ ));
DESCR("concatenate values with separators");
DATA(insert OID = 3060 ( left		PGNSP PGUID 12 1 0 0 f f f t f i 2 0 25 "25 23" _null_ _null_ _null_ _null_  text_left _null_ _null_ _null_ ));
DESCR("extract the first n characters");
DATA(insert OID = 3061 ( right		PGNSP PGUID 12 1 0 0 f f f t f i 2 0 25 "25 23" _null_ _null_ _null_ _null_  text_right _null_ _null_ _null_ ));
DESCR("extract the last n characters");
DATA(insert OID = 3062 ( reverse	PGNSP PGUID 12 1 0 0 f f f t f i 1 0 25 "25" _null_ _null_ _null_ _null_  text_reverse	_null_ _null_ _null_ ));
DESCR("reverse text");
DATA(insert OID = 3539 ( format		PGNSP PGUID 12 1 0 2276 f f f f f s 2 0 25 "25 2276" "{25,2276}" "{i,v}" _null_ _null_	text_format _null_ _null_ _null_ ));
DESCR("format text message");
DATA(insert OID = 3540 ( format		PGNSP PGUID 12 1 0 0 f f f f f s 1 0 25 "25" _null_ _null_ _null_ _null_  text_format_nv _null_ _null_ _null_ ));
DESCR("format text message");

DATA(insert OID = 1810 (  bit_length	   PGNSP PGUID 14 1 0 0 f f f t f i 1 0 23 "17" _null_ _null_ _null_ _null_ "select pg_catalog.octet_length($1) * 8" _null_ _null_ _null_ ));
DESCR("length in bits");
DATA(insert OID = 1811 (  bit_length	   PGNSP PGUID 14 1 0 0 f f f t f i 1 0 23 "25" _null_ _null_ _null_ _null_ "select pg_catalog.octet_length($1) * 8" _null_ _null_ _null_ ));
DESCR("length in bits");
DATA(insert OID = 1812 (  bit_length	   PGNSP PGUID 14 1 0 0 f f f t f i 1 0 23 "1560" _null_ _null_ _null_ _null_ "select pg_catalog.length($1)" _null_ _null_ _null_ ));
DESCR("length in bits");

/* Selectivity estimators for LIKE and related operators */
DATA(insert OID = 1814 ( iclikesel			PGNSP PGUID 12 1 0 0 f f f t f s 4 0 701 "2281 26 2281 23" _null_ _null_ _null_ _null_	iclikesel _null_ _null_ _null_ ));
DESCR("restriction selectivity of ILIKE");
DATA(insert OID = 1815 ( icnlikesel			PGNSP PGUID 12 1 0 0 f f f t f s 4 0 701 "2281 26 2281 23" _null_ _null_ _null_ _null_	icnlikesel _null_ _null_ _null_ ));
DESCR("restriction selectivity of NOT ILIKE");
DATA(insert OID = 1816 ( iclikejoinsel		PGNSP PGUID 12 1 0 0 f f f t f s 5 0 701 "2281 26 2281 21 2281" _null_ _null_ _null_ _null_  iclikejoinsel _null_ _null_ _null_ ));
DESCR("join selectivity of ILIKE");
DATA(insert OID = 1817 ( icnlikejoinsel		PGNSP PGUID 12 1 0 0 f f f t f s 5 0 701 "2281 26 2281 21 2281" _null_ _null_ _null_ _null_  icnlikejoinsel _null_ _null_ _null_ ));
DESCR("join selectivity of NOT ILIKE");
DATA(insert OID = 1818 ( regexeqsel			PGNSP PGUID 12 1 0 0 f f f t f s 4 0 701 "2281 26 2281 23" _null_ _null_ _null_ _null_	regexeqsel _null_ _null_ _null_ ));
DESCR("restriction selectivity of regex match");
DATA(insert OID = 1819 ( likesel			PGNSP PGUID 12 1 0 0 f f f t f s 4 0 701 "2281 26 2281 23" _null_ _null_ _null_ _null_	likesel _null_ _null_ _null_ ));
DESCR("restriction selectivity of LIKE");
DATA(insert OID = 1820 ( icregexeqsel		PGNSP PGUID 12 1 0 0 f f f t f s 4 0 701 "2281 26 2281 23" _null_ _null_ _null_ _null_	icregexeqsel _null_ _null_ _null_ ));
DESCR("restriction selectivity of case-insensitive regex match");
DATA(insert OID = 1821 ( regexnesel			PGNSP PGUID 12 1 0 0 f f f t f s 4 0 701 "2281 26 2281 23" _null_ _null_ _null_ _null_	regexnesel _null_ _null_ _null_ ));
DESCR("restriction selectivity of regex non-match");
DATA(insert OID = 1822 ( nlikesel			PGNSP PGUID 12 1 0 0 f f f t f s 4 0 701 "2281 26 2281 23" _null_ _null_ _null_ _null_	nlikesel _null_ _null_ _null_ ));
DESCR("restriction selectivity of NOT LIKE");
DATA(insert OID = 1823 ( icregexnesel		PGNSP PGUID 12 1 0 0 f f f t f s 4 0 701 "2281 26 2281 23" _null_ _null_ _null_ _null_	icregexnesel _null_ _null_ _null_ ));
DESCR("restriction selectivity of case-insensitive regex non-match");
DATA(insert OID = 1824 ( regexeqjoinsel		PGNSP PGUID 12 1 0 0 f f f t f s 5 0 701 "2281 26 2281 21 2281" _null_ _null_ _null_ _null_  regexeqjoinsel _null_ _null_ _null_ ));
DESCR("join selectivity of regex match");
DATA(insert OID = 1825 ( likejoinsel		PGNSP PGUID 12 1 0 0 f f f t f s 5 0 701 "2281 26 2281 21 2281" _null_ _null_ _null_ _null_  likejoinsel _null_ _null_ _null_ ));
DESCR("join selectivity of LIKE");
DATA(insert OID = 1826 ( icregexeqjoinsel	PGNSP PGUID 12 1 0 0 f f f t f s 5 0 701 "2281 26 2281 21 2281" _null_ _null_ _null_ _null_  icregexeqjoinsel _null_ _null_ _null_ ));
DESCR("join selectivity of case-insensitive regex match");
DATA(insert OID = 1827 ( regexnejoinsel		PGNSP PGUID 12 1 0 0 f f f t f s 5 0 701 "2281 26 2281 21 2281" _null_ _null_ _null_ _null_  regexnejoinsel _null_ _null_ _null_ ));
DESCR("join selectivity of regex non-match");
DATA(insert OID = 1828 ( nlikejoinsel		PGNSP PGUID 12 1 0 0 f f f t f s 5 0 701 "2281 26 2281 21 2281" _null_ _null_ _null_ _null_  nlikejoinsel _null_ _null_ _null_ ));
DESCR("join selectivity of NOT LIKE");
DATA(insert OID = 1829 ( icregexnejoinsel	PGNSP PGUID 12 1 0 0 f f f t f s 5 0 701 "2281 26 2281 21 2281" _null_ _null_ _null_ _null_  icregexnejoinsel _null_ _null_ _null_ ));
DESCR("join selectivity of case-insensitive regex non-match");

/* Aggregate-related functions */
DATA(insert OID = 1830 (  float8_avg	   PGNSP PGUID 12 1 0 0 f f f t f i 1 0 701 "1022" _null_ _null_ _null_ _null_ float8_avg _null_ _null_ _null_ ));
DESCR("aggregate final function");
DATA(insert OID = 2512 (  float8_var_pop   PGNSP PGUID 12 1 0 0 f f f t f i 1 0 701 "1022" _null_ _null_ _null_ _null_ float8_var_pop _null_ _null_ _null_ ));
DESCR("aggregate final function");
DATA(insert OID = 1831 (  float8_var_samp  PGNSP PGUID 12 1 0 0 f f f t f i 1 0 701 "1022" _null_ _null_ _null_ _null_ float8_var_samp _null_ _null_ _null_ ));
DESCR("aggregate final function");
DATA(insert OID = 2513 (  float8_stddev_pop PGNSP PGUID 12 1 0 0 f f f t f i 1 0 701 "1022" _null_ _null_ _null_ _null_ float8_stddev_pop _null_ _null_ _null_ ));
DESCR("aggregate final function");
DATA(insert OID = 1832 (  float8_stddev_samp	PGNSP PGUID 12 1 0 0 f f f t f i 1 0 701 "1022" _null_ _null_ _null_ _null_ float8_stddev_samp _null_ _null_ _null_ ));
DESCR("aggregate final function");
DATA(insert OID = 1833 (  numeric_accum    PGNSP PGUID 12 1 0 0 f f f t f i 2 0 1231 "1231 1700" _null_ _null_ _null_ _null_ numeric_accum _null_ _null_ _null_ ));
DESCR("aggregate transition function");
DATA(insert OID = 2858 (  numeric_avg_accum    PGNSP PGUID 12 1 0 0 f f f t f i 2 0 1231 "1231 1700" _null_ _null_ _null_ _null_ numeric_avg_accum _null_ _null_ _null_ ));
DESCR("aggregate transition function");
DATA(insert OID = 1834 (  int2_accum	   PGNSP PGUID 12 1 0 0 f f f t f i 2 0 1231 "1231 21" _null_ _null_ _null_ _null_ int2_accum _null_ _null_ _null_ ));
DESCR("aggregate transition function");
DATA(insert OID = 1835 (  int4_accum	   PGNSP PGUID 12 1 0 0 f f f t f i 2 0 1231 "1231 23" _null_ _null_ _null_ _null_ int4_accum _null_ _null_ _null_ ));
DESCR("aggregate transition function");
DATA(insert OID = 1836 (  int8_accum	   PGNSP PGUID 12 1 0 0 f f f t f i 2 0 1231 "1231 20" _null_ _null_ _null_ _null_ int8_accum _null_ _null_ _null_ ));
DESCR("aggregate transition function");
DATA(insert OID = 2746 (  int8_avg_accum	   PGNSP PGUID 12 1 0 0 f f f t f i 2 0 1231 "1231 20" _null_ _null_ _null_ _null_ int8_avg_accum _null_ _null_ _null_ ));
DESCR("aggregate transition function");
DATA(insert OID = 1837 (  numeric_avg	   PGNSP PGUID 12 1 0 0 f f f t f i 1 0 1700 "1231" _null_ _null_ _null_ _null_ numeric_avg _null_ _null_ _null_ ));
DESCR("aggregate final function");
DATA(insert OID = 2514 (  numeric_var_pop  PGNSP PGUID 12 1 0 0 f f f t f i 1 0 1700 "1231" _null_ _null_ _null_ _null_ numeric_var_pop _null_ _null_ _null_ ));
DESCR("aggregate final function");
DATA(insert OID = 1838 (  numeric_var_samp PGNSP PGUID 12 1 0 0 f f f t f i 1 0 1700 "1231" _null_ _null_ _null_ _null_ numeric_var_samp _null_ _null_ _null_ ));
DESCR("aggregate final function");
DATA(insert OID = 2596 (  numeric_stddev_pop PGNSP PGUID 12 1 0 0 f f f t f i 1 0 1700 "1231" _null_ _null_ _null_ _null_	numeric_stddev_pop _null_ _null_ _null_ ));
DESCR("aggregate final function");
DATA(insert OID = 1839 (  numeric_stddev_samp	PGNSP PGUID 12 1 0 0 f f f t f i 1 0 1700 "1231" _null_ _null_ _null_ _null_ numeric_stddev_samp _null_ _null_ _null_ ));
DESCR("aggregate final function");
DATA(insert OID = 1840 (  int2_sum		   PGNSP PGUID 12 1 0 0 f f f f f i 2 0 20 "20 21" _null_ _null_ _null_ _null_ int2_sum _null_ _null_ _null_ ));
DESCR("aggregate transition function");
DATA(insert OID = 1841 (  int4_sum		   PGNSP PGUID 12 1 0 0 f f f f f i 2 0 20 "20 23" _null_ _null_ _null_ _null_ int4_sum _null_ _null_ _null_ ));
DESCR("aggregate transition function");
DATA(insert OID = 1842 (  int8_sum		   PGNSP PGUID 12 1 0 0 f f f f f i 2 0 1700 "1700 20" _null_ _null_ _null_ _null_ int8_sum _null_ _null_ _null_ ));
DESCR("aggregate transition function");
DATA(insert OID = 1843 (  interval_accum   PGNSP PGUID 12 1 0 0 f f f t f i 2 0 1187 "1187 1186" _null_ _null_ _null_ _null_ interval_accum _null_ _null_ _null_ ));
DESCR("aggregate transition function");
DATA(insert OID = 1844 (  interval_avg	   PGNSP PGUID 12 1 0 0 f f f t f i 1 0 1186 "1187" _null_ _null_ _null_ _null_ interval_avg _null_ _null_ _null_ ));
DESCR("aggregate final function");
DATA(insert OID = 1962 (  int2_avg_accum   PGNSP PGUID 12 1 0 0 f f f t f i 2 0 1016 "1016 21" _null_ _null_ _null_ _null_ int2_avg_accum _null_ _null_ _null_ ));
DESCR("aggregate transition function");
DATA(insert OID = 1963 (  int4_avg_accum   PGNSP PGUID 12 1 0 0 f f f t f i 2 0 1016 "1016 23" _null_ _null_ _null_ _null_ int4_avg_accum _null_ _null_ _null_ ));
DESCR("aggregate transition function");
DATA(insert OID = 1964 (  int8_avg		   PGNSP PGUID 12 1 0 0 f f f t f i 1 0 1700 "1016" _null_ _null_ _null_ _null_ int8_avg _null_ _null_ _null_ ));
DESCR("aggregate final function");
DATA(insert OID = 2805 (  int8inc_float8_float8		PGNSP PGUID 12 1 0 0 f f f t f i 3 0 20 "20 701 701" _null_ _null_ _null_ _null_ int8inc_float8_float8 _null_ _null_ _null_ ));
DESCR("aggregate transition function");
DATA(insert OID = 2806 (  float8_regr_accum			PGNSP PGUID 12 1 0 0 f f f t f i 3 0 1022 "1022 701 701" _null_ _null_ _null_ _null_ float8_regr_accum _null_ _null_ _null_ ));
DESCR("aggregate transition function");
DATA(insert OID = 2807 (  float8_regr_sxx			PGNSP PGUID 12 1 0 0 f f f t f i 1 0 701 "1022" _null_ _null_ _null_ _null_ float8_regr_sxx _null_ _null_ _null_ ));
DESCR("aggregate final function");
DATA(insert OID = 2808 (  float8_regr_syy			PGNSP PGUID 12 1 0 0 f f f t f i 1 0 701 "1022" _null_ _null_ _null_ _null_ float8_regr_syy _null_ _null_ _null_ ));
DESCR("aggregate final function");
DATA(insert OID = 2809 (  float8_regr_sxy			PGNSP PGUID 12 1 0 0 f f f t f i 1 0 701 "1022" _null_ _null_ _null_ _null_ float8_regr_sxy _null_ _null_ _null_ ));
DESCR("aggregate final function");
DATA(insert OID = 2810 (  float8_regr_avgx			PGNSP PGUID 12 1 0 0 f f f t f i 1 0 701 "1022" _null_ _null_ _null_ _null_ float8_regr_avgx _null_ _null_ _null_ ));
DESCR("aggregate final function");
DATA(insert OID = 2811 (  float8_regr_avgy			PGNSP PGUID 12 1 0 0 f f f t f i 1 0 701 "1022" _null_ _null_ _null_ _null_ float8_regr_avgy _null_ _null_ _null_ ));
DESCR("aggregate final function");
DATA(insert OID = 2812 (  float8_regr_r2			PGNSP PGUID 12 1 0 0 f f f t f i 1 0 701 "1022" _null_ _null_ _null_ _null_ float8_regr_r2 _null_ _null_ _null_ ));
DESCR("aggregate final function");
DATA(insert OID = 2813 (  float8_regr_slope			PGNSP PGUID 12 1 0 0 f f f t f i 1 0 701 "1022" _null_ _null_ _null_ _null_ float8_regr_slope _null_ _null_ _null_ ));
DESCR("aggregate final function");
DATA(insert OID = 2814 (  float8_regr_intercept		PGNSP PGUID 12 1 0 0 f f f t f i 1 0 701 "1022" _null_ _null_ _null_ _null_ float8_regr_intercept _null_ _null_ _null_ ));
DESCR("aggregate final function");
DATA(insert OID = 2815 (  float8_covar_pop			PGNSP PGUID 12 1 0 0 f f f t f i 1 0 701 "1022" _null_ _null_ _null_ _null_ float8_covar_pop _null_ _null_ _null_ ));
DESCR("aggregate final function");
DATA(insert OID = 2816 (  float8_covar_samp			PGNSP PGUID 12 1 0 0 f f f t f i 1 0 701 "1022" _null_ _null_ _null_ _null_ float8_covar_samp _null_ _null_ _null_ ));
DESCR("aggregate final function");
DATA(insert OID = 2817 (  float8_corr				PGNSP PGUID 12 1 0 0 f f f t f i 1 0 701 "1022" _null_ _null_ _null_ _null_ float8_corr _null_ _null_ _null_ ));
DESCR("aggregate final function");
DATA(insert OID = 3535 (  string_agg_transfn		PGNSP PGUID 12 1 0 0 f f f f f i 3 0 2281 "2281 25 25" _null_ _null_ _null_ _null_ string_agg_transfn _null_ _null_ _null_ ));
DESCR("aggregate transition function");
#ifdef PGXC
DATA(insert OID = 2966 (  float8_collect   PGNSP PGUID 12 1 0 0 f f f t f i 2 0 1022 "1022 1022" _null_ _null_ _null_ _null_ float8_collect _null_ _null_ _null_ ));
DESCR("aggregate collection function");
DATA(insert OID = 2964 (  numeric_avg_collect	PGNSP PGUID 12 1 0 0 f f f t f i 2 0 1231 "1231 1231" _null_ _null_ _null_ _null_ numeric_avg_collect _null_ _null_ _null_ ));
DESCR("aggregate collection function");
DATA(insert OID = 2968 (  numeric_collect	PGNSP PGUID 12 1 0 0 f f f t f i 2 0 1231 "1231 1231" _null_ _null_ _null_ _null_ numeric_collect _null_ _null_ _null_ ));
DESCR("aggregate collection function");
DATA(insert OID = 2967 (  interval_collect   PGNSP PGUID 12 1 0 0 f f f t f i 2 0 1187 "1187 1187" _null_ _null_ _null_ _null_ interval_collect _null_ _null_ _null_ ));
DESCR("aggregate transition function");
DATA(insert OID = 2965 (  int8_avg_collect   PGNSP PGUID 12 1 0 0 f f f t f i 2 0 1016 "1016 1016" _null_ _null_ _null_ _null_ int8_avg_collect _null_ _null_ _null_ ));
DESCR("AVG(int) collection function");
DATA(insert OID = 2996 (  int8_sum_to_int8	PGNSP PGUID 12 1 0 0 f f f f f i 2 0 20 "20 20" _null_ _null_ _null_ _null_ int8_sum_to_int8 _null_ _null_ _null_ ));
DESCR("SUM(int) collection function");
DATA(insert OID = 2995 (  float8_regr_collect   PGNSP PGUID 12 1 0 0 f f f t f i 2 0 1022 "1022 1022" _null_ _null_ _null_ _null_ float8_regr_collect _null_ _null_ _null_ ));
DESCR("REGR_...(double, double) collection function");
#endif
DATA(insert OID = 3536 (  string_agg_finalfn		PGNSP PGUID 12 1 0 0 f f f f f i 1 0 25 "2281" _null_ _null_ _null_ _null_ string_agg_finalfn _null_ _null_ _null_ ));
DESCR("aggregate final function");
DATA(insert OID = 3538 (  string_agg				PGNSP PGUID 12 1 0 0 t f f f f i 2 0 25 "25 25" _null_ _null_ _null_ _null_ aggregate_dummy _null_ _null_ _null_ ));
DESCR("concatenate aggregate input into a string");

/* To ASCII conversion */
DATA(insert OID = 1845 ( to_ascii	PGNSP PGUID 12 1 0 0 f f f t f i 1 0 25 "25" _null_ _null_ _null_ _null_	to_ascii_default _null_ _null_ _null_ ));
DESCR("encode text from DB encoding to ASCII text");
DATA(insert OID = 1846 ( to_ascii	PGNSP PGUID 12 1 0 0 f f f t f i 2 0 25 "25 23" _null_ _null_ _null_ _null_ to_ascii_enc _null_ _null_ _null_ ));
DESCR("encode text from encoding to ASCII text");
DATA(insert OID = 1847 ( to_ascii	PGNSP PGUID 12 1 0 0 f f f t f i 2 0 25 "25 19" _null_ _null_ _null_ _null_ to_ascii_encname _null_ _null_ _null_ ));
DESCR("encode text from encoding to ASCII text");

DATA(insert OID = 1848 ( interval_pl_time	PGNSP PGUID 14 1 0 0 f f f t f i 2 0 1083 "1186 1083" _null_ _null_ _null_ _null_	"select $2 + $1" _null_ _null_ _null_ ));

DATA(insert OID = 1850 (  int28eq		   PGNSP PGUID 12 1 0 0 f f f t f i 2 0 16 "21 20" _null_ _null_ _null_ _null_ int28eq _null_ _null_ _null_ ));
DATA(insert OID = 1851 (  int28ne		   PGNSP PGUID 12 1 0 0 f f f t f i 2 0 16 "21 20" _null_ _null_ _null_ _null_ int28ne _null_ _null_ _null_ ));
DATA(insert OID = 1852 (  int28lt		   PGNSP PGUID 12 1 0 0 f f f t f i 2 0 16 "21 20" _null_ _null_ _null_ _null_ int28lt _null_ _null_ _null_ ));
DATA(insert OID = 1853 (  int28gt		   PGNSP PGUID 12 1 0 0 f f f t f i 2 0 16 "21 20" _null_ _null_ _null_ _null_ int28gt _null_ _null_ _null_ ));
DATA(insert OID = 1854 (  int28le		   PGNSP PGUID 12 1 0 0 f f f t f i 2 0 16 "21 20" _null_ _null_ _null_ _null_ int28le _null_ _null_ _null_ ));
DATA(insert OID = 1855 (  int28ge		   PGNSP PGUID 12 1 0 0 f f f t f i 2 0 16 "21 20" _null_ _null_ _null_ _null_ int28ge _null_ _null_ _null_ ));

DATA(insert OID = 1856 (  int82eq		   PGNSP PGUID 12 1 0 0 f f f t f i 2 0 16 "20 21" _null_ _null_ _null_ _null_ int82eq _null_ _null_ _null_ ));
DATA(insert OID = 1857 (  int82ne		   PGNSP PGUID 12 1 0 0 f f f t f i 2 0 16 "20 21" _null_ _null_ _null_ _null_ int82ne _null_ _null_ _null_ ));
DATA(insert OID = 1858 (  int82lt		   PGNSP PGUID 12 1 0 0 f f f t f i 2 0 16 "20 21" _null_ _null_ _null_ _null_ int82lt _null_ _null_ _null_ ));
DATA(insert OID = 1859 (  int82gt		   PGNSP PGUID 12 1 0 0 f f f t f i 2 0 16 "20 21" _null_ _null_ _null_ _null_ int82gt _null_ _null_ _null_ ));
DATA(insert OID = 1860 (  int82le		   PGNSP PGUID 12 1 0 0 f f f t f i 2 0 16 "20 21" _null_ _null_ _null_ _null_ int82le _null_ _null_ _null_ ));
DATA(insert OID = 1861 (  int82ge		   PGNSP PGUID 12 1 0 0 f f f t f i 2 0 16 "20 21" _null_ _null_ _null_ _null_ int82ge _null_ _null_ _null_ ));

DATA(insert OID = 1892 (  int2and		   PGNSP PGUID 12 1 0 0 f f f t f i 2 0 21 "21 21" _null_ _null_ _null_ _null_ int2and _null_ _null_ _null_ ));
DATA(insert OID = 1893 (  int2or		   PGNSP PGUID 12 1 0 0 f f f t f i 2 0 21 "21 21" _null_ _null_ _null_ _null_ int2or _null_ _null_ _null_ ));
DATA(insert OID = 1894 (  int2xor		   PGNSP PGUID 12 1 0 0 f f f t f i 2 0 21 "21 21" _null_ _null_ _null_ _null_ int2xor _null_ _null_ _null_ ));
DATA(insert OID = 1895 (  int2not		   PGNSP PGUID 12 1 0 0 f f f t f i 1 0 21 "21" _null_ _null_ _null_ _null_ int2not _null_ _null_ _null_ ));
DATA(insert OID = 1896 (  int2shl		   PGNSP PGUID 12 1 0 0 f f f t f i 2 0 21 "21 23" _null_ _null_ _null_ _null_ int2shl _null_ _null_ _null_ ));
DATA(insert OID = 1897 (  int2shr		   PGNSP PGUID 12 1 0 0 f f f t f i 2 0 21 "21 23" _null_ _null_ _null_ _null_ int2shr _null_ _null_ _null_ ));

DATA(insert OID = 1898 (  int4and		   PGNSP PGUID 12 1 0 0 f f f t f i 2 0 23 "23 23" _null_ _null_ _null_ _null_ int4and _null_ _null_ _null_ ));
DATA(insert OID = 1899 (  int4or		   PGNSP PGUID 12 1 0 0 f f f t f i 2 0 23 "23 23" _null_ _null_ _null_ _null_ int4or _null_ _null_ _null_ ));
DATA(insert OID = 1900 (  int4xor		   PGNSP PGUID 12 1 0 0 f f f t f i 2 0 23 "23 23" _null_ _null_ _null_ _null_ int4xor _null_ _null_ _null_ ));
DATA(insert OID = 1901 (  int4not		   PGNSP PGUID 12 1 0 0 f f f t f i 1 0 23 "23" _null_ _null_ _null_ _null_ int4not _null_ _null_ _null_ ));
DATA(insert OID = 1902 (  int4shl		   PGNSP PGUID 12 1 0 0 f f f t f i 2 0 23 "23 23" _null_ _null_ _null_ _null_ int4shl _null_ _null_ _null_ ));
DATA(insert OID = 1903 (  int4shr		   PGNSP PGUID 12 1 0 0 f f f t f i 2 0 23 "23 23" _null_ _null_ _null_ _null_ int4shr _null_ _null_ _null_ ));

DATA(insert OID = 1904 (  int8and		   PGNSP PGUID 12 1 0 0 f f f t f i 2 0 20 "20 20" _null_ _null_ _null_ _null_ int8and _null_ _null_ _null_ ));
DATA(insert OID = 1905 (  int8or		   PGNSP PGUID 12 1 0 0 f f f t f i 2 0 20 "20 20" _null_ _null_ _null_ _null_ int8or _null_ _null_ _null_ ));
DATA(insert OID = 1906 (  int8xor		   PGNSP PGUID 12 1 0 0 f f f t f i 2 0 20 "20 20" _null_ _null_ _null_ _null_ int8xor _null_ _null_ _null_ ));
DATA(insert OID = 1907 (  int8not		   PGNSP PGUID 12 1 0 0 f f f t f i 1 0 20 "20" _null_ _null_ _null_ _null_ int8not _null_ _null_ _null_ ));
DATA(insert OID = 1908 (  int8shl		   PGNSP PGUID 12 1 0 0 f f f t f i 2 0 20 "20 23" _null_ _null_ _null_ _null_ int8shl _null_ _null_ _null_ ));
DATA(insert OID = 1909 (  int8shr		   PGNSP PGUID 12 1 0 0 f f f t f i 2 0 20 "20 23" _null_ _null_ _null_ _null_ int8shr _null_ _null_ _null_ ));

DATA(insert OID = 1910 (  int8up		   PGNSP PGUID 12 1 0 0 f f f t f i 1 0 20 "20" _null_ _null_ _null_ _null_ int8up _null_ _null_ _null_ ));
DATA(insert OID = 1911 (  int2up		   PGNSP PGUID 12 1 0 0 f f f t f i 1 0 21 "21" _null_ _null_ _null_ _null_ int2up _null_ _null_ _null_ ));
DATA(insert OID = 1912 (  int4up		   PGNSP PGUID 12 1 0 0 f f f t f i 1 0 23 "23" _null_ _null_ _null_ _null_ int4up _null_ _null_ _null_ ));
DATA(insert OID = 1913 (  float4up		   PGNSP PGUID 12 1 0 0 f f f t f i 1 0 700 "700" _null_ _null_ _null_ _null_ float4up _null_ _null_ _null_ ));
DATA(insert OID = 1914 (  float8up		   PGNSP PGUID 12 1 0 0 f f f t f i 1 0 701 "701" _null_ _null_ _null_ _null_ float8up _null_ _null_ _null_ ));
DATA(insert OID = 1915 (  numeric_uplus    PGNSP PGUID 12 1 0 0 f f f t f i 1 0 1700 "1700" _null_ _null_ _null_ _null_ numeric_uplus _null_ _null_ _null_ ));

DATA(insert OID = 1922 (  has_table_privilege		   PGNSP PGUID 12 1 0 0 f f f t f s 3 0 16 "19 25 25" _null_ _null_ _null_ _null_	has_table_privilege_name_name _null_ _null_ _null_ ));
DESCR("user privilege on relation by username, rel name");
DATA(insert OID = 1923 (  has_table_privilege		   PGNSP PGUID 12 1 0 0 f f f t f s 3 0 16 "19 26 25" _null_ _null_ _null_ _null_	has_table_privilege_name_id _null_ _null_ _null_ ));
DESCR("user privilege on relation by username, rel oid");
DATA(insert OID = 1924 (  has_table_privilege		   PGNSP PGUID 12 1 0 0 f f f t f s 3 0 16 "26 25 25" _null_ _null_ _null_ _null_	has_table_privilege_id_name _null_ _null_ _null_ ));
DESCR("user privilege on relation by user oid, rel name");
DATA(insert OID = 1925 (  has_table_privilege		   PGNSP PGUID 12 1 0 0 f f f t f s 3 0 16 "26 26 25" _null_ _null_ _null_ _null_	has_table_privilege_id_id _null_ _null_ _null_ ));
DESCR("user privilege on relation by user oid, rel oid");
DATA(insert OID = 1926 (  has_table_privilege		   PGNSP PGUID 12 1 0 0 f f f t f s 2 0 16 "25 25" _null_ _null_ _null_ _null_ has_table_privilege_name _null_ _null_ _null_ ));
DESCR("current user privilege on relation by rel name");
DATA(insert OID = 1927 (  has_table_privilege		   PGNSP PGUID 12 1 0 0 f f f t f s 2 0 16 "26 25" _null_ _null_ _null_ _null_ has_table_privilege_id _null_ _null_ _null_ ));
DESCR("current user privilege on relation by rel oid");

DATA(insert OID = 2181 (  has_sequence_privilege		   PGNSP PGUID 12 1 0 0 f f f t f s 3 0 16 "19 25 25" _null_ _null_ _null_ _null_	has_sequence_privilege_name_name _null_ _null_ _null_ ));
DESCR("user privilege on sequence by username, seq name");
DATA(insert OID = 2182 (  has_sequence_privilege		   PGNSP PGUID 12 1 0 0 f f f t f s 3 0 16 "19 26 25" _null_ _null_ _null_ _null_	has_sequence_privilege_name_id _null_ _null_ _null_ ));
DESCR("user privilege on sequence by username, seq oid");
DATA(insert OID = 2183 (  has_sequence_privilege		   PGNSP PGUID 12 1 0 0 f f f t f s 3 0 16 "26 25 25" _null_ _null_ _null_ _null_	has_sequence_privilege_id_name _null_ _null_ _null_ ));
DESCR("user privilege on sequence by user oid, seq name");
DATA(insert OID = 2184 (  has_sequence_privilege		   PGNSP PGUID 12 1 0 0 f f f t f s 3 0 16 "26 26 25" _null_ _null_ _null_ _null_	has_sequence_privilege_id_id _null_ _null_ _null_ ));
DESCR("user privilege on sequence by user oid, seq oid");
DATA(insert OID = 2185 (  has_sequence_privilege		   PGNSP PGUID 12 1 0 0 f f f t f s 2 0 16 "25 25" _null_ _null_ _null_ _null_ has_sequence_privilege_name _null_ _null_ _null_ ));
DESCR("current user privilege on sequence by seq name");
DATA(insert OID = 2186 (  has_sequence_privilege		   PGNSP PGUID 12 1 0 0 f f f t f s 2 0 16 "26 25" _null_ _null_ _null_ _null_ has_sequence_privilege_id _null_ _null_ _null_ ));
DESCR("current user privilege on sequence by seq oid");

DATA(insert OID = 3012 (  has_column_privilege		   PGNSP PGUID 12 1 0 0 f f f t f s 4 0 16 "19 25 25 25" _null_ _null_ _null_ _null_	has_column_privilege_name_name_name _null_ _null_ _null_ ));
DESCR("user privilege on column by username, rel name, col name");
DATA(insert OID = 3013 (  has_column_privilege		   PGNSP PGUID 12 1 0 0 f f f t f s 4 0 16 "19 25 21 25" _null_ _null_ _null_ _null_	has_column_privilege_name_name_attnum _null_ _null_ _null_ ));
DESCR("user privilege on column by username, rel name, col attnum");
DATA(insert OID = 3014 (  has_column_privilege		   PGNSP PGUID 12 1 0 0 f f f t f s 4 0 16 "19 26 25 25" _null_ _null_ _null_ _null_	has_column_privilege_name_id_name _null_ _null_ _null_ ));
DESCR("user privilege on column by username, rel oid, col name");
DATA(insert OID = 3015 (  has_column_privilege		   PGNSP PGUID 12 1 0 0 f f f t f s 4 0 16 "19 26 21 25" _null_ _null_ _null_ _null_	has_column_privilege_name_id_attnum _null_ _null_ _null_ ));
DESCR("user privilege on column by username, rel oid, col attnum");
DATA(insert OID = 3016 (  has_column_privilege		   PGNSP PGUID 12 1 0 0 f f f t f s 4 0 16 "26 25 25 25" _null_ _null_ _null_ _null_	has_column_privilege_id_name_name _null_ _null_ _null_ ));
DESCR("user privilege on column by user oid, rel name, col name");
DATA(insert OID = 3017 (  has_column_privilege		   PGNSP PGUID 12 1 0 0 f f f t f s 4 0 16 "26 25 21 25" _null_ _null_ _null_ _null_	has_column_privilege_id_name_attnum _null_ _null_ _null_ ));
DESCR("user privilege on column by user oid, rel name, col attnum");
DATA(insert OID = 3018 (  has_column_privilege		   PGNSP PGUID 12 1 0 0 f f f t f s 4 0 16 "26 26 25 25" _null_ _null_ _null_ _null_	has_column_privilege_id_id_name _null_ _null_ _null_ ));
DESCR("user privilege on column by user oid, rel oid, col name");
DATA(insert OID = 3019 (  has_column_privilege		   PGNSP PGUID 12 1 0 0 f f f t f s 4 0 16 "26 26 21 25" _null_ _null_ _null_ _null_	has_column_privilege_id_id_attnum _null_ _null_ _null_ ));
DESCR("user privilege on column by user oid, rel oid, col attnum");
DATA(insert OID = 3020 (  has_column_privilege		   PGNSP PGUID 12 1 0 0 f f f t f s 3 0 16 "25 25 25" _null_ _null_ _null_ _null_ has_column_privilege_name_name _null_ _null_ _null_ ));
DESCR("current user privilege on column by rel name, col name");
DATA(insert OID = 3021 (  has_column_privilege		   PGNSP PGUID 12 1 0 0 f f f t f s 3 0 16 "25 21 25" _null_ _null_ _null_ _null_ has_column_privilege_name_attnum _null_ _null_ _null_ ));
DESCR("current user privilege on column by rel name, col attnum");
DATA(insert OID = 3022 (  has_column_privilege		   PGNSP PGUID 12 1 0 0 f f f t f s 3 0 16 "26 25 25" _null_ _null_ _null_ _null_ has_column_privilege_id_name _null_ _null_ _null_ ));
DESCR("current user privilege on column by rel oid, col name");
DATA(insert OID = 3023 (  has_column_privilege		   PGNSP PGUID 12 1 0 0 f f f t f s 3 0 16 "26 21 25" _null_ _null_ _null_ _null_ has_column_privilege_id_attnum _null_ _null_ _null_ ));
DESCR("current user privilege on column by rel oid, col attnum");

DATA(insert OID = 3024 (  has_any_column_privilege	   PGNSP PGUID 12 10 0 0 f f f t f s 3 0 16 "19 25 25" _null_ _null_ _null_ _null_	has_any_column_privilege_name_name _null_ _null_ _null_ ));
DESCR("user privilege on any column by username, rel name");
DATA(insert OID = 3025 (  has_any_column_privilege	   PGNSP PGUID 12 10 0 0 f f f t f s 3 0 16 "19 26 25" _null_ _null_ _null_ _null_	has_any_column_privilege_name_id _null_ _null_ _null_ ));
DESCR("user privilege on any column by username, rel oid");
DATA(insert OID = 3026 (  has_any_column_privilege	   PGNSP PGUID 12 10 0 0 f f f t f s 3 0 16 "26 25 25" _null_ _null_ _null_ _null_	has_any_column_privilege_id_name _null_ _null_ _null_ ));
DESCR("user privilege on any column by user oid, rel name");
DATA(insert OID = 3027 (  has_any_column_privilege	   PGNSP PGUID 12 10 0 0 f f f t f s 3 0 16 "26 26 25" _null_ _null_ _null_ _null_	has_any_column_privilege_id_id _null_ _null_ _null_ ));
DESCR("user privilege on any column by user oid, rel oid");
DATA(insert OID = 3028 (  has_any_column_privilege	   PGNSP PGUID 12 10 0 0 f f f t f s 2 0 16 "25 25" _null_ _null_ _null_ _null_ has_any_column_privilege_name _null_ _null_ _null_ ));
DESCR("current user privilege on any column by rel name");
DATA(insert OID = 3029 (  has_any_column_privilege	   PGNSP PGUID 12 10 0 0 f f f t f s 2 0 16 "26 25" _null_ _null_ _null_ _null_ has_any_column_privilege_id _null_ _null_ _null_ ));
DESCR("current user privilege on any column by rel oid");

DATA(insert OID = 1928 (  pg_stat_get_numscans			PGNSP PGUID 12 1 0 0 f f f t f s 1 0 20 "26" _null_ _null_ _null_ _null_ pg_stat_get_numscans _null_ _null_ _null_ ));
DESCR("statistics: number of scans done for table/index");
DATA(insert OID = 1929 (  pg_stat_get_tuples_returned	PGNSP PGUID 12 1 0 0 f f f t f s 1 0 20 "26" _null_ _null_ _null_ _null_ pg_stat_get_tuples_returned _null_ _null_ _null_ ));
DESCR("statistics: number of tuples read by seqscan");
DATA(insert OID = 1930 (  pg_stat_get_tuples_fetched	PGNSP PGUID 12 1 0 0 f f f t f s 1 0 20 "26" _null_ _null_ _null_ _null_ pg_stat_get_tuples_fetched _null_ _null_ _null_ ));
DESCR("statistics: number of tuples fetched by idxscan");
DATA(insert OID = 1931 (  pg_stat_get_tuples_inserted	PGNSP PGUID 12 1 0 0 f f f t f s 1 0 20 "26" _null_ _null_ _null_ _null_ pg_stat_get_tuples_inserted _null_ _null_ _null_ ));
DESCR("statistics: number of tuples inserted");
DATA(insert OID = 1932 (  pg_stat_get_tuples_updated	PGNSP PGUID 12 1 0 0 f f f t f s 1 0 20 "26" _null_ _null_ _null_ _null_ pg_stat_get_tuples_updated _null_ _null_ _null_ ));
DESCR("statistics: number of tuples updated");
DATA(insert OID = 1933 (  pg_stat_get_tuples_deleted	PGNSP PGUID 12 1 0 0 f f f t f s 1 0 20 "26" _null_ _null_ _null_ _null_ pg_stat_get_tuples_deleted _null_ _null_ _null_ ));
DESCR("statistics: number of tuples deleted");
DATA(insert OID = 1972 (  pg_stat_get_tuples_hot_updated PGNSP PGUID 12 1 0 0 f f f t f s 1 0 20 "26" _null_ _null_ _null_ _null_ pg_stat_get_tuples_hot_updated _null_ _null_ _null_ ));
DESCR("statistics: number of tuples hot updated");
DATA(insert OID = 2878 (  pg_stat_get_live_tuples	PGNSP PGUID 12 1 0 0 f f f t f s 1 0 20 "26" _null_ _null_ _null_ _null_ pg_stat_get_live_tuples _null_ _null_ _null_ ));
DESCR("statistics: number of live tuples");
DATA(insert OID = 2879 (  pg_stat_get_dead_tuples	PGNSP PGUID 12 1 0 0 f f f t f s 1 0 20 "26" _null_ _null_ _null_ _null_ pg_stat_get_dead_tuples _null_ _null_ _null_ ));
DESCR("statistics: number of dead tuples");
DATA(insert OID = 1934 (  pg_stat_get_blocks_fetched	PGNSP PGUID 12 1 0 0 f f f t f s 1 0 20 "26" _null_ _null_ _null_ _null_ pg_stat_get_blocks_fetched _null_ _null_ _null_ ));
DESCR("statistics: number of blocks fetched");
DATA(insert OID = 1935 (  pg_stat_get_blocks_hit		PGNSP PGUID 12 1 0 0 f f f t f s 1 0 20 "26" _null_ _null_ _null_ _null_ pg_stat_get_blocks_hit _null_ _null_ _null_ ));
DESCR("statistics: number of blocks found in cache");
DATA(insert OID = 2781 (  pg_stat_get_last_vacuum_time PGNSP PGUID 12 1 0 0 f f f t f s 1 0 1184 "26" _null_ _null_ _null_ _null_	pg_stat_get_last_vacuum_time _null_ _null_ _null_ ));
DESCR("statistics: last manual vacuum time for a table");
DATA(insert OID = 2782 (  pg_stat_get_last_autovacuum_time PGNSP PGUID 12 1 0 0 f f f t f s 1 0 1184 "26" _null_ _null_ _null_ _null_	pg_stat_get_last_autovacuum_time _null_ _null_ _null_ ));
DESCR("statistics: last auto vacuum time for a table");
DATA(insert OID = 2783 (  pg_stat_get_last_analyze_time PGNSP PGUID 12 1 0 0 f f f t f s 1 0 1184 "26" _null_ _null_ _null_ _null_	pg_stat_get_last_analyze_time _null_ _null_ _null_ ));
DESCR("statistics: last manual analyze time for a table");
DATA(insert OID = 2784 (  pg_stat_get_last_autoanalyze_time PGNSP PGUID 12 1 0 0 f f f t f s 1 0 1184 "26" _null_ _null_ _null_ _null_	pg_stat_get_last_autoanalyze_time _null_ _null_ _null_ ));
DESCR("statistics: last auto analyze time for a table");
DATA(insert OID = 3054 ( pg_stat_get_vacuum_count PGNSP PGUID 12 1 0 0 f f f t f s 1 0 20 "26" _null_ _null_ _null_ _null_ pg_stat_get_vacuum_count _null_ _null_ _null_ ));
DESCR("statistics: number of manual vacuums for a table");
DATA(insert OID = 3055 ( pg_stat_get_autovacuum_count PGNSP PGUID 12 1 0 0 f f f t f s 1 0 20 "26" _null_ _null_ _null_ _null_ pg_stat_get_autovacuum_count _null_ _null_ _null_ ));
DESCR("statistics: number of auto vacuums for a table");
DATA(insert OID = 3056 ( pg_stat_get_analyze_count PGNSP PGUID 12 1 0 0 f f f t f s 1 0 20 "26" _null_ _null_ _null_ _null_ pg_stat_get_analyze_count _null_ _null_ _null_ ));
DESCR("statistics: number of manual analyzes for a table");
DATA(insert OID = 3057 ( pg_stat_get_autoanalyze_count PGNSP PGUID 12 1 0 0 f f f t f s 1 0 20 "26" _null_ _null_ _null_ _null_ pg_stat_get_autoanalyze_count _null_ _null_ _null_ ));
DESCR("statistics: number of auto analyzes for a table");
DATA(insert OID = 1936 (  pg_stat_get_backend_idset		PGNSP PGUID 12 1 100 0 f f f t t s 0 0 23 "" _null_ _null_ _null_ _null_ pg_stat_get_backend_idset _null_ _null_ _null_ ));
DESCR("statistics: currently active backend IDs");
DATA(insert OID = 2022 (  pg_stat_get_activity			PGNSP PGUID 12 1 100 0 f f f f t s 1 0 2249 "23" "{23,26,23,26,25,25,16,1184,1184,1184,869,25,23}" "{i,o,o,o,o,o,o,o,o,o,o,o,o}" "{pid,datid,procpid,usesysid,application_name,current_query,waiting,xact_start,query_start,backend_start,client_addr,client_hostname,client_port}" _null_ pg_stat_get_activity _null_ _null_ _null_ ));
DESCR("statistics: information about currently active backends");
DATA(insert OID = 3099 (  pg_stat_get_wal_senders	PGNSP PGUID 12 1 10 0 f f f f t s 0 0 2249 "" "{23,25,25,25,25,25,23,25}" "{o,o,o,o,o,o,o,o}" "{procpid,state,sent_location,write_location,flush_location,replay_location,sync_priority,sync_state}" _null_ pg_stat_get_wal_senders _null_ _null_ _null_ ));
DESCR("statistics: information about currently active replication");
DATA(insert OID = 2026 (  pg_backend_pid				PGNSP PGUID 12 1 0 0 f f f t f s 0 0 23 "" _null_ _null_ _null_ _null_ pg_backend_pid _null_ _null_ _null_ ));
DESCR("statistics: current backend PID");
DATA(insert OID = 1937 (  pg_stat_get_backend_pid		PGNSP PGUID 12 1 0 0 f f f t f s 1 0 23 "23" _null_ _null_ _null_ _null_ pg_stat_get_backend_pid _null_ _null_ _null_ ));
DESCR("statistics: PID of backend");
DATA(insert OID = 1938 (  pg_stat_get_backend_dbid		PGNSP PGUID 12 1 0 0 f f f t f s 1 0 26 "23" _null_ _null_ _null_ _null_ pg_stat_get_backend_dbid _null_ _null_ _null_ ));
DESCR("statistics: database ID of backend");
DATA(insert OID = 1939 (  pg_stat_get_backend_userid	PGNSP PGUID 12 1 0 0 f f f t f s 1 0 26 "23" _null_ _null_ _null_ _null_ pg_stat_get_backend_userid _null_ _null_ _null_ ));
DESCR("statistics: user ID of backend");
DATA(insert OID = 1940 (  pg_stat_get_backend_activity	PGNSP PGUID 12 1 0 0 f f f t f s 1 0 25 "23" _null_ _null_ _null_ _null_ pg_stat_get_backend_activity _null_ _null_ _null_ ));
DESCR("statistics: current query of backend");
DATA(insert OID = 2853 (  pg_stat_get_backend_waiting	PGNSP PGUID 12 1 0 0 f f f t f s 1 0 16 "23" _null_ _null_ _null_ _null_ pg_stat_get_backend_waiting _null_ _null_ _null_ ));
DESCR("statistics: is backend currently waiting for a lock");
DATA(insert OID = 2094 (  pg_stat_get_backend_activity_start PGNSP PGUID 12 1 0 0 f f f t f s 1 0 1184 "23" _null_ _null_ _null_ _null_ pg_stat_get_backend_activity_start _null_ _null_ _null_ ));
DESCR("statistics: start time for current query of backend");
DATA(insert OID = 2857 (  pg_stat_get_backend_xact_start PGNSP PGUID 12 1 0 0 f f f t f s 1 0 1184 "23" _null_ _null_ _null_ _null_ pg_stat_get_backend_xact_start _null_ _null_ _null_ ));
DESCR("statistics: start time for backend's current transaction");
DATA(insert OID = 1391 ( pg_stat_get_backend_start PGNSP PGUID 12 1 0 0 f f f t f s 1 0 1184 "23" _null_ _null_ _null_ _null_ pg_stat_get_backend_start _null_ _null_ _null_ ));
DESCR("statistics: start time for current backend session");
DATA(insert OID = 1392 ( pg_stat_get_backend_client_addr PGNSP PGUID 12 1 0 0 f f f t f s 1 0 869 "23" _null_ _null_ _null_ _null_ pg_stat_get_backend_client_addr _null_ _null_ _null_ ));
DESCR("statistics: address of client connected to backend");
DATA(insert OID = 1393 ( pg_stat_get_backend_client_port PGNSP PGUID 12 1 0 0 f f f t f s 1 0 23 "23" _null_ _null_ _null_ _null_ pg_stat_get_backend_client_port _null_ _null_ _null_ ));
DESCR("statistics: port number of client connected to backend");
DATA(insert OID = 1941 (  pg_stat_get_db_numbackends	PGNSP PGUID 12 1 0 0 f f f t f s 1 0 23 "26" _null_ _null_ _null_ _null_ pg_stat_get_db_numbackends _null_ _null_ _null_ ));
DESCR("statistics: number of backends in database");
DATA(insert OID = 1942 (  pg_stat_get_db_xact_commit	PGNSP PGUID 12 1 0 0 f f f t f s 1 0 20 "26" _null_ _null_ _null_ _null_ pg_stat_get_db_xact_commit _null_ _null_ _null_ ));
DESCR("statistics: transactions committed");
DATA(insert OID = 1943 (  pg_stat_get_db_xact_rollback	PGNSP PGUID 12 1 0 0 f f f t f s 1 0 20 "26" _null_ _null_ _null_ _null_ pg_stat_get_db_xact_rollback _null_ _null_ _null_ ));
DESCR("statistics: transactions rolled back");
DATA(insert OID = 1944 (  pg_stat_get_db_blocks_fetched PGNSP PGUID 12 1 0 0 f f f t f s 1 0 20 "26" _null_ _null_ _null_ _null_ pg_stat_get_db_blocks_fetched _null_ _null_ _null_ ));
DESCR("statistics: blocks fetched for database");
DATA(insert OID = 1945 (  pg_stat_get_db_blocks_hit		PGNSP PGUID 12 1 0 0 f f f t f s 1 0 20 "26" _null_ _null_ _null_ _null_ pg_stat_get_db_blocks_hit _null_ _null_ _null_ ));
DESCR("statistics: blocks found in cache for database");
DATA(insert OID = 2758 (  pg_stat_get_db_tuples_returned PGNSP PGUID 12 1 0 0 f f f t f s 1 0 20 "26" _null_ _null_ _null_ _null_ pg_stat_get_db_tuples_returned _null_ _null_ _null_ ));
DESCR("statistics: tuples returned for database");
DATA(insert OID = 2759 (  pg_stat_get_db_tuples_fetched PGNSP PGUID 12 1 0 0 f f f t f s 1 0 20 "26" _null_ _null_ _null_ _null_ pg_stat_get_db_tuples_fetched _null_ _null_ _null_ ));
DESCR("statistics: tuples fetched for database");
DATA(insert OID = 2760 (  pg_stat_get_db_tuples_inserted PGNSP PGUID 12 1 0 0 f f f t f s 1 0 20 "26" _null_ _null_ _null_ _null_ pg_stat_get_db_tuples_inserted _null_ _null_ _null_ ));
DESCR("statistics: tuples inserted in database");
DATA(insert OID = 2761 (  pg_stat_get_db_tuples_updated PGNSP PGUID 12 1 0 0 f f f t f s 1 0 20 "26" _null_ _null_ _null_ _null_ pg_stat_get_db_tuples_updated _null_ _null_ _null_ ));
DESCR("statistics: tuples updated in database");
DATA(insert OID = 2762 (  pg_stat_get_db_tuples_deleted PGNSP PGUID 12 1 0 0 f f f t f s 1 0 20 "26" _null_ _null_ _null_ _null_ pg_stat_get_db_tuples_deleted _null_ _null_ _null_ ));
DESCR("statistics: tuples deleted in database");
DATA(insert OID = 3065 (  pg_stat_get_db_conflict_tablespace PGNSP PGUID 12 1 0 0 f f f t f s 1 0 20 "26" _null_ _null_ _null_ _null_ pg_stat_get_db_conflict_tablespace _null_ _null_ _null_ ));
DESCR("statistics: recovery conflicts in database caused by drop tablespace");
DATA(insert OID = 3066 (  pg_stat_get_db_conflict_lock PGNSP PGUID 12 1 0 0 f f f t f s 1 0 20 "26" _null_ _null_ _null_ _null_ pg_stat_get_db_conflict_lock _null_ _null_ _null_ ));
DESCR("statistics: recovery conflicts in database caused by relation lock");
DATA(insert OID = 3067 (  pg_stat_get_db_conflict_snapshot PGNSP PGUID 12 1 0 0 f f f t f s 1 0 20 "26" _null_ _null_ _null_ _null_ pg_stat_get_db_conflict_snapshot _null_ _null_ _null_ ));
DESCR("statistics: recovery conflicts in database caused by snapshot expiry");
DATA(insert OID = 3068 (  pg_stat_get_db_conflict_bufferpin PGNSP PGUID 12 1 0 0 f f f t f s 1 0 20 "26" _null_ _null_ _null_ _null_ pg_stat_get_db_conflict_bufferpin _null_ _null_ _null_ ));
DESCR("statistics: recovery conflicts in database caused by shared buffer pin");
DATA(insert OID = 3069 (  pg_stat_get_db_conflict_startup_deadlock PGNSP PGUID 12 1 0 0 f f f t f s 1 0 20 "26" _null_ _null_ _null_ _null_ pg_stat_get_db_conflict_startup_deadlock _null_ _null_ _null_ ));
DESCR("statistics: recovery conflicts in database caused by buffer deadlock");
DATA(insert OID = 3070 (  pg_stat_get_db_conflict_all PGNSP PGUID 12 1 0 0 f f f t f s 1 0 20 "26" _null_ _null_ _null_ _null_ pg_stat_get_db_conflict_all _null_ _null_ _null_ ));
DESCR("statistics: recovery conflicts in database");
DATA(insert OID = 3074 (  pg_stat_get_db_stat_reset_time PGNSP PGUID 12 1 0 0 f f f t f s 1 0 1184 "26" _null_ _null_ _null_ _null_ pg_stat_get_db_stat_reset_time _null_ _null_ _null_ ));
DESCR("statistics: last reset for a database");
DATA(insert OID = 2769 ( pg_stat_get_bgwriter_timed_checkpoints PGNSP PGUID 12 1 0 0 f f f t f s 0 0 20 "" _null_ _null_ _null_ _null_ pg_stat_get_bgwriter_timed_checkpoints _null_ _null_ _null_ ));
DESCR("statistics: number of timed checkpoints started by the bgwriter");
DATA(insert OID = 2770 ( pg_stat_get_bgwriter_requested_checkpoints PGNSP PGUID 12 1 0 0 f f f t f s 0 0 20 "" _null_ _null_ _null_ _null_ pg_stat_get_bgwriter_requested_checkpoints _null_ _null_ _null_ ));
DESCR("statistics: number of backend requested checkpoints started by the bgwriter");
DATA(insert OID = 2771 ( pg_stat_get_bgwriter_buf_written_checkpoints PGNSP PGUID 12 1 0 0 f f f t f s 0 0 20 "" _null_ _null_ _null_ _null_ pg_stat_get_bgwriter_buf_written_checkpoints _null_ _null_ _null_ ));
DESCR("statistics: number of buffers written by the bgwriter during checkpoints");
DATA(insert OID = 2772 ( pg_stat_get_bgwriter_buf_written_clean PGNSP PGUID 12 1 0 0 f f f t f s 0 0 20 "" _null_ _null_ _null_ _null_ pg_stat_get_bgwriter_buf_written_clean _null_ _null_ _null_ ));
DESCR("statistics: number of buffers written by the bgwriter for cleaning dirty buffers");
DATA(insert OID = 2773 ( pg_stat_get_bgwriter_maxwritten_clean PGNSP PGUID 12 1 0 0 f f f t f s 0 0 20 "" _null_ _null_ _null_ _null_ pg_stat_get_bgwriter_maxwritten_clean _null_ _null_ _null_ ));
DESCR("statistics: number of times the bgwriter stopped processing when it had written too many buffers while cleaning");
DATA(insert OID = 3075 ( pg_stat_get_bgwriter_stat_reset_time PGNSP PGUID 12 1 0 0 f f f t f s 0 0 1184 "" _null_ _null_ _null_ _null_	pg_stat_get_bgwriter_stat_reset_time _null_ _null_ _null_ ));
DESCR("statistics: last reset for the bgwriter");
DATA(insert OID = 2775 ( pg_stat_get_buf_written_backend PGNSP PGUID 12 1 0 0 f f f t f s 0 0 20 "" _null_ _null_ _null_ _null_ pg_stat_get_buf_written_backend _null_ _null_ _null_ ));
DESCR("statistics: number of buffers written by backends");
DATA(insert OID = 3063 ( pg_stat_get_buf_fsync_backend PGNSP PGUID 12 1 0 0 f f f t f s 0 0 20 "" _null_ _null_ _null_ _null_ pg_stat_get_buf_fsync_backend _null_ _null_ _null_ ));
DESCR("statistics: number of backend buffer writes that did their own fsync");
DATA(insert OID = 2859 ( pg_stat_get_buf_alloc			PGNSP PGUID 12 1 0 0 f f f t f s 0 0 20 "" _null_ _null_ _null_ _null_ pg_stat_get_buf_alloc _null_ _null_ _null_ ));
DESCR("statistics: number of buffer allocations");

DATA(insert OID = 2978 (  pg_stat_get_function_calls		PGNSP PGUID 12 1 0 0 f f f t f s 1 0 20 "26" _null_ _null_ _null_ _null_ pg_stat_get_function_calls _null_ _null_ _null_ ));
DESCR("statistics: number of function calls");
DATA(insert OID = 2979 (  pg_stat_get_function_time			PGNSP PGUID 12 1 0 0 f f f t f s 1 0 20 "26" _null_ _null_ _null_ _null_ pg_stat_get_function_time _null_ _null_ _null_ ));
DESCR("statistics: execution time of function");
DATA(insert OID = 2980 (  pg_stat_get_function_self_time	PGNSP PGUID 12 1 0 0 f f f t f s 1 0 20 "26" _null_ _null_ _null_ _null_ pg_stat_get_function_self_time _null_ _null_ _null_ ));
DESCR("statistics: self execution time of function");

DATA(insert OID = 3037 (  pg_stat_get_xact_numscans				PGNSP PGUID 12 1 0 0 f f f t f v 1 0 20 "26" _null_ _null_ _null_ _null_ pg_stat_get_xact_numscans _null_ _null_ _null_ ));
DESCR("statistics: number of scans done for table/index in current transaction");
DATA(insert OID = 3038 (  pg_stat_get_xact_tuples_returned		PGNSP PGUID 12 1 0 0 f f f t f v 1 0 20 "26" _null_ _null_ _null_ _null_ pg_stat_get_xact_tuples_returned _null_ _null_ _null_ ));
DESCR("statistics: number of tuples read by seqscan in current transaction");
DATA(insert OID = 3039 (  pg_stat_get_xact_tuples_fetched		PGNSP PGUID 12 1 0 0 f f f t f v 1 0 20 "26" _null_ _null_ _null_ _null_ pg_stat_get_xact_tuples_fetched _null_ _null_ _null_ ));
DESCR("statistics: number of tuples fetched by idxscan in current transaction");
DATA(insert OID = 3040 (  pg_stat_get_xact_tuples_inserted		PGNSP PGUID 12 1 0 0 f f f t f v 1 0 20 "26" _null_ _null_ _null_ _null_ pg_stat_get_xact_tuples_inserted _null_ _null_ _null_ ));
DESCR("statistics: number of tuples inserted in current transaction");
DATA(insert OID = 3041 (  pg_stat_get_xact_tuples_updated		PGNSP PGUID 12 1 0 0 f f f t f v 1 0 20 "26" _null_ _null_ _null_ _null_ pg_stat_get_xact_tuples_updated _null_ _null_ _null_ ));
DESCR("statistics: number of tuples updated in current transaction");
DATA(insert OID = 3042 (  pg_stat_get_xact_tuples_deleted		PGNSP PGUID 12 1 0 0 f f f t f v 1 0 20 "26" _null_ _null_ _null_ _null_ pg_stat_get_xact_tuples_deleted _null_ _null_ _null_ ));
DESCR("statistics: number of tuples deleted in current transaction");
DATA(insert OID = 3043 (  pg_stat_get_xact_tuples_hot_updated	PGNSP PGUID 12 1 0 0 f f f t f v 1 0 20 "26" _null_ _null_ _null_ _null_ pg_stat_get_xact_tuples_hot_updated _null_ _null_ _null_ ));
DESCR("statistics: number of tuples hot updated in current transaction");
DATA(insert OID = 3044 (  pg_stat_get_xact_blocks_fetched		PGNSP PGUID 12 1 0 0 f f f t f v 1 0 20 "26" _null_ _null_ _null_ _null_ pg_stat_get_xact_blocks_fetched _null_ _null_ _null_ ));
DESCR("statistics: number of blocks fetched in current transaction");
DATA(insert OID = 3045 (  pg_stat_get_xact_blocks_hit			PGNSP PGUID 12 1 0 0 f f f t f v 1 0 20 "26" _null_ _null_ _null_ _null_ pg_stat_get_xact_blocks_hit _null_ _null_ _null_ ));
DESCR("statistics: number of blocks found in cache in current transaction");
DATA(insert OID = 3046 (  pg_stat_get_xact_function_calls		PGNSP PGUID 12 1 0 0 f f f t f v 1 0 20 "26" _null_ _null_ _null_ _null_ pg_stat_get_xact_function_calls _null_ _null_ _null_ ));
DESCR("statistics: number of function calls in current transaction");
DATA(insert OID = 3047 (  pg_stat_get_xact_function_time		PGNSP PGUID 12 1 0 0 f f f t f v 1 0 20 "26" _null_ _null_ _null_ _null_ pg_stat_get_xact_function_time _null_ _null_ _null_ ));
DESCR("statistics: execution time of function in current transaction");
DATA(insert OID = 3048 (  pg_stat_get_xact_function_self_time	PGNSP PGUID 12 1 0 0 f f f t f v 1 0 20 "26" _null_ _null_ _null_ _null_ pg_stat_get_xact_function_self_time _null_ _null_ _null_ ));
DESCR("statistics: self execution time of function in current transaction");

DATA(insert OID = 2230 (  pg_stat_clear_snapshot		PGNSP PGUID 12 1 0 0 f f f f f v 0 0 2278 "" _null_ _null_ _null_ _null_	pg_stat_clear_snapshot _null_ _null_ _null_ ));
DESCR("statistics: discard current transaction's statistics snapshot");
DATA(insert OID = 2274 (  pg_stat_reset					PGNSP PGUID 12 1 0 0 f f f f f v 0 0 2278 "" _null_ _null_ _null_ _null_	pg_stat_reset _null_ _null_ _null_ ));
DESCR("statistics: reset collected statistics for current database");
DATA(insert OID = 3775 (  pg_stat_reset_shared			PGNSP PGUID 12 1 0 0 f f f f f v 1 0 2278 "25" _null_ _null_ _null_ _null_	pg_stat_reset_shared _null_ _null_ _null_ ));
DESCR("statistics: reset collected statistics shared across the cluster");
DATA(insert OID = 3776 (  pg_stat_reset_single_table_counters	PGNSP PGUID 12 1 0 0 f f f f f v 1 0 2278 "26" _null_ _null_ _null_ _null_	pg_stat_reset_single_table_counters _null_ _null_ _null_ ));
DESCR("statistics: reset collected statistics for a single table or index in the current database");
DATA(insert OID = 3777 (  pg_stat_reset_single_function_counters	PGNSP PGUID 12 1 0 0 f f f f f v 1 0 2278 "26" _null_ _null_ _null_ _null_	pg_stat_reset_single_function_counters _null_ _null_ _null_ ));
DESCR("statistics: reset collected statistics for a single function in the current database");

DATA(insert OID = 1946 (  encode						PGNSP PGUID 12 1 0 0 f f f t f i 2 0 25 "17 25" _null_ _null_ _null_ _null_ binary_encode _null_ _null_ _null_ ));
DESCR("convert bytea value into some ascii-only text string");
DATA(insert OID = 1947 (  decode						PGNSP PGUID 12 1 0 0 f f f t f i 2 0 17 "25 25" _null_ _null_ _null_ _null_ binary_decode _null_ _null_ _null_ ));
DESCR("convert ascii-encoded text string into bytea value");

DATA(insert OID = 1948 (  byteaeq		   PGNSP PGUID 12 1 0 0 f f f t f i 2 0 16 "17 17" _null_ _null_ _null_ _null_ byteaeq _null_ _null_ _null_ ));
DATA(insert OID = 1949 (  bytealt		   PGNSP PGUID 12 1 0 0 f f f t f i 2 0 16 "17 17" _null_ _null_ _null_ _null_ bytealt _null_ _null_ _null_ ));
DATA(insert OID = 1950 (  byteale		   PGNSP PGUID 12 1 0 0 f f f t f i 2 0 16 "17 17" _null_ _null_ _null_ _null_ byteale _null_ _null_ _null_ ));
DATA(insert OID = 1951 (  byteagt		   PGNSP PGUID 12 1 0 0 f f f t f i 2 0 16 "17 17" _null_ _null_ _null_ _null_ byteagt _null_ _null_ _null_ ));
DATA(insert OID = 1952 (  byteage		   PGNSP PGUID 12 1 0 0 f f f t f i 2 0 16 "17 17" _null_ _null_ _null_ _null_ byteage _null_ _null_ _null_ ));
DATA(insert OID = 1953 (  byteane		   PGNSP PGUID 12 1 0 0 f f f t f i 2 0 16 "17 17" _null_ _null_ _null_ _null_ byteane _null_ _null_ _null_ ));
DATA(insert OID = 1954 (  byteacmp		   PGNSP PGUID 12 1 0 0 f f f t f i 2 0 23 "17 17" _null_ _null_ _null_ _null_ byteacmp _null_ _null_ _null_ ));
DESCR("less-equal-greater");

DATA(insert OID = 1961 (  timestamp		   PGNSP PGUID 12 1 0 0 f f f t f i 2 0 1114 "1114 23" _null_ _null_ _null_ _null_ timestamp_scale _null_ _null_ _null_ ));
DESCR("adjust timestamp precision");

DATA(insert OID = 1965 (  oidlarger		   PGNSP PGUID 12 1 0 0 f f f t f i 2 0 26 "26 26" _null_ _null_ _null_ _null_ oidlarger _null_ _null_ _null_ ));
DESCR("larger of two");
DATA(insert OID = 1966 (  oidsmaller	   PGNSP PGUID 12 1 0 0 f f f t f i 2 0 26 "26 26" _null_ _null_ _null_ _null_ oidsmaller _null_ _null_ _null_ ));
DESCR("smaller of two");

DATA(insert OID = 1967 (  timestamptz	   PGNSP PGUID 12 1 0 0 f f f t f i 2 0 1184 "1184 23" _null_ _null_ _null_ _null_ timestamptz_scale _null_ _null_ _null_ ));
DESCR("adjust timestamptz precision");
DATA(insert OID = 1968 (  time			   PGNSP PGUID 12 1 0 0 f f f t f i 2 0 1083 "1083 23" _null_ _null_ _null_ _null_ time_scale _null_ _null_ _null_ ));
DESCR("adjust time precision");
DATA(insert OID = 1969 (  timetz		   PGNSP PGUID 12 1 0 0 f f f t f i 2 0 1266 "1266 23" _null_ _null_ _null_ _null_ timetz_scale _null_ _null_ _null_ ));
DESCR("adjust time with time zone precision");

DATA(insert OID = 2003 (  textanycat	   PGNSP PGUID 14 1 0 0 f f f t f v 2 0 25 "25 2776" _null_ _null_ _null_ _null_ "select $1 || $2::pg_catalog.text" _null_ _null_ _null_ ));
DATA(insert OID = 2004 (  anytextcat	   PGNSP PGUID 14 1 0 0 f f f t f v 2 0 25 "2776 25" _null_ _null_ _null_ _null_ "select $1::pg_catalog.text || $2" _null_ _null_ _null_ ));

DATA(insert OID = 2005 (  bytealike		   PGNSP PGUID 12 1 0 0 f f f t f i 2 0 16 "17 17" _null_ _null_ _null_ _null_ bytealike _null_ _null_ _null_ ));
DATA(insert OID = 2006 (  byteanlike	   PGNSP PGUID 12 1 0 0 f f f t f i 2 0 16 "17 17" _null_ _null_ _null_ _null_ byteanlike _null_ _null_ _null_ ));
DATA(insert OID = 2007 (  like			   PGNSP PGUID 12 1 0 0 f f f t f i 2 0 16 "17 17" _null_ _null_ _null_ _null_ bytealike _null_ _null_ _null_ ));
DESCR("matches LIKE expression");
DATA(insert OID = 2008 (  notlike		   PGNSP PGUID 12 1 0 0 f f f t f i 2 0 16 "17 17" _null_ _null_ _null_ _null_ byteanlike _null_ _null_ _null_ ));
DESCR("does not match LIKE expression");
DATA(insert OID = 2009 (  like_escape	   PGNSP PGUID 12 1 0 0 f f f t f i 2 0 17 "17 17" _null_ _null_ _null_ _null_ like_escape_bytea _null_ _null_ _null_ ));
DESCR("convert LIKE pattern to use backslash escapes");
DATA(insert OID = 2010 (  length		   PGNSP PGUID 12 1 0 0 f f f t f i 1 0 23 "17" _null_ _null_ _null_ _null_ byteaoctetlen _null_ _null_ _null_ ));
DESCR("octet length");
DATA(insert OID = 2011 (  byteacat		   PGNSP PGUID 12 1 0 0 f f f t f i 2 0 17 "17 17" _null_ _null_ _null_ _null_ byteacat _null_ _null_ _null_ ));
DATA(insert OID = 2012 (  substring		   PGNSP PGUID 12 1 0 0 f f f t f i 3 0 17 "17 23 23" _null_ _null_ _null_ _null_	bytea_substr _null_ _null_ _null_ ));
DESCR("extract portion of string");
DATA(insert OID = 2013 (  substring		   PGNSP PGUID 12 1 0 0 f f f t f i 2 0 17 "17 23" _null_ _null_ _null_ _null_ bytea_substr_no_len _null_ _null_ _null_ ));
DESCR("extract portion of string");
DATA(insert OID = 2085 (  substr		   PGNSP PGUID 12 1 0 0 f f f t f i 3 0 17 "17 23 23" _null_ _null_ _null_ _null_	bytea_substr _null_ _null_ _null_ ));
DESCR("extract portion of string");
DATA(insert OID = 2086 (  substr		   PGNSP PGUID 12 1 0 0 f f f t f i 2 0 17 "17 23" _null_ _null_ _null_ _null_ bytea_substr_no_len _null_ _null_ _null_ ));
DESCR("extract portion of string");
DATA(insert OID = 2014 (  position		   PGNSP PGUID 12 1 0 0 f f f t f i 2 0 23 "17 17" _null_ _null_ _null_ _null_ byteapos _null_ _null_ _null_ ));
DESCR("position of substring");
DATA(insert OID = 2015 (  btrim			   PGNSP PGUID 12 1 0 0 f f f t f i 2 0 17 "17 17" _null_ _null_ _null_ _null_ byteatrim _null_ _null_ _null_ ));
DESCR("trim both ends of string");

DATA(insert OID = 2019 (  time				PGNSP PGUID 12 1 0 0 f f f t f s 1 0 1083 "1184" _null_ _null_ _null_ _null_ timestamptz_time _null_ _null_ _null_ ));
DESCR("convert timestamp with time zone to time");
DATA(insert OID = 2020 (  date_trunc		PGNSP PGUID 12 1 0 0 f f f t f i 2 0 1114 "25 1114" _null_ _null_ _null_ _null_ timestamp_trunc _null_ _null_ _null_ ));
DESCR("truncate timestamp to specified units");
DATA(insert OID = 2021 (  date_part			PGNSP PGUID 12 1 0 0 f f f t f i 2 0 701 "25 1114" _null_ _null_ _null_ _null_	timestamp_part _null_ _null_ _null_ ));
DESCR("extract field from timestamp");
DATA(insert OID = 2023 (  timestamp			PGNSP PGUID 12 1 0 0 f f f t f s 1 0 1114 "702" _null_ _null_ _null_ _null_ abstime_timestamp _null_ _null_ _null_ ));
DESCR("convert abstime to timestamp");
DATA(insert OID = 2024 (  timestamp			PGNSP PGUID 12 1 0 0 f f f t f i 1 0 1114 "1082" _null_ _null_ _null_ _null_ date_timestamp _null_ _null_ _null_ ));
DESCR("convert date to timestamp");
DATA(insert OID = 2025 (  timestamp			PGNSP PGUID 12 1 0 0 f f f t f i 2 0 1114 "1082 1083" _null_ _null_ _null_ _null_	datetime_timestamp _null_ _null_ _null_ ));
DESCR("convert date and time to timestamp");
DATA(insert OID = 2027 (  timestamp			PGNSP PGUID 12 1 0 0 f f f t f s 1 0 1114 "1184" _null_ _null_ _null_ _null_ timestamptz_timestamp _null_ _null_ _null_ ));
DESCR("convert timestamp with time zone to timestamp");
DATA(insert OID = 2028 (  timestamptz		PGNSP PGUID 12 1 0 0 f f f t f s 1 0 1184 "1114" _null_ _null_ _null_ _null_ timestamp_timestamptz _null_ _null_ _null_ ));
DESCR("convert timestamp to timestamp with time zone");
DATA(insert OID = 2029 (  date				PGNSP PGUID 12 1 0 0 f f f t f i 1 0 1082 "1114" _null_ _null_ _null_ _null_ timestamp_date _null_ _null_ _null_ ));
DESCR("convert timestamp to date");
DATA(insert OID = 2030 (  abstime			PGNSP PGUID 12 1 0 0 f f f t f s 1 0 702 "1114" _null_ _null_ _null_ _null_ timestamp_abstime _null_ _null_ _null_ ));
DESCR("convert timestamp to abstime");
DATA(insert OID = 2031 (  timestamp_mi		PGNSP PGUID 12 1 0 0 f f f t f i 2 0 1186 "1114 1114" _null_ _null_ _null_ _null_	timestamp_mi _null_ _null_ _null_ ));
DATA(insert OID = 2032 (  timestamp_pl_interval PGNSP PGUID 12 1 0 0 f f f t f i 2 0 1114 "1114 1186" _null_ _null_ _null_ _null_	timestamp_pl_interval _null_ _null_ _null_ ));
DATA(insert OID = 2033 (  timestamp_mi_interval PGNSP PGUID 12 1 0 0 f f f t f i 2 0 1114 "1114 1186" _null_ _null_ _null_ _null_	timestamp_mi_interval _null_ _null_ _null_ ));
DATA(insert OID = 2035 (  timestamp_smaller PGNSP PGUID 12 1 0 0 f f f t f i 2 0 1114 "1114 1114" _null_ _null_ _null_ _null_	timestamp_smaller _null_ _null_ _null_ ));
DESCR("smaller of two");
DATA(insert OID = 2036 (  timestamp_larger	PGNSP PGUID 12 1 0 0 f f f t f i 2 0 1114 "1114 1114" _null_ _null_ _null_ _null_	timestamp_larger _null_ _null_ _null_ ));
DESCR("larger of two");
DATA(insert OID = 2037 (  timezone			PGNSP PGUID 12 1 0 0 f f f t f v 2 0 1266 "25 1266" _null_ _null_ _null_ _null_ timetz_zone _null_ _null_ _null_ ));
DESCR("adjust time with time zone to new zone");
DATA(insert OID = 2038 (  timezone			PGNSP PGUID 12 1 0 0 f f f t f i 2 0 1266 "1186 1266" _null_ _null_ _null_ _null_	timetz_izone _null_ _null_ _null_ ));
DESCR("adjust time with time zone to new zone");
DATA(insert OID = 2039 (  timestamp_hash	PGNSP PGUID 12 1 0 0 f f f t f i 1 0 23 "1114" _null_ _null_ _null_ _null_ timestamp_hash _null_ _null_ _null_ ));
DESCR("hash");
DATA(insert OID = 2041 ( overlaps			PGNSP PGUID 12 1 0 0 f f f f f i 4 0 16 "1114 1114 1114 1114" _null_ _null_ _null_ _null_	overlaps_timestamp _null_ _null_ _null_ ));
DESCR("intervals overlap?");
DATA(insert OID = 2042 ( overlaps			PGNSP PGUID 14 1 0 0 f f f f f i 4 0 16 "1114 1186 1114 1186" _null_ _null_ _null_ _null_	"select ($1, ($1 + $2)) overlaps ($3, ($3 + $4))" _null_ _null_ _null_ ));
DESCR("intervals overlap?");
DATA(insert OID = 2043 ( overlaps			PGNSP PGUID 14 1 0 0 f f f f f i 4 0 16 "1114 1114 1114 1186" _null_ _null_ _null_ _null_	"select ($1, $2) overlaps ($3, ($3 + $4))" _null_ _null_ _null_ ));
DESCR("intervals overlap?");
DATA(insert OID = 2044 ( overlaps			PGNSP PGUID 14 1 0 0 f f f f f i 4 0 16 "1114 1186 1114 1114" _null_ _null_ _null_ _null_	"select ($1, ($1 + $2)) overlaps ($3, $4)" _null_ _null_ _null_ ));
DESCR("intervals overlap?");
DATA(insert OID = 2045 (  timestamp_cmp		PGNSP PGUID 12 1 0 0 f f f t f i 2 0 23 "1114 1114" _null_ _null_ _null_ _null_ timestamp_cmp _null_ _null_ _null_ ));
DESCR("less-equal-greater");
DATA(insert OID = 2046 (  time				PGNSP PGUID 12 1 0 0 f f f t f i 1 0 1083 "1266" _null_ _null_ _null_ _null_ timetz_time _null_ _null_ _null_ ));
DESCR("convert time with time zone to time");
DATA(insert OID = 2047 (  timetz			PGNSP PGUID 12 1 0 0 f f f t f s 1 0 1266 "1083" _null_ _null_ _null_ _null_ time_timetz _null_ _null_ _null_ ));
DESCR("convert time to time with time zone");
DATA(insert OID = 2048 (  isfinite			PGNSP PGUID 12 1 0 0 f f f t f i 1 0 16 "1114" _null_ _null_ _null_ _null_ timestamp_finite _null_ _null_ _null_ ));
DESCR("finite timestamp?");
DATA(insert OID = 2049 ( to_char			PGNSP PGUID 12 1 0 0 f f f t f s 2 0 25 "1114 25" _null_ _null_ _null_ _null_  timestamp_to_char _null_ _null_ _null_ ));
DESCR("format timestamp to text");
DATA(insert OID = 2052 (  timestamp_eq		PGNSP PGUID 12 1 0 0 f f f t f i 2 0 16 "1114 1114" _null_ _null_ _null_ _null_ timestamp_eq _null_ _null_ _null_ ));
DATA(insert OID = 2053 (  timestamp_ne		PGNSP PGUID 12 1 0 0 f f f t f i 2 0 16 "1114 1114" _null_ _null_ _null_ _null_ timestamp_ne _null_ _null_ _null_ ));
DATA(insert OID = 2054 (  timestamp_lt		PGNSP PGUID 12 1 0 0 f f f t f i 2 0 16 "1114 1114" _null_ _null_ _null_ _null_ timestamp_lt _null_ _null_ _null_ ));
DATA(insert OID = 2055 (  timestamp_le		PGNSP PGUID 12 1 0 0 f f f t f i 2 0 16 "1114 1114" _null_ _null_ _null_ _null_ timestamp_le _null_ _null_ _null_ ));
DATA(insert OID = 2056 (  timestamp_ge		PGNSP PGUID 12 1 0 0 f f f t f i 2 0 16 "1114 1114" _null_ _null_ _null_ _null_ timestamp_ge _null_ _null_ _null_ ));
DATA(insert OID = 2057 (  timestamp_gt		PGNSP PGUID 12 1 0 0 f f f t f i 2 0 16 "1114 1114" _null_ _null_ _null_ _null_ timestamp_gt _null_ _null_ _null_ ));
DATA(insert OID = 2058 (  age				PGNSP PGUID 12 1 0 0 f f f t f i 2 0 1186 "1114 1114" _null_ _null_ _null_ _null_	timestamp_age _null_ _null_ _null_ ));
DESCR("date difference preserving months and years");
DATA(insert OID = 2059 (  age				PGNSP PGUID 14 1 0 0 f f f t f s 1 0 1186 "1114" _null_ _null_ _null_ _null_ "select pg_catalog.age(cast(current_date as timestamp without time zone), $1)" _null_ _null_ _null_ ));
DESCR("date difference from today preserving months and years");

DATA(insert OID = 2069 (  timezone			PGNSP PGUID 12 1 0 0 f f f t f i 2 0 1184 "25 1114" _null_ _null_ _null_ _null_ timestamp_zone _null_ _null_ _null_ ));
DESCR("adjust timestamp to new time zone");
DATA(insert OID = 2070 (  timezone			PGNSP PGUID 12 1 0 0 f f f t f i 2 0 1184 "1186 1114" _null_ _null_ _null_ _null_	timestamp_izone _null_ _null_ _null_ ));
DESCR("adjust timestamp to new time zone");
DATA(insert OID = 2071 (  date_pl_interval	PGNSP PGUID 12 1 0 0 f f f t f i 2 0 1114 "1082 1186" _null_ _null_ _null_ _null_	date_pl_interval _null_ _null_ _null_ ));
DATA(insert OID = 2072 (  date_mi_interval	PGNSP PGUID 12 1 0 0 f f f t f i 2 0 1114 "1082 1186" _null_ _null_ _null_ _null_	date_mi_interval _null_ _null_ _null_ ));

DATA(insert OID = 2073 (  substring			PGNSP PGUID 12 1 0 0 f f f t f i 2 0 25 "25 25" _null_ _null_ _null_ _null_ textregexsubstr _null_ _null_ _null_ ));
DESCR("extract text matching regular expression");
DATA(insert OID = 2074 (  substring			PGNSP PGUID 14 1 0 0 f f f t f i 3 0 25 "25 25 25" _null_ _null_ _null_ _null_ "select pg_catalog.substring($1, pg_catalog.similar_escape($2, $3))" _null_ _null_ _null_ ));
DESCR("extract text matching SQL99 regular expression");

DATA(insert OID = 2075 (  bit				PGNSP PGUID 12 1 0 0 f f f t f i 2 0 1560 "20 23" _null_ _null_ _null_ _null_	bitfromint8 _null_ _null_ _null_ ));
DESCR("convert int8 to bitstring");
DATA(insert OID = 2076 (  int8				PGNSP PGUID 12 1 0 0 f f f t f i 1 0 20 "1560" _null_ _null_ _null_ _null_ bittoint8 _null_ _null_ _null_ ));
DESCR("convert bitstring to int8");

DATA(insert OID = 2077 (  current_setting	PGNSP PGUID 12 1 0 0 f f f t f s 1 0 25 "25" _null_ _null_ _null_ _null_ show_config_by_name _null_ _null_ _null_ ));
DESCR("SHOW X as a function");
DATA(insert OID = 2078 (  set_config		PGNSP PGUID 12 1 0 0 f f f f f v 3 0 25 "25 25 16" _null_ _null_ _null_ _null_ set_config_by_name _null_ _null_ _null_ ));
DESCR("SET X as a function");
DATA(insert OID = 2084 (  pg_show_all_settings	PGNSP PGUID 12 1 1000 0 f f f t t s 0 0 2249 "" "{25,25,25,25,25,25,25,25,25,25,25,1009,25,25,25,23}" "{o,o,o,o,o,o,o,o,o,o,o,o,o,o,o,o}" "{name,setting,unit,category,short_desc,extra_desc,context,vartype,source,min_val,max_val,enumvals,boot_val,reset_val,sourcefile,sourceline}" _null_ show_all_settings _null_ _null_ _null_ ));
DESCR("SHOW ALL as a function");
DATA(insert OID = 1371 (  pg_lock_status   PGNSP PGUID 12 1 1000 0 f f f t t v 0 0 2249 "" "{25,26,26,23,21,25,28,26,26,21,25,23,25,16}" "{o,o,o,o,o,o,o,o,o,o,o,o,o,o}" "{locktype,database,relation,page,tuple,virtualxid,transactionid,classid,objid,objsubid,virtualtransaction,pid,mode,granted}" _null_ pg_lock_status _null_ _null_ _null_ ));
DESCR("view system lock information");
DATA(insert OID = 1065 (  pg_prepared_xact PGNSP PGUID 12 1 1000 0 f f f t t v 0 0 2249 "" "{28,25,1184,26,26}" "{o,o,o,o,o}" "{transaction,gid,prepared,ownerid,dbid}" _null_ pg_prepared_xact _null_ _null_ _null_ ));
DESCR("view two-phase transactions");

DATA(insert OID = 3537 (  pg_describe_object		PGNSP PGUID 12 1 0 0 f f f t f s 3 0 25 "26 26 23" _null_ _null_ _null_ _null_ pg_describe_object _null_ _null_ _null_ ));
DESCR("get identification of SQL object");

DATA(insert OID = 2079 (  pg_table_is_visible		PGNSP PGUID 12 1 0 0 f f f t f s 1 0 16 "26" _null_ _null_ _null_ _null_ pg_table_is_visible _null_ _null_ _null_ ));
DESCR("is table visible in search path?");
DATA(insert OID = 2080 (  pg_type_is_visible		PGNSP PGUID 12 1 0 0 f f f t f s 1 0 16 "26" _null_ _null_ _null_ _null_ pg_type_is_visible _null_ _null_ _null_ ));
DESCR("is type visible in search path?");
DATA(insert OID = 2081 (  pg_function_is_visible	PGNSP PGUID 12 1 0 0 f f f t f s 1 0 16 "26" _null_ _null_ _null_ _null_ pg_function_is_visible _null_ _null_ _null_ ));
DESCR("is function visible in search path?");
DATA(insert OID = 2082 (  pg_operator_is_visible	PGNSP PGUID 12 1 0 0 f f f t f s 1 0 16 "26" _null_ _null_ _null_ _null_ pg_operator_is_visible _null_ _null_ _null_ ));
DESCR("is operator visible in search path?");
DATA(insert OID = 2083 (  pg_opclass_is_visible		PGNSP PGUID 12 1 0 0 f f f t f s 1 0 16 "26" _null_ _null_ _null_ _null_ pg_opclass_is_visible _null_ _null_ _null_ ));
DESCR("is opclass visible in search path?");
DATA(insert OID = 2093 (  pg_conversion_is_visible	PGNSP PGUID 12 1 0 0 f f f t f s 1 0 16 "26" _null_ _null_ _null_ _null_ pg_conversion_is_visible _null_ _null_ _null_ ));
DESCR("is conversion visible in search path?");
DATA(insert OID = 3756 (  pg_ts_parser_is_visible	PGNSP PGUID 12 1 0 0 f f f t f s 1 0 16 "26" _null_ _null_ _null_ _null_ pg_ts_parser_is_visible _null_ _null_ _null_ ));
DESCR("is text search parser visible in search path?");
DATA(insert OID = 3757 (  pg_ts_dict_is_visible		PGNSP PGUID 12 1 0 0 f f f t f s 1 0 16 "26" _null_ _null_ _null_ _null_ pg_ts_dict_is_visible _null_ _null_ _null_ ));
DESCR("is text search dictionary visible in search path?");
DATA(insert OID = 3768 (  pg_ts_template_is_visible PGNSP PGUID 12 1 0 0 f f f t f s 1 0 16 "26" _null_ _null_ _null_ _null_ pg_ts_template_is_visible _null_ _null_ _null_ ));
DESCR("is text search template visible in search path?");
DATA(insert OID = 3758 (  pg_ts_config_is_visible	PGNSP PGUID 12 1 0 0 f f f t f s 1 0 16 "26" _null_ _null_ _null_ _null_ pg_ts_config_is_visible _null_ _null_ _null_ ));
DESCR("is text search configuration visible in search path?");
DATA(insert OID = 3815 (  pg_collation_is_visible	PGNSP PGUID 12 1 0 0 f f f t f s 1 0 16 "26" _null_ _null_ _null_ _null_ pg_collation_is_visible _null_ _null_ _null_ ));
DESCR("is collation visible in search path?");

DATA(insert OID = 2854 (  pg_my_temp_schema			PGNSP PGUID 12 1 0 0 f f f t f s 0 0 26 "" _null_ _null_ _null_ _null_ pg_my_temp_schema _null_ _null_ _null_ ));
DESCR("get OID of current session's temp schema, if any");
DATA(insert OID = 2855 (  pg_is_other_temp_schema	PGNSP PGUID 12 1 0 0 f f f t f s 1 0 16 "26" _null_ _null_ _null_ _null_ pg_is_other_temp_schema _null_ _null_ _null_ ));
DESCR("is schema another session's temp schema?");

DATA(insert OID = 2171 ( pg_cancel_backend		PGNSP PGUID 12 1 0 0 f f f t f v 1 0 16 "23" _null_ _null_ _null_ _null_ pg_cancel_backend _null_ _null_ _null_ ));
DESCR("cancel a server process' current query");
DATA(insert OID = 2096 ( pg_terminate_backend		PGNSP PGUID 12 1 0 0 f f f t f v 1 0 16 "23" _null_ _null_ _null_ _null_ pg_terminate_backend _null_ _null_ _null_ ));
DESCR("terminate a server process");
DATA(insert OID = 2172 ( pg_start_backup		PGNSP PGUID 12 1 0 0 f f f t f v 2 0 25 "25 16" _null_ _null_ _null_ _null_ pg_start_backup _null_ _null_ _null_ ));
DESCR("prepare for taking an online backup");
DATA(insert OID = 2173 ( pg_stop_backup			PGNSP PGUID 12 1 0 0 f f f t f v 0 0 25 "" _null_ _null_ _null_ _null_ pg_stop_backup _null_ _null_ _null_ ));
DESCR("finish taking an online backup");
DATA(insert OID = 2848 ( pg_switch_xlog			PGNSP PGUID 12 1 0 0 f f f t f v 0 0 25 "" _null_ _null_ _null_ _null_ pg_switch_xlog _null_ _null_ _null_ ));
DESCR("switch to new xlog file");
DATA(insert OID = 3098 ( pg_create_restore_point	PGNSP PGUID 12 1 0 0 f f f t f v 1 0 25 "25" _null_ _null_ _null_ _null_ pg_create_restore_point _null_ _null_ _null_ ));
DESCR("create a named restore point");
DATA(insert OID = 2849 ( pg_current_xlog_location	PGNSP PGUID 12 1 0 0 f f f t f v 0 0 25 "" _null_ _null_ _null_ _null_ pg_current_xlog_location _null_ _null_ _null_ ));
DESCR("current xlog write location");
DATA(insert OID = 2852 ( pg_current_xlog_insert_location	PGNSP PGUID 12 1 0 0 f f f t f v 0 0 25 "" _null_ _null_ _null_ _null_ pg_current_xlog_insert_location _null_ _null_ _null_ ));
DESCR("current xlog insert location");
DATA(insert OID = 2850 ( pg_xlogfile_name_offset	PGNSP PGUID 12 1 0 0 f f f t f i 1 0 2249 "25" "{25,25,23}" "{i,o,o}" "{wal_location,file_name,file_offset}" _null_ pg_xlogfile_name_offset _null_ _null_ _null_ ));
DESCR("xlog filename and byte offset, given an xlog location");
DATA(insert OID = 2851 ( pg_xlogfile_name			PGNSP PGUID 12 1 0 0 f f f t f i 1 0 25 "25" _null_ _null_ _null_ _null_ pg_xlogfile_name _null_ _null_ _null_ ));
DESCR("xlog filename, given an xlog location");

DATA(insert OID = 3810 (  pg_is_in_recovery		PGNSP PGUID 12 1 0 0 f f f t f v 0 0 16 "" _null_ _null_ _null_ _null_ pg_is_in_recovery _null_ _null_ _null_ ));
DESCR("true if server is in recovery");

DATA(insert OID = 3820 ( pg_last_xlog_receive_location	PGNSP PGUID 12 1 0 0 f f f t f v 0 0 25 "" _null_ _null_ _null_ _null_ pg_last_xlog_receive_location _null_ _null_ _null_ ));
DESCR("current xlog flush location");
DATA(insert OID = 3821 ( pg_last_xlog_replay_location	PGNSP PGUID 12 1 0 0 f f f t f v 0 0 25 "" _null_ _null_ _null_ _null_ pg_last_xlog_replay_location _null_ _null_ _null_ ));
DESCR("last xlog replay location");
DATA(insert OID = 3830 ( pg_last_xact_replay_timestamp	PGNSP PGUID 12 1 0 0 f f f t f v 0 0 1184 "" _null_ _null_ _null_ _null_ pg_last_xact_replay_timestamp _null_ _null_ _null_ ));
DESCR("timestamp of last replay xact");

DATA(insert OID = 3071 ( pg_xlog_replay_pause		PGNSP PGUID 12 1 0 0 f f f t f v 0 0 2278 "" _null_ _null_ _null_ _null_ pg_xlog_replay_pause _null_ _null_ _null_ ));
DESCR("pause xlog replay");
DATA(insert OID = 3072 ( pg_xlog_replay_resume		PGNSP PGUID 12 1 0 0 f f f t f v 0 0 2278 "" _null_ _null_ _null_ _null_ pg_xlog_replay_resume _null_ _null_ _null_ ));
DESCR("resume xlog replay, if it was paused");
DATA(insert OID = 3073 ( pg_is_xlog_replay_paused	PGNSP PGUID 12 1 0 0 f f f t f v 0 0 16 "" _null_ _null_ _null_ _null_ pg_is_xlog_replay_paused _null_ _null_ _null_ ));
DESCR("true if xlog replay is paused");

DATA(insert OID = 2621 ( pg_reload_conf			PGNSP PGUID 12 1 0 0 f f f t f v 0 0 16 "" _null_ _null_ _null_ _null_ pg_reload_conf _null_ _null_ _null_ ));
DESCR("reload configuration files");
DATA(insert OID = 2622 ( pg_rotate_logfile		PGNSP PGUID 12 1 0 0 f f f t f v 0 0 16 "" _null_ _null_ _null_ _null_ pg_rotate_logfile _null_ _null_ _null_ ));
DESCR("rotate log file");

DATA(insert OID = 2623 ( pg_stat_file		PGNSP PGUID 12 1 0 0 f f f t f v 1 0 2249 "25" "{25,20,1184,1184,1184,1184,16}" "{i,o,o,o,o,o,o}" "{filename,size,access,modification,change,creation,isdir}" _null_ pg_stat_file _null_ _null_ _null_ ));
DESCR("get information about file");
DATA(insert OID = 2624 ( pg_read_file		PGNSP PGUID 12 1 0 0 f f f t f v 3 0 25 "25 20 20" _null_ _null_ _null_ _null_ pg_read_file _null_ _null_ _null_ ));
DESCR("read text from a file");
DATA(insert OID = 3826 ( pg_read_file		PGNSP PGUID 12 1 0 0 f f f t f v 1 0 25 "25" _null_ _null_ _null_ _null_ pg_read_file_all _null_ _null_ _null_ ));
DESCR("read text from a file");
DATA(insert OID = 3827 ( pg_read_binary_file	PGNSP PGUID 12 1 0 0 f f f t f v 3 0 17 "25 20 20" _null_ _null_ _null_ _null_ pg_read_binary_file _null_ _null_ _null_ ));
DESCR("read bytea from a file");
DATA(insert OID = 3828 ( pg_read_binary_file	PGNSP PGUID 12 1 0 0 f f f t f v 1 0 17 "25" _null_ _null_ _null_ _null_ pg_read_binary_file_all _null_ _null_ _null_ ));
DESCR("read bytea from a file");
DATA(insert OID = 2625 ( pg_ls_dir			PGNSP PGUID 12 1 1000 0 f f f t t v 1 0 25 "25" _null_ _null_ _null_ _null_ pg_ls_dir _null_ _null_ _null_ ));
DESCR("list all files in a directory");
DATA(insert OID = 2626 ( pg_sleep			PGNSP PGUID 12 1 0 0 f f f t f v 1 0 2278 "701" _null_ _null_ _null_ _null_ pg_sleep _null_ _null_ _null_ ));
DESCR("sleep for the specified time in seconds");

DATA(insert OID = 2971 (  text				PGNSP PGUID 12 1 0 0 f f f t f i 1 0 25 "16" _null_ _null_ _null_ _null_ booltext _null_ _null_ _null_ ));
DESCR("convert boolean to text");

/* Aggregates (moved here from pg_aggregate for 7.3) */

DATA(insert OID = 2100 (  avg				PGNSP PGUID 12 1 0 0 t f f f f i 1 0 1700 "20" _null_ _null_ _null_ _null_	aggregate_dummy _null_ _null_ _null_ ));
DESCR("the average (arithmetic mean) as numeric of all bigint values");
DATA(insert OID = 2101 (  avg				PGNSP PGUID 12 1 0 0 t f f f f i 1 0 1700 "23" _null_ _null_ _null_ _null_	aggregate_dummy _null_ _null_ _null_ ));
DESCR("the average (arithmetic mean) as numeric of all integer values");
DATA(insert OID = 2102 (  avg				PGNSP PGUID 12 1 0 0 t f f f f i 1 0 1700 "21" _null_ _null_ _null_ _null_	aggregate_dummy _null_ _null_ _null_ ));
DESCR("the average (arithmetic mean) as numeric of all smallint values");
DATA(insert OID = 2103 (  avg				PGNSP PGUID 12 1 0 0 t f f f f i 1 0 1700 "1700" _null_ _null_ _null_ _null_ aggregate_dummy _null_ _null_ _null_ ));
DESCR("the average (arithmetic mean) as numeric of all numeric values");
DATA(insert OID = 2104 (  avg				PGNSP PGUID 12 1 0 0 t f f f f i 1 0 701 "700" _null_ _null_ _null_ _null_	aggregate_dummy _null_ _null_ _null_ ));
DESCR("the average (arithmetic mean) as float8 of all float4 values");
DATA(insert OID = 2105 (  avg				PGNSP PGUID 12 1 0 0 t f f f f i 1 0 701 "701" _null_ _null_ _null_ _null_	aggregate_dummy _null_ _null_ _null_ ));
DESCR("the average (arithmetic mean) as float8 of all float8 values");
DATA(insert OID = 2106 (  avg				PGNSP PGUID 12 1 0 0 t f f f f i 1 0 1186 "1186" _null_ _null_ _null_ _null_ aggregate_dummy _null_ _null_ _null_ ));
DESCR("the average (arithmetic mean) as interval of all interval values");

DATA(insert OID = 2107 (  sum				PGNSP PGUID 12 1 0 0 t f f f f i 1 0 1700 "20" _null_ _null_ _null_ _null_	aggregate_dummy _null_ _null_ _null_ ));
DESCR("sum as numeric across all bigint input values");
DATA(insert OID = 2108 (  sum				PGNSP PGUID 12 1 0 0 t f f f f i 1 0 20 "23" _null_ _null_ _null_ _null_ aggregate_dummy _null_ _null_ _null_ ));
DESCR("sum as bigint across all integer input values");
DATA(insert OID = 2109 (  sum				PGNSP PGUID 12 1 0 0 t f f f f i 1 0 20 "21" _null_ _null_ _null_ _null_ aggregate_dummy _null_ _null_ _null_ ));
DESCR("sum as bigint across all smallint input values");
DATA(insert OID = 2110 (  sum				PGNSP PGUID 12 1 0 0 t f f f f i 1 0 700 "700" _null_ _null_ _null_ _null_	aggregate_dummy _null_ _null_ _null_ ));
DESCR("sum as float4 across all float4 input values");
DATA(insert OID = 2111 (  sum				PGNSP PGUID 12 1 0 0 t f f f f i 1 0 701 "701" _null_ _null_ _null_ _null_	aggregate_dummy _null_ _null_ _null_ ));
DESCR("sum as float8 across all float8 input values");
DATA(insert OID = 2112 (  sum				PGNSP PGUID 12 1 0 0 t f f f f i 1 0 790 "790" _null_ _null_ _null_ _null_	aggregate_dummy _null_ _null_ _null_ ));
DESCR("sum as money across all money input values");
DATA(insert OID = 2113 (  sum				PGNSP PGUID 12 1 0 0 t f f f f i 1 0 1186 "1186" _null_ _null_ _null_ _null_ aggregate_dummy _null_ _null_ _null_ ));
DESCR("sum as interval across all interval input values");
DATA(insert OID = 2114 (  sum				PGNSP PGUID 12 1 0 0 t f f f f i 1 0 1700 "1700" _null_ _null_ _null_ _null_ aggregate_dummy _null_ _null_ _null_ ));
DESCR("sum as numeric across all numeric input values");

DATA(insert OID = 2115 (  max				PGNSP PGUID 12 1 0 0 t f f f f i 1 0 20 "20" _null_ _null_ _null_ _null_ aggregate_dummy _null_ _null_ _null_ ));
DESCR("maximum value of all bigint input values");
DATA(insert OID = 2116 (  max				PGNSP PGUID 12 1 0 0 t f f f f i 1 0 23 "23" _null_ _null_ _null_ _null_ aggregate_dummy _null_ _null_ _null_ ));
DESCR("maximum value of all integer input values");
DATA(insert OID = 2117 (  max				PGNSP PGUID 12 1 0 0 t f f f f i 1 0 21 "21" _null_ _null_ _null_ _null_ aggregate_dummy _null_ _null_ _null_ ));
DESCR("maximum value of all smallint input values");
DATA(insert OID = 2118 (  max				PGNSP PGUID 12 1 0 0 t f f f f i 1 0 26 "26" _null_ _null_ _null_ _null_ aggregate_dummy _null_ _null_ _null_ ));
DESCR("maximum value of all oid input values");
DATA(insert OID = 2119 (  max				PGNSP PGUID 12 1 0 0 t f f f f i 1 0 700 "700" _null_ _null_ _null_ _null_	aggregate_dummy _null_ _null_ _null_ ));
DESCR("maximum value of all float4 input values");
DATA(insert OID = 2120 (  max				PGNSP PGUID 12 1 0 0 t f f f f i 1 0 701 "701" _null_ _null_ _null_ _null_	aggregate_dummy _null_ _null_ _null_ ));
DESCR("maximum value of all float8 input values");
DATA(insert OID = 2121 (  max				PGNSP PGUID 12 1 0 0 t f f f f i 1 0 702 "702" _null_ _null_ _null_ _null_	aggregate_dummy _null_ _null_ _null_ ));
DESCR("maximum value of all abstime input values");
DATA(insert OID = 2122 (  max				PGNSP PGUID 12 1 0 0 t f f f f i 1 0 1082 "1082" _null_ _null_ _null_ _null_ aggregate_dummy _null_ _null_ _null_ ));
DESCR("maximum value of all date input values");
DATA(insert OID = 2123 (  max				PGNSP PGUID 12 1 0 0 t f f f f i 1 0 1083 "1083" _null_ _null_ _null_ _null_ aggregate_dummy _null_ _null_ _null_ ));
DESCR("maximum value of all time input values");
DATA(insert OID = 2124 (  max				PGNSP PGUID 12 1 0 0 t f f f f i 1 0 1266 "1266" _null_ _null_ _null_ _null_ aggregate_dummy _null_ _null_ _null_ ));
DESCR("maximum value of all time with time zone input values");
DATA(insert OID = 2125 (  max				PGNSP PGUID 12 1 0 0 t f f f f i 1 0 790 "790" _null_ _null_ _null_ _null_	aggregate_dummy _null_ _null_ _null_ ));
DESCR("maximum value of all money input values");
DATA(insert OID = 2126 (  max				PGNSP PGUID 12 1 0 0 t f f f f i 1 0 1114 "1114" _null_ _null_ _null_ _null_ aggregate_dummy _null_ _null_ _null_ ));
DESCR("maximum value of all timestamp input values");
DATA(insert OID = 2127 (  max				PGNSP PGUID 12 1 0 0 t f f f f i 1 0 1184 "1184" _null_ _null_ _null_ _null_ aggregate_dummy _null_ _null_ _null_ ));
DESCR("maximum value of all timestamp with time zone input values");
DATA(insert OID = 2128 (  max				PGNSP PGUID 12 1 0 0 t f f f f i 1 0 1186 "1186" _null_ _null_ _null_ _null_ aggregate_dummy _null_ _null_ _null_ ));
DESCR("maximum value of all interval input values");
DATA(insert OID = 2129 (  max				PGNSP PGUID 12 1 0 0 t f f f f i 1 0 25 "25" _null_ _null_ _null_ _null_ aggregate_dummy _null_ _null_ _null_ ));
DESCR("maximum value of all text input values");
DATA(insert OID = 2130 (  max				PGNSP PGUID 12 1 0 0 t f f f f i 1 0 1700 "1700" _null_ _null_ _null_ _null_ aggregate_dummy _null_ _null_ _null_ ));
DESCR("maximum value of all numeric input values");
DATA(insert OID = 2050 (  max				PGNSP PGUID 12 1 0 0 t f f f f i 1 0 2277 "2277" _null_ _null_ _null_ _null_ aggregate_dummy _null_ _null_ _null_ ));
DESCR("maximum value of all anyarray input values");
DATA(insert OID = 2244 (  max				PGNSP PGUID 12 1 0 0 t f f f f i 1 0 1042 "1042" _null_ _null_ _null_ _null_ aggregate_dummy _null_ _null_ _null_ ));
DESCR("maximum value of all bpchar input values");
DATA(insert OID = 2797 (  max				PGNSP PGUID 12 1 0 0 t f f f f i 1 0 27 "27" _null_ _null_ _null_ _null_ aggregate_dummy _null_ _null_ _null_ ));
DESCR("maximum value of all tid input values");

DATA(insert OID = 2131 (  min				PGNSP PGUID 12 1 0 0 t f f f f i 1 0 20 "20" _null_ _null_ _null_ _null_ aggregate_dummy _null_ _null_ _null_ ));
DESCR("minimum value of all bigint input values");
DATA(insert OID = 2132 (  min				PGNSP PGUID 12 1 0 0 t f f f f i 1 0 23 "23" _null_ _null_ _null_ _null_ aggregate_dummy _null_ _null_ _null_ ));
DESCR("minimum value of all integer input values");
DATA(insert OID = 2133 (  min				PGNSP PGUID 12 1 0 0 t f f f f i 1 0 21 "21" _null_ _null_ _null_ _null_ aggregate_dummy _null_ _null_ _null_ ));
DESCR("minimum value of all smallint input values");
DATA(insert OID = 2134 (  min				PGNSP PGUID 12 1 0 0 t f f f f i 1 0 26 "26" _null_ _null_ _null_ _null_ aggregate_dummy _null_ _null_ _null_ ));
DESCR("minimum value of all oid input values");
DATA(insert OID = 2135 (  min				PGNSP PGUID 12 1 0 0 t f f f f i 1 0 700 "700" _null_ _null_ _null_ _null_	aggregate_dummy _null_ _null_ _null_ ));
DESCR("minimum value of all float4 input values");
DATA(insert OID = 2136 (  min				PGNSP PGUID 12 1 0 0 t f f f f i 1 0 701 "701" _null_ _null_ _null_ _null_	aggregate_dummy _null_ _null_ _null_ ));
DESCR("minimum value of all float8 input values");
DATA(insert OID = 2137 (  min				PGNSP PGUID 12 1 0 0 t f f f f i 1 0 702 "702" _null_ _null_ _null_ _null_	aggregate_dummy _null_ _null_ _null_ ));
DESCR("minimum value of all abstime input values");
DATA(insert OID = 2138 (  min				PGNSP PGUID 12 1 0 0 t f f f f i 1 0 1082 "1082" _null_ _null_ _null_ _null_ aggregate_dummy _null_ _null_ _null_ ));
DESCR("minimum value of all date input values");
DATA(insert OID = 2139 (  min				PGNSP PGUID 12 1 0 0 t f f f f i 1 0 1083 "1083" _null_ _null_ _null_ _null_ aggregate_dummy _null_ _null_ _null_ ));
DESCR("minimum value of all time input values");
DATA(insert OID = 2140 (  min				PGNSP PGUID 12 1 0 0 t f f f f i 1 0 1266 "1266" _null_ _null_ _null_ _null_ aggregate_dummy _null_ _null_ _null_ ));
DESCR("minimum value of all time with time zone input values");
DATA(insert OID = 2141 (  min				PGNSP PGUID 12 1 0 0 t f f f f i 1 0 790 "790" _null_ _null_ _null_ _null_	aggregate_dummy _null_ _null_ _null_ ));
DESCR("minimum value of all money input values");
DATA(insert OID = 2142 (  min				PGNSP PGUID 12 1 0 0 t f f f f i 1 0 1114 "1114" _null_ _null_ _null_ _null_ aggregate_dummy _null_ _null_ _null_ ));
DESCR("minimum value of all timestamp input values");
DATA(insert OID = 2143 (  min				PGNSP PGUID 12 1 0 0 t f f f f i 1 0 1184 "1184" _null_ _null_ _null_ _null_ aggregate_dummy _null_ _null_ _null_ ));
DESCR("minimum value of all timestamp with time zone input values");
DATA(insert OID = 2144 (  min				PGNSP PGUID 12 1 0 0 t f f f f i 1 0 1186 "1186" _null_ _null_ _null_ _null_ aggregate_dummy _null_ _null_ _null_ ));
DESCR("minimum value of all interval input values");
DATA(insert OID = 2145 (  min				PGNSP PGUID 12 1 0 0 t f f f f i 1 0 25 "25" _null_ _null_ _null_ _null_ aggregate_dummy _null_ _null_ _null_ ));
DESCR("minimum value of all text values");
DATA(insert OID = 2146 (  min				PGNSP PGUID 12 1 0 0 t f f f f i 1 0 1700 "1700" _null_ _null_ _null_ _null_ aggregate_dummy _null_ _null_ _null_ ));
DESCR("minimum value of all numeric input values");
DATA(insert OID = 2051 (  min				PGNSP PGUID 12 1 0 0 t f f f f i 1 0 2277 "2277" _null_ _null_ _null_ _null_ aggregate_dummy _null_ _null_ _null_ ));
DESCR("minimum value of all anyarray input values");
DATA(insert OID = 2245 (  min				PGNSP PGUID 12 1 0 0 t f f f f i 1 0 1042 "1042" _null_ _null_ _null_ _null_ aggregate_dummy _null_ _null_ _null_ ));
DESCR("minimum value of all bpchar input values");
DATA(insert OID = 2798 (  min				PGNSP PGUID 12 1 0 0 t f f f f i 1 0 27 "27" _null_ _null_ _null_ _null_ aggregate_dummy _null_ _null_ _null_ ));
DESCR("minimum value of all tid input values");

/* count has two forms: count(any) and count(*) */
DATA(insert OID = 2147 (  count				PGNSP PGUID 12 1 0 0 t f f f f i 1 0 20 "2276" _null_ _null_ _null_ _null_	aggregate_dummy _null_ _null_ _null_ ));
DESCR("number of input rows for which the input expression is not null");
DATA(insert OID = 2803 (  count				PGNSP PGUID 12 1 0 0 t f f f f i 0 0 20 "" _null_ _null_ _null_ _null_	aggregate_dummy _null_ _null_ _null_ ));
DESCR("number of input rows");

DATA(insert OID = 2718 (  var_pop			PGNSP PGUID 12 1 0 0 t f f f f i 1 0 1700 "20" _null_ _null_ _null_ _null_	aggregate_dummy _null_ _null_ _null_ ));
DESCR("population variance of bigint input values (square of the population standard deviation)");
DATA(insert OID = 2719 (  var_pop			PGNSP PGUID 12 1 0 0 t f f f f i 1 0 1700 "23" _null_ _null_ _null_ _null_	aggregate_dummy _null_ _null_ _null_ ));
DESCR("population variance of integer input values (square of the population standard deviation)");
DATA(insert OID = 2720 (  var_pop			PGNSP PGUID 12 1 0 0 t f f f f i 1 0 1700 "21" _null_ _null_ _null_ _null_	aggregate_dummy _null_ _null_ _null_ ));
DESCR("population variance of smallint input values (square of the population standard deviation)");
DATA(insert OID = 2721 (  var_pop			PGNSP PGUID 12 1 0 0 t f f f f i 1 0 701 "700" _null_ _null_ _null_ _null_	aggregate_dummy _null_ _null_ _null_ ));
DESCR("population variance of float4 input values (square of the population standard deviation)");
DATA(insert OID = 2722 (  var_pop			PGNSP PGUID 12 1 0 0 t f f f f i 1 0 701 "701" _null_ _null_ _null_ _null_	aggregate_dummy _null_ _null_ _null_ ));
DESCR("population variance of float8 input values (square of the population standard deviation)");
DATA(insert OID = 2723 (  var_pop			PGNSP PGUID 12 1 0 0 t f f f f i 1 0 1700 "1700" _null_ _null_ _null_ _null_ aggregate_dummy _null_ _null_ _null_ ));
DESCR("population variance of numeric input values (square of the population standard deviation)");

DATA(insert OID = 2641 (  var_samp			PGNSP PGUID 12 1 0 0 t f f f f i 1 0 1700 "20" _null_ _null_ _null_ _null_	aggregate_dummy _null_ _null_ _null_ ));
DESCR("sample variance of bigint input values (square of the sample standard deviation)");
DATA(insert OID = 2642 (  var_samp			PGNSP PGUID 12 1 0 0 t f f f f i 1 0 1700 "23" _null_ _null_ _null_ _null_	aggregate_dummy _null_ _null_ _null_ ));
DESCR("sample variance of integer input values (square of the sample standard deviation)");
DATA(insert OID = 2643 (  var_samp			PGNSP PGUID 12 1 0 0 t f f f f i 1 0 1700 "21" _null_ _null_ _null_ _null_	aggregate_dummy _null_ _null_ _null_ ));
DESCR("sample variance of smallint input values (square of the sample standard deviation)");
DATA(insert OID = 2644 (  var_samp			PGNSP PGUID 12 1 0 0 t f f f f i 1 0 701 "700" _null_ _null_ _null_ _null_	aggregate_dummy _null_ _null_ _null_ ));
DESCR("sample variance of float4 input values (square of the sample standard deviation)");

DATA(insert OID = 2645 (  var_samp			PGNSP PGUID 12 1 0 0 t f f f f i 1 0 701 "701" _null_ _null_ _null_ _null_	aggregate_dummy _null_ _null_ _null_ ));
DESCR("sample variance of float8 input values (square of the sample standard deviation)");
DATA(insert OID = 2646 (  var_samp			PGNSP PGUID 12 1 0 0 t f f f f i 1 0 1700 "1700" _null_ _null_ _null_ _null_ aggregate_dummy _null_ _null_ _null_ ));
DESCR("sample variance of numeric input values (square of the sample standard deviation)");

DATA(insert OID = 2148 (  variance			PGNSP PGUID 12 1 0 0 t f f f f i 1 0 1700 "20" _null_ _null_ _null_ _null_	aggregate_dummy _null_ _null_ _null_ ));
DESCR("historical alias for var_samp");
DATA(insert OID = 2149 (  variance			PGNSP PGUID 12 1 0 0 t f f f f i 1 0 1700 "23" _null_ _null_ _null_ _null_	aggregate_dummy _null_ _null_ _null_ ));
DESCR("historical alias for var_samp");
DATA(insert OID = 2150 (  variance			PGNSP PGUID 12 1 0 0 t f f f f i 1 0 1700 "21" _null_ _null_ _null_ _null_	aggregate_dummy _null_ _null_ _null_ ));
DESCR("historical alias for var_samp");
DATA(insert OID = 2151 (  variance			PGNSP PGUID 12 1 0 0 t f f f f i 1 0 701 "700" _null_ _null_ _null_ _null_	aggregate_dummy _null_ _null_ _null_ ));
DESCR("historical alias for var_samp");
DATA(insert OID = 2152 (  variance			PGNSP PGUID 12 1 0 0 t f f f f i 1 0 701 "701" _null_ _null_ _null_ _null_	aggregate_dummy _null_ _null_ _null_ ));
DESCR("historical alias for var_samp");
DATA(insert OID = 2153 (  variance			PGNSP PGUID 12 1 0 0 t f f f f i 1 0 1700 "1700" _null_ _null_ _null_ _null_ aggregate_dummy _null_ _null_ _null_ ));
DESCR("historical alias for var_samp");

DATA(insert OID = 2724 (  stddev_pop		PGNSP PGUID 12 1 0 0 t f f f f i 1 0 1700 "20" _null_ _null_ _null_ _null_	aggregate_dummy _null_ _null_ _null_ ));
DESCR("population standard deviation of bigint input values");
DATA(insert OID = 2725 (  stddev_pop		PGNSP PGUID 12 1 0 0 t f f f f i 1 0 1700 "23" _null_ _null_ _null_ _null_	aggregate_dummy _null_ _null_ _null_ ));
DESCR("population standard deviation of integer input values");
DATA(insert OID = 2726 (  stddev_pop		PGNSP PGUID 12 1 0 0 t f f f f i 1 0 1700 "21" _null_ _null_ _null_ _null_	aggregate_dummy _null_ _null_ _null_ ));
DESCR("population standard deviation of smallint input values");
DATA(insert OID = 2727 (  stddev_pop		PGNSP PGUID 12 1 0 0 t f f f f i 1 0 701 "700" _null_ _null_ _null_ _null_	aggregate_dummy _null_ _null_ _null_ ));
DESCR("population standard deviation of float4 input values");
DATA(insert OID = 2728 (  stddev_pop		PGNSP PGUID 12 1 0 0 t f f f f i 1 0 701 "701" _null_ _null_ _null_ _null_	aggregate_dummy _null_ _null_ _null_ ));
DESCR("population standard deviation of float8 input values");
DATA(insert OID = 2729 (  stddev_pop		PGNSP PGUID 12 1 0 0 t f f f f i 1 0 1700 "1700" _null_ _null_ _null_ _null_ aggregate_dummy _null_ _null_ _null_ ));
DESCR("population standard deviation of numeric input values");

DATA(insert OID = 2712 (  stddev_samp		PGNSP PGUID 12 1 0 0 t f f f f i 1 0 1700 "20" _null_ _null_ _null_ _null_	aggregate_dummy _null_ _null_ _null_ ));
DESCR("sample standard deviation of bigint input values");
DATA(insert OID = 2713 (  stddev_samp		PGNSP PGUID 12 1 0 0 t f f f f i 1 0 1700 "23" _null_ _null_ _null_ _null_	aggregate_dummy _null_ _null_ _null_ ));
DESCR("sample standard deviation of integer input values");
DATA(insert OID = 2714 (  stddev_samp		PGNSP PGUID 12 1 0 0 t f f f f i 1 0 1700 "21" _null_ _null_ _null_ _null_	aggregate_dummy _null_ _null_ _null_ ));
DESCR("sample standard deviation of smallint input values");
DATA(insert OID = 2715 (  stddev_samp		PGNSP PGUID 12 1 0 0 t f f f f i 1 0 701 "700" _null_ _null_ _null_ _null_	aggregate_dummy _null_ _null_ _null_ ));
DESCR("sample standard deviation of float4 input values");
DATA(insert OID = 2716 (  stddev_samp		PGNSP PGUID 12 1 0 0 t f f f f i 1 0 701 "701" _null_ _null_ _null_ _null_	aggregate_dummy _null_ _null_ _null_ ));
DESCR("sample standard deviation of float8 input values");
DATA(insert OID = 2717 (  stddev_samp		PGNSP PGUID 12 1 0 0 t f f f f i 1 0 1700 "1700" _null_ _null_ _null_ _null_ aggregate_dummy _null_ _null_ _null_ ));
DESCR("sample standard deviation of numeric input values");

DATA(insert OID = 2154 (  stddev			PGNSP PGUID 12 1 0 0 t f f f f i 1 0 1700 "20" _null_ _null_ _null_ _null_	aggregate_dummy _null_ _null_ _null_ ));
DESCR("historical alias for stddev_samp");
DATA(insert OID = 2155 (  stddev			PGNSP PGUID 12 1 0 0 t f f f f i 1 0 1700 "23" _null_ _null_ _null_ _null_	aggregate_dummy _null_ _null_ _null_ ));
DESCR("historical alias for stddev_samp");
DATA(insert OID = 2156 (  stddev			PGNSP PGUID 12 1 0 0 t f f f f i 1 0 1700 "21" _null_ _null_ _null_ _null_	aggregate_dummy _null_ _null_ _null_ ));
DESCR("historical alias for stddev_samp");
DATA(insert OID = 2157 (  stddev			PGNSP PGUID 12 1 0 0 t f f f f i 1 0 701 "700" _null_ _null_ _null_ _null_	aggregate_dummy _null_ _null_ _null_ ));
DESCR("historical alias for stddev_samp");
DATA(insert OID = 2158 (  stddev			PGNSP PGUID 12 1 0 0 t f f f f i 1 0 701 "701" _null_ _null_ _null_ _null_	aggregate_dummy _null_ _null_ _null_ ));
DESCR("historical alias for stddev_samp");
DATA(insert OID = 2159 (  stddev			PGNSP PGUID 12 1 0 0 t f f f f i 1 0 1700 "1700" _null_ _null_ _null_ _null_ aggregate_dummy _null_ _null_ _null_ ));
DESCR("historical alias for stddev_samp");

DATA(insert OID = 2818 (  regr_count		PGNSP PGUID 12 1 0 0 t f f f f i 2 0 20 "701 701" _null_ _null_ _null_ _null_  aggregate_dummy _null_ _null_ _null_ ));
DESCR("number of input rows in which both expressions are not null");
DATA(insert OID = 2819 (  regr_sxx			PGNSP PGUID 12 1 0 0 t f f f f i 2 0 701 "701 701" _null_ _null_ _null_ _null_	aggregate_dummy _null_ _null_ _null_ ));
DESCR("sum of squares of the independent variable (sum(X^2) - sum(X)^2/N)");
DATA(insert OID = 2820 (  regr_syy			PGNSP PGUID 12 1 0 0 t f f f f i 2 0 701 "701 701" _null_ _null_ _null_ _null_	aggregate_dummy _null_ _null_ _null_ ));
DESCR("sum of squares of the dependent variable (sum(Y^2) - sum(Y)^2/N)");
DATA(insert OID = 2821 (  regr_sxy			PGNSP PGUID 12 1 0 0 t f f f f i 2 0 701 "701 701" _null_ _null_ _null_ _null_	aggregate_dummy _null_ _null_ _null_ ));
DESCR("sum of products of independent times dependent variable (sum(X*Y) - sum(X) * sum(Y)/N)");
DATA(insert OID = 2822 (  regr_avgx			PGNSP PGUID 12 1 0 0 t f f f f i 2 0 701 "701 701" _null_ _null_ _null_ _null_	aggregate_dummy _null_ _null_ _null_ ));
DESCR("average of the independent variable (sum(X)/N)");
DATA(insert OID = 2823 (  regr_avgy			PGNSP PGUID 12 1 0 0 t f f f f i 2 0 701 "701 701" _null_ _null_ _null_ _null_	aggregate_dummy _null_ _null_ _null_ ));
DESCR("average of the dependent variable (sum(Y)/N)");
DATA(insert OID = 2824 (  regr_r2			PGNSP PGUID 12 1 0 0 t f f f f i 2 0 701 "701 701" _null_ _null_ _null_ _null_	aggregate_dummy _null_ _null_ _null_ ));
DESCR("square of the correlation coefficient");
DATA(insert OID = 2825 (  regr_slope		PGNSP PGUID 12 1 0 0 t f f f f i 2 0 701 "701 701" _null_ _null_ _null_ _null_	aggregate_dummy _null_ _null_ _null_ ));
DESCR("slope of the least-squares-fit linear equation determined by the (X, Y) pairs");
DATA(insert OID = 2826 (  regr_intercept	PGNSP PGUID 12 1 0 0 t f f f f i 2 0 701 "701 701" _null_ _null_ _null_ _null_	aggregate_dummy _null_ _null_ _null_ ));
DESCR("y-intercept of the least-squares-fit linear equation determined by the (X, Y) pairs");

DATA(insert OID = 2827 (  covar_pop			PGNSP PGUID 12 1 0 0 t f f f f i 2 0 701 "701 701" _null_ _null_ _null_ _null_	aggregate_dummy _null_ _null_ _null_ ));
DESCR("population covariance");
DATA(insert OID = 2828 (  covar_samp		PGNSP PGUID 12 1 0 0 t f f f f i 2 0 701 "701 701" _null_ _null_ _null_ _null_	aggregate_dummy _null_ _null_ _null_ ));
DESCR("sample covariance");
DATA(insert OID = 2829 (  corr				PGNSP PGUID 12 1 0 0 t f f f f i 2 0 701 "701 701" _null_ _null_ _null_ _null_	aggregate_dummy _null_ _null_ _null_ ));
DESCR("correlation coefficient");

DATA(insert OID = 2160 ( text_pattern_lt	 PGNSP PGUID 12 1 0 0 f f f t f i 2 0 16 "25 25" _null_ _null_ _null_ _null_ text_pattern_lt _null_ _null_ _null_ ));
DATA(insert OID = 2161 ( text_pattern_le	 PGNSP PGUID 12 1 0 0 f f f t f i 2 0 16 "25 25" _null_ _null_ _null_ _null_ text_pattern_le _null_ _null_ _null_ ));
DATA(insert OID = 2163 ( text_pattern_ge	 PGNSP PGUID 12 1 0 0 f f f t f i 2 0 16 "25 25" _null_ _null_ _null_ _null_ text_pattern_ge _null_ _null_ _null_ ));
DATA(insert OID = 2164 ( text_pattern_gt	 PGNSP PGUID 12 1 0 0 f f f t f i 2 0 16 "25 25" _null_ _null_ _null_ _null_ text_pattern_gt _null_ _null_ _null_ ));
DATA(insert OID = 2166 ( bttext_pattern_cmp  PGNSP PGUID 12 1 0 0 f f f t f i 2 0 23 "25 25" _null_ _null_ _null_ _null_ bttext_pattern_cmp _null_ _null_ _null_ ));
DESCR("less-equal-greater");

DATA(insert OID = 2174 ( bpchar_pattern_lt	  PGNSP PGUID 12 1 0 0 f f f t f i 2 0 16 "1042 1042" _null_ _null_ _null_ _null_ bpchar_pattern_lt _null_ _null_ _null_ ));
DATA(insert OID = 2175 ( bpchar_pattern_le	  PGNSP PGUID 12 1 0 0 f f f t f i 2 0 16 "1042 1042" _null_ _null_ _null_ _null_ bpchar_pattern_le _null_ _null_ _null_ ));
DATA(insert OID = 2177 ( bpchar_pattern_ge	  PGNSP PGUID 12 1 0 0 f f f t f i 2 0 16 "1042 1042" _null_ _null_ _null_ _null_ bpchar_pattern_ge _null_ _null_ _null_ ));
DATA(insert OID = 2178 ( bpchar_pattern_gt	  PGNSP PGUID 12 1 0 0 f f f t f i 2 0 16 "1042 1042" _null_ _null_ _null_ _null_ bpchar_pattern_gt _null_ _null_ _null_ ));
DATA(insert OID = 2180 ( btbpchar_pattern_cmp PGNSP PGUID 12 1 0 0 f f f t f i 2 0 23 "1042 1042" _null_ _null_ _null_ _null_ btbpchar_pattern_cmp _null_ _null_ _null_ ));
DESCR("less-equal-greater");

DATA(insert OID = 2188 ( btint48cmp			PGNSP PGUID 12 1 0 0 f f f t f i 2 0 23 "23 20" _null_ _null_ _null_ _null_ btint48cmp _null_ _null_ _null_ ));
DESCR("less-equal-greater");
DATA(insert OID = 2189 ( btint84cmp			PGNSP PGUID 12 1 0 0 f f f t f i 2 0 23 "20 23" _null_ _null_ _null_ _null_ btint84cmp _null_ _null_ _null_ ));
DESCR("less-equal-greater");
DATA(insert OID = 2190 ( btint24cmp			PGNSP PGUID 12 1 0 0 f f f t f i 2 0 23 "21 23" _null_ _null_ _null_ _null_ btint24cmp _null_ _null_ _null_ ));
DESCR("less-equal-greater");
DATA(insert OID = 2191 ( btint42cmp			PGNSP PGUID 12 1 0 0 f f f t f i 2 0 23 "23 21" _null_ _null_ _null_ _null_ btint42cmp _null_ _null_ _null_ ));
DESCR("less-equal-greater");
DATA(insert OID = 2192 ( btint28cmp			PGNSP PGUID 12 1 0 0 f f f t f i 2 0 23 "21 20" _null_ _null_ _null_ _null_ btint28cmp _null_ _null_ _null_ ));
DESCR("less-equal-greater");
DATA(insert OID = 2193 ( btint82cmp			PGNSP PGUID 12 1 0 0 f f f t f i 2 0 23 "20 21" _null_ _null_ _null_ _null_ btint82cmp _null_ _null_ _null_ ));
DESCR("less-equal-greater");
DATA(insert OID = 2194 ( btfloat48cmp		PGNSP PGUID 12 1 0 0 f f f t f i 2 0 23 "700 701" _null_ _null_ _null_ _null_ btfloat48cmp _null_ _null_ _null_ ));
DESCR("less-equal-greater");
DATA(insert OID = 2195 ( btfloat84cmp		PGNSP PGUID 12 1 0 0 f f f t f i 2 0 23 "701 700" _null_ _null_ _null_ _null_ btfloat84cmp _null_ _null_ _null_ ));
DESCR("less-equal-greater");

DATA(insert OID = 2212 (  regprocedurein	PGNSP PGUID 12 1 0 0 f f f t f s 1 0 2202 "2275" _null_ _null_ _null_ _null_ regprocedurein _null_ _null_ _null_ ));
DESCR("I/O");
DATA(insert OID = 2213 (  regprocedureout	PGNSP PGUID 12 1 0 0 f f f t f s 1 0 2275 "2202" _null_ _null_ _null_ _null_ regprocedureout _null_ _null_ _null_ ));
DESCR("I/O");
DATA(insert OID = 2214 (  regoperin			PGNSP PGUID 12 1 0 0 f f f t f s 1 0 2203 "2275" _null_ _null_ _null_ _null_ regoperin _null_ _null_ _null_ ));
DESCR("I/O");
DATA(insert OID = 2215 (  regoperout		PGNSP PGUID 12 1 0 0 f f f t f s 1 0 2275 "2203" _null_ _null_ _null_ _null_ regoperout _null_ _null_ _null_ ));
DESCR("I/O");
DATA(insert OID = 2216 (  regoperatorin		PGNSP PGUID 12 1 0 0 f f f t f s 1 0 2204 "2275" _null_ _null_ _null_ _null_ regoperatorin _null_ _null_ _null_ ));
DESCR("I/O");
DATA(insert OID = 2217 (  regoperatorout	PGNSP PGUID 12 1 0 0 f f f t f s 1 0 2275 "2204" _null_ _null_ _null_ _null_ regoperatorout _null_ _null_ _null_ ));
DESCR("I/O");
DATA(insert OID = 2218 (  regclassin		PGNSP PGUID 12 1 0 0 f f f t f s 1 0 2205 "2275" _null_ _null_ _null_ _null_ regclassin _null_ _null_ _null_ ));
DESCR("I/O");
DATA(insert OID = 2219 (  regclassout		PGNSP PGUID 12 1 0 0 f f f t f s 1 0 2275 "2205" _null_ _null_ _null_ _null_ regclassout _null_ _null_ _null_ ));
DESCR("I/O");
DATA(insert OID = 2220 (  regtypein			PGNSP PGUID 12 1 0 0 f f f t f s 1 0 2206 "2275" _null_ _null_ _null_ _null_ regtypein _null_ _null_ _null_ ));
DESCR("I/O");
DATA(insert OID = 2221 (  regtypeout		PGNSP PGUID 12 1 0 0 f f f t f s 1 0 2275 "2206" _null_ _null_ _null_ _null_ regtypeout _null_ _null_ _null_ ));
DESCR("I/O");
DATA(insert OID = 1079 (  regclass			PGNSP PGUID 12 1 0 0 f f f t f s 1 0 2205 "25" _null_ _null_ _null_ _null_	text_regclass _null_ _null_ _null_ ));
DESCR("convert text to regclass");

DATA(insert OID = 2246 ( fmgr_internal_validator PGNSP PGUID 12 1 0 0 f f f t f s 1 0 2278 "26" _null_ _null_ _null_ _null_ fmgr_internal_validator _null_ _null_ _null_ ));
DESCR("(internal)");
DATA(insert OID = 2247 ( fmgr_c_validator	PGNSP PGUID 12 1 0 0 f f f t f s 1 0 2278 "26" _null_ _null_ _null_ _null_ fmgr_c_validator _null_ _null_ _null_ ));
DESCR("(internal)");
DATA(insert OID = 2248 ( fmgr_sql_validator PGNSP PGUID 12 1 0 0 f f f t f s 1 0 2278 "26" _null_ _null_ _null_ _null_ fmgr_sql_validator _null_ _null_ _null_ ));
DESCR("(internal)");

DATA(insert OID = 2250 (  has_database_privilege		   PGNSP PGUID 12 1 0 0 f f f t f s 3 0 16 "19 25 25" _null_ _null_ _null_ _null_	has_database_privilege_name_name _null_ _null_ _null_ ));
DESCR("user privilege on database by username, database name");
DATA(insert OID = 2251 (  has_database_privilege		   PGNSP PGUID 12 1 0 0 f f f t f s 3 0 16 "19 26 25" _null_ _null_ _null_ _null_	has_database_privilege_name_id _null_ _null_ _null_ ));
DESCR("user privilege on database by username, database oid");
DATA(insert OID = 2252 (  has_database_privilege		   PGNSP PGUID 12 1 0 0 f f f t f s 3 0 16 "26 25 25" _null_ _null_ _null_ _null_	has_database_privilege_id_name _null_ _null_ _null_ ));
DESCR("user privilege on database by user oid, database name");
DATA(insert OID = 2253 (  has_database_privilege		   PGNSP PGUID 12 1 0 0 f f f t f s 3 0 16 "26 26 25" _null_ _null_ _null_ _null_	has_database_privilege_id_id _null_ _null_ _null_ ));
DESCR("user privilege on database by user oid, database oid");
DATA(insert OID = 2254 (  has_database_privilege		   PGNSP PGUID 12 1 0 0 f f f t f s 2 0 16 "25 25" _null_ _null_ _null_ _null_ has_database_privilege_name _null_ _null_ _null_ ));
DESCR("current user privilege on database by database name");
DATA(insert OID = 2255 (  has_database_privilege		   PGNSP PGUID 12 1 0 0 f f f t f s 2 0 16 "26 25" _null_ _null_ _null_ _null_ has_database_privilege_id _null_ _null_ _null_ ));
DESCR("current user privilege on database by database oid");

DATA(insert OID = 2256 (  has_function_privilege		   PGNSP PGUID 12 1 0 0 f f f t f s 3 0 16 "19 25 25" _null_ _null_ _null_ _null_	has_function_privilege_name_name _null_ _null_ _null_ ));
DESCR("user privilege on function by username, function name");
DATA(insert OID = 2257 (  has_function_privilege		   PGNSP PGUID 12 1 0 0 f f f t f s 3 0 16 "19 26 25" _null_ _null_ _null_ _null_	has_function_privilege_name_id _null_ _null_ _null_ ));
DESCR("user privilege on function by username, function oid");
DATA(insert OID = 2258 (  has_function_privilege		   PGNSP PGUID 12 1 0 0 f f f t f s 3 0 16 "26 25 25" _null_ _null_ _null_ _null_	has_function_privilege_id_name _null_ _null_ _null_ ));
DESCR("user privilege on function by user oid, function name");
DATA(insert OID = 2259 (  has_function_privilege		   PGNSP PGUID 12 1 0 0 f f f t f s 3 0 16 "26 26 25" _null_ _null_ _null_ _null_	has_function_privilege_id_id _null_ _null_ _null_ ));
DESCR("user privilege on function by user oid, function oid");
DATA(insert OID = 2260 (  has_function_privilege		   PGNSP PGUID 12 1 0 0 f f f t f s 2 0 16 "25 25" _null_ _null_ _null_ _null_ has_function_privilege_name _null_ _null_ _null_ ));
DESCR("current user privilege on function by function name");
DATA(insert OID = 2261 (  has_function_privilege		   PGNSP PGUID 12 1 0 0 f f f t f s 2 0 16 "26 25" _null_ _null_ _null_ _null_ has_function_privilege_id _null_ _null_ _null_ ));
DESCR("current user privilege on function by function oid");

DATA(insert OID = 2262 (  has_language_privilege		   PGNSP PGUID 12 1 0 0 f f f t f s 3 0 16 "19 25 25" _null_ _null_ _null_ _null_	has_language_privilege_name_name _null_ _null_ _null_ ));
DESCR("user privilege on language by username, language name");
DATA(insert OID = 2263 (  has_language_privilege		   PGNSP PGUID 12 1 0 0 f f f t f s 3 0 16 "19 26 25" _null_ _null_ _null_ _null_	has_language_privilege_name_id _null_ _null_ _null_ ));
DESCR("user privilege on language by username, language oid");
DATA(insert OID = 2264 (  has_language_privilege		   PGNSP PGUID 12 1 0 0 f f f t f s 3 0 16 "26 25 25" _null_ _null_ _null_ _null_	has_language_privilege_id_name _null_ _null_ _null_ ));
DESCR("user privilege on language by user oid, language name");
DATA(insert OID = 2265 (  has_language_privilege		   PGNSP PGUID 12 1 0 0 f f f t f s 3 0 16 "26 26 25" _null_ _null_ _null_ _null_	has_language_privilege_id_id _null_ _null_ _null_ ));
DESCR("user privilege on language by user oid, language oid");
DATA(insert OID = 2266 (  has_language_privilege		   PGNSP PGUID 12 1 0 0 f f f t f s 2 0 16 "25 25" _null_ _null_ _null_ _null_ has_language_privilege_name _null_ _null_ _null_ ));
DESCR("current user privilege on language by language name");
DATA(insert OID = 2267 (  has_language_privilege		   PGNSP PGUID 12 1 0 0 f f f t f s 2 0 16 "26 25" _null_ _null_ _null_ _null_ has_language_privilege_id _null_ _null_ _null_ ));
DESCR("current user privilege on language by language oid");

DATA(insert OID = 2268 (  has_schema_privilege		   PGNSP PGUID 12 1 0 0 f f f t f s 3 0 16 "19 25 25" _null_ _null_ _null_ _null_	has_schema_privilege_name_name _null_ _null_ _null_ ));
DESCR("user privilege on schema by username, schema name");
DATA(insert OID = 2269 (  has_schema_privilege		   PGNSP PGUID 12 1 0 0 f f f t f s 3 0 16 "19 26 25" _null_ _null_ _null_ _null_	has_schema_privilege_name_id _null_ _null_ _null_ ));
DESCR("user privilege on schema by username, schema oid");
DATA(insert OID = 2270 (  has_schema_privilege		   PGNSP PGUID 12 1 0 0 f f f t f s 3 0 16 "26 25 25" _null_ _null_ _null_ _null_	has_schema_privilege_id_name _null_ _null_ _null_ ));
DESCR("user privilege on schema by user oid, schema name");
DATA(insert OID = 2271 (  has_schema_privilege		   PGNSP PGUID 12 1 0 0 f f f t f s 3 0 16 "26 26 25" _null_ _null_ _null_ _null_	has_schema_privilege_id_id _null_ _null_ _null_ ));
DESCR("user privilege on schema by user oid, schema oid");
DATA(insert OID = 2272 (  has_schema_privilege		   PGNSP PGUID 12 1 0 0 f f f t f s 2 0 16 "25 25" _null_ _null_ _null_ _null_ has_schema_privilege_name _null_ _null_ _null_ ));
DESCR("current user privilege on schema by schema name");
DATA(insert OID = 2273 (  has_schema_privilege		   PGNSP PGUID 12 1 0 0 f f f t f s 2 0 16 "26 25" _null_ _null_ _null_ _null_ has_schema_privilege_id _null_ _null_ _null_ ));
DESCR("current user privilege on schema by schema oid");

DATA(insert OID = 2390 (  has_tablespace_privilege		   PGNSP PGUID 12 1 0 0 f f f t f s 3 0 16 "19 25 25" _null_ _null_ _null_ _null_	has_tablespace_privilege_name_name _null_ _null_ _null_ ));
DESCR("user privilege on tablespace by username, tablespace name");
DATA(insert OID = 2391 (  has_tablespace_privilege		   PGNSP PGUID 12 1 0 0 f f f t f s 3 0 16 "19 26 25" _null_ _null_ _null_ _null_	has_tablespace_privilege_name_id _null_ _null_ _null_ ));
DESCR("user privilege on tablespace by username, tablespace oid");
DATA(insert OID = 2392 (  has_tablespace_privilege		   PGNSP PGUID 12 1 0 0 f f f t f s 3 0 16 "26 25 25" _null_ _null_ _null_ _null_	has_tablespace_privilege_id_name _null_ _null_ _null_ ));
DESCR("user privilege on tablespace by user oid, tablespace name");
DATA(insert OID = 2393 (  has_tablespace_privilege		   PGNSP PGUID 12 1 0 0 f f f t f s 3 0 16 "26 26 25" _null_ _null_ _null_ _null_	has_tablespace_privilege_id_id _null_ _null_ _null_ ));
DESCR("user privilege on tablespace by user oid, tablespace oid");
DATA(insert OID = 2394 (  has_tablespace_privilege		   PGNSP PGUID 12 1 0 0 f f f t f s 2 0 16 "25 25" _null_ _null_ _null_ _null_ has_tablespace_privilege_name _null_ _null_ _null_ ));
DESCR("current user privilege on tablespace by tablespace name");
DATA(insert OID = 2395 (  has_tablespace_privilege		   PGNSP PGUID 12 1 0 0 f f f t f s 2 0 16 "26 25" _null_ _null_ _null_ _null_ has_tablespace_privilege_id _null_ _null_ _null_ ));
DESCR("current user privilege on tablespace by tablespace oid");

DATA(insert OID = 3000 (  has_foreign_data_wrapper_privilege		   PGNSP PGUID 12 1 0 0 f f f t f s 3 0 16 "19 25 25" _null_ _null_ _null_ _null_	has_foreign_data_wrapper_privilege_name_name _null_ _null_ _null_ ));
DESCR("user privilege on foreign data wrapper by username, foreign data wrapper name");
DATA(insert OID = 3001 (  has_foreign_data_wrapper_privilege		   PGNSP PGUID 12 1 0 0 f f f t f s 3 0 16 "19 26 25" _null_ _null_ _null_ _null_	has_foreign_data_wrapper_privilege_name_id _null_ _null_ _null_ ));
DESCR("user privilege on foreign data wrapper by username, foreign data wrapper oid");
DATA(insert OID = 3002 (  has_foreign_data_wrapper_privilege		   PGNSP PGUID 12 1 0 0 f f f t f s 3 0 16 "26 25 25" _null_ _null_ _null_ _null_	has_foreign_data_wrapper_privilege_id_name _null_ _null_ _null_ ));
DESCR("user privilege on foreign data wrapper by user oid, foreign data wrapper name");
DATA(insert OID = 3003 (  has_foreign_data_wrapper_privilege		   PGNSP PGUID 12 1 0 0 f f f t f s 3 0 16 "26 26 25" _null_ _null_ _null_ _null_	has_foreign_data_wrapper_privilege_id_id _null_ _null_ _null_ ));
DESCR("user privilege on foreign data wrapper by user oid, foreign data wrapper oid");
DATA(insert OID = 3004 (  has_foreign_data_wrapper_privilege		   PGNSP PGUID 12 1 0 0 f f f t f s 2 0 16 "25 25" _null_ _null_ _null_ _null_ has_foreign_data_wrapper_privilege_name _null_ _null_ _null_ ));
DESCR("current user privilege on foreign data wrapper by foreign data wrapper name");
DATA(insert OID = 3005 (  has_foreign_data_wrapper_privilege		   PGNSP PGUID 12 1 0 0 f f f t f s 2 0 16 "26 25" _null_ _null_ _null_ _null_ has_foreign_data_wrapper_privilege_id _null_ _null_ _null_ ));
DESCR("current user privilege on foreign data wrapper by foreign data wrapper oid");

DATA(insert OID = 3006 (  has_server_privilege		   PGNSP PGUID 12 1 0 0 f f f t f s 3 0 16 "19 25 25" _null_ _null_ _null_ _null_	has_server_privilege_name_name _null_ _null_ _null_ ));
DESCR("user privilege on server by username, server name");
DATA(insert OID = 3007 (  has_server_privilege		   PGNSP PGUID 12 1 0 0 f f f t f s 3 0 16 "19 26 25" _null_ _null_ _null_ _null_	has_server_privilege_name_id _null_ _null_ _null_ ));
DESCR("user privilege on server by username, server oid");
DATA(insert OID = 3008 (  has_server_privilege		   PGNSP PGUID 12 1 0 0 f f f t f s 3 0 16 "26 25 25" _null_ _null_ _null_ _null_	has_server_privilege_id_name _null_ _null_ _null_ ));
DESCR("user privilege on server by user oid, server name");
DATA(insert OID = 3009 (  has_server_privilege		   PGNSP PGUID 12 1 0 0 f f f t f s 3 0 16 "26 26 25" _null_ _null_ _null_ _null_	has_server_privilege_id_id _null_ _null_ _null_ ));
DESCR("user privilege on server by user oid, server oid");
DATA(insert OID = 3010 (  has_server_privilege		   PGNSP PGUID 12 1 0 0 f f f t f s 2 0 16 "25 25" _null_ _null_ _null_ _null_ has_server_privilege_name _null_ _null_ _null_ ));
DESCR("current user privilege on server by server name");
DATA(insert OID = 3011 (  has_server_privilege		   PGNSP PGUID 12 1 0 0 f f f t f s 2 0 16 "26 25" _null_ _null_ _null_ _null_ has_server_privilege_id _null_ _null_ _null_ ));
DESCR("current user privilege on server by server oid");

DATA(insert OID = 2705 (  pg_has_role		PGNSP PGUID 12 1 0 0 f f f t f s 3 0 16 "19 19 25" _null_ _null_ _null_ _null_	pg_has_role_name_name _null_ _null_ _null_ ));
DESCR("user privilege on role by username, role name");
DATA(insert OID = 2706 (  pg_has_role		PGNSP PGUID 12 1 0 0 f f f t f s 3 0 16 "19 26 25" _null_ _null_ _null_ _null_	pg_has_role_name_id _null_ _null_ _null_ ));
DESCR("user privilege on role by username, role oid");
DATA(insert OID = 2707 (  pg_has_role		PGNSP PGUID 12 1 0 0 f f f t f s 3 0 16 "26 19 25" _null_ _null_ _null_ _null_	pg_has_role_id_name _null_ _null_ _null_ ));
DESCR("user privilege on role by user oid, role name");
DATA(insert OID = 2708 (  pg_has_role		PGNSP PGUID 12 1 0 0 f f f t f s 3 0 16 "26 26 25" _null_ _null_ _null_ _null_	pg_has_role_id_id _null_ _null_ _null_ ));
DESCR("user privilege on role by user oid, role oid");
DATA(insert OID = 2709 (  pg_has_role		PGNSP PGUID 12 1 0 0 f f f t f s 2 0 16 "19 25" _null_ _null_ _null_ _null_ pg_has_role_name _null_ _null_ _null_ ));
DESCR("current user privilege on role by role name");
DATA(insert OID = 2710 (  pg_has_role		PGNSP PGUID 12 1 0 0 f f f t f s 2 0 16 "26 25" _null_ _null_ _null_ _null_ pg_has_role_id _null_ _null_ _null_ ));
DESCR("current user privilege on role by role oid");

DATA(insert OID = 1269 (  pg_column_size		PGNSP PGUID 12 1 0 0 f f f t f s 1 0 23 "2276" _null_ _null_ _null_ _null_	pg_column_size _null_ _null_ _null_ ));
DESCR("bytes required to store the value, perhaps with compression");
DATA(insert OID = 2322 ( pg_tablespace_size		PGNSP PGUID 12 1 0 0 f f f t f v 1 0 20 "26" _null_ _null_ _null_ _null_ pg_tablespace_size_oid _null_ _null_ _null_ ));
DESCR("total disk space usage for the specified tablespace");
DATA(insert OID = 2323 ( pg_tablespace_size		PGNSP PGUID 12 1 0 0 f f f t f v 1 0 20 "19" _null_ _null_ _null_ _null_ pg_tablespace_size_name _null_ _null_ _null_ ));
DESCR("total disk space usage for the specified tablespace");
DATA(insert OID = 2324 ( pg_database_size		PGNSP PGUID 12 1 0 0 f f f t f v 1 0 20 "26" _null_ _null_ _null_ _null_ pg_database_size_oid _null_ _null_ _null_ ));
DESCR("total disk space usage for the specified database");
DATA(insert OID = 2168 ( pg_database_size		PGNSP PGUID 12 1 0 0 f f f t f v 1 0 20 "19" _null_ _null_ _null_ _null_ pg_database_size_name _null_ _null_ _null_ ));
DESCR("total disk space usage for the specified database");
DATA(insert OID = 2325 ( pg_relation_size		PGNSP PGUID 14 1 0 0 f f f t f v 1 0 20 "2205" _null_ _null_ _null_ _null_ "select pg_catalog.pg_relation_size($1, ''main'')" _null_ _null_ _null_ ));
DESCR("disk space usage for the main fork of the specified table or index");
DATA(insert OID = 2332 ( pg_relation_size		PGNSP PGUID 12 1 0 0 f f f t f v 2 0 20 "2205 25" _null_ _null_ _null_ _null_ pg_relation_size _null_ _null_ _null_ ));
DESCR("disk space usage for the specified fork of a table or index");
DATA(insert OID = 2286 ( pg_total_relation_size PGNSP PGUID 12 1 0 0 f f f t f v 1 0 20 "2205" _null_ _null_ _null_ _null_ pg_total_relation_size _null_ _null_ _null_ ));
DESCR("total disk space usage for the specified table and associated indexes");
DATA(insert OID = 2288 ( pg_size_pretty			PGNSP PGUID 12 1 0 0 f f f t f v 1 0 25 "20" _null_ _null_ _null_ _null_ pg_size_pretty _null_ _null_ _null_ ));
DESCR("convert a long int to a human readable text using size units");
DATA(insert OID = 2997 ( pg_table_size			PGNSP PGUID 12 1 0 0 f f f t f v 1 0 20 "2205" _null_ _null_ _null_ _null_ pg_table_size _null_ _null_ _null_ ));
DESCR("disk space usage for the specified table, including TOAST, free space and visibility map");
DATA(insert OID = 2998 ( pg_indexes_size		PGNSP PGUID 12 1 0 0 f f f t f v 1 0 20 "2205" _null_ _null_ _null_ _null_ pg_indexes_size _null_ _null_ _null_ ));
DESCR("disk space usage for all indexes attached to the specified table");
DATA(insert OID = 2999 ( pg_relation_filenode	PGNSP PGUID 12 1 0 0 f f f t f s 1 0 26 "2205" _null_ _null_ _null_ _null_ pg_relation_filenode _null_ _null_ _null_ ));
DESCR("filenode identifier of relation");
DATA(insert OID = 3034 ( pg_relation_filepath	PGNSP PGUID 12 1 0 0 f f f t f s 1 0 25 "2205" _null_ _null_ _null_ _null_ pg_relation_filepath _null_ _null_ _null_ ));
DESCR("file path of relation");

DATA(insert OID = 2316 ( postgresql_fdw_validator PGNSP PGUID 12 1 0 0 f f f t f i 2 0 16 "1009 26" _null_ _null_ _null_ _null_ postgresql_fdw_validator _null_ _null_ _null_));
DESCR("(internal)");

DATA(insert OID = 2290 (  record_in			PGNSP PGUID 12 1 0 0 f f f t f s 3 0 2249 "2275 26 23" _null_ _null_ _null_ _null_	record_in _null_ _null_ _null_ ));
DESCR("I/O");
DATA(insert OID = 2291 (  record_out		PGNSP PGUID 12 1 0 0 f f f t f s 1 0 2275 "2249" _null_ _null_ _null_ _null_ record_out _null_ _null_ _null_ ));
DESCR("I/O");
DATA(insert OID = 2292 (  cstring_in		PGNSP PGUID 12 1 0 0 f f f t f i 1 0 2275 "2275" _null_ _null_ _null_ _null_ cstring_in _null_ _null_ _null_ ));
DESCR("I/O");
DATA(insert OID = 2293 (  cstring_out		PGNSP PGUID 12 1 0 0 f f f t f i 1 0 2275 "2275" _null_ _null_ _null_ _null_ cstring_out _null_ _null_ _null_ ));
DESCR("I/O");
DATA(insert OID = 2294 (  any_in			PGNSP PGUID 12 1 0 0 f f f t f i 1 0 2276 "2275" _null_ _null_ _null_ _null_ any_in _null_ _null_ _null_ ));
DESCR("I/O");
DATA(insert OID = 2295 (  any_out			PGNSP PGUID 12 1 0 0 f f f t f i 1 0 2275 "2276" _null_ _null_ _null_ _null_ any_out _null_ _null_ _null_ ));
DESCR("I/O");
DATA(insert OID = 2296 (  anyarray_in		PGNSP PGUID 12 1 0 0 f f f t f i 1 0 2277 "2275" _null_ _null_ _null_ _null_ anyarray_in _null_ _null_ _null_ ));
DESCR("I/O");
DATA(insert OID = 2297 (  anyarray_out		PGNSP PGUID 12 1 0 0 f f f t f s 1 0 2275 "2277" _null_ _null_ _null_ _null_ anyarray_out _null_ _null_ _null_ ));
DESCR("I/O");
DATA(insert OID = 2298 (  void_in			PGNSP PGUID 12 1 0 0 f f f t f i 1 0 2278 "2275" _null_ _null_ _null_ _null_ void_in _null_ _null_ _null_ ));
DESCR("I/O");
DATA(insert OID = 2299 (  void_out			PGNSP PGUID 12 1 0 0 f f f t f i 1 0 2275 "2278" _null_ _null_ _null_ _null_ void_out _null_ _null_ _null_ ));
DESCR("I/O");
DATA(insert OID = 2300 (  trigger_in		PGNSP PGUID 12 1 0 0 f f f f f i 1 0 2279 "2275" _null_ _null_ _null_ _null_ trigger_in _null_ _null_ _null_ ));
DESCR("I/O");
DATA(insert OID = 2301 (  trigger_out		PGNSP PGUID 12 1 0 0 f f f t f i 1 0 2275 "2279" _null_ _null_ _null_ _null_ trigger_out _null_ _null_ _null_ ));
DESCR("I/O");
DATA(insert OID = 2302 (  language_handler_in	PGNSP PGUID 12 1 0 0 f f f f f i 1 0 2280 "2275" _null_ _null_ _null_ _null_ language_handler_in _null_ _null_ _null_ ));
DESCR("I/O");
DATA(insert OID = 2303 (  language_handler_out	PGNSP PGUID 12 1 0 0 f f f t f i 1 0 2275 "2280" _null_ _null_ _null_ _null_ language_handler_out _null_ _null_ _null_ ));
DESCR("I/O");
DATA(insert OID = 2304 (  internal_in		PGNSP PGUID 12 1 0 0 f f f f f i 1 0 2281 "2275" _null_ _null_ _null_ _null_ internal_in _null_ _null_ _null_ ));
DESCR("I/O");
DATA(insert OID = 2305 (  internal_out		PGNSP PGUID 12 1 0 0 f f f t f i 1 0 2275 "2281" _null_ _null_ _null_ _null_ internal_out _null_ _null_ _null_ ));
DESCR("I/O");
DATA(insert OID = 2306 (  opaque_in			PGNSP PGUID 12 1 0 0 f f f f f i 1 0 2282 "2275" _null_ _null_ _null_ _null_ opaque_in _null_ _null_ _null_ ));
DESCR("I/O");
DATA(insert OID = 2307 (  opaque_out		PGNSP PGUID 12 1 0 0 f f f t f i 1 0 2275 "2282" _null_ _null_ _null_ _null_ opaque_out _null_ _null_ _null_ ));
DESCR("I/O");
DATA(insert OID = 2312 (  anyelement_in		PGNSP PGUID 12 1 0 0 f f f t f i 1 0 2283 "2275" _null_ _null_ _null_ _null_ anyelement_in _null_ _null_ _null_ ));
DESCR("I/O");
DATA(insert OID = 2313 (  anyelement_out	PGNSP PGUID 12 1 0 0 f f f t f i 1 0 2275 "2283" _null_ _null_ _null_ _null_ anyelement_out _null_ _null_ _null_ ));
DESCR("I/O");
DATA(insert OID = 2398 (  shell_in			PGNSP PGUID 12 1 0 0 f f f f f i 1 0 2282 "2275" _null_ _null_ _null_ _null_ shell_in _null_ _null_ _null_ ));
DESCR("I/O");
DATA(insert OID = 2399 (  shell_out			PGNSP PGUID 12 1 0 0 f f f t f i 1 0 2275 "2282" _null_ _null_ _null_ _null_ shell_out _null_ _null_ _null_ ));
DESCR("I/O");
DATA(insert OID = 2597 (  domain_in			PGNSP PGUID 12 1 0 0 f f f f f s 3 0 2276 "2275 26 23" _null_ _null_ _null_ _null_ domain_in _null_ _null_ _null_ ));
DESCR("I/O");
DATA(insert OID = 2598 (  domain_recv		PGNSP PGUID 12 1 0 0 f f f f f s 3 0 2276 "2281 26 23" _null_ _null_ _null_ _null_ domain_recv _null_ _null_ _null_ ));
DESCR("I/O");
DATA(insert OID = 2777 (  anynonarray_in	PGNSP PGUID 12 1 0 0 f f f t f i 1 0 2776 "2275" _null_ _null_ _null_ _null_ anynonarray_in _null_ _null_ _null_ ));
DESCR("I/O");
DATA(insert OID = 2778 (  anynonarray_out	PGNSP PGUID 12 1 0 0 f f f t f i 1 0 2275 "2776" _null_ _null_ _null_ _null_ anynonarray_out _null_ _null_ _null_ ));
DESCR("I/O");
DATA(insert OID = 3116 (  fdw_handler_in	PGNSP PGUID 12 1 0 0 f f f f f i 1 0 3115 "2275" _null_ _null_ _null_ _null_ fdw_handler_in _null_ _null_ _null_ ));
DESCR("I/O");
DATA(insert OID = 3117 (  fdw_handler_out	PGNSP PGUID 12 1 0 0 f f f t f i 1 0 2275 "3115" _null_ _null_ _null_ _null_ fdw_handler_out _null_ _null_ _null_ ));
DESCR("I/O");

/* cryptographic */
DATA(insert OID =  2311 (  md5	   PGNSP PGUID 12 1 0 0 f f f t f i 1 0 25 "25" _null_ _null_ _null_ _null_ md5_text _null_ _null_ _null_ ));
DESCR("MD5 hash");
DATA(insert OID =  2321 (  md5	   PGNSP PGUID 12 1 0 0 f f f t f i 1 0 25 "17" _null_ _null_ _null_ _null_ md5_bytea _null_ _null_ _null_ ));
DESCR("MD5 hash");

/* crosstype operations for date vs. timestamp and timestamptz */
DATA(insert OID = 2338 (  date_lt_timestamp		   PGNSP PGUID 12 1 0 0 f f f t f i 2 0 16 "1082 1114" _null_ _null_ _null_ _null_ date_lt_timestamp _null_ _null_ _null_ ));
DATA(insert OID = 2339 (  date_le_timestamp		   PGNSP PGUID 12 1 0 0 f f f t f i 2 0 16 "1082 1114" _null_ _null_ _null_ _null_ date_le_timestamp _null_ _null_ _null_ ));
DATA(insert OID = 2340 (  date_eq_timestamp		   PGNSP PGUID 12 1 0 0 f f f t f i 2 0 16 "1082 1114" _null_ _null_ _null_ _null_ date_eq_timestamp _null_ _null_ _null_ ));
DATA(insert OID = 2341 (  date_gt_timestamp		   PGNSP PGUID 12 1 0 0 f f f t f i 2 0 16 "1082 1114" _null_ _null_ _null_ _null_ date_gt_timestamp _null_ _null_ _null_ ));
DATA(insert OID = 2342 (  date_ge_timestamp		   PGNSP PGUID 12 1 0 0 f f f t f i 2 0 16 "1082 1114" _null_ _null_ _null_ _null_ date_ge_timestamp _null_ _null_ _null_ ));
DATA(insert OID = 2343 (  date_ne_timestamp		   PGNSP PGUID 12 1 0 0 f f f t f i 2 0 16 "1082 1114" _null_ _null_ _null_ _null_ date_ne_timestamp _null_ _null_ _null_ ));
DATA(insert OID = 2344 (  date_cmp_timestamp	   PGNSP PGUID 12 1 0 0 f f f t f i 2 0 23 "1082 1114" _null_ _null_ _null_ _null_ date_cmp_timestamp _null_ _null_ _null_ ));
DESCR("less-equal-greater");

DATA(insert OID = 2351 (  date_lt_timestamptz	   PGNSP PGUID 12 1 0 0 f f f t f s 2 0 16 "1082 1184" _null_ _null_ _null_ _null_ date_lt_timestamptz _null_ _null_ _null_ ));
DATA(insert OID = 2352 (  date_le_timestamptz	   PGNSP PGUID 12 1 0 0 f f f t f s 2 0 16 "1082 1184" _null_ _null_ _null_ _null_ date_le_timestamptz _null_ _null_ _null_ ));
DATA(insert OID = 2353 (  date_eq_timestamptz	   PGNSP PGUID 12 1 0 0 f f f t f s 2 0 16 "1082 1184" _null_ _null_ _null_ _null_ date_eq_timestamptz _null_ _null_ _null_ ));
DATA(insert OID = 2354 (  date_gt_timestamptz	   PGNSP PGUID 12 1 0 0 f f f t f s 2 0 16 "1082 1184" _null_ _null_ _null_ _null_ date_gt_timestamptz _null_ _null_ _null_ ));
DATA(insert OID = 2355 (  date_ge_timestamptz	   PGNSP PGUID 12 1 0 0 f f f t f s 2 0 16 "1082 1184" _null_ _null_ _null_ _null_ date_ge_timestamptz _null_ _null_ _null_ ));
DATA(insert OID = 2356 (  date_ne_timestamptz	   PGNSP PGUID 12 1 0 0 f f f t f s 2 0 16 "1082 1184" _null_ _null_ _null_ _null_ date_ne_timestamptz _null_ _null_ _null_ ));
DATA(insert OID = 2357 (  date_cmp_timestamptz	   PGNSP PGUID 12 1 0 0 f f f t f s 2 0 23 "1082 1184" _null_ _null_ _null_ _null_ date_cmp_timestamptz _null_ _null_ _null_ ));
DESCR("less-equal-greater");

DATA(insert OID = 2364 (  timestamp_lt_date		   PGNSP PGUID 12 1 0 0 f f f t f i 2 0 16 "1114 1082" _null_ _null_ _null_ _null_ timestamp_lt_date _null_ _null_ _null_ ));
DATA(insert OID = 2365 (  timestamp_le_date		   PGNSP PGUID 12 1 0 0 f f f t f i 2 0 16 "1114 1082" _null_ _null_ _null_ _null_ timestamp_le_date _null_ _null_ _null_ ));
DATA(insert OID = 2366 (  timestamp_eq_date		   PGNSP PGUID 12 1 0 0 f f f t f i 2 0 16 "1114 1082" _null_ _null_ _null_ _null_ timestamp_eq_date _null_ _null_ _null_ ));
DATA(insert OID = 2367 (  timestamp_gt_date		   PGNSP PGUID 12 1 0 0 f f f t f i 2 0 16 "1114 1082" _null_ _null_ _null_ _null_ timestamp_gt_date _null_ _null_ _null_ ));
DATA(insert OID = 2368 (  timestamp_ge_date		   PGNSP PGUID 12 1 0 0 f f f t f i 2 0 16 "1114 1082" _null_ _null_ _null_ _null_ timestamp_ge_date _null_ _null_ _null_ ));
DATA(insert OID = 2369 (  timestamp_ne_date		   PGNSP PGUID 12 1 0 0 f f f t f i 2 0 16 "1114 1082" _null_ _null_ _null_ _null_ timestamp_ne_date _null_ _null_ _null_ ));
DATA(insert OID = 2370 (  timestamp_cmp_date	   PGNSP PGUID 12 1 0 0 f f f t f i 2 0 23 "1114 1082" _null_ _null_ _null_ _null_ timestamp_cmp_date _null_ _null_ _null_ ));
DESCR("less-equal-greater");

DATA(insert OID = 2377 (  timestamptz_lt_date	   PGNSP PGUID 12 1 0 0 f f f t f s 2 0 16 "1184 1082" _null_ _null_ _null_ _null_ timestamptz_lt_date _null_ _null_ _null_ ));
DATA(insert OID = 2378 (  timestamptz_le_date	   PGNSP PGUID 12 1 0 0 f f f t f s 2 0 16 "1184 1082" _null_ _null_ _null_ _null_ timestamptz_le_date _null_ _null_ _null_ ));
DATA(insert OID = 2379 (  timestamptz_eq_date	   PGNSP PGUID 12 1 0 0 f f f t f s 2 0 16 "1184 1082" _null_ _null_ _null_ _null_ timestamptz_eq_date _null_ _null_ _null_ ));
DATA(insert OID = 2380 (  timestamptz_gt_date	   PGNSP PGUID 12 1 0 0 f f f t f s 2 0 16 "1184 1082" _null_ _null_ _null_ _null_ timestamptz_gt_date _null_ _null_ _null_ ));
DATA(insert OID = 2381 (  timestamptz_ge_date	   PGNSP PGUID 12 1 0 0 f f f t f s 2 0 16 "1184 1082" _null_ _null_ _null_ _null_ timestamptz_ge_date _null_ _null_ _null_ ));
DATA(insert OID = 2382 (  timestamptz_ne_date	   PGNSP PGUID 12 1 0 0 f f f t f s 2 0 16 "1184 1082" _null_ _null_ _null_ _null_ timestamptz_ne_date _null_ _null_ _null_ ));
DATA(insert OID = 2383 (  timestamptz_cmp_date	   PGNSP PGUID 12 1 0 0 f f f t f s 2 0 23 "1184 1082" _null_ _null_ _null_ _null_ timestamptz_cmp_date _null_ _null_ _null_ ));
DESCR("less-equal-greater");

/* crosstype operations for timestamp vs. timestamptz */
DATA(insert OID = 2520 (  timestamp_lt_timestamptz	PGNSP PGUID 12 1 0 0 f f f t f s 2 0 16 "1114 1184" _null_ _null_ _null_ _null_ timestamp_lt_timestamptz _null_ _null_ _null_ ));
DATA(insert OID = 2521 (  timestamp_le_timestamptz	PGNSP PGUID 12 1 0 0 f f f t f s 2 0 16 "1114 1184" _null_ _null_ _null_ _null_ timestamp_le_timestamptz _null_ _null_ _null_ ));
DATA(insert OID = 2522 (  timestamp_eq_timestamptz	PGNSP PGUID 12 1 0 0 f f f t f s 2 0 16 "1114 1184" _null_ _null_ _null_ _null_ timestamp_eq_timestamptz _null_ _null_ _null_ ));
DATA(insert OID = 2523 (  timestamp_gt_timestamptz	PGNSP PGUID 12 1 0 0 f f f t f s 2 0 16 "1114 1184" _null_ _null_ _null_ _null_ timestamp_gt_timestamptz _null_ _null_ _null_ ));
DATA(insert OID = 2524 (  timestamp_ge_timestamptz	PGNSP PGUID 12 1 0 0 f f f t f s 2 0 16 "1114 1184" _null_ _null_ _null_ _null_ timestamp_ge_timestamptz _null_ _null_ _null_ ));
DATA(insert OID = 2525 (  timestamp_ne_timestamptz	PGNSP PGUID 12 1 0 0 f f f t f s 2 0 16 "1114 1184" _null_ _null_ _null_ _null_ timestamp_ne_timestamptz _null_ _null_ _null_ ));
DATA(insert OID = 2526 (  timestamp_cmp_timestamptz PGNSP PGUID 12 1 0 0 f f f t f s 2 0 23 "1114 1184" _null_ _null_ _null_ _null_ timestamp_cmp_timestamptz _null_ _null_ _null_ ));
DESCR("less-equal-greater");

DATA(insert OID = 2527 (  timestamptz_lt_timestamp	PGNSP PGUID 12 1 0 0 f f f t f s 2 0 16 "1184 1114" _null_ _null_ _null_ _null_ timestamptz_lt_timestamp _null_ _null_ _null_ ));
DATA(insert OID = 2528 (  timestamptz_le_timestamp	PGNSP PGUID 12 1 0 0 f f f t f s 2 0 16 "1184 1114" _null_ _null_ _null_ _null_ timestamptz_le_timestamp _null_ _null_ _null_ ));
DATA(insert OID = 2529 (  timestamptz_eq_timestamp	PGNSP PGUID 12 1 0 0 f f f t f s 2 0 16 "1184 1114" _null_ _null_ _null_ _null_ timestamptz_eq_timestamp _null_ _null_ _null_ ));
DATA(insert OID = 2530 (  timestamptz_gt_timestamp	PGNSP PGUID 12 1 0 0 f f f t f s 2 0 16 "1184 1114" _null_ _null_ _null_ _null_ timestamptz_gt_timestamp _null_ _null_ _null_ ));
DATA(insert OID = 2531 (  timestamptz_ge_timestamp	PGNSP PGUID 12 1 0 0 f f f t f s 2 0 16 "1184 1114" _null_ _null_ _null_ _null_ timestamptz_ge_timestamp _null_ _null_ _null_ ));
DATA(insert OID = 2532 (  timestamptz_ne_timestamp	PGNSP PGUID 12 1 0 0 f f f t f s 2 0 16 "1184 1114" _null_ _null_ _null_ _null_ timestamptz_ne_timestamp _null_ _null_ _null_ ));
DATA(insert OID = 2533 (  timestamptz_cmp_timestamp PGNSP PGUID 12 1 0 0 f f f t f s 2 0 23 "1184 1114" _null_ _null_ _null_ _null_ timestamptz_cmp_timestamp _null_ _null_ _null_ ));
DESCR("less-equal-greater");


/* send/receive functions */
DATA(insert OID = 2400 (  array_recv		   PGNSP PGUID 12 1 0 0 f f f t f s 3 0 2277 "2281 26 23" _null_ _null_ _null_ _null_  array_recv _null_ _null_ _null_ ));
DESCR("I/O");
DATA(insert OID = 2401 (  array_send		   PGNSP PGUID 12 1 0 0 f f f t f s 1 0 17 "2277" _null_ _null_ _null_ _null_	array_send _null_ _null_ _null_ ));
DESCR("I/O");
DATA(insert OID = 2402 (  record_recv		   PGNSP PGUID 12 1 0 0 f f f t f s 3 0 2249 "2281 26 23" _null_ _null_ _null_ _null_  record_recv _null_ _null_ _null_ ));
DESCR("I/O");
DATA(insert OID = 2403 (  record_send		   PGNSP PGUID 12 1 0 0 f f f t f s 1 0 17 "2249" _null_ _null_ _null_ _null_  record_send _null_ _null_ _null_ ));
DESCR("I/O");
DATA(insert OID = 2404 (  int2recv			   PGNSP PGUID 12 1 0 0 f f f t f i 1 0 21 "2281" _null_ _null_ _null_ _null_	int2recv _null_ _null_ _null_ ));
DESCR("I/O");
DATA(insert OID = 2405 (  int2send			   PGNSP PGUID 12 1 0 0 f f f t f i 1 0 17 "21" _null_ _null_ _null_ _null_ int2send _null_ _null_ _null_ ));
DESCR("I/O");
DATA(insert OID = 2406 (  int4recv			   PGNSP PGUID 12 1 0 0 f f f t f i 1 0 23 "2281" _null_ _null_ _null_ _null_	int4recv _null_ _null_ _null_ ));
DESCR("I/O");
DATA(insert OID = 2407 (  int4send			   PGNSP PGUID 12 1 0 0 f f f t f i 1 0 17 "23" _null_ _null_ _null_ _null_ int4send _null_ _null_ _null_ ));
DESCR("I/O");
DATA(insert OID = 2408 (  int8recv			   PGNSP PGUID 12 1 0 0 f f f t f i 1 0 20 "2281" _null_ _null_ _null_ _null_	int8recv _null_ _null_ _null_ ));
DESCR("I/O");
DATA(insert OID = 2409 (  int8send			   PGNSP PGUID 12 1 0 0 f f f t f i 1 0 17 "20" _null_ _null_ _null_ _null_ int8send _null_ _null_ _null_ ));
DESCR("I/O");
DATA(insert OID = 2410 (  int2vectorrecv	   PGNSP PGUID 12 1 0 0 f f f t f i 1 0 22 "2281" _null_ _null_ _null_ _null_	int2vectorrecv _null_ _null_ _null_ ));
DESCR("I/O");
DATA(insert OID = 2411 (  int2vectorsend	   PGNSP PGUID 12 1 0 0 f f f t f i 1 0 17 "22" _null_ _null_ _null_ _null_ int2vectorsend _null_ _null_ _null_ ));
DESCR("I/O");
DATA(insert OID = 2412 (  bytearecv			   PGNSP PGUID 12 1 0 0 f f f t f i 1 0 17 "2281" _null_ _null_ _null_ _null_	bytearecv _null_ _null_ _null_ ));
DESCR("I/O");
DATA(insert OID = 2413 (  byteasend			   PGNSP PGUID 12 1 0 0 f f f t f i 1 0 17 "17" _null_ _null_ _null_ _null_ byteasend _null_ _null_ _null_ ));
DESCR("I/O");
DATA(insert OID = 2414 (  textrecv			   PGNSP PGUID 12 1 0 0 f f f t f s 1 0 25 "2281" _null_ _null_ _null_ _null_	textrecv _null_ _null_ _null_ ));
DESCR("I/O");
DATA(insert OID = 2415 (  textsend			   PGNSP PGUID 12 1 0 0 f f f t f s 1 0 17 "25" _null_ _null_ _null_ _null_ textsend _null_ _null_ _null_ ));
DESCR("I/O");
DATA(insert OID = 2416 (  unknownrecv		   PGNSP PGUID 12 1 0 0 f f f t f i 1 0 705 "2281" _null_ _null_ _null_ _null_	unknownrecv _null_ _null_ _null_ ));
DESCR("I/O");
DATA(insert OID = 2417 (  unknownsend		   PGNSP PGUID 12 1 0 0 f f f t f i 1 0 17 "705" _null_ _null_ _null_ _null_ unknownsend _null_ _null_ _null_ ));
DESCR("I/O");
DATA(insert OID = 2418 (  oidrecv			   PGNSP PGUID 12 1 0 0 f f f t f i 1 0 26 "2281" _null_ _null_ _null_ _null_	oidrecv _null_ _null_ _null_ ));
DESCR("I/O");
DATA(insert OID = 2419 (  oidsend			   PGNSP PGUID 12 1 0 0 f f f t f i 1 0 17 "26" _null_ _null_ _null_ _null_ oidsend _null_ _null_ _null_ ));
DESCR("I/O");
DATA(insert OID = 2420 (  oidvectorrecv		   PGNSP PGUID 12 1 0 0 f f f t f i 1 0 30 "2281" _null_ _null_ _null_ _null_	oidvectorrecv _null_ _null_ _null_ ));
DESCR("I/O");
DATA(insert OID = 2421 (  oidvectorsend		   PGNSP PGUID 12 1 0 0 f f f t f i 1 0 17 "30" _null_ _null_ _null_ _null_ oidvectorsend _null_ _null_ _null_ ));
DESCR("I/O");
DATA(insert OID = 2422 (  namerecv			   PGNSP PGUID 12 1 0 0 f f f t f s 1 0 19 "2281" _null_ _null_ _null_ _null_	namerecv _null_ _null_ _null_ ));
DESCR("I/O");
DATA(insert OID = 2423 (  namesend			   PGNSP PGUID 12 1 0 0 f f f t f s 1 0 17 "19" _null_ _null_ _null_ _null_ namesend _null_ _null_ _null_ ));
DESCR("I/O");
DATA(insert OID = 2424 (  float4recv		   PGNSP PGUID 12 1 0 0 f f f t f i 1 0 700 "2281" _null_ _null_ _null_ _null_	float4recv _null_ _null_ _null_ ));
DESCR("I/O");
DATA(insert OID = 2425 (  float4send		   PGNSP PGUID 12 1 0 0 f f f t f i 1 0 17 "700" _null_ _null_ _null_ _null_ float4send _null_ _null_ _null_ ));
DESCR("I/O");
DATA(insert OID = 2426 (  float8recv		   PGNSP PGUID 12 1 0 0 f f f t f i 1 0 701 "2281" _null_ _null_ _null_ _null_	float8recv _null_ _null_ _null_ ));
DESCR("I/O");
DATA(insert OID = 2427 (  float8send		   PGNSP PGUID 12 1 0 0 f f f t f i 1 0 17 "701" _null_ _null_ _null_ _null_ float8send _null_ _null_ _null_ ));
DESCR("I/O");
DATA(insert OID = 2428 (  point_recv		   PGNSP PGUID 12 1 0 0 f f f t f i 1 0 600 "2281" _null_ _null_ _null_ _null_	point_recv _null_ _null_ _null_ ));
DESCR("I/O");
DATA(insert OID = 2429 (  point_send		   PGNSP PGUID 12 1 0 0 f f f t f i 1 0 17 "600" _null_ _null_ _null_ _null_ point_send _null_ _null_ _null_ ));
DESCR("I/O");
DATA(insert OID = 2430 (  bpcharrecv		   PGNSP PGUID 12 1 0 0 f f f t f s 3 0 1042 "2281 26 23" _null_ _null_ _null_ _null_  bpcharrecv _null_ _null_ _null_ ));
DESCR("I/O");
DATA(insert OID = 2431 (  bpcharsend		   PGNSP PGUID 12 1 0 0 f f f t f s 1 0 17 "1042" _null_ _null_ _null_ _null_	bpcharsend _null_ _null_ _null_ ));
DESCR("I/O");
DATA(insert OID = 2432 (  varcharrecv		   PGNSP PGUID 12 1 0 0 f f f t f s 3 0 1043 "2281 26 23" _null_ _null_ _null_ _null_  varcharrecv _null_ _null_ _null_ ));
DESCR("I/O");
DATA(insert OID = 2433 (  varcharsend		   PGNSP PGUID 12 1 0 0 f f f t f s 1 0 17 "1043" _null_ _null_ _null_ _null_	varcharsend _null_ _null_ _null_ ));
DESCR("I/O");
DATA(insert OID = 2434 (  charrecv			   PGNSP PGUID 12 1 0 0 f f f t f i 1 0 18 "2281" _null_ _null_ _null_ _null_	charrecv _null_ _null_ _null_ ));
DESCR("I/O");
DATA(insert OID = 2435 (  charsend			   PGNSP PGUID 12 1 0 0 f f f t f i 1 0 17 "18" _null_ _null_ _null_ _null_ charsend _null_ _null_ _null_ ));
DESCR("I/O");
DATA(insert OID = 2436 (  boolrecv			   PGNSP PGUID 12 1 0 0 f f f t f i 1 0 16 "2281" _null_ _null_ _null_ _null_	boolrecv _null_ _null_ _null_ ));
DESCR("I/O");
DATA(insert OID = 2437 (  boolsend			   PGNSP PGUID 12 1 0 0 f f f t f i 1 0 17 "16" _null_ _null_ _null_ _null_ boolsend _null_ _null_ _null_ ));
DESCR("I/O");
DATA(insert OID = 2438 (  tidrecv			   PGNSP PGUID 12 1 0 0 f f f t f i 1 0 27 "2281" _null_ _null_ _null_ _null_	tidrecv _null_ _null_ _null_ ));
DESCR("I/O");
DATA(insert OID = 2439 (  tidsend			   PGNSP PGUID 12 1 0 0 f f f t f i 1 0 17 "27" _null_ _null_ _null_ _null_ tidsend _null_ _null_ _null_ ));
DESCR("I/O");
DATA(insert OID = 2440 (  xidrecv			   PGNSP PGUID 12 1 0 0 f f f t f i 1 0 28 "2281" _null_ _null_ _null_ _null_	xidrecv _null_ _null_ _null_ ));
DESCR("I/O");
DATA(insert OID = 2441 (  xidsend			   PGNSP PGUID 12 1 0 0 f f f t f i 1 0 17 "28" _null_ _null_ _null_ _null_ xidsend _null_ _null_ _null_ ));
DESCR("I/O");
DATA(insert OID = 2442 (  cidrecv			   PGNSP PGUID 12 1 0 0 f f f t f i 1 0 29 "2281" _null_ _null_ _null_ _null_	cidrecv _null_ _null_ _null_ ));
DESCR("I/O");
DATA(insert OID = 2443 (  cidsend			   PGNSP PGUID 12 1 0 0 f f f t f i 1 0 17 "29" _null_ _null_ _null_ _null_ cidsend _null_ _null_ _null_ ));
DESCR("I/O");
DATA(insert OID = 2444 (  regprocrecv		   PGNSP PGUID 12 1 0 0 f f f t f i 1 0 24 "2281" _null_ _null_ _null_ _null_	regprocrecv _null_ _null_ _null_ ));
DESCR("I/O");
DATA(insert OID = 2445 (  regprocsend		   PGNSP PGUID 12 1 0 0 f f f t f i 1 0 17 "24" _null_ _null_ _null_ _null_ regprocsend _null_ _null_ _null_ ));
DESCR("I/O");
DATA(insert OID = 2446 (  regprocedurerecv	   PGNSP PGUID 12 1 0 0 f f f t f i 1 0 2202 "2281" _null_ _null_ _null_ _null_ regprocedurerecv _null_ _null_ _null_ ));
DESCR("I/O");
DATA(insert OID = 2447 (  regproceduresend	   PGNSP PGUID 12 1 0 0 f f f t f i 1 0 17 "2202" _null_ _null_ _null_ _null_	regproceduresend _null_ _null_ _null_ ));
DESCR("I/O");
DATA(insert OID = 2448 (  regoperrecv		   PGNSP PGUID 12 1 0 0 f f f t f i 1 0 2203 "2281" _null_ _null_ _null_ _null_ regoperrecv _null_ _null_ _null_ ));
DESCR("I/O");
DATA(insert OID = 2449 (  regopersend		   PGNSP PGUID 12 1 0 0 f f f t f i 1 0 17 "2203" _null_ _null_ _null_ _null_	regopersend _null_ _null_ _null_ ));
DESCR("I/O");
DATA(insert OID = 2450 (  regoperatorrecv	   PGNSP PGUID 12 1 0 0 f f f t f i 1 0 2204 "2281" _null_ _null_ _null_ _null_ regoperatorrecv _null_ _null_ _null_ ));
DESCR("I/O");
DATA(insert OID = 2451 (  regoperatorsend	   PGNSP PGUID 12 1 0 0 f f f t f i 1 0 17 "2204" _null_ _null_ _null_ _null_	regoperatorsend _null_ _null_ _null_ ));
DESCR("I/O");
DATA(insert OID = 2452 (  regclassrecv		   PGNSP PGUID 12 1 0 0 f f f t f i 1 0 2205 "2281" _null_ _null_ _null_ _null_ regclassrecv _null_ _null_ _null_ ));
DESCR("I/O");
DATA(insert OID = 2453 (  regclasssend		   PGNSP PGUID 12 1 0 0 f f f t f i 1 0 17 "2205" _null_ _null_ _null_ _null_	regclasssend _null_ _null_ _null_ ));
DESCR("I/O");
DATA(insert OID = 2454 (  regtyperecv		   PGNSP PGUID 12 1 0 0 f f f t f i 1 0 2206 "2281" _null_ _null_ _null_ _null_ regtyperecv _null_ _null_ _null_ ));
DESCR("I/O");
DATA(insert OID = 2455 (  regtypesend		   PGNSP PGUID 12 1 0 0 f f f t f i 1 0 17 "2206" _null_ _null_ _null_ _null_	regtypesend _null_ _null_ _null_ ));
DESCR("I/O");
DATA(insert OID = 2456 (  bit_recv			   PGNSP PGUID 12 1 0 0 f f f t f i 3 0 1560 "2281 26 23" _null_ _null_ _null_ _null_  bit_recv _null_ _null_ _null_ ));
DESCR("I/O");
DATA(insert OID = 2457 (  bit_send			   PGNSP PGUID 12 1 0 0 f f f t f i 1 0 17 "1560" _null_ _null_ _null_ _null_	bit_send _null_ _null_ _null_ ));
DESCR("I/O");
DATA(insert OID = 2458 (  varbit_recv		   PGNSP PGUID 12 1 0 0 f f f t f i 3 0 1562 "2281 26 23" _null_ _null_ _null_ _null_  varbit_recv _null_ _null_ _null_ ));
DESCR("I/O");
DATA(insert OID = 2459 (  varbit_send		   PGNSP PGUID 12 1 0 0 f f f t f i 1 0 17 "1562" _null_ _null_ _null_ _null_	varbit_send _null_ _null_ _null_ ));
DESCR("I/O");
DATA(insert OID = 2460 (  numeric_recv		   PGNSP PGUID 12 1 0 0 f f f t f i 3 0 1700 "2281 26 23" _null_ _null_ _null_ _null_  numeric_recv _null_ _null_ _null_ ));
DESCR("I/O");
DATA(insert OID = 2461 (  numeric_send		   PGNSP PGUID 12 1 0 0 f f f t f i 1 0 17 "1700" _null_ _null_ _null_ _null_	numeric_send _null_ _null_ _null_ ));
DESCR("I/O");
DATA(insert OID = 2462 (  abstimerecv		   PGNSP PGUID 12 1 0 0 f f f t f i 1 0 702 "2281" _null_ _null_ _null_ _null_	abstimerecv _null_ _null_ _null_ ));
DESCR("I/O");
DATA(insert OID = 2463 (  abstimesend		   PGNSP PGUID 12 1 0 0 f f f t f i 1 0 17 "702" _null_ _null_ _null_ _null_ abstimesend _null_ _null_ _null_ ));
DESCR("I/O");
DATA(insert OID = 2464 (  reltimerecv		   PGNSP PGUID 12 1 0 0 f f f t f i 1 0 703 "2281" _null_ _null_ _null_ _null_	reltimerecv _null_ _null_ _null_ ));
DESCR("I/O");
DATA(insert OID = 2465 (  reltimesend		   PGNSP PGUID 12 1 0 0 f f f t f i 1 0 17 "703" _null_ _null_ _null_ _null_ reltimesend _null_ _null_ _null_ ));
DESCR("I/O");
DATA(insert OID = 2466 (  tintervalrecv		   PGNSP PGUID 12 1 0 0 f f f t f i 1 0 704 "2281" _null_ _null_ _null_ _null_	tintervalrecv _null_ _null_ _null_ ));
DESCR("I/O");
DATA(insert OID = 2467 (  tintervalsend		   PGNSP PGUID 12 1 0 0 f f f t f i 1 0 17 "704" _null_ _null_ _null_ _null_ tintervalsend _null_ _null_ _null_ ));
DESCR("I/O");
DATA(insert OID = 2468 (  date_recv			   PGNSP PGUID 12 1 0 0 f f f t f i 1 0 1082 "2281" _null_ _null_ _null_ _null_ date_recv _null_ _null_ _null_ ));
DESCR("I/O");
DATA(insert OID = 2469 (  date_send			   PGNSP PGUID 12 1 0 0 f f f t f i 1 0 17 "1082" _null_ _null_ _null_ _null_	date_send _null_ _null_ _null_ ));
DESCR("I/O");
DATA(insert OID = 2470 (  time_recv			   PGNSP PGUID 12 1 0 0 f f f t f i 3 0 1083 "2281 26 23" _null_ _null_ _null_ _null_  time_recv _null_ _null_ _null_ ));
DESCR("I/O");
DATA(insert OID = 2471 (  time_send			   PGNSP PGUID 12 1 0 0 f f f t f i 1 0 17 "1083" _null_ _null_ _null_ _null_	time_send _null_ _null_ _null_ ));
DESCR("I/O");
DATA(insert OID = 2472 (  timetz_recv		   PGNSP PGUID 12 1 0 0 f f f t f i 3 0 1266 "2281 26 23" _null_ _null_ _null_ _null_  timetz_recv _null_ _null_ _null_ ));
DESCR("I/O");
DATA(insert OID = 2473 (  timetz_send		   PGNSP PGUID 12 1 0 0 f f f t f i 1 0 17 "1266" _null_ _null_ _null_ _null_	timetz_send _null_ _null_ _null_ ));
DESCR("I/O");
DATA(insert OID = 2474 (  timestamp_recv	   PGNSP PGUID 12 1 0 0 f f f t f i 3 0 1114 "2281 26 23" _null_ _null_ _null_ _null_  timestamp_recv _null_ _null_ _null_ ));
DESCR("I/O");
DATA(insert OID = 2475 (  timestamp_send	   PGNSP PGUID 12 1 0 0 f f f t f i 1 0 17 "1114" _null_ _null_ _null_ _null_	timestamp_send _null_ _null_ _null_ ));
DESCR("I/O");
DATA(insert OID = 2476 (  timestamptz_recv	   PGNSP PGUID 12 1 0 0 f f f t f i 3 0 1184 "2281 26 23" _null_ _null_ _null_ _null_  timestamptz_recv _null_ _null_ _null_ ));
DESCR("I/O");
DATA(insert OID = 2477 (  timestamptz_send	   PGNSP PGUID 12 1 0 0 f f f t f i 1 0 17 "1184" _null_ _null_ _null_ _null_	timestamptz_send _null_ _null_ _null_ ));
DESCR("I/O");
DATA(insert OID = 2478 (  interval_recv		   PGNSP PGUID 12 1 0 0 f f f t f i 3 0 1186 "2281 26 23" _null_ _null_ _null_ _null_  interval_recv _null_ _null_ _null_ ));
DESCR("I/O");
DATA(insert OID = 2479 (  interval_send		   PGNSP PGUID 12 1 0 0 f f f t f i 1 0 17 "1186" _null_ _null_ _null_ _null_	interval_send _null_ _null_ _null_ ));
DESCR("I/O");
DATA(insert OID = 2480 (  lseg_recv			   PGNSP PGUID 12 1 0 0 f f f t f i 1 0 601 "2281" _null_ _null_ _null_ _null_	lseg_recv _null_ _null_ _null_ ));
DESCR("I/O");
DATA(insert OID = 2481 (  lseg_send			   PGNSP PGUID 12 1 0 0 f f f t f i 1 0 17 "601" _null_ _null_ _null_ _null_ lseg_send _null_ _null_ _null_ ));
DESCR("I/O");
DATA(insert OID = 2482 (  path_recv			   PGNSP PGUID 12 1 0 0 f f f t f i 1 0 602 "2281" _null_ _null_ _null_ _null_	path_recv _null_ _null_ _null_ ));
DESCR("I/O");
DATA(insert OID = 2483 (  path_send			   PGNSP PGUID 12 1 0 0 f f f t f i 1 0 17 "602" _null_ _null_ _null_ _null_ path_send _null_ _null_ _null_ ));
DESCR("I/O");
DATA(insert OID = 2484 (  box_recv			   PGNSP PGUID 12 1 0 0 f f f t f i 1 0 603 "2281" _null_ _null_ _null_ _null_	box_recv _null_ _null_ _null_ ));
DESCR("I/O");
DATA(insert OID = 2485 (  box_send			   PGNSP PGUID 12 1 0 0 f f f t f i 1 0 17 "603" _null_ _null_ _null_ _null_ box_send _null_ _null_ _null_ ));
DESCR("I/O");
DATA(insert OID = 2486 (  poly_recv			   PGNSP PGUID 12 1 0 0 f f f t f i 1 0 604 "2281" _null_ _null_ _null_ _null_	poly_recv _null_ _null_ _null_ ));
DESCR("I/O");
DATA(insert OID = 2487 (  poly_send			   PGNSP PGUID 12 1 0 0 f f f t f i 1 0 17 "604" _null_ _null_ _null_ _null_ poly_send _null_ _null_ _null_ ));
DESCR("I/O");
DATA(insert OID = 2488 (  line_recv			   PGNSP PGUID 12 1 0 0 f f f t f i 1 0 628 "2281" _null_ _null_ _null_ _null_	line_recv _null_ _null_ _null_ ));
DESCR("I/O");
DATA(insert OID = 2489 (  line_send			   PGNSP PGUID 12 1 0 0 f f f t f i 1 0 17 "628" _null_ _null_ _null_ _null_ line_send _null_ _null_ _null_ ));
DESCR("I/O");
DATA(insert OID = 2490 (  circle_recv		   PGNSP PGUID 12 1 0 0 f f f t f i 1 0 718 "2281" _null_ _null_ _null_ _null_	circle_recv _null_ _null_ _null_ ));
DESCR("I/O");
DATA(insert OID = 2491 (  circle_send		   PGNSP PGUID 12 1 0 0 f f f t f i 1 0 17 "718" _null_ _null_ _null_ _null_ circle_send _null_ _null_ _null_ ));
DESCR("I/O");
DATA(insert OID = 2492 (  cash_recv			   PGNSP PGUID 12 1 0 0 f f f t f i 1 0 790 "2281" _null_ _null_ _null_ _null_	cash_recv _null_ _null_ _null_ ));
DESCR("I/O");
DATA(insert OID = 2493 (  cash_send			   PGNSP PGUID 12 1 0 0 f f f t f i 1 0 17 "790" _null_ _null_ _null_ _null_ cash_send _null_ _null_ _null_ ));
DESCR("I/O");
DATA(insert OID = 2494 (  macaddr_recv		   PGNSP PGUID 12 1 0 0 f f f t f i 1 0 829 "2281" _null_ _null_ _null_ _null_	macaddr_recv _null_ _null_ _null_ ));
DESCR("I/O");
DATA(insert OID = 2495 (  macaddr_send		   PGNSP PGUID 12 1 0 0 f f f t f i 1 0 17 "829" _null_ _null_ _null_ _null_ macaddr_send _null_ _null_ _null_ ));
DESCR("I/O");
DATA(insert OID = 2496 (  inet_recv			   PGNSP PGUID 12 1 0 0 f f f t f i 1 0 869 "2281" _null_ _null_ _null_ _null_	inet_recv _null_ _null_ _null_ ));
DESCR("I/O");
DATA(insert OID = 2497 (  inet_send			   PGNSP PGUID 12 1 0 0 f f f t f i 1 0 17 "869" _null_ _null_ _null_ _null_ inet_send _null_ _null_ _null_ ));
DESCR("I/O");
DATA(insert OID = 2498 (  cidr_recv			   PGNSP PGUID 12 1 0 0 f f f t f i 1 0 650 "2281" _null_ _null_ _null_ _null_	cidr_recv _null_ _null_ _null_ ));
DESCR("I/O");
DATA(insert OID = 2499 (  cidr_send			   PGNSP PGUID 12 1 0 0 f f f t f i 1 0 17 "650" _null_ _null_ _null_ _null_ cidr_send _null_ _null_ _null_ ));
DESCR("I/O");
DATA(insert OID = 2500 (  cstring_recv		   PGNSP PGUID 12 1 0 0 f f f t f s 1 0 2275 "2281" _null_ _null_ _null_ _null_ cstring_recv _null_ _null_ _null_ ));
DESCR("I/O");
DATA(insert OID = 2501 (  cstring_send		   PGNSP PGUID 12 1 0 0 f f f t f s 1 0 17 "2275" _null_ _null_ _null_ _null_	cstring_send _null_ _null_ _null_ ));
DESCR("I/O");
DATA(insert OID = 2502 (  anyarray_recv		   PGNSP PGUID 12 1 0 0 f f f t f s 1 0 2277 "2281" _null_ _null_ _null_ _null_ anyarray_recv _null_ _null_ _null_ ));
DESCR("I/O");
DATA(insert OID = 2503 (  anyarray_send		   PGNSP PGUID 12 1 0 0 f f f t f s 1 0 17 "2277" _null_ _null_ _null_ _null_	anyarray_send _null_ _null_ _null_ ));
DESCR("I/O");
DATA(insert OID = 3120 (  void_recv			   PGNSP PGUID 12 1 0 0 f f f t f i 1 0 2278 "2281" _null_ _null_ _null_ _null_ void_recv _null_ _null_ _null_ ));
DESCR("I/O");
DATA(insert OID = 3121 (  void_send			   PGNSP PGUID 12 1 0 0 f f f t f i 1 0 17 "2278" _null_ _null_ _null_ _null_	void_send _null_ _null_ _null_ ));
DESCR("I/O");

/* System-view support functions with pretty-print option */
DATA(insert OID = 2504 (  pg_get_ruledef	   PGNSP PGUID 12 1 0 0 f f f t f s 2 0 25 "26 16" _null_ _null_ _null_ _null_	pg_get_ruledef_ext _null_ _null_ _null_ ));
DESCR("source text of a rule with pretty-print option");
DATA(insert OID = 2505 (  pg_get_viewdef	   PGNSP PGUID 12 1 0 0 f f f t f s 2 0 25 "25 16" _null_ _null_ _null_ _null_	pg_get_viewdef_name_ext _null_ _null_ _null_ ));
DESCR("select statement of a view with pretty-print option");
DATA(insert OID = 2506 (  pg_get_viewdef	   PGNSP PGUID 12 1 0 0 f f f t f s 2 0 25 "26 16" _null_ _null_ _null_ _null_	pg_get_viewdef_ext _null_ _null_ _null_ ));
DESCR("select statement of a view with pretty-print option");
DATA(insert OID = 2507 (  pg_get_indexdef	   PGNSP PGUID 12 1 0 0 f f f t f s 3 0 25 "26 23 16" _null_ _null_ _null_ _null_	pg_get_indexdef_ext _null_ _null_ _null_ ));
DESCR("index description (full create statement or single expression) with pretty-print option");
DATA(insert OID = 2508 (  pg_get_constraintdef PGNSP PGUID 12 1 0 0 f f f t f s 2 0 25 "26 16" _null_ _null_ _null_ _null_	pg_get_constraintdef_ext _null_ _null_ _null_ ));
DESCR("constraint description with pretty-print option");
DATA(insert OID = 2509 (  pg_get_expr		   PGNSP PGUID 12 1 0 0 f f f t f s 3 0 25 "194 26 16" _null_ _null_ _null_ _null_ pg_get_expr_ext _null_ _null_ _null_ ));
DESCR("deparse an encoded expression with pretty-print option");
DATA(insert OID = 2510 (  pg_prepared_statement PGNSP PGUID 12 1 1000 0 f f f t t s 0 0 2249 "" "{25,25,1184,2211,16}" "{o,o,o,o,o}" "{name,statement,prepare_time,parameter_types,from_sql}" _null_ pg_prepared_statement _null_ _null_ _null_ ));
DESCR("get the prepared statements for this session");
DATA(insert OID = 2511 (  pg_cursor PGNSP PGUID 12 1 1000 0 f f f t t s 0 0 2249 "" "{25,25,16,16,16,1184}" "{o,o,o,o,o,o}" "{name,statement,is_holdable,is_binary,is_scrollable,creation_time}" _null_ pg_cursor _null_ _null_ _null_ ));
DESCR("get the open cursors for this session");
DATA(insert OID = 2599 (  pg_timezone_abbrevs	PGNSP PGUID 12 1 1000 0 f f f t t s 0 0 2249 "" "{25,1186,16}" "{o,o,o}" "{abbrev,utc_offset,is_dst}" _null_ pg_timezone_abbrevs _null_ _null_ _null_ ));
DESCR("get the available time zone abbreviations");
DATA(insert OID = 2856 (  pg_timezone_names		PGNSP PGUID 12 1 1000 0 f f f t t s 0 0 2249 "" "{25,25,1186,16}" "{o,o,o,o}" "{name,abbrev,utc_offset,is_dst}" _null_ pg_timezone_names _null_ _null_ _null_ ));
DESCR("get the available time zone names");
DATA(insert OID = 2730 (  pg_get_triggerdef		PGNSP PGUID 12 1 0 0 f f f t f s 2 0 25 "26 16" _null_ _null_ _null_ _null_ pg_get_triggerdef_ext _null_ _null_ _null_ ));
DESCR("trigger description with pretty-print option");
DATA(insert OID = 3035 (  pg_listening_channels PGNSP PGUID 12 1 10 0 f f f t t s 0 0 25 "" _null_ _null_ _null_ _null_ pg_listening_channels _null_ _null_ _null_ ));
DESCR("get the channels that the current backend listens to");
DATA(insert OID = 3036 (  pg_notify				PGNSP PGUID 12 1 0 0 f f f f f v 2 0 2278 "25 25" _null_ _null_ _null_ _null_ pg_notify _null_ _null_ _null_ ));
DESCR("send a notification event");

/* non-persistent series generator */
DATA(insert OID = 1066 (  generate_series PGNSP PGUID 12 1 1000 0 f f f t t i 3 0 23 "23 23 23" _null_ _null_ _null_ _null_ generate_series_step_int4 _null_ _null_ _null_ ));
DESCR("non-persistent series generator");
DATA(insert OID = 1067 (  generate_series PGNSP PGUID 12 1 1000 0 f f f t t i 2 0 23 "23 23" _null_ _null_ _null_ _null_ generate_series_int4 _null_ _null_ _null_ ));
DESCR("non-persistent series generator");
DATA(insert OID = 1068 (  generate_series PGNSP PGUID 12 1 1000 0 f f f t t i 3 0 20 "20 20 20" _null_ _null_ _null_ _null_ generate_series_step_int8 _null_ _null_ _null_ ));
DESCR("non-persistent series generator");
DATA(insert OID = 1069 (  generate_series PGNSP PGUID 12 1 1000 0 f f f t t i 2 0 20 "20 20" _null_ _null_ _null_ _null_ generate_series_int8 _null_ _null_ _null_ ));
DESCR("non-persistent series generator");
DATA(insert OID = 938  (  generate_series PGNSP PGUID 12 1 1000 0 f f f t t i 3 0 1114 "1114 1114 1186" _null_ _null_ _null_ _null_ generate_series_timestamp _null_ _null_ _null_ ));
DESCR("non-persistent series generator");
DATA(insert OID = 939  (  generate_series PGNSP PGUID 12 1 1000 0 f f f t t s 3 0 1184 "1184 1184 1186" _null_ _null_ _null_ _null_ generate_series_timestamptz _null_ _null_ _null_ ));
DESCR("non-persistent series generator");

/* boolean aggregates */
DATA(insert OID = 2515 ( booland_statefunc			   PGNSP PGUID 12 1 0 0 f f f t f i 2 0 16 "16 16" _null_ _null_ _null_ _null_ booland_statefunc _null_ _null_ _null_ ));
DESCR("aggregate transition function");
DATA(insert OID = 2516 ( boolor_statefunc			   PGNSP PGUID 12 1 0 0 f f f t f i 2 0 16 "16 16" _null_ _null_ _null_ _null_ boolor_statefunc _null_ _null_ _null_ ));
DESCR("aggregate transition function");
DATA(insert OID = 2517 ( bool_and					   PGNSP PGUID 12 1 0 0 t f f f f i 1 0 16 "16" _null_ _null_ _null_ _null_ aggregate_dummy _null_ _null_ _null_ ));
DESCR("boolean-and aggregate");
/* ANY, SOME? These names conflict with subquery operators. See doc. */
DATA(insert OID = 2518 ( bool_or					   PGNSP PGUID 12 1 0 0 t f f f f i 1 0 16 "16" _null_ _null_ _null_ _null_ aggregate_dummy _null_ _null_ _null_ ));
DESCR("boolean-or aggregate");
DATA(insert OID = 2519 ( every						   PGNSP PGUID 12 1 0 0 t f f f f i 1 0 16 "16" _null_ _null_ _null_ _null_ aggregate_dummy _null_ _null_ _null_ ));
DESCR("boolean-and aggregate");

/* bitwise integer aggregates */
DATA(insert OID = 2236 ( bit_and					   PGNSP PGUID 12 1 0 0 t f f f f i 1 0 21 "21" _null_ _null_ _null_ _null_ aggregate_dummy _null_ _null_ _null_ ));
DESCR("bitwise-and smallint aggregate");
DATA(insert OID = 2237 ( bit_or						   PGNSP PGUID 12 1 0 0 t f f f f i 1 0 21 "21" _null_ _null_ _null_ _null_ aggregate_dummy _null_ _null_ _null_ ));
DESCR("bitwise-or smallint aggregate");
DATA(insert OID = 2238 ( bit_and					   PGNSP PGUID 12 1 0 0 t f f f f i 1 0 23 "23" _null_ _null_ _null_ _null_ aggregate_dummy _null_ _null_ _null_ ));
DESCR("bitwise-and integer aggregate");
DATA(insert OID = 2239 ( bit_or						   PGNSP PGUID 12 1 0 0 t f f f f i 1 0 23 "23" _null_ _null_ _null_ _null_ aggregate_dummy _null_ _null_ _null_ ));
DESCR("bitwise-or integer aggregate");
DATA(insert OID = 2240 ( bit_and					   PGNSP PGUID 12 1 0 0 t f f f f i 1 0 20 "20" _null_ _null_ _null_ _null_ aggregate_dummy _null_ _null_ _null_ ));
DESCR("bitwise-and bigint aggregate");
DATA(insert OID = 2241 ( bit_or						   PGNSP PGUID 12 1 0 0 t f f f f i 1 0 20 "20" _null_ _null_ _null_ _null_ aggregate_dummy _null_ _null_ _null_ ));
DESCR("bitwise-or bigint aggregate");
DATA(insert OID = 2242 ( bit_and					   PGNSP PGUID 12 1 0 0 t f f f f i 1 0 1560 "1560" _null_ _null_ _null_ _null_ aggregate_dummy _null_ _null_ _null_ ));
DESCR("bitwise-and bit aggregate");
DATA(insert OID = 2243 ( bit_or						   PGNSP PGUID 12 1 0 0 t f f f f i 1 0 1560 "1560" _null_ _null_ _null_ _null_ aggregate_dummy _null_ _null_ _null_ ));
DESCR("bitwise-or bit aggregate");

/* formerly-missing interval + datetime operators */
DATA(insert OID = 2546 ( interval_pl_date			PGNSP PGUID 14 1 0 0 f f f t f i 2 0 1114 "1186 1082" _null_ _null_ _null_ _null_	"select $2 + $1" _null_ _null_ _null_ ));
DATA(insert OID = 2547 ( interval_pl_timetz			PGNSP PGUID 14 1 0 0 f f f t f i 2 0 1266 "1186 1266" _null_ _null_ _null_ _null_	"select $2 + $1" _null_ _null_ _null_ ));
DATA(insert OID = 2548 ( interval_pl_timestamp		PGNSP PGUID 14 1 0 0 f f f t f i 2 0 1114 "1186 1114" _null_ _null_ _null_ _null_	"select $2 + $1" _null_ _null_ _null_ ));
DATA(insert OID = 2549 ( interval_pl_timestamptz	PGNSP PGUID 14 1 0 0 f f f t f s 2 0 1184 "1186 1184" _null_ _null_ _null_ _null_	"select $2 + $1" _null_ _null_ _null_ ));
DATA(insert OID = 2550 ( integer_pl_date			PGNSP PGUID 14 1 0 0 f f f t f i 2 0 1082 "23 1082" _null_ _null_ _null_ _null_ "select $2 + $1" _null_ _null_ _null_ ));

DATA(insert OID = 2556 ( pg_tablespace_databases	PGNSP PGUID 12 1 1000 0 f f f t t s 1 0 26 "26" _null_ _null_ _null_ _null_ pg_tablespace_databases _null_ _null_ _null_ ));
DESCR("get OIDs of databases in a tablespace");

DATA(insert OID = 2557 ( bool				   PGNSP PGUID 12 1 0 0 f f f t f i 1 0 16 "23" _null_ _null_ _null_ _null_ int4_bool _null_ _null_ _null_ ));
DESCR("convert int4 to boolean");
DATA(insert OID = 2558 ( int4				   PGNSP PGUID 12 1 0 0 f f f t f i 1 0 23 "16" _null_ _null_ _null_ _null_ bool_int4 _null_ _null_ _null_ ));
DESCR("convert boolean to int4");
DATA(insert OID = 2559 ( lastval			   PGNSP PGUID 12 1 0 0 f f f t f v 0 0 20 "" _null_ _null_ _null_ _null_	lastval _null_ _null_ _null_ ));
DESCR("current value from last used sequence");

/* start time function */
DATA(insert OID = 2560 (  pg_postmaster_start_time	PGNSP PGUID 12 1 0 0 f f f t f s 0 0 1184 "" _null_ _null_ _null_ _null_ pg_postmaster_start_time _null_ _null_ _null_ ));
DESCR("postmaster start time");
/* config reload time function */
DATA(insert OID = 2034 (  pg_conf_load_time			PGNSP PGUID 12 1 0 0 f f f t f s 0 0 1184 "" _null_ _null_ _null_ _null_ pg_conf_load_time _null_ _null_ _null_ ));
DESCR("configuration load time");

/* new functions for Y-direction rtree opclasses */
DATA(insert OID = 2562 (  box_below		   PGNSP PGUID 12 1 0 0 f f f t f i 2 0 16 "603 603" _null_ _null_ _null_ _null_ box_below _null_ _null_ _null_ ));
DATA(insert OID = 2563 (  box_overbelow    PGNSP PGUID 12 1 0 0 f f f t f i 2 0 16 "603 603" _null_ _null_ _null_ _null_ box_overbelow _null_ _null_ _null_ ));
DATA(insert OID = 2564 (  box_overabove    PGNSP PGUID 12 1 0 0 f f f t f i 2 0 16 "603 603" _null_ _null_ _null_ _null_ box_overabove _null_ _null_ _null_ ));
DATA(insert OID = 2565 (  box_above		   PGNSP PGUID 12 1 0 0 f f f t f i 2 0 16 "603 603" _null_ _null_ _null_ _null_ box_above _null_ _null_ _null_ ));
DATA(insert OID = 2566 (  poly_below	   PGNSP PGUID 12 1 0 0 f f f t f i 2 0 16 "604 604" _null_ _null_ _null_ _null_ poly_below _null_ _null_ _null_ ));
DATA(insert OID = 2567 (  poly_overbelow   PGNSP PGUID 12 1 0 0 f f f t f i 2 0 16 "604 604" _null_ _null_ _null_ _null_ poly_overbelow _null_ _null_ _null_ ));
DATA(insert OID = 2568 (  poly_overabove   PGNSP PGUID 12 1 0 0 f f f t f i 2 0 16 "604 604" _null_ _null_ _null_ _null_ poly_overabove _null_ _null_ _null_ ));
DATA(insert OID = 2569 (  poly_above	   PGNSP PGUID 12 1 0 0 f f f t f i 2 0 16 "604 604" _null_ _null_ _null_ _null_ poly_above _null_ _null_ _null_ ));
DATA(insert OID = 2587 (  circle_overbelow		PGNSP PGUID 12 1 0 0 f f f t f i 2 0 16 "718 718" _null_ _null_ _null_ _null_  circle_overbelow _null_ _null_ _null_ ));
DATA(insert OID = 2588 (  circle_overabove		PGNSP PGUID 12 1 0 0 f f f t f i 2 0 16 "718 718" _null_ _null_ _null_ _null_  circle_overabove _null_ _null_ _null_ ));

/* support functions for GiST r-tree emulation */
DATA(insert OID = 2578 (  gist_box_consistent	PGNSP PGUID 12 1 0 0 f f f t f i 5 0 16 "2281 603 23 26 2281" _null_ _null_ _null_ _null_	gist_box_consistent _null_ _null_ _null_ ));
DESCR("GiST support");
DATA(insert OID = 2579 (  gist_box_compress		PGNSP PGUID 12 1 0 0 f f f t f i 1 0 2281 "2281" _null_ _null_ _null_ _null_ gist_box_compress _null_ _null_ _null_ ));
DESCR("GiST support");
DATA(insert OID = 2580 (  gist_box_decompress	PGNSP PGUID 12 1 0 0 f f f t f i 1 0 2281 "2281" _null_ _null_ _null_ _null_ gist_box_decompress _null_ _null_ _null_ ));
DESCR("GiST support");
DATA(insert OID = 2581 (  gist_box_penalty		PGNSP PGUID 12 1 0 0 f f f t f i 3 0 2281 "2281 2281 2281" _null_ _null_ _null_ _null_	gist_box_penalty _null_ _null_ _null_ ));
DESCR("GiST support");
DATA(insert OID = 2582 (  gist_box_picksplit	PGNSP PGUID 12 1 0 0 f f f t f i 2 0 2281 "2281 2281" _null_ _null_ _null_ _null_	gist_box_picksplit _null_ _null_ _null_ ));
DESCR("GiST support");
DATA(insert OID = 2583 (  gist_box_union		PGNSP PGUID 12 1 0 0 f f f t f i 2 0 603 "2281 2281" _null_ _null_ _null_ _null_ gist_box_union _null_ _null_ _null_ ));
DESCR("GiST support");
DATA(insert OID = 2584 (  gist_box_same			PGNSP PGUID 12 1 0 0 f f f t f i 3 0 2281 "603 603 2281" _null_ _null_ _null_ _null_ gist_box_same _null_ _null_ _null_ ));
DESCR("GiST support");
DATA(insert OID = 2585 (  gist_poly_consistent	PGNSP PGUID 12 1 0 0 f f f t f i 5 0 16 "2281 604 23 26 2281" _null_ _null_ _null_ _null_	gist_poly_consistent _null_ _null_ _null_ ));
DESCR("GiST support");
DATA(insert OID = 2586 (  gist_poly_compress	PGNSP PGUID 12 1 0 0 f f f t f i 1 0 2281 "2281" _null_ _null_ _null_ _null_ gist_poly_compress _null_ _null_ _null_ ));
DESCR("GiST support");
DATA(insert OID = 2591 (  gist_circle_consistent PGNSP PGUID 12 1 0 0 f f f t f i 5 0 16 "2281 718 23 26 2281" _null_ _null_ _null_ _null_	gist_circle_consistent _null_ _null_ _null_ ));
DESCR("GiST support");
DATA(insert OID = 2592 (  gist_circle_compress	PGNSP PGUID 12 1 0 0 f f f t f i 1 0 2281 "2281" _null_ _null_ _null_ _null_ gist_circle_compress _null_ _null_ _null_ ));
DESCR("GiST support");
DATA(insert OID = 1030 (  gist_point_compress	PGNSP PGUID 12 1 0 0 f f f t f i 1 0 2281 "2281" _null_ _null_ _null_ _null_ gist_point_compress _null_ _null_ _null_ ));
DESCR("GiST support");
DATA(insert OID = 2179 (  gist_point_consistent PGNSP PGUID 12 1 0 0 f f f t f i 5 0 16 "2281 600 23 26 2281" _null_ _null_ _null_ _null_	gist_point_consistent _null_ _null_ _null_ ));
DESCR("GiST support");
DATA(insert OID = 3064 (  gist_point_distance	PGNSP PGUID 12 1 0 0 f f f t f i 4 0 701 "2281 600 23 26" _null_ _null_ _null_ _null_	gist_point_distance _null_ _null_ _null_ ));
DESCR("GiST support");

/* GIN */
DATA(insert OID = 2731 (  gingetbitmap	   PGNSP PGUID 12 1 0 0 f f f t f v 2 0 20 "2281 2281" _null_ _null_ _null_ _null_	gingetbitmap _null_ _null_ _null_ ));
DESCR("gin(internal)");
DATA(insert OID = 2732 (  gininsert		   PGNSP PGUID 12 1 0 0 f f f t f v 6 0 16 "2281 2281 2281 2281 2281 2281" _null_ _null_ _null_ _null_	gininsert _null_ _null_ _null_ ));
DESCR("gin(internal)");
DATA(insert OID = 2733 (  ginbeginscan	   PGNSP PGUID 12 1 0 0 f f f t f v 3 0 2281 "2281 2281 2281" _null_ _null_ _null_ _null_	ginbeginscan _null_ _null_ _null_ ));
DESCR("gin(internal)");
DATA(insert OID = 2734 (  ginrescan		   PGNSP PGUID 12 1 0 0 f f f t f v 5 0 2278 "2281 2281 2281 2281 2281" _null_ _null_ _null_ _null_ ginrescan _null_ _null_ _null_ ));
DESCR("gin(internal)");
DATA(insert OID = 2735 (  ginendscan	   PGNSP PGUID 12 1 0 0 f f f t f v 1 0 2278 "2281" _null_ _null_ _null_ _null_ ginendscan _null_ _null_ _null_ ));
DESCR("gin(internal)");
DATA(insert OID = 2736 (  ginmarkpos	   PGNSP PGUID 12 1 0 0 f f f t f v 1 0 2278 "2281" _null_ _null_ _null_ _null_ ginmarkpos _null_ _null_ _null_ ));
DESCR("gin(internal)");
DATA(insert OID = 2737 (  ginrestrpos	   PGNSP PGUID 12 1 0 0 f f f t f v 1 0 2278 "2281" _null_ _null_ _null_ _null_ ginrestrpos _null_ _null_ _null_ ));
DESCR("gin(internal)");
DATA(insert OID = 2738 (  ginbuild		   PGNSP PGUID 12 1 0 0 f f f t f v 3 0 2281 "2281 2281 2281" _null_ _null_ _null_ _null_ ginbuild _null_ _null_ _null_ ));
DESCR("gin(internal)");
DATA(insert OID = 325 (  ginbuildempty	   PGNSP PGUID 12 1 0 0 f f f t f v 1 0 2278 "2281" _null_ _null_ _null_ _null_ ginbuildempty _null_ _null_ _null_ ));
DESCR("gin(internal)");
DATA(insert OID = 2739 (  ginbulkdelete    PGNSP PGUID 12 1 0 0 f f f t f v 4 0 2281 "2281 2281 2281 2281" _null_ _null_ _null_ _null_ ginbulkdelete _null_ _null_ _null_ ));
DESCR("gin(internal)");
DATA(insert OID = 2740 (  ginvacuumcleanup PGNSP PGUID 12 1 0 0 f f f t f v 2 0 2281 "2281 2281" _null_ _null_ _null_ _null_ ginvacuumcleanup _null_ _null_ _null_ ));
DESCR("gin(internal)");
DATA(insert OID = 2741 (  gincostestimate  PGNSP PGUID 12 1 0 0 f f f t f v 9 0 2278 "2281 2281 2281 2281 2281 2281 2281 2281 2281" _null_ _null_ _null_ _null_ gincostestimate _null_ _null_ _null_ ));
DESCR("gin(internal)");
DATA(insert OID = 2788 (  ginoptions	   PGNSP PGUID 12 1 0 0 f f f t f s 2 0 17 "1009 16" _null_ _null_ _null_ _null_  ginoptions _null_ _null_ _null_ ));
DESCR("gin(internal)");

/* GIN array support */
DATA(insert OID = 2743 (  ginarrayextract	 PGNSP PGUID 12 1 0 0 f f f t f i 3 0 2281 "2277 2281 2281" _null_ _null_ _null_ _null_ ginarrayextract _null_ _null_ _null_ ));
DESCR("GIN array support");
DATA(insert OID = 2774 (  ginqueryarrayextract	PGNSP PGUID 12 1 0 0 f f f t f i 7 0 2281 "2277 2281 21 2281 2281 2281 2281" _null_ _null_ _null_ _null_ ginqueryarrayextract _null_ _null_ _null_ ));
DESCR("GIN array support");
DATA(insert OID = 2744 (  ginarrayconsistent	PGNSP PGUID 12 1 0 0 f f f t f i 8 0 16 "2281 21 2277 23 2281 2281 2281 2281" _null_ _null_ _null_ _null_ ginarrayconsistent _null_ _null_ _null_ ));
DESCR("GIN array support");
DATA(insert OID = 3076 (  ginarrayextract	 PGNSP PGUID 12 1 0 0 f f f t f i 2 0 2281 "2277 2281" _null_ _null_ _null_ _null_	ginarrayextract_2args _null_ _null_ _null_ ));
DESCR("GIN array support (obsolete)");

/* overlap/contains/contained */
DATA(insert OID = 2747 (  arrayoverlap		   PGNSP PGUID 12 1 0 0 f f f t f i 2 0 16 "2277 2277" _null_ _null_ _null_ _null_ arrayoverlap _null_ _null_ _null_ ));
DATA(insert OID = 2748 (  arraycontains		   PGNSP PGUID 12 1 0 0 f f f t f i 2 0 16 "2277 2277" _null_ _null_ _null_ _null_ arraycontains _null_ _null_ _null_ ));
DATA(insert OID = 2749 (  arraycontained	   PGNSP PGUID 12 1 0 0 f f f t f i 2 0 16 "2277 2277" _null_ _null_ _null_ _null_ arraycontained _null_ _null_ _null_ ));

/* userlock replacements */
DATA(insert OID = 2880 (  pg_advisory_lock				PGNSP PGUID 12 1 0 0 f f f t f v 1 0 2278 "20" _null_ _null_ _null_ _null_ pg_advisory_lock_int8 _null_ _null_ _null_ ));
DESCR("obtain exclusive advisory lock");
DATA(insert OID = 3089 (  pg_advisory_xact_lock				PGNSP PGUID 12 1 0 0 f f f t f v 1 0 2278 "20" _null_ _null_ _null_ _null_ pg_advisory_xact_lock_int8 _null_ _null_ _null_ ));
DESCR("obtain exclusive advisory lock");
DATA(insert OID = 2881 (  pg_advisory_lock_shared		PGNSP PGUID 12 1 0 0 f f f t f v 1 0 2278 "20" _null_ _null_ _null_ _null_ pg_advisory_lock_shared_int8 _null_ _null_ _null_ ));
DESCR("obtain shared advisory lock");
DATA(insert OID = 3090 (  pg_advisory_xact_lock_shared		PGNSP PGUID 12 1 0 0 f f f t f v 1 0 2278 "20" _null_ _null_ _null_ _null_ pg_advisory_xact_lock_shared_int8 _null_ _null_ _null_ ));
DESCR("obtain shared advisory lock");
DATA(insert OID = 2882 (  pg_try_advisory_lock			PGNSP PGUID 12 1 0 0 f f f t f v 1 0 16 "20" _null_ _null_ _null_ _null_ pg_try_advisory_lock_int8 _null_ _null_ _null_ ));
DESCR("obtain exclusive advisory lock if available");
DATA(insert OID = 3091 (  pg_try_advisory_xact_lock			PGNSP PGUID 12 1 0 0 f f f t f v 1 0 16 "20" _null_ _null_ _null_ _null_ pg_try_advisory_xact_lock_int8 _null_ _null_ _null_ ));
DESCR("obtain exclusive advisory lock if available");
DATA(insert OID = 2883 (  pg_try_advisory_lock_shared	PGNSP PGUID 12 1 0 0 f f f t f v 1 0 16 "20" _null_ _null_ _null_ _null_ pg_try_advisory_lock_shared_int8 _null_ _null_ _null_ ));
DESCR("obtain shared advisory lock if available");
DATA(insert OID = 3092 (  pg_try_advisory_xact_lock_shared	PGNSP PGUID 12 1 0 0 f f f t f v 1 0 16 "20" _null_ _null_ _null_ _null_ pg_try_advisory_xact_lock_shared_int8 _null_ _null_ _null_ ));
DESCR("obtain shared advisory lock if available");
DATA(insert OID = 2884 (  pg_advisory_unlock			PGNSP PGUID 12 1 0 0 f f f t f v 1 0 16 "20" _null_ _null_ _null_ _null_ pg_advisory_unlock_int8 _null_ _null_ _null_ ));
DESCR("release exclusive advisory lock");
DATA(insert OID = 2885 (  pg_advisory_unlock_shared		PGNSP PGUID 12 1 0 0 f f f t f v 1 0 16 "20" _null_ _null_ _null_ _null_ pg_advisory_unlock_shared_int8 _null_ _null_ _null_ ));
DESCR("release shared advisory lock");
DATA(insert OID = 2886 (  pg_advisory_lock				PGNSP PGUID 12 1 0 0 f f f t f v 2 0 2278 "23 23" _null_ _null_ _null_ _null_ pg_advisory_lock_int4 _null_ _null_ _null_ ));
DESCR("obtain exclusive advisory lock");
DATA(insert OID = 3093 (  pg_advisory_xact_lock				PGNSP PGUID 12 1 0 0 f f f t f v 2 0 2278 "23 23" _null_ _null_ _null_ _null_ pg_advisory_xact_lock_int4 _null_ _null_ _null_ ));
DESCR("obtain exclusive advisory lock");
DATA(insert OID = 2887 (  pg_advisory_lock_shared		PGNSP PGUID 12 1 0 0 f f f t f v 2 0 2278 "23 23" _null_ _null_ _null_ _null_ pg_advisory_lock_shared_int4 _null_ _null_ _null_ ));
DESCR("obtain shared advisory lock");
DATA(insert OID = 3094 (  pg_advisory_xact_lock_shared		PGNSP PGUID 12 1 0 0 f f f t f v 2 0 2278 "23 23" _null_ _null_ _null_ _null_ pg_advisory_xact_lock_shared_int4 _null_ _null_ _null_ ));
DESCR("obtain shared advisory lock");
DATA(insert OID = 2888 (  pg_try_advisory_lock			PGNSP PGUID 12 1 0 0 f f f t f v 2 0 16 "23 23" _null_ _null_ _null_ _null_ pg_try_advisory_lock_int4 _null_ _null_ _null_ ));
DESCR("obtain exclusive advisory lock if available");
DATA(insert OID = 3095 (  pg_try_advisory_xact_lock			PGNSP PGUID 12 1 0 0 f f f t f v 2 0 16 "23 23" _null_ _null_ _null_ _null_ pg_try_advisory_xact_lock_int4 _null_ _null_ _null_ ));
DESCR("obtain exclusive advisory lock if available");
DATA(insert OID = 2889 (  pg_try_advisory_lock_shared	PGNSP PGUID 12 1 0 0 f f f t f v 2 0 16 "23 23" _null_ _null_ _null_ _null_ pg_try_advisory_lock_shared_int4 _null_ _null_ _null_ ));
DESCR("obtain shared advisory lock if available");
DATA(insert OID = 3096 (  pg_try_advisory_xact_lock_shared	PGNSP PGUID 12 1 0 0 f f f t f v 2 0 16 "23 23" _null_ _null_ _null_ _null_ pg_try_advisory_xact_lock_shared_int4 _null_ _null_ _null_ ));
DESCR("obtain shared advisory lock if available");
DATA(insert OID = 2890 (  pg_advisory_unlock			PGNSP PGUID 12 1 0 0 f f f t f v 2 0 16 "23 23" _null_ _null_ _null_ _null_ pg_advisory_unlock_int4 _null_ _null_ _null_ ));
DESCR("release exclusive advisory lock");
DATA(insert OID = 2891 (  pg_advisory_unlock_shared		PGNSP PGUID 12 1 0 0 f f f t f v 2 0 16 "23 23" _null_ _null_ _null_ _null_ pg_advisory_unlock_shared_int4 _null_ _null_ _null_ ));
DESCR("release shared advisory lock");
DATA(insert OID = 2892 (  pg_advisory_unlock_all		PGNSP PGUID 12 1 0 0 f f f t f v 0 0 2278 "" _null_ _null_ _null_ _null_ pg_advisory_unlock_all _null_ _null_ _null_ ));
DESCR("release all advisory locks");

/* XML support */
DATA(insert OID = 2893 (  xml_in		   PGNSP PGUID 12 1 0 0 f f f t f s 1 0 142 "2275" _null_ _null_ _null_ _null_ xml_in _null_ _null_ _null_ ));
DESCR("I/O");
DATA(insert OID = 2894 (  xml_out		   PGNSP PGUID 12 1 0 0 f f f t f i 1 0 2275 "142" _null_ _null_ _null_ _null_ xml_out _null_ _null_ _null_ ));
DESCR("I/O");
DATA(insert OID = 2895 (  xmlcomment	   PGNSP PGUID 12 1 0 0 f f f t f i 1 0 142 "25" _null_ _null_ _null_ _null_ xmlcomment _null_ _null_ _null_ ));
DESCR("generate XML comment");
DATA(insert OID = 2896 (  xml			   PGNSP PGUID 12 1 0 0 f f f t f s 1 0 142 "25" _null_ _null_ _null_ _null_ texttoxml _null_ _null_ _null_ ));
DESCR("perform a non-validating parse of a character string to produce an XML value");
DATA(insert OID = 2897 (  xmlvalidate	   PGNSP PGUID 12 1 0 0 f f f t f i 2 0 16 "142 25" _null_ _null_ _null_ _null_ xmlvalidate _null_ _null_ _null_ ));
DESCR("validate an XML value");
DATA(insert OID = 2898 (  xml_recv		   PGNSP PGUID 12 1 0 0 f f f t f s 1 0 142 "2281" _null_ _null_ _null_ _null_	xml_recv _null_ _null_ _null_ ));
DESCR("I/O");
DATA(insert OID = 2899 (  xml_send		   PGNSP PGUID 12 1 0 0 f f f t f s 1 0 17 "142" _null_ _null_ _null_ _null_ xml_send _null_ _null_ _null_ ));
DESCR("I/O");
DATA(insert OID = 2900 (  xmlconcat2	   PGNSP PGUID 12 1 0 0 f f f f f i 2 0 142 "142 142" _null_ _null_ _null_ _null_ xmlconcat2 _null_ _null_ _null_ ));
DESCR("aggregate transition function");
DATA(insert OID = 2901 (  xmlagg		   PGNSP PGUID 12 1 0 0 t f f f f i 1 0 142 "142" _null_ _null_ _null_ _null_ aggregate_dummy _null_ _null_ _null_ ));
DESCR("concatenate XML values");
DATA(insert OID = 2922 (  text			   PGNSP PGUID 12 1 0 0 f f f t f i 1 0 25 "142" _null_ _null_ _null_ _null_ xmltotext _null_ _null_ _null_ ));
DESCR("serialize an XML value to a character string");

DATA(insert OID = 2923 (  table_to_xml				  PGNSP PGUID 12 100 0 0 f f f t f s 4 0 142 "2205 16 16 25" _null_ _null_ "{tbl,nulls,tableforest,targetns}" _null_ table_to_xml _null_ _null_ _null_ ));
DESCR("map table contents to XML");
DATA(insert OID = 2924 (  query_to_xml				  PGNSP PGUID 12 100 0 0 f f f t f s 4 0 142 "25 16 16 25" _null_ _null_ "{query,nulls,tableforest,targetns}" _null_ query_to_xml _null_ _null_ _null_ ));
DESCR("map query result to XML");
DATA(insert OID = 2925 (  cursor_to_xml				  PGNSP PGUID 12 100 0 0 f f f t f s 5 0 142 "1790 23 16 16 25" _null_ _null_ "{cursor,count,nulls,tableforest,targetns}" _null_ cursor_to_xml _null_ _null_ _null_ ));
DESCR("map rows from cursor to XML");
DATA(insert OID = 2926 (  table_to_xmlschema		  PGNSP PGUID 12 100 0 0 f f f t f s 4 0 142 "2205 16 16 25" _null_ _null_ "{tbl,nulls,tableforest,targetns}" _null_ table_to_xmlschema _null_ _null_ _null_ ));
DESCR("map table structure to XML Schema");
DATA(insert OID = 2927 (  query_to_xmlschema		  PGNSP PGUID 12 100 0 0 f f f t f s 4 0 142 "25 16 16 25" _null_ _null_ "{query,nulls,tableforest,targetns}" _null_ query_to_xmlschema _null_ _null_ _null_ ));
DESCR("map query result structure to XML Schema");
DATA(insert OID = 2928 (  cursor_to_xmlschema		  PGNSP PGUID 12 100 0 0 f f f t f s 4 0 142 "1790 16 16 25" _null_ _null_ "{cursor,nulls,tableforest,targetns}" _null_ cursor_to_xmlschema _null_ _null_ _null_ ));
DESCR("map cursor structure to XML Schema");
DATA(insert OID = 2929 (  table_to_xml_and_xmlschema  PGNSP PGUID 12 100 0 0 f f f t f s 4 0 142 "2205 16 16 25" _null_ _null_ "{tbl,nulls,tableforest,targetns}" _null_ table_to_xml_and_xmlschema _null_ _null_ _null_ ));
DESCR("map table contents and structure to XML and XML Schema");
DATA(insert OID = 2930 (  query_to_xml_and_xmlschema  PGNSP PGUID 12 100 0 0 f f f t f s 4 0 142 "25 16 16 25" _null_ _null_ "{query,nulls,tableforest,targetns}" _null_ query_to_xml_and_xmlschema _null_ _null_ _null_ ));
DESCR("map query result and structure to XML and XML Schema");

DATA(insert OID = 2933 (  schema_to_xml				  PGNSP PGUID 12 100 0 0 f f f t f s 4 0 142 "19 16 16 25" _null_ _null_ "{schema,nulls,tableforest,targetns}" _null_ schema_to_xml _null_ _null_ _null_ ));
DESCR("map schema contents to XML");
DATA(insert OID = 2934 (  schema_to_xmlschema		  PGNSP PGUID 12 100 0 0 f f f t f s 4 0 142 "19 16 16 25" _null_ _null_ "{schema,nulls,tableforest,targetns}" _null_ schema_to_xmlschema _null_ _null_ _null_ ));
DESCR("map schema structure to XML Schema");
DATA(insert OID = 2935 (  schema_to_xml_and_xmlschema PGNSP PGUID 12 100 0 0 f f f t f s 4 0 142 "19 16 16 25" _null_ _null_ "{schema,nulls,tableforest,targetns}" _null_ schema_to_xml_and_xmlschema _null_ _null_ _null_ ));
DESCR("map schema contents and structure to XML and XML Schema");

DATA(insert OID = 2936 (  database_to_xml			  PGNSP PGUID 12 100 0 0 f f f t f s 3 0 142 "16 16 25" _null_ _null_ "{nulls,tableforest,targetns}" _null_ database_to_xml _null_ _null_ _null_ ));
DESCR("map database contents to XML");
DATA(insert OID = 2937 (  database_to_xmlschema		  PGNSP PGUID 12 100 0 0 f f f t f s 3 0 142 "16 16 25" _null_ _null_ "{nulls,tableforest,targetns}" _null_ database_to_xmlschema _null_ _null_ _null_ ));
DESCR("map database structure to XML Schema");
DATA(insert OID = 2938 (  database_to_xml_and_xmlschema PGNSP PGUID 12 100 0 0 f f f t f s 3 0 142 "16 16 25" _null_ _null_ "{nulls,tableforest,targetns}" _null_ database_to_xml_and_xmlschema _null_ _null_ _null_ ));
DESCR("map database contents and structure to XML and XML Schema");

DATA(insert OID = 2931 (  xpath		 PGNSP PGUID 12 1 0 0 f f f t f i 3 0 143 "25 142 1009" _null_ _null_ _null_ _null_ xpath _null_ _null_ _null_ ));
DESCR("evaluate XPath expression, with namespaces support");
DATA(insert OID = 2932 (  xpath		 PGNSP PGUID 14 1 0 0 f f f t f i 2 0 143 "25 142" _null_ _null_ _null_ _null_ "select pg_catalog.xpath($1, $2, ''{}''::pg_catalog.text[])" _null_ _null_ _null_ ));
DESCR("evaluate XPath expression");

DATA(insert OID = 2614 (  xmlexists  PGNSP PGUID 12 1 0 0 f f f t f i 2 0 16 "25 142" _null_ _null_ _null_ _null_ xmlexists _null_ _null_ _null_ ));
DESCR("test XML value against XPath expression");

DATA(insert OID = 3049 (  xpath_exists	 PGNSP PGUID 12 1 0 0 f f f t f i 3 0 16 "25 142 1009" _null_ _null_ _null_ _null_ xpath_exists _null_ _null_ _null_ ));
DESCR("test XML value against XPath expression, with namespace support");
DATA(insert OID = 3050 (  xpath_exists	 PGNSP PGUID 14 1 0 0 f f f t f i 2 0 16 "25 142" _null_ _null_ _null_ _null_ "select pg_catalog.xpath_exists($1, $2, ''{}''::pg_catalog.text[])" _null_ _null_ _null_ ));
DESCR("test XML value against XPath expression");
DATA(insert OID = 3051 (  xml_is_well_formed			 PGNSP PGUID 12 1 0 0 f f f t f s 1 0 16 "25" _null_ _null_ _null_ _null_ xml_is_well_formed _null_ _null_ _null_ ));
DESCR("determine if a string is well formed XML");
DATA(insert OID = 3052 (  xml_is_well_formed_document	 PGNSP PGUID 12 1 0 0 f f f t f i 1 0 16 "25" _null_ _null_ _null_ _null_ xml_is_well_formed_document _null_ _null_ _null_ ));
DESCR("determine if a string is well formed XML document");
DATA(insert OID = 3053 (  xml_is_well_formed_content	 PGNSP PGUID 12 1 0 0 f f f t f i 1 0 16 "25" _null_ _null_ _null_ _null_ xml_is_well_formed_content _null_ _null_ _null_ ));
DESCR("determine if a string is well formed XML content");

/* uuid */
DATA(insert OID = 2952 (  uuid_in		   PGNSP PGUID 12 1 0 0 f f f t f i 1 0 2950 "2275" _null_ _null_ _null_ _null_ uuid_in _null_ _null_ _null_ ));
DESCR("I/O");
DATA(insert OID = 2953 (  uuid_out		   PGNSP PGUID 12 1 0 0 f f f t f i 1 0 2275 "2950" _null_ _null_ _null_ _null_ uuid_out _null_ _null_ _null_ ));
DESCR("I/O");
DATA(insert OID = 2954 (  uuid_lt		   PGNSP PGUID 12 1 0 0 f f f t f i 2 0 16 "2950 2950" _null_ _null_ _null_ _null_ uuid_lt _null_ _null_ _null_ ));
DATA(insert OID = 2955 (  uuid_le		   PGNSP PGUID 12 1 0 0 f f f t f i 2 0 16 "2950 2950" _null_ _null_ _null_ _null_ uuid_le _null_ _null_ _null_ ));
DATA(insert OID = 2956 (  uuid_eq		   PGNSP PGUID 12 1 0 0 f f f t f i 2 0 16 "2950 2950" _null_ _null_ _null_ _null_ uuid_eq _null_ _null_ _null_ ));
DATA(insert OID = 2957 (  uuid_ge		   PGNSP PGUID 12 1 0 0 f f f t f i 2 0 16 "2950 2950" _null_ _null_ _null_ _null_ uuid_ge _null_ _null_ _null_ ));
DATA(insert OID = 2958 (  uuid_gt		   PGNSP PGUID 12 1 0 0 f f f t f i 2 0 16 "2950 2950" _null_ _null_ _null_ _null_ uuid_gt _null_ _null_ _null_ ));
DATA(insert OID = 2959 (  uuid_ne		   PGNSP PGUID 12 1 0 0 f f f t f i 2 0 16 "2950 2950" _null_ _null_ _null_ _null_ uuid_ne _null_ _null_ _null_ ));
DATA(insert OID = 2960 (  uuid_cmp		   PGNSP PGUID 12 1 0 0 f f f t f i 2 0 23 "2950 2950" _null_ _null_ _null_ _null_ uuid_cmp _null_ _null_ _null_ ));
DESCR("less-equal-greater");
DATA(insert OID = 2961 (  uuid_recv		   PGNSP PGUID 12 1 0 0 f f f t f i 1 0 2950 "2281" _null_ _null_ _null_ _null_ uuid_recv _null_ _null_ _null_ ));
DESCR("I/O");
DATA(insert OID = 2962 (  uuid_send		   PGNSP PGUID 12 1 0 0 f f f t f i 1 0 17 "2950" _null_ _null_ _null_ _null_ uuid_send _null_ _null_ _null_ ));
DESCR("I/O");
DATA(insert OID = 2963 (  uuid_hash		   PGNSP PGUID 12 1 0 0 f f f t f i 1 0 23 "2950" _null_ _null_ _null_ _null_ uuid_hash _null_ _null_ _null_ ));
DESCR("hash");

/* enum related procs */
DATA(insert OID = 3504 (  anyenum_in	PGNSP PGUID 12 1 0 0 f f f t f i 1 0 3500 "2275" _null_ _null_ _null_ _null_ anyenum_in _null_ _null_ _null_ ));
DESCR("I/O");
DATA(insert OID = 3505 (  anyenum_out	PGNSP PGUID 12 1 0 0 f f f t f s 1 0 2275 "3500" _null_ _null_ _null_ _null_ anyenum_out _null_ _null_ _null_ ));
DESCR("I/O");
DATA(insert OID = 3506 (  enum_in		PGNSP PGUID 12 1 0 0 f f f t f s 2 0 3500 "2275 26" _null_ _null_ _null_ _null_ enum_in _null_ _null_ _null_ ));
DESCR("I/O");
DATA(insert OID = 3507 (  enum_out		PGNSP PGUID 12 1 0 0 f f f t f s 1 0 2275 "3500" _null_ _null_ _null_ _null_ enum_out _null_ _null_ _null_ ));
DESCR("I/O");
DATA(insert OID = 3508 (  enum_eq		PGNSP PGUID 12 1 0 0 f f f t f i 2 0 16 "3500 3500" _null_ _null_ _null_ _null_ enum_eq _null_ _null_ _null_ ));
DATA(insert OID = 3509 (  enum_ne		PGNSP PGUID 12 1 0 0 f f f t f i 2 0 16 "3500 3500" _null_ _null_ _null_ _null_ enum_ne _null_ _null_ _null_ ));
DATA(insert OID = 3510 (  enum_lt		PGNSP PGUID 12 1 0 0 f f f t f i 2 0 16 "3500 3500" _null_ _null_ _null_ _null_ enum_lt _null_ _null_ _null_ ));
DATA(insert OID = 3511 (  enum_gt		PGNSP PGUID 12 1 0 0 f f f t f i 2 0 16 "3500 3500" _null_ _null_ _null_ _null_ enum_gt _null_ _null_ _null_ ));
DATA(insert OID = 3512 (  enum_le		PGNSP PGUID 12 1 0 0 f f f t f i 2 0 16 "3500 3500" _null_ _null_ _null_ _null_ enum_le _null_ _null_ _null_ ));
DATA(insert OID = 3513 (  enum_ge		PGNSP PGUID 12 1 0 0 f f f t f i 2 0 16 "3500 3500" _null_ _null_ _null_ _null_ enum_ge _null_ _null_ _null_ ));
DATA(insert OID = 3514 (  enum_cmp		PGNSP PGUID 12 1 0 0 f f f t f i 2 0 23 "3500 3500" _null_ _null_ _null_ _null_ enum_cmp _null_ _null_ _null_ ));
DESCR("less-equal-greater");
DATA(insert OID = 3515 (  hashenum		PGNSP PGUID 12 1 0 0 f f f t f i 1 0 23 "3500" _null_ _null_ _null_ _null_ hashenum _null_ _null_ _null_ ));
DESCR("hash");
DATA(insert OID = 3524 (  enum_smaller	PGNSP PGUID 12 1 0 0 f f f t f i 2 0 3500 "3500 3500" _null_ _null_ _null_ _null_ enum_smaller _null_ _null_ _null_ ));
DESCR("smaller of two");
DATA(insert OID = 3525 (  enum_larger	PGNSP PGUID 12 1 0 0 f f f t f i 2 0 3500 "3500 3500" _null_ _null_ _null_ _null_ enum_larger _null_ _null_ _null_ ));
DESCR("larger of two");
DATA(insert OID = 3526 (  max			PGNSP PGUID 12 1 0 0 t f f f f i 1 0 3500 "3500" _null_ _null_ _null_ _null_ aggregate_dummy _null_ _null_ _null_ ));
DESCR("maximum value of all enum input values");
DATA(insert OID = 3527 (  min			PGNSP PGUID 12 1 0 0 t f f f f i 1 0 3500 "3500" _null_ _null_ _null_ _null_ aggregate_dummy _null_ _null_ _null_ ));
DESCR("minimum value of all enum input values");
DATA(insert OID = 3528 (  enum_first	PGNSP PGUID 12 1 0 0 f f f f f s 1 0 3500 "3500" _null_ _null_ _null_ _null_ enum_first _null_ _null_ _null_ ));
DESCR("first value of the input enum type");
DATA(insert OID = 3529 (  enum_last		PGNSP PGUID 12 1 0 0 f f f f f s 1 0 3500 "3500" _null_ _null_ _null_ _null_ enum_last _null_ _null_ _null_ ));
DESCR("last value of the input enum type");
DATA(insert OID = 3530 (  enum_range	PGNSP PGUID 12 1 0 0 f f f f f s 2 0 2277 "3500 3500" _null_ _null_ _null_ _null_ enum_range_bounds _null_ _null_ _null_ ));
DESCR("range between the two given enum values, as an ordered array");
DATA(insert OID = 3531 (  enum_range	PGNSP PGUID 12 1 0 0 f f f f f s 1 0 2277 "3500" _null_ _null_ _null_ _null_ enum_range_all _null_ _null_ _null_ ));
DESCR("range of the given enum type, as an ordered array");
DATA(insert OID = 3532 (  enum_recv		PGNSP PGUID 12 1 0 0 f f f t f s 2 0 3500 "2275 26" _null_ _null_ _null_ _null_ enum_recv _null_ _null_ _null_ ));
DESCR("I/O");
DATA(insert OID = 3533 (  enum_send		PGNSP PGUID 12 1 0 0 f f f t f s 1 0 17 "3500" _null_ _null_ _null_ _null_ enum_send _null_ _null_ _null_ ));
DESCR("I/O");

/* text search stuff */
DATA(insert OID =  3610 (  tsvectorin			PGNSP PGUID 12 1 0 0 f f f t f i 1 0 3614 "2275" _null_ _null_ _null_ _null_ tsvectorin _null_ _null_ _null_ ));
DESCR("I/O");
DATA(insert OID =  3639 (  tsvectorrecv			PGNSP PGUID 12 1 0 0 f f f t f i 1 0 3614 "2281" _null_ _null_ _null_ _null_ tsvectorrecv _null_ _null_ _null_ ));
DESCR("I/O");
DATA(insert OID =  3611 (  tsvectorout			PGNSP PGUID 12 1 0 0 f f f t f i 1 0 2275 "3614" _null_ _null_ _null_ _null_ tsvectorout _null_ _null_ _null_ ));
DESCR("I/O");
DATA(insert OID =  3638 (  tsvectorsend			PGNSP PGUID 12 1 0 0 f f f t f i 1 0 17 "3614" _null_ _null_ _null_ _null_	tsvectorsend _null_ _null_ _null_ ));
DESCR("I/O");
DATA(insert OID =  3612 (  tsqueryin			PGNSP PGUID 12 1 0 0 f f f t f i 1 0 3615 "2275" _null_ _null_ _null_ _null_ tsqueryin _null_ _null_ _null_ ));
DESCR("I/O");
DATA(insert OID =  3641 (  tsqueryrecv			PGNSP PGUID 12 1 0 0 f f f t f i 1 0 3615 "2281" _null_ _null_ _null_ _null_ tsqueryrecv _null_ _null_ _null_ ));
DESCR("I/O");
DATA(insert OID =  3613 (  tsqueryout			PGNSP PGUID 12 1 0 0 f f f t f i 1 0 2275 "3615" _null_ _null_ _null_ _null_ tsqueryout _null_ _null_ _null_ ));
DESCR("I/O");
DATA(insert OID =  3640 (  tsquerysend			PGNSP PGUID 12 1 0 0 f f f t f i 1 0 17 "3615" _null_ _null_ _null_ _null_	tsquerysend _null_ _null_ _null_ ));
DESCR("I/O");
DATA(insert OID =  3646 (  gtsvectorin			PGNSP PGUID 12 1 0 0 f f f t f i 1 0 3642 "2275" _null_ _null_ _null_ _null_ gtsvectorin _null_ _null_ _null_ ));
DESCR("I/O");
DATA(insert OID =  3647 (  gtsvectorout			PGNSP PGUID 12 1 0 0 f f f t f i 1 0 2275 "3642" _null_ _null_ _null_ _null_ gtsvectorout _null_ _null_ _null_ ));
DESCR("I/O");

DATA(insert OID = 3616 (  tsvector_lt			PGNSP PGUID 12 1 0 0 f f f t f i 2 0 16 "3614 3614" _null_ _null_ _null_ _null_ tsvector_lt _null_ _null_ _null_ ));
DATA(insert OID = 3617 (  tsvector_le			PGNSP PGUID 12 1 0 0 f f f t f i 2 0 16 "3614 3614" _null_ _null_ _null_ _null_ tsvector_le _null_ _null_ _null_ ));
DATA(insert OID = 3618 (  tsvector_eq			PGNSP PGUID 12 1 0 0 f f f t f i 2 0 16 "3614 3614" _null_ _null_ _null_ _null_ tsvector_eq _null_ _null_ _null_ ));
DATA(insert OID = 3619 (  tsvector_ne			PGNSP PGUID 12 1 0 0 f f f t f i 2 0 16 "3614 3614" _null_ _null_ _null_ _null_ tsvector_ne _null_ _null_ _null_ ));
DATA(insert OID = 3620 (  tsvector_ge			PGNSP PGUID 12 1 0 0 f f f t f i 2 0 16 "3614 3614" _null_ _null_ _null_ _null_ tsvector_ge _null_ _null_ _null_ ));
DATA(insert OID = 3621 (  tsvector_gt			PGNSP PGUID 12 1 0 0 f f f t f i 2 0 16 "3614 3614" _null_ _null_ _null_ _null_ tsvector_gt _null_ _null_ _null_ ));
DATA(insert OID = 3622 (  tsvector_cmp			PGNSP PGUID 12 1 0 0 f f f t f i 2 0 23 "3614 3614" _null_ _null_ _null_ _null_ tsvector_cmp _null_ _null_ _null_ ));
DESCR("less-equal-greater");

DATA(insert OID = 3711 (  length				PGNSP PGUID 12 1 0 0 f f f t f i 1 0 23 "3614" _null_ _null_ _null_ _null_ tsvector_length _null_ _null_ _null_ ));
DESCR("number of lexemes");
DATA(insert OID = 3623 (  strip					PGNSP PGUID 12 1 0 0 f f f t f i 1 0 3614 "3614" _null_ _null_ _null_ _null_ tsvector_strip _null_ _null_ _null_ ));
DESCR("strip position information");
DATA(insert OID = 3624 (  setweight				PGNSP PGUID 12 1 0 0 f f f t f i 2 0 3614 "3614 18" _null_ _null_ _null_ _null_ tsvector_setweight _null_ _null_ _null_ ));
DESCR("set weight of lexeme's entries");
DATA(insert OID = 3625 (  tsvector_concat		PGNSP PGUID 12 1 0 0 f f f t f i 2 0 3614 "3614 3614" _null_ _null_ _null_ _null_ tsvector_concat _null_ _null_ _null_ ));

DATA(insert OID = 3634 (  ts_match_vq			PGNSP PGUID 12 1 0 0 f f f t f i 2 0 16 "3614 3615" _null_ _null_ _null_ _null_ ts_match_vq _null_ _null_ _null_ ));
DATA(insert OID = 3635 (  ts_match_qv			PGNSP PGUID 12 1 0 0 f f f t f i 2 0 16 "3615 3614" _null_ _null_ _null_ _null_ ts_match_qv _null_ _null_ _null_ ));
DATA(insert OID = 3760 (  ts_match_tt			PGNSP PGUID 12 3 0 0 f f f t f s 2 0 16 "25 25" _null_ _null_ _null_ _null_ ts_match_tt _null_ _null_ _null_ ));
DATA(insert OID = 3761 (  ts_match_tq			PGNSP PGUID 12 2 0 0 f f f t f s 2 0 16 "25 3615" _null_ _null_ _null_ _null_ ts_match_tq _null_ _null_ _null_ ));

DATA(insert OID = 3648 (  gtsvector_compress	PGNSP PGUID 12 1 0 0 f f f t f i 1 0 2281 "2281" _null_ _null_ _null_ _null_ gtsvector_compress _null_ _null_ _null_ ));
DESCR("GiST tsvector support");
DATA(insert OID = 3649 (  gtsvector_decompress	PGNSP PGUID 12 1 0 0 f f f t f i 1 0 2281 "2281" _null_ _null_ _null_ _null_ gtsvector_decompress _null_ _null_ _null_ ));
DESCR("GiST tsvector support");
DATA(insert OID = 3650 (  gtsvector_picksplit	PGNSP PGUID 12 1 0 0 f f f t f i 2 0 2281 "2281 2281" _null_ _null_ _null_ _null_ gtsvector_picksplit _null_ _null_ _null_ ));
DESCR("GiST tsvector support");
DATA(insert OID = 3651 (  gtsvector_union		PGNSP PGUID 12 1 0 0 f f f t f i 2 0 2281 "2281 2281" _null_ _null_ _null_ _null_ gtsvector_union _null_ _null_ _null_ ));
DESCR("GiST tsvector support");
DATA(insert OID = 3652 (  gtsvector_same		PGNSP PGUID 12 1 0 0 f f f t f i 3 0 2281 "3642 3642 2281" _null_ _null_ _null_ _null_ gtsvector_same _null_ _null_ _null_ ));
DESCR("GiST tsvector support");
DATA(insert OID = 3653 (  gtsvector_penalty		PGNSP PGUID 12 1 0 0 f f f t f i 3 0 2281 "2281 2281 2281" _null_ _null_ _null_ _null_ gtsvector_penalty _null_ _null_ _null_ ));
DESCR("GiST tsvector support");
DATA(insert OID = 3654 (  gtsvector_consistent	PGNSP PGUID 12 1 0 0 f f f t f i 5 0 16 "2281 3642 23 26 2281" _null_ _null_ _null_ _null_ gtsvector_consistent _null_ _null_ _null_ ));
DESCR("GiST tsvector support");

DATA(insert OID = 3656 (  gin_extract_tsvector	PGNSP PGUID 12 1 0 0 f f f t f i 3 0 2281 "3614 2281 2281" _null_ _null_ _null_ _null_	gin_extract_tsvector _null_ _null_ _null_ ));
DESCR("GIN tsvector support");
DATA(insert OID = 3657 (  gin_extract_tsquery	PGNSP PGUID 12 1 0 0 f f f t f i 7 0 2281 "3615 2281 21 2281 2281 2281 2281" _null_ _null_ _null_ _null_ gin_extract_tsquery _null_ _null_ _null_ ));
DESCR("GIN tsvector support");
DATA(insert OID = 3658 (  gin_tsquery_consistent PGNSP PGUID 12 1 0 0 f f f t f i 8 0 16 "2281 21 3615 23 2281 2281 2281 2281" _null_ _null_ _null_ _null_	gin_tsquery_consistent _null_ _null_ _null_ ));
DESCR("GIN tsvector support");
DATA(insert OID = 3724 (  gin_cmp_tslexeme		PGNSP PGUID 12 1 0 0 f f f t f i 2 0 23 "25 25" _null_ _null_ _null_ _null_ gin_cmp_tslexeme _null_ _null_ _null_ ));
DESCR("GIN tsvector support");
DATA(insert OID = 2700 (  gin_cmp_prefix		PGNSP PGUID 12 1 0 0 f f f t f i 4 0 23 "25 25 21 2281" _null_ _null_ _null_ _null_ gin_cmp_prefix _null_ _null_ _null_ ));
DESCR("GIN tsvector support");
DATA(insert OID = 3077 (  gin_extract_tsvector	PGNSP PGUID 12 1 0 0 f f f t f i 2 0 2281 "3614 2281" _null_ _null_ _null_ _null_	gin_extract_tsvector_2args _null_ _null_ _null_ ));
DESCR("GIN tsvector support (obsolete)");
DATA(insert OID = 3087 (  gin_extract_tsquery	PGNSP PGUID 12 1 0 0 f f f t f i 5 0 2281 "3615 2281 21 2281 2281" _null_ _null_ _null_ _null_ gin_extract_tsquery_5args _null_ _null_ _null_ ));
DESCR("GIN tsvector support (obsolete)");
DATA(insert OID = 3088 (  gin_tsquery_consistent PGNSP PGUID 12 1 0 0 f f f t f i 6 0 16 "2281 21 3615 23 2281 2281" _null_ _null_ _null_ _null_	gin_tsquery_consistent_6args _null_ _null_ _null_ ));
DESCR("GIN tsvector support (obsolete)");

DATA(insert OID = 3662 (  tsquery_lt			PGNSP PGUID 12 1 0 0 f f f t f i 2 0 16 "3615 3615" _null_ _null_ _null_ _null_ tsquery_lt _null_ _null_ _null_ ));
DATA(insert OID = 3663 (  tsquery_le			PGNSP PGUID 12 1 0 0 f f f t f i 2 0 16 "3615 3615" _null_ _null_ _null_ _null_ tsquery_le _null_ _null_ _null_ ));
DATA(insert OID = 3664 (  tsquery_eq			PGNSP PGUID 12 1 0 0 f f f t f i 2 0 16 "3615 3615" _null_ _null_ _null_ _null_ tsquery_eq _null_ _null_ _null_ ));
DATA(insert OID = 3665 (  tsquery_ne			PGNSP PGUID 12 1 0 0 f f f t f i 2 0 16 "3615 3615" _null_ _null_ _null_ _null_ tsquery_ne _null_ _null_ _null_ ));
DATA(insert OID = 3666 (  tsquery_ge			PGNSP PGUID 12 1 0 0 f f f t f i 2 0 16 "3615 3615" _null_ _null_ _null_ _null_ tsquery_ge _null_ _null_ _null_ ));
DATA(insert OID = 3667 (  tsquery_gt			PGNSP PGUID 12 1 0 0 f f f t f i 2 0 16 "3615 3615" _null_ _null_ _null_ _null_ tsquery_gt _null_ _null_ _null_ ));
DATA(insert OID = 3668 (  tsquery_cmp			PGNSP PGUID 12 1 0 0 f f f t f i 2 0 23 "3615 3615" _null_ _null_ _null_ _null_ tsquery_cmp _null_ _null_ _null_ ));
DESCR("less-equal-greater");

DATA(insert OID = 3669 (  tsquery_and		PGNSP PGUID 12 1 0 0 f f f t f i 2 0 3615 "3615 3615" _null_ _null_ _null_ _null_ tsquery_and _null_ _null_ _null_ ));
DATA(insert OID = 3670 (  tsquery_or		PGNSP PGUID 12 1 0 0 f f f t f i 2 0 3615 "3615 3615" _null_ _null_ _null_ _null_ tsquery_or _null_ _null_ _null_ ));
DATA(insert OID = 3671 (  tsquery_not		PGNSP PGUID 12 1 0 0 f f f t f i 1 0 3615 "3615" _null_ _null_ _null_ _null_ tsquery_not _null_ _null_ _null_ ));

DATA(insert OID = 3691 (  tsq_mcontains		PGNSP PGUID 12 1 0 0 f f f t f i 2 0 16 "3615 3615" _null_ _null_ _null_ _null_ tsq_mcontains _null_ _null_ _null_ ));
DATA(insert OID = 3692 (  tsq_mcontained	PGNSP PGUID 12 1 0 0 f f f t f i 2 0 16 "3615 3615" _null_ _null_ _null_ _null_ tsq_mcontained _null_ _null_ _null_ ));

DATA(insert OID = 3672 (  numnode			PGNSP PGUID 12 1 0 0 f f f t f i 1 0 23 "3615" _null_ _null_ _null_ _null_ tsquery_numnode _null_ _null_ _null_ ));
DESCR("number of nodes");
DATA(insert OID = 3673 (  querytree			PGNSP PGUID 12 1 0 0 f f f t f i 1 0 25 "3615" _null_ _null_ _null_ _null_ tsquerytree _null_ _null_ _null_ ));
DESCR("show real useful query for GiST index");

DATA(insert OID = 3684 (  ts_rewrite		PGNSP PGUID 12 1 0 0 f f f t f i 3 0 3615 "3615 3615 3615" _null_ _null_ _null_ _null_ tsquery_rewrite _null_ _null_ _null_ ));
DESCR("rewrite tsquery");
DATA(insert OID = 3685 (  ts_rewrite		PGNSP PGUID 12 1 0 0 f f f t f v 2 0 3615 "3615 25" _null_ _null_ _null_ _null_ tsquery_rewrite_query _null_ _null_ _null_ ));
DESCR("rewrite tsquery");

DATA(insert OID = 3695 (  gtsquery_compress				PGNSP PGUID 12 1 0 0 f f f t f i 1 0 2281 "2281" _null_ _null_ _null_ _null_ gtsquery_compress _null_ _null_ _null_ ));
DESCR("GiST tsquery support");
DATA(insert OID = 3696 (  gtsquery_decompress			PGNSP PGUID 12 1 0 0 f f f t f i 1 0 2281 "2281" _null_ _null_ _null_ _null_ gtsquery_decompress _null_ _null_ _null_ ));
DESCR("GiST tsquery support");
DATA(insert OID = 3697 (  gtsquery_picksplit			PGNSP PGUID 12 1 0 0 f f f t f i 2 0 2281 "2281 2281" _null_ _null_ _null_ _null_ gtsquery_picksplit _null_ _null_ _null_ ));
DESCR("GiST tsquery support");
DATA(insert OID = 3698 (  gtsquery_union				PGNSP PGUID 12 1 0 0 f f f t f i 2 0 2281 "2281 2281" _null_ _null_ _null_ _null_ gtsquery_union _null_ _null_ _null_ ));
DESCR("GiST tsquery support");
DATA(insert OID = 3699 (  gtsquery_same					PGNSP PGUID 12 1 0 0 f f f t f i 3 0 2281 "20 20 2281" _null_ _null_ _null_ _null_ gtsquery_same _null_ _null_ _null_ ));
DESCR("GiST tsquery support");
DATA(insert OID = 3700 (  gtsquery_penalty				PGNSP PGUID 12 1 0 0 f f f t f i 3 0 2281 "2281 2281 2281" _null_ _null_ _null_ _null_ gtsquery_penalty _null_ _null_ _null_ ));
DESCR("GiST tsquery support");
DATA(insert OID = 3701 (  gtsquery_consistent			PGNSP PGUID 12 1 0 0 f f f t f i 5 0 16 "2281 2281 23 26 2281" _null_ _null_ _null_ _null_ gtsquery_consistent _null_ _null_ _null_ ));
DESCR("GiST tsquery support");

DATA(insert OID = 3686 (  tsmatchsel		PGNSP PGUID 12 1 0 0 f f f t f s 4 0 701 "2281 26 2281 23" _null_ _null_ _null_ _null_ tsmatchsel _null_ _null_ _null_ ));
DESCR("restriction selectivity of tsvector @@ tsquery");
DATA(insert OID = 3687 (  tsmatchjoinsel	PGNSP PGUID 12 1 0 0 f f f t f s 5 0 701 "2281 26 2281 21 2281" _null_ _null_ _null_ _null_ tsmatchjoinsel _null_ _null_ _null_ ));
DESCR("join selectivity of tsvector @@ tsquery");
DATA(insert OID = 3688 (  ts_typanalyze		PGNSP PGUID 12 1 0 0 f f f t f s 1 0 16 "2281" _null_ _null_ _null_ _null_ ts_typanalyze _null_ _null_ _null_ ));
DESCR("tsvector typanalyze");

DATA(insert OID = 3689 (  ts_stat		PGNSP PGUID 12 10 10000 0 f f f t t v 1 0 2249 "25" "{25,25,23,23}" "{i,o,o,o}" "{query,word,ndoc,nentry}" _null_ ts_stat1 _null_ _null_ _null_ ));
DESCR("statistics of tsvector column");
DATA(insert OID = 3690 (  ts_stat		PGNSP PGUID 12 10 10000 0 f f f t t v 2 0 2249 "25 25" "{25,25,25,23,23}" "{i,i,o,o,o}" "{query,weights,word,ndoc,nentry}" _null_ ts_stat2 _null_ _null_ _null_ ));
DESCR("statistics of tsvector column");

DATA(insert OID = 3703 (  ts_rank		PGNSP PGUID 12 1 0 0 f f f t f i 4 0 700 "1021 3614 3615 23" _null_ _null_ _null_ _null_ ts_rank_wttf _null_ _null_ _null_ ));
DESCR("relevance");
DATA(insert OID = 3704 (  ts_rank		PGNSP PGUID 12 1 0 0 f f f t f i 3 0 700 "1021 3614 3615" _null_ _null_ _null_ _null_ ts_rank_wtt _null_ _null_ _null_ ));
DESCR("relevance");
DATA(insert OID = 3705 (  ts_rank		PGNSP PGUID 12 1 0 0 f f f t f i 3 0 700 "3614 3615 23" _null_ _null_ _null_ _null_ ts_rank_ttf _null_ _null_ _null_ ));
DESCR("relevance");
DATA(insert OID = 3706 (  ts_rank		PGNSP PGUID 12 1 0 0 f f f t f i 2 0 700 "3614 3615" _null_ _null_ _null_ _null_ ts_rank_tt _null_ _null_ _null_ ));
DESCR("relevance");
DATA(insert OID = 3707 (  ts_rank_cd	PGNSP PGUID 12 1 0 0 f f f t f i 4 0 700 "1021 3614 3615 23" _null_ _null_ _null_ _null_ ts_rankcd_wttf _null_ _null_ _null_ ));
DESCR("relevance");
DATA(insert OID = 3708 (  ts_rank_cd	PGNSP PGUID 12 1 0 0 f f f t f i 3 0 700 "1021 3614 3615" _null_ _null_ _null_ _null_ ts_rankcd_wtt _null_ _null_ _null_ ));
DESCR("relevance");
DATA(insert OID = 3709 (  ts_rank_cd	PGNSP PGUID 12 1 0 0 f f f t f i 3 0 700 "3614 3615 23" _null_ _null_ _null_ _null_ ts_rankcd_ttf _null_ _null_ _null_ ));
DESCR("relevance");
DATA(insert OID = 3710 (  ts_rank_cd	PGNSP PGUID 12 1 0 0 f f f t f i 2 0 700 "3614 3615" _null_ _null_ _null_ _null_ ts_rankcd_tt _null_ _null_ _null_ ));
DESCR("relevance");

DATA(insert OID = 3713 (  ts_token_type PGNSP PGUID 12 1 16 0 f f f t t i 1 0 2249 "26" "{26,23,25,25}" "{i,o,o,o}" "{parser_oid,tokid,alias,description}" _null_ ts_token_type_byid _null_ _null_ _null_ ));
DESCR("get parser's token types");
DATA(insert OID = 3714 (  ts_token_type PGNSP PGUID 12 1 16 0 f f f t t s 1 0 2249 "25" "{25,23,25,25}" "{i,o,o,o}" "{parser_name,tokid,alias,description}" _null_ ts_token_type_byname _null_ _null_ _null_ ));
DESCR("get parser's token types");
DATA(insert OID = 3715 (  ts_parse		PGNSP PGUID 12 1 1000 0 f f f t t i 2 0 2249 "26 25" "{26,25,23,25}" "{i,i,o,o}" "{parser_oid,txt,tokid,token}" _null_ ts_parse_byid _null_ _null_ _null_ ));
DESCR("parse text to tokens");
DATA(insert OID = 3716 (  ts_parse		PGNSP PGUID 12 1 1000 0 f f f t t s 2 0 2249 "25 25" "{25,25,23,25}" "{i,i,o,o}" "{parser_name,txt,tokid,token}" _null_ ts_parse_byname _null_ _null_ _null_ ));
DESCR("parse text to tokens");

DATA(insert OID = 3717 (  prsd_start		PGNSP PGUID 12 1 0 0 f f f t f i 2 0 2281 "2281 23" _null_ _null_ _null_ _null_ prsd_start _null_ _null_ _null_ ));
DESCR("(internal)");
DATA(insert OID = 3718 (  prsd_nexttoken	PGNSP PGUID 12 1 0 0 f f f t f i 3 0 2281 "2281 2281 2281" _null_ _null_ _null_ _null_ prsd_nexttoken _null_ _null_ _null_ ));
DESCR("(internal)");
DATA(insert OID = 3719 (  prsd_end			PGNSP PGUID 12 1 0 0 f f f t f i 1 0 2278 "2281" _null_ _null_ _null_ _null_ prsd_end _null_ _null_ _null_ ));
DESCR("(internal)");
DATA(insert OID = 3720 (  prsd_headline		PGNSP PGUID 12 1 0 0 f f f t f i 3 0 2281 "2281 2281 3615" _null_ _null_ _null_ _null_ prsd_headline _null_ _null_ _null_ ));
DESCR("(internal)");
DATA(insert OID = 3721 (  prsd_lextype		PGNSP PGUID 12 1 0 0 f f f t f i 1 0 2281 "2281" _null_ _null_ _null_ _null_ prsd_lextype _null_ _null_ _null_ ));
DESCR("(internal)");

DATA(insert OID = 3723 (  ts_lexize			PGNSP PGUID 12 1 0 0 f f f t f i 2 0 1009 "3769 25" _null_ _null_ _null_ _null_ ts_lexize _null_ _null_ _null_ ));
DESCR("normalize one word by dictionary");

DATA(insert OID = 3725 (  dsimple_init		PGNSP PGUID 12 1 0 0 f f f t f i 1 0 2281 "2281" _null_ _null_ _null_ _null_ dsimple_init _null_ _null_ _null_ ));
DESCR("(internal)");
DATA(insert OID = 3726 (  dsimple_lexize	PGNSP PGUID 12 1 0 0 f f f t f i 4 0 2281 "2281 2281 2281 2281" _null_ _null_ _null_ _null_ dsimple_lexize _null_ _null_ _null_ ));
DESCR("(internal)");

DATA(insert OID = 3728 (  dsynonym_init		PGNSP PGUID 12 1 0 0 f f f t f i 1 0 2281 "2281" _null_ _null_ _null_ _null_ dsynonym_init _null_ _null_ _null_ ));
DESCR("(internal)");
DATA(insert OID = 3729 (  dsynonym_lexize	PGNSP PGUID 12 1 0 0 f f f t f i 4 0 2281 "2281 2281 2281 2281" _null_ _null_ _null_ _null_ dsynonym_lexize _null_ _null_ _null_ ));
DESCR("(internal)");

DATA(insert OID = 3731 (  dispell_init		PGNSP PGUID 12 1 0 0 f f f t f i 1 0 2281 "2281" _null_ _null_ _null_ _null_ dispell_init _null_ _null_ _null_ ));
DESCR("(internal)");
DATA(insert OID = 3732 (  dispell_lexize	PGNSP PGUID 12 1 0 0 f f f t f i 4 0 2281 "2281 2281 2281 2281" _null_ _null_ _null_ _null_ dispell_lexize _null_ _null_ _null_ ));
DESCR("(internal)");

DATA(insert OID = 3740 (  thesaurus_init	PGNSP PGUID 12 1 0 0 f f f t f i 1 0 2281 "2281" _null_ _null_ _null_ _null_ thesaurus_init _null_ _null_ _null_ ));
DESCR("(internal)");
DATA(insert OID = 3741 (  thesaurus_lexize	PGNSP PGUID 12 1 0 0 f f f t f i 4 0 2281 "2281 2281 2281 2281" _null_ _null_ _null_ _null_ thesaurus_lexize _null_ _null_ _null_ ));
DESCR("(internal)");

DATA(insert OID = 3743 (  ts_headline	PGNSP PGUID 12 1 0 0 f f f t f i 4 0 25 "3734 25 3615 25" _null_ _null_ _null_ _null_ ts_headline_byid_opt _null_ _null_ _null_ ));
DESCR("generate headline");
DATA(insert OID = 3744 (  ts_headline	PGNSP PGUID 12 1 0 0 f f f t f i 3 0 25 "3734 25 3615" _null_ _null_ _null_ _null_ ts_headline_byid _null_ _null_ _null_ ));
DESCR("generate headline");
DATA(insert OID = 3754 (  ts_headline	PGNSP PGUID 12 1 0 0 f f f t f s 3 0 25 "25 3615 25" _null_ _null_ _null_ _null_ ts_headline_opt _null_ _null_ _null_ ));
DESCR("generate headline");
DATA(insert OID = 3755 (  ts_headline	PGNSP PGUID 12 1 0 0 f f f t f s 2 0 25 "25 3615" _null_ _null_ _null_ _null_ ts_headline _null_ _null_ _null_ ));
DESCR("generate headline");

DATA(insert OID = 3745 (  to_tsvector		PGNSP PGUID 12 1 0 0 f f f t f i 2 0 3614 "3734 25" _null_ _null_ _null_ _null_ to_tsvector_byid _null_ _null_ _null_ ));
DESCR("transform to tsvector");
DATA(insert OID = 3746 (  to_tsquery		PGNSP PGUID 12 1 0 0 f f f t f i 2 0 3615 "3734 25" _null_ _null_ _null_ _null_ to_tsquery_byid _null_ _null_ _null_ ));
DESCR("make tsquery");
DATA(insert OID = 3747 (  plainto_tsquery	PGNSP PGUID 12 1 0 0 f f f t f i 2 0 3615 "3734 25" _null_ _null_ _null_ _null_ plainto_tsquery_byid _null_ _null_ _null_ ));
DESCR("transform to tsquery");
DATA(insert OID = 3749 (  to_tsvector		PGNSP PGUID 12 1 0 0 f f f t f s 1 0 3614 "25" _null_ _null_ _null_ _null_ to_tsvector _null_ _null_ _null_ ));
DESCR("transform to tsvector");
DATA(insert OID = 3750 (  to_tsquery		PGNSP PGUID 12 1 0 0 f f f t f s 1 0 3615 "25" _null_ _null_ _null_ _null_ to_tsquery _null_ _null_ _null_ ));
DESCR("make tsquery");
DATA(insert OID = 3751 (  plainto_tsquery	PGNSP PGUID 12 1 0 0 f f f t f s 1 0 3615 "25" _null_ _null_ _null_ _null_ plainto_tsquery _null_ _null_ _null_ ));
DESCR("transform to tsquery");

DATA(insert OID = 3752 (  tsvector_update_trigger			PGNSP PGUID 12 1 0 0 f f f f f v 0 0 2279 "" _null_ _null_ _null_ _null_ tsvector_update_trigger_byid _null_ _null_ _null_ ));
DESCR("trigger for automatic update of tsvector column");
DATA(insert OID = 3753 (  tsvector_update_trigger_column	PGNSP PGUID 12 1 0 0 f f f f f v 0 0 2279 "" _null_ _null_ _null_ _null_ tsvector_update_trigger_bycolumn _null_ _null_ _null_ ));
DESCR("trigger for automatic update of tsvector column");

DATA(insert OID = 3759 (  get_current_ts_config PGNSP PGUID 12 1 0 0 f f f t f s 0 0 3734 "" _null_ _null_ _null_ _null_ get_current_ts_config _null_ _null_ _null_ ));
DESCR("get current tsearch configuration");

DATA(insert OID = 3736 (  regconfigin		PGNSP PGUID 12 1 0 0 f f f t f s 1 0 3734 "2275" _null_ _null_ _null_ _null_ regconfigin _null_ _null_ _null_ ));
DESCR("I/O");
DATA(insert OID = 3737 (  regconfigout		PGNSP PGUID 12 1 0 0 f f f t f s 1 0 2275 "3734" _null_ _null_ _null_ _null_ regconfigout _null_ _null_ _null_ ));
DESCR("I/O");
DATA(insert OID = 3738 (  regconfigrecv		PGNSP PGUID 12 1 0 0 f f f t f i 1 0 3734 "2281" _null_ _null_ _null_ _null_ regconfigrecv _null_ _null_ _null_ ));
DESCR("I/O");
DATA(insert OID = 3739 (  regconfigsend		PGNSP PGUID 12 1 0 0 f f f t f i 1 0 17 "3734" _null_ _null_ _null_ _null_ regconfigsend _null_ _null_ _null_ ));
DESCR("I/O");

DATA(insert OID = 3771 (  regdictionaryin	PGNSP PGUID 12 1 0 0 f f f t f s 1 0 3769 "2275" _null_ _null_ _null_ _null_ regdictionaryin _null_ _null_ _null_ ));
DESCR("I/O");
DATA(insert OID = 3772 (  regdictionaryout	PGNSP PGUID 12 1 0 0 f f f t f s 1 0 2275 "3769" _null_ _null_ _null_ _null_ regdictionaryout _null_ _null_ _null_ ));
DESCR("I/O");
DATA(insert OID = 3773 (  regdictionaryrecv PGNSP PGUID 12 1 0 0 f f f t f i 1 0 3769 "2281" _null_ _null_ _null_ _null_ regdictionaryrecv _null_ _null_ _null_ ));
DESCR("I/O");
DATA(insert OID = 3774 (  regdictionarysend PGNSP PGUID 12 1 0 0 f f f t f i 1 0 17 "3769" _null_ _null_ _null_ _null_ regdictionarysend _null_ _null_ _null_ ));
DESCR("I/O");

/* txid */
DATA(insert OID = 2939 (  txid_snapshot_in			PGNSP PGUID 12 1  0 0 f f f t f i 1 0 2970 "2275" _null_ _null_ _null_ _null_ txid_snapshot_in _null_ _null_ _null_ ));
DESCR("I/O");
DATA(insert OID = 2940 (  txid_snapshot_out			PGNSP PGUID 12 1  0 0 f f f t f i 1 0 2275 "2970" _null_ _null_ _null_ _null_ txid_snapshot_out _null_ _null_ _null_ ));
DESCR("I/O");
DATA(insert OID = 2941 (  txid_snapshot_recv		PGNSP PGUID 12 1  0 0 f f f t f i 1 0 2970 "2281" _null_ _null_ _null_ _null_ txid_snapshot_recv _null_ _null_ _null_ ));
DESCR("I/O");
DATA(insert OID = 2942 (  txid_snapshot_send		PGNSP PGUID 12 1  0 0 f f f t f i 1 0 17 "2970" _null_ _null_ _null_ _null_ txid_snapshot_send _null_ _null_ _null_ ));
DESCR("I/O");
DATA(insert OID = 2943 (  txid_current				PGNSP PGUID 12 1  0 0 f f f t f s 0 0 20 "" _null_ _null_ _null_ _null_ txid_current _null_ _null_ _null_ ));
DESCR("get current transaction ID");
DATA(insert OID = 2944 (  txid_current_snapshot		PGNSP PGUID 12 1  0 0 f f f t f s 0 0 2970 "" _null_ _null_ _null_ _null_ txid_current_snapshot _null_ _null_ _null_ ));
DESCR("get current snapshot");
DATA(insert OID = 2945 (  txid_snapshot_xmin		PGNSP PGUID 12 1  0 0 f f f t f i 1 0 20 "2970" _null_ _null_ _null_ _null_ txid_snapshot_xmin _null_ _null_ _null_ ));
DESCR("get xmin of snapshot");
DATA(insert OID = 2946 (  txid_snapshot_xmax		PGNSP PGUID 12 1  0 0 f f f t f i 1 0 20 "2970" _null_ _null_ _null_ _null_ txid_snapshot_xmax _null_ _null_ _null_ ));
DESCR("get xmax of snapshot");
DATA(insert OID = 2947 (  txid_snapshot_xip			PGNSP PGUID 12 1 50 0 f f f t t i 1 0 20 "2970" _null_ _null_ _null_ _null_ txid_snapshot_xip _null_ _null_ _null_ ));
DESCR("get set of in-progress txids in snapshot");
DATA(insert OID = 2948 (  txid_visible_in_snapshot	PGNSP PGUID 12 1  0 0 f f f t f i 2 0 16 "20 2970" _null_ _null_ _null_ _null_ txid_visible_in_snapshot _null_ _null_ _null_ ));
DESCR("is txid visible in snapshot?");

/* record comparison */
DATA(insert OID = 2981 (  record_eq		   PGNSP PGUID 12 1 0 0 f f f t f i 2 0 16 "2249 2249" _null_ _null_ _null_ _null_ record_eq _null_ _null_ _null_ ));
DATA(insert OID = 2982 (  record_ne		   PGNSP PGUID 12 1 0 0 f f f t f i 2 0 16 "2249 2249" _null_ _null_ _null_ _null_ record_ne _null_ _null_ _null_ ));
DATA(insert OID = 2983 (  record_lt		   PGNSP PGUID 12 1 0 0 f f f t f i 2 0 16 "2249 2249" _null_ _null_ _null_ _null_ record_lt _null_ _null_ _null_ ));
DATA(insert OID = 2984 (  record_gt		   PGNSP PGUID 12 1 0 0 f f f t f i 2 0 16 "2249 2249" _null_ _null_ _null_ _null_ record_gt _null_ _null_ _null_ ));
DATA(insert OID = 2985 (  record_le		   PGNSP PGUID 12 1 0 0 f f f t f i 2 0 16 "2249 2249" _null_ _null_ _null_ _null_ record_le _null_ _null_ _null_ ));
DATA(insert OID = 2986 (  record_ge		   PGNSP PGUID 12 1 0 0 f f f t f i 2 0 16 "2249 2249" _null_ _null_ _null_ _null_ record_ge _null_ _null_ _null_ ));
DATA(insert OID = 2987 (  btrecordcmp	   PGNSP PGUID 12 1 0 0 f f f t f i 2 0 23 "2249 2249" _null_ _null_ _null_ _null_ btrecordcmp _null_ _null_ _null_ ));
DESCR("less-equal-greater");

/* Extensions */
DATA(insert OID = 3082 (  pg_available_extensions		PGNSP PGUID 12 10 100 0 f f f t t s 0 0 2249 "" "{19,25,25}" "{o,o,o}" "{name,default_version,comment}" _null_ pg_available_extensions _null_ _null_ _null_ ));
DESCR("list available extensions");
DATA(insert OID = 3083 (  pg_available_extension_versions	PGNSP PGUID 12 10 100 0 f f f t t s 0 0 2249 "" "{19,25,16,16,19,1003,25}" "{o,o,o,o,o,o,o}" "{name,version,superuser,relocatable,schema,requires,comment}" _null_ pg_available_extension_versions _null_ _null_ _null_ ));
DESCR("list available extension versions");
DATA(insert OID = 3084 (  pg_extension_update_paths		PGNSP PGUID 12 10 100 0 f f f t t s 1 0 2249 "19" "{19,25,25,25}" "{i,o,o,o}" "{name,source,target,path}" _null_ pg_extension_update_paths _null_ _null_ _null_ ));
DESCR("list an extension's version update paths");
DATA(insert OID = 3086 (  pg_extension_config_dump		PGNSP PGUID 12 1 0 0 f f f t f v 2 0 2278 "2205 25" _null_ _null_ _null_ _null_ pg_extension_config_dump _null_ _null_ _null_ ));
DESCR("flag an extension's table contents to be emitted by pg_dump");

/* SQL-spec window functions */
DATA(insert OID = 3100 (  row_number	PGNSP PGUID 12 1 0 0 f t f f f i 0 0 20 "" _null_ _null_ _null_ _null_ window_row_number _null_ _null_ _null_ ));
DESCR("row number within partition");
DATA(insert OID = 3101 (  rank			PGNSP PGUID 12 1 0 0 f t f f f i 0 0 20 "" _null_ _null_ _null_ _null_ window_rank _null_ _null_ _null_ ));
DESCR("integer rank with gaps");
DATA(insert OID = 3102 (  dense_rank	PGNSP PGUID 12 1 0 0 f t f f f i 0 0 20 "" _null_ _null_ _null_ _null_ window_dense_rank _null_ _null_ _null_ ));
DESCR("integer rank without gaps");
DATA(insert OID = 3103 (  percent_rank	PGNSP PGUID 12 1 0 0 f t f f f i 0 0 701 "" _null_ _null_ _null_ _null_ window_percent_rank _null_ _null_ _null_ ));
DESCR("fractional rank within partition");
DATA(insert OID = 3104 (  cume_dist		PGNSP PGUID 12 1 0 0 f t f f f i 0 0 701 "" _null_ _null_ _null_ _null_ window_cume_dist _null_ _null_ _null_ ));
DESCR("fractional row number within partition");
DATA(insert OID = 3105 (  ntile			PGNSP PGUID 12 1 0 0 f t f t f i 1 0 23 "23" _null_ _null_ _null_ _null_ window_ntile _null_ _null_ _null_ ));
DESCR("split rows into N groups");
DATA(insert OID = 3106 (  lag			PGNSP PGUID 12 1 0 0 f t f t f i 1 0 2283 "2283" _null_ _null_ _null_ _null_ window_lag _null_ _null_ _null_ ));
DESCR("fetch the preceding row value");
DATA(insert OID = 3107 (  lag			PGNSP PGUID 12 1 0 0 f t f t f i 2 0 2283 "2283 23" _null_ _null_ _null_ _null_ window_lag_with_offset _null_ _null_ _null_ ));
DESCR("fetch the Nth preceding row value");
DATA(insert OID = 3108 (  lag			PGNSP PGUID 12 1 0 0 f t f t f i 3 0 2283 "2283 23 2283" _null_ _null_ _null_ _null_ window_lag_with_offset_and_default _null_ _null_ _null_ ));
DESCR("fetch the Nth preceding row value with default");
DATA(insert OID = 3109 (  lead			PGNSP PGUID 12 1 0 0 f t f t f i 1 0 2283 "2283" _null_ _null_ _null_ _null_ window_lead _null_ _null_ _null_ ));
DESCR("fetch the following row value");
DATA(insert OID = 3110 (  lead			PGNSP PGUID 12 1 0 0 f t f t f i 2 0 2283 "2283 23" _null_ _null_ _null_ _null_ window_lead_with_offset _null_ _null_ _null_ ));
DESCR("fetch the Nth following row value");
DATA(insert OID = 3111 (  lead			PGNSP PGUID 12 1 0 0 f t f t f i 3 0 2283 "2283 23 2283" _null_ _null_ _null_ _null_ window_lead_with_offset_and_default _null_ _null_ _null_ ));
DESCR("fetch the Nth following row value with default");
DATA(insert OID = 3112 (  first_value	PGNSP PGUID 12 1 0 0 f t f t f i 1 0 2283 "2283" _null_ _null_ _null_ _null_ window_first_value _null_ _null_ _null_ ));
DESCR("fetch the first row value");
DATA(insert OID = 3113 (  last_value	PGNSP PGUID 12 1 0 0 f t f t f i 1 0 2283 "2283" _null_ _null_ _null_ _null_ window_last_value _null_ _null_ _null_ ));
DESCR("fetch the last row value");
DATA(insert OID = 3114 (  nth_value		PGNSP PGUID 12 1 0 0 f t f t f i 2 0 2283 "2283 23" _null_ _null_ _null_ _null_ window_nth_value _null_ _null_ _null_ ));
DESCR("fetch the Nth row value");

#ifdef PGXC
DATA(insert OID = 3200 ( pgxc_pool_check	PGNSP PGUID 12 1 0 0 f f f t f v 0 0 16 "" _null_ _null_ _null_ _null_ pgxc_pool_check _null_ _null_ _null_ ));
DESCR("check connection information consistency in pooler");
DATA(insert OID = 3201 ( pgxc_pool_reload	PGNSP PGUID 12 1 0 0 f f f t f v 0 0 16 "" _null_ _null_ _null_ _null_ pgxc_pool_reload _null_ _null_ _null_ ));
DESCR("reload connection information in pooler and reload server sessions");
DATA(insert OID = 3122 ( pgxc_node_str		PGNSP PGUID 12 1 0 0 f f f t f s 0 0 19 "" _null_ _null_ _null_ _null_ pgxc_node_str _null_ _null_ _null_ ));
DESCR("get the name of the node");
<<<<<<< HEAD
#ifdef XCP
DATA(insert OID = 3202 ( stormdb_promote_standby	PGNSP PGUID 12 1 0 0 f f f t f v 0 0 2278 "" _null_ _null_ _null_ _null_ stormdb_promote_standby _null_ _null_ _null_ ));
DESCR("touch trigger file on a standby machine to end replication");
#endif
=======
DATA(insert OID = 3202 (  pgxc_is_committed	PGNSP PGUID 12 1 1 0 f f f t t s 1 0 16 "28" _null_ _null_ _null_ _null_ pgxc_is_committed _null_ _null_ _null_ ));
DESCR("is given GXID committed or aborted?");
>>>>>>> a1e1b33f
#endif

/*
 * Symbolic values for provolatile column: these indicate whether the result
 * of a function is dependent *only* on the values of its explicit arguments,
 * or can change due to outside factors (such as parameter variables or
 * table contents).  NOTE: functions having side-effects, such as setval(),
 * must be labeled volatile to ensure they will not get optimized away,
 * even if the actual return value is not changeable.
 */
#define PROVOLATILE_IMMUTABLE	'i'		/* never changes for given input */
#define PROVOLATILE_STABLE		's'		/* does not change within a scan */
#define PROVOLATILE_VOLATILE	'v'		/* can change even within a scan */

/*
 * Symbolic values for proargmodes column.	Note that these must agree with
 * the FunctionParameterMode enum in parsenodes.h; we declare them here to
 * be accessible from either header.
 */
#define PROARGMODE_IN		'i'
#define PROARGMODE_OUT		'o'
#define PROARGMODE_INOUT	'b'
#define PROARGMODE_VARIADIC 'v'
#define PROARGMODE_TABLE	't'

#endif   /* PG_PROC_H */<|MERGE_RESOLUTION|>--- conflicted
+++ resolved
@@ -4348,15 +4348,12 @@
 DESCR("reload connection information in pooler and reload server sessions");
 DATA(insert OID = 3122 ( pgxc_node_str		PGNSP PGUID 12 1 0 0 f f f t f s 0 0 19 "" _null_ _null_ _null_ _null_ pgxc_node_str _null_ _null_ _null_ ));
 DESCR("get the name of the node");
-<<<<<<< HEAD
+DATA(insert OID = 3202 (  pgxc_is_committed	PGNSP PGUID 12 1 1 0 f f f t t s 1 0 16 "28" _null_ _null_ _null_ _null_ pgxc_is_committed _null_ _null_ _null_ ));
+DESCR("is given GXID committed or aborted?");
 #ifdef XCP
-DATA(insert OID = 3202 ( stormdb_promote_standby	PGNSP PGUID 12 1 0 0 f f f t f v 0 0 2278 "" _null_ _null_ _null_ _null_ stormdb_promote_standby _null_ _null_ _null_ ));
+DATA(insert OID = 3203 ( stormdb_promote_standby	PGNSP PGUID 12 1 0 0 f f f t f v 0 0 2278 "" _null_ _null_ _null_ _null_ stormdb_promote_standby _null_ _null_ _null_ ));
 DESCR("touch trigger file on a standby machine to end replication");
 #endif
-=======
-DATA(insert OID = 3202 (  pgxc_is_committed	PGNSP PGUID 12 1 1 0 f f f t t s 1 0 16 "28" _null_ _null_ _null_ _null_ pgxc_is_committed _null_ _null_ _null_ ));
-DESCR("is given GXID committed or aborted?");
->>>>>>> a1e1b33f
 #endif
 
 /*

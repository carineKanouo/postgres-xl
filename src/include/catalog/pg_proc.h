--- conflicted
+++ resolved
@@ -2344,12 +2344,7 @@
 DATA(insert OID = 1841 (  int4_sum		   PGNSP PGUID 12 1 0 0 f f f f f i 2 0 20 "20 23" _null_ _null_ _null_ _null_ int4_sum _null_ _null_ _null_ ));
 DESCR("aggregate transition function");
 DATA(insert OID = 1842 (  int8_sum		   PGNSP PGUID 12 1 0 0 f f f f f i 2 0 1700 "1700 20" _null_ _null_ _null_ _null_ int8_sum _null_ _null_ _null_ ));
-<<<<<<< HEAD
-DATA(insert OID = 3037 (  int8_sum_to_int8 PGNSP PGUID 12 1 0 0 f f f f f i 2 0 20 "20 20" _null_ _null_ _null_ _null_ int8_sum_to_int8 _null_ _null_ _null_ ));
-DESCR("SUM(int*) collection function");
-=======
 DESCR("aggregate transition function");
->>>>>>> a4bebdd9
 DATA(insert OID = 1843 (  interval_accum   PGNSP PGUID 12 1 0 0 f f f t f i 2 0 1187 "1187 1186" _null_ _null_ _null_ _null_ interval_accum _null_ _null_ _null_ ));
 DESCR("aggregate transition function");
 DATA(insert OID = 1844 (  interval_avg	   PGNSP PGUID 12 1 0 0 f f f t f i 1 0 1186 "1187" _null_ _null_ _null_ _null_ interval_avg _null_ _null_ _null_ ));
@@ -2385,8 +2380,9 @@
 DATA(insert OID = 2816 (  float8_covar_samp			PGNSP PGUID 12 1 0 0 f f f t f i 1 0 701 "1022" _null_ _null_ _null_ _null_ float8_covar_samp _null_ _null_ _null_ ));
 DESCR("aggregate final function");
 DATA(insert OID = 2817 (  float8_corr				PGNSP PGUID 12 1 0 0 f f f t f i 1 0 701 "1022" _null_ _null_ _null_ _null_ float8_corr _null_ _null_ _null_ ));
-<<<<<<< HEAD
-DESCR("CORR(double, double) aggregate final function");
+DESCR("aggregate final function");
+DATA(insert OID = 3535 (  string_agg_transfn		PGNSP PGUID 12 1 0 0 f f f f f i 3 0 2281 "2281 25 25" _null_ _null_ _null_ _null_ string_agg_transfn _null_ _null_ _null_ ));
+DESCR("aggregate transition function");
 #ifdef PGXC
 DATA(insert OID = 2966 (  float8_collect   PGNSP PGUID 12 1 0 0 f f f t f i 2 0 1022 "1022 1022" _null_ _null_ _null_ _null_ float8_collect _null_ _null_ _null_ ));
 DESCR("aggregate collection function");
@@ -2398,18 +2394,11 @@
 DESCR("aggregate transition function");
 DATA(insert OID = 2965 (  int8_avg_collect   PGNSP PGUID 12 1 0 0 f f f t f i 2 0 1016 "1016 1016" _null_ _null_ _null_ _null_ int8_avg_collect _null_ _null_ _null_ ));
 DESCR("AVG(int) collection function");
+DATA(insert OID = 2996 (  int8_sum_to_int8	PGNSP PGUID 12 1 0 0 f f f f f i 2 0 20 "20 20" _null_ _null_ _null_ _null_ int8_sum_to_int8 _null_ _null_ _null_ ));
+DESCR("SUM(int) collection function");
 DATA(insert OID = 2995 (  float8_regr_collect   PGNSP PGUID 12 1 0 0 f f f t f i 2 0 1022 "1022 1022" _null_ _null_ _null_ _null_ float8_regr_collect _null_ _null_ _null_ ));
 DESCR("REGR_...(double, double) collection function");
 #endif
-DATA(insert OID = 3534 (  string_agg_transfn		PGNSP PGUID 12 1 0 0 f f f f f i 2 0 2281 "2281 25" _null_ _null_ _null_ _null_ string_agg_transfn _null_ _null_ _null_ ));
-DESCR("string_agg(text) transition function");
-DATA(insert OID = 3535 (  string_agg_delim_transfn	PGNSP PGUID 12 1 0 0 f f f f f i 3 0 2281 "2281 25 25" _null_ _null_ _null_ _null_ string_agg_delim_transfn _null_ _null_ _null_ ));
-DESCR("string_agg(text, text) transition function");
-=======
-DESCR("aggregate final function");
-DATA(insert OID = 3535 (  string_agg_transfn		PGNSP PGUID 12 1 0 0 f f f f f i 3 0 2281 "2281 25 25" _null_ _null_ _null_ _null_ string_agg_transfn _null_ _null_ _null_ ));
-DESCR("aggregate transition function");
->>>>>>> a4bebdd9
 DATA(insert OID = 3536 (  string_agg_finalfn		PGNSP PGUID 12 1 0 0 f f f f f i 1 0 25 "2281" _null_ _null_ _null_ _null_ string_agg_finalfn _null_ _null_ _null_ ));
 DESCR("aggregate final function");
 DATA(insert OID = 3538 (  string_agg				PGNSP PGUID 12 1 0 0 t f f f f i 2 0 25 "25 25" _null_ _null_ _null_ _null_ aggregate_dummy _null_ _null_ _null_ ));

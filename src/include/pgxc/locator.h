--- conflicted
+++ resolved
@@ -17,7 +17,6 @@
 
 #ifdef XCP
 #include "fmgr.h"
-#define LOCATOR_TYPE_COORDINATOR '\0'
 #endif
 #define LOCATOR_TYPE_REPLICATED 'R'
 #define LOCATOR_TYPE_HASH 'H'
@@ -45,16 +44,12 @@
 #define IsLocatorReplicated(x) (x == LOCATOR_TYPE_REPLICATED)
 #define IsLocatorColumnDistributed(x) (x == LOCATOR_TYPE_HASH || \
 									   x == LOCATOR_TYPE_RROBIN || \
-<<<<<<< HEAD
-									   x == LOCATOR_TYPE_MODULO)
-#endif
-=======
 									   x == LOCATOR_TYPE_MODULO || \
 									   x == LOCATOR_TYPE_DISTRIBUTED)
 #define IsLocatorDistributedByValue(x) (x == LOCATOR_TYPE_HASH || \
 										x == LOCATOR_TYPE_MODULO || \
 										x == LOCATOR_TYPE_RANGE)
->>>>>>> 09cc5e73
+#endif
 
 #include "nodes/primnodes.h"
 #include "utils/relcache.h"
@@ -201,15 +196,11 @@
 extern RelationLocInfo *GetRelationLocInfo(Oid relid);
 extern RelationLocInfo *CopyRelationLocInfo(RelationLocInfo *src_info);
 extern bool IsTableDistOnPrimary(RelationLocInfo *rel_loc_info);
-<<<<<<< HEAD
 #ifndef XCP
-extern ExecNodes *GetRelationNodes(RelationLocInfo *rel_loc_info, Datum valueForDistCol, Oid typeOfValueForDistCol, RelationAccessType accessType);
-#endif
-=======
 extern ExecNodes *GetRelationNodes(RelationLocInfo *rel_loc_info, Datum valueForDistCol,
 									bool isValueNull, Oid typeOfValueForDistCol,
 									RelationAccessType accessType);
->>>>>>> 09cc5e73
+#endif
 extern bool IsHashColumn(RelationLocInfo *rel_loc_info, char *part_col_name);
 extern bool IsHashColumnForRelId(Oid relid, char *part_col_name);
 extern int	GetRoundRobinNode(Oid relid);

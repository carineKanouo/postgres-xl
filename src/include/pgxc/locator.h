/*-------------------------------------------------------------------------
 *
 * locator.h
 *		Externally declared locator functions
 *
 *
 * Portions Copyright (c) 2010-2012 Postgres-XC Development Group
 *
 * src/include/pgxc/locator.h
 *
 *-------------------------------------------------------------------------
 */
#ifndef LOCATOR_H
#define LOCATOR_H

#ifdef XCP
#include "fmgr.h"
#endif
#define LOCATOR_TYPE_REPLICATED 'R'
#define LOCATOR_TYPE_HASH 'H'
#define LOCATOR_TYPE_RANGE 'G'
#define LOCATOR_TYPE_SINGLE 'S'
#define LOCATOR_TYPE_RROBIN 'N'
#define LOCATOR_TYPE_CUSTOM 'C'
#define LOCATOR_TYPE_MODULO 'M'
#define LOCATOR_TYPE_NONE 'O'
#define LOCATOR_TYPE_DISTRIBUTED 'D'	/* for distributed table without specific
										 * scheme, e.g. result of JOIN of
										 * replicated and distributed table */

/* Maximum number of preferred Datanodes that can be defined in cluster */
#define MAX_PREFERRED_NODES 64

#define HASH_SIZE 4096
#define HASH_MASK 0x00000FFF;

<<<<<<< HEAD
#ifdef XCP
#define IsReplicated(x) ((x) == LOCATOR_TYPE_REPLICATED)
#else
#define IsLocatorReplicated(x) (x == LOCATOR_TYPE_REPLICATED)
=======
>>>>>>> d03ea805
#define IsLocatorNone(x) (x == LOCATOR_TYPE_NONE)
#define IsLocatorReplicated(x) (x == LOCATOR_TYPE_REPLICATED)
#define IsLocatorColumnDistributed(x) (x == LOCATOR_TYPE_HASH || \
									   x == LOCATOR_TYPE_RROBIN || \
									   x == LOCATOR_TYPE_MODULO || \
									   x == LOCATOR_TYPE_DISTRIBUTED)
#define IsLocatorDistributedByValue(x) (x == LOCATOR_TYPE_HASH || \
										x == LOCATOR_TYPE_MODULO || \
										x == LOCATOR_TYPE_RANGE)
#endif

#include "nodes/primnodes.h"
#include "utils/relcache.h"

typedef int PartAttrNumber;

/*
 * How relation is accessed in the query
 */
typedef enum
{
	RELATION_ACCESS_READ,				/* SELECT */
	RELATION_ACCESS_READ_FOR_UPDATE,	/* SELECT FOR UPDATE */
	RELATION_ACCESS_UPDATE,				/* UPDATE OR DELETE */
	RELATION_ACCESS_INSERT				/* INSERT */
} RelationAccessType;

typedef struct
{
	Oid		relid;
	char		locatorType;
	PartAttrNumber	partAttrNum;	/* if partitioned */
	char		*partAttrName;		/* if partitioned */
	List		*nodeList;			/* Node Indices */
	ListCell	*roundRobinNode;	/* index of the next one to use */
} RelationLocInfo;

/*
 * Nodes to execute on
 * primarynodelist is for replicated table writes, where to execute first.
 * If it succeeds, only then should it be executed on nodelist.
 * primarynodelist should be set to NULL if not doing replicated write operations
 */
typedef struct
{
	NodeTag		type;
	List		*primarynodelist;
	List		*nodeList;
	char		baselocatortype;
	Expr		*en_expr;		/* expression to evaluate at execution time if planner
						 * can not determine execution nodes */
	Oid		en_relid;		/* Relation to determine execution nodes */
	RelationAccessType accesstype;		/* Access type to determine execution nodes */
} ExecNodes;


#ifdef XCP
typedef enum
{
	LOCATOR_LIST_NONE,	/* locator returns integers in range 0..NodeCount-1,
						 * value of nodeList ignored and can be NULL */
	LOCATOR_LIST_INT,	/* nodeList is an integer array (int *), value from
						 * the array is returned */
	LOCATOR_LIST_OID,	/* node list is an array of Oids (Oid *), value from
						 * the array is returned */
	LOCATOR_LIST_POINTER,	/* node list is an array of pointers (void **),
							 * value from the array is returned */
	LOCATOR_LIST_LIST,	/* node list is a list, item type is determined by
						 * list type (integer, oid or pointer). NodeCount
						 * is ignored */
} LocatorListType;

typedef struct _Locator Locator;
struct _Locator
{
	/*
	 * Determine target nodes for value.
	 * Resulting nodes are stored to the results array.
	 * Function returns number of node references written to the array.
	 */
	int			(*locatefunc) (Locator *self, Datum value, bool isnull,
								bool *hasprimary);
	Oid			dataType; 		/* values of that type are passed to locateNodes function */
	LocatorListType listType;
	bool		primary;
	/* locator-specific data */
	/* XXX: move them into union ? */
	int			roundRobinNode; /* for LOCATOR_TYPE_RROBIN */
	Datum		(*hashfunc) (PG_FUNCTION_ARGS); /* for LOCATOR_TYPE_HASH */
	int 		valuelen; /* 1, 2 or 4 for LOCATOR_TYPE_MODULO */

	int			nodeCount; /* How many nodes are in the map */
	void	   *nodeMap; /* map index to node reference according to listType */
	void	   *results; /* array to output results */
};


/*
 * Creates a structure holding necessary info to effectively determine nodes
 * where a tuple should be stored.
 * Locator does not allocate memory while working, all allocations are made at
 * the creation time.
 *
 * Parameters:
 *
 *  locatorType - see LOCATOR_TYPE_* constants
 *  accessType - see RelationAccessType enum
 *  dataType - actual data type of values provided to determine nodes
 *  listType - defines how nodeList parameter is interpreted, see
 *			   LocatorListType enum for more details
 *  nodeCount - number of nodes to distribute
 *	nodeList - detailed info about relation nodes. Either List or array or NULL
 *	result - returned address of the array where locator will output node
 * 			 references. Type of array items (int, Oid or pointer (void *))
 * 			 depends on listType.
 *	primary - set to true if caller ever wants to determine primary node.
 *            Primary node will be returned as the first element of the
 *			  result array
 */
extern Locator *createLocator(char locatorType, RelationAccessType accessType,
			  Oid dataType, LocatorListType listType, int nodeCount,
			  void *nodeList, void **result, bool primary);
extern void freeLocator(Locator *locator);

#define GET_NODES(locator, value, isnull, hasprimary) \
	(*(locator)->locatefunc) (locator, value, isnull, hasprimary)
#define getLocatorResults(locator) (locator)->results
#define getLocatorNodeMap(locator) (locator)->nodeMap
#define getLocatorNodeCount(locator) (locator)->nodeCount
#endif

/* Extern variables related to locations */
extern Oid primary_data_node;
extern Oid preferred_data_node[MAX_PREFERRED_NODES];
extern int num_preferred_data_nodes;

extern void InitRelationLocInfo(void);
extern char GetLocatorType(Oid relid);
extern char ConvertToLocatorType(int disttype);

extern char *GetRelationHashColumn(RelationLocInfo *rel_loc_info);
extern RelationLocInfo *GetRelationLocInfo(Oid relid);
extern RelationLocInfo *CopyRelationLocInfo(RelationLocInfo *src_info);
extern char GetRelationLocType(Oid relid);
extern bool IsTableDistOnPrimary(RelationLocInfo *rel_loc_info);
<<<<<<< HEAD
#ifndef XCP
extern ExecNodes *GetRelationNodes(RelationLocInfo *rel_loc_info, Datum valueForDistCol,
									bool isValueNull, Oid typeOfValueForDistCol,
									RelationAccessType accessType);
#endif
=======
extern bool IsLocatorInfoEqual(RelationLocInfo *rel_loc_info1, RelationLocInfo *rel_loc_info2);
extern ExecNodes *GetRelationNodes(RelationLocInfo *rel_loc_info, Datum valueForDistCol,
									bool isValueNull, Oid typeOfValueForDistCol,
									RelationAccessType accessType);
extern ExecNodes *GetRelationNodesByQuals(Oid reloid, Index varno, Node *quals,
											RelationAccessType relaccess);
>>>>>>> d03ea805
extern bool IsHashColumn(RelationLocInfo *rel_loc_info, char *part_col_name);
extern bool IsHashColumnForRelId(Oid relid, char *part_col_name);
extern int	GetRoundRobinNode(Oid relid);

extern bool IsTypeHashDistributable(Oid col_type);
extern List *GetAllDataNodes(void);
extern List *GetAllCoordNodes(void);
<<<<<<< HEAD
#ifdef XCP
extern int GetAnyDataNode(Bitmapset *nodes);
#else
extern List *GetAnyDataNode(List *relNodes);
#endif
=======
extern List *GetPreferredReplicationNode(List *relNodes);
>>>>>>> d03ea805
extern void RelationBuildLocator(Relation rel);
extern void FreeRelationLocInfo(RelationLocInfo *relationLocInfo);

extern bool IsTypeModuloDistributable(Oid col_type);
extern char *GetRelationModuloColumn(RelationLocInfo *rel_loc_info);
extern bool IsModuloColumn(RelationLocInfo *rel_loc_info, char *part_col_name);
extern bool IsModuloColumnForRelId(Oid relid, char *part_col_name);
extern char *GetRelationDistColumn(RelationLocInfo *rel_loc_info);
extern bool IsDistColumnForRelId(Oid relid, char *part_col_name);
extern void FreeExecNodes(ExecNodes **exec_nodes);

#endif   /* LOCATOR_H */<|MERGE_RESOLUTION|>--- conflicted
+++ resolved
@@ -34,13 +34,6 @@
 #define HASH_SIZE 4096
 #define HASH_MASK 0x00000FFF;
 
-<<<<<<< HEAD
-#ifdef XCP
-#define IsReplicated(x) ((x) == LOCATOR_TYPE_REPLICATED)
-#else
-#define IsLocatorReplicated(x) (x == LOCATOR_TYPE_REPLICATED)
-=======
->>>>>>> d03ea805
 #define IsLocatorNone(x) (x == LOCATOR_TYPE_NONE)
 #define IsLocatorReplicated(x) (x == LOCATOR_TYPE_REPLICATED)
 #define IsLocatorColumnDistributed(x) (x == LOCATOR_TYPE_HASH || \
@@ -50,7 +43,6 @@
 #define IsLocatorDistributedByValue(x) (x == LOCATOR_TYPE_HASH || \
 										x == LOCATOR_TYPE_MODULO || \
 										x == LOCATOR_TYPE_RANGE)
-#endif
 
 #include "nodes/primnodes.h"
 #include "utils/relcache.h"
@@ -186,20 +178,14 @@
 extern RelationLocInfo *CopyRelationLocInfo(RelationLocInfo *src_info);
 extern char GetRelationLocType(Oid relid);
 extern bool IsTableDistOnPrimary(RelationLocInfo *rel_loc_info);
-<<<<<<< HEAD
+extern bool IsLocatorInfoEqual(RelationLocInfo *rel_loc_info1, RelationLocInfo *rel_loc_info2);
 #ifndef XCP
-extern ExecNodes *GetRelationNodes(RelationLocInfo *rel_loc_info, Datum valueForDistCol,
-									bool isValueNull, Oid typeOfValueForDistCol,
-									RelationAccessType accessType);
-#endif
-=======
-extern bool IsLocatorInfoEqual(RelationLocInfo *rel_loc_info1, RelationLocInfo *rel_loc_info2);
 extern ExecNodes *GetRelationNodes(RelationLocInfo *rel_loc_info, Datum valueForDistCol,
 									bool isValueNull, Oid typeOfValueForDistCol,
 									RelationAccessType accessType);
 extern ExecNodes *GetRelationNodesByQuals(Oid reloid, Index varno, Node *quals,
 											RelationAccessType relaccess);
->>>>>>> d03ea805
+#endif
 extern bool IsHashColumn(RelationLocInfo *rel_loc_info, char *part_col_name);
 extern bool IsHashColumnForRelId(Oid relid, char *part_col_name);
 extern int	GetRoundRobinNode(Oid relid);
@@ -207,15 +193,11 @@
 extern bool IsTypeHashDistributable(Oid col_type);
 extern List *GetAllDataNodes(void);
 extern List *GetAllCoordNodes(void);
-<<<<<<< HEAD
 #ifdef XCP
 extern int GetAnyDataNode(Bitmapset *nodes);
 #else
-extern List *GetAnyDataNode(List *relNodes);
-#endif
-=======
 extern List *GetPreferredReplicationNode(List *relNodes);
->>>>>>> d03ea805
+#endif
 extern void RelationBuildLocator(Relation rel);
 extern void FreeRelationLocInfo(RelationLocInfo *relationLocInfo);
 

--- conflicted
+++ resolved
@@ -44,16 +44,12 @@
 #define IsLocatorReplicated(x) (x == LOCATOR_TYPE_REPLICATED)
 #define IsLocatorColumnDistributed(x) (x == LOCATOR_TYPE_HASH || \
 									   x == LOCATOR_TYPE_RROBIN || \
-<<<<<<< HEAD
-									   x == LOCATOR_TYPE_MODULO)
-#endif
-=======
 									   x == LOCATOR_TYPE_MODULO || \
 									   x == LOCATOR_TYPE_DISTRIBUTED)
 #define IsLocatorDistributedByValue(x) (x == LOCATOR_TYPE_HASH || \
 										x == LOCATOR_TYPE_MODULO || \
 										x == LOCATOR_TYPE_RANGE)
->>>>>>> a1e1b33f
+#endif
 
 #include "nodes/primnodes.h"
 #include "utils/relcache.h"

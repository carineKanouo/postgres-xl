/*-------------------------------------------------------------------------
 *
 * locator.h
 *		Externally declared locator functions
 *
 *
 * Portions Copyright (c) 2010-2012 Nippon Telegraph and Telephone Corporation
 *
 *
 * IDENTIFICATION
 *	  $$
 *
 *-------------------------------------------------------------------------
 */
#ifndef LOCATOR_H
#define LOCATOR_H

#ifdef XCP
#include "fmgr.h"
#endif
#define LOCATOR_TYPE_REPLICATED 'R'
#define LOCATOR_TYPE_HASH 'H'
#define LOCATOR_TYPE_RANGE 'G'
#define LOCATOR_TYPE_SINGLE 'S'
#define LOCATOR_TYPE_RROBIN 'N'
#define LOCATOR_TYPE_CUSTOM 'C'
#define LOCATOR_TYPE_MODULO 'M'
#define LOCATOR_TYPE_NONE 'O'

/* Maximum number of preferred datanodes that can be defined in cluster */
#define MAX_PREFERRED_NODES 64

#define HASH_SIZE 4096
#define HASH_MASK 0x00000FFF;

#ifdef XCP
#define IsReplicated(x) ((x) == LOCATOR_TYPE_REPLICATED)
#else
#define IsLocatorReplicated(x) (x == LOCATOR_TYPE_REPLICATED)
#define IsLocatorNone(x) (x == LOCATOR_TYPE_NONE)
#define IsLocatorReplicated(x) (x == LOCATOR_TYPE_REPLICATED)
#define IsLocatorColumnDistributed(x) (x == LOCATOR_TYPE_HASH || \
									   x == LOCATOR_TYPE_RROBIN || \
<<<<<<< HEAD
									   x == LOCATOR_TYPE_MODULO || \
									   x == LOCATOR_TYPE_DISTRIBUTED)
#define IsLocatorDistributedByValue(x) (x == LOCATOR_TYPE_HASH || \
										x == LOCATOR_TYPE_MODULO || \
										x == LOCATOR_TYPE_RANGE)
#endif
=======
									   x == LOCATOR_TYPE_MODULO)
>>>>>>> d525e494

#include "nodes/primnodes.h"
#include "utils/relcache.h"

typedef int PartAttrNumber;

/* track if tables use pg_catalog */
typedef enum
{
	TABLE_USAGE_TYPE_NO_TABLE,
	TABLE_USAGE_TYPE_PGCATALOG,
	TABLE_USAGE_TYPE_SEQUENCE,
	TABLE_USAGE_TYPE_USER,
	TABLE_USAGE_TYPE_USER_REPLICATED,  /* based on a replicated table */
	TABLE_USAGE_TYPE_MIXED
} TableUsageType;

/*
 * How relation is accessed in the query
 */
typedef enum
{
	RELATION_ACCESS_READ,				/* SELECT */
	RELATION_ACCESS_READ_FOR_UPDATE,	/* SELECT FOR UPDATE */
	RELATION_ACCESS_UPDATE,				/* UPDATE OR DELETE */
	RELATION_ACCESS_INSERT				/* INSERT */
} RelationAccessType;

typedef struct
{
	Oid		relid;
	char		locatorType;
	PartAttrNumber	partAttrNum;	/* if partitioned */
	char		*partAttrName;		/* if partitioned */
	List		*nodeList;			/* Node Indices */
	ListCell	*roundRobinNode;	/* index of the next one to use */
} RelationLocInfo;

/*
 * Nodes to execute on
 * primarynodelist is for replicated table writes, where to execute first.
 * If it succeeds, only then should it be executed on nodelist.
 * primarynodelist should be set to NULL if not doing replicated write operations
 */
typedef struct
{
	NodeTag		type;
	List		*primarynodelist;
	List		*nodeList;
	char		baselocatortype;
	TableUsageType	tableusagetype;		/* track pg_catalog usage */
	Expr		*en_expr;		/* expression to evaluate at execution time if planner
						 * can not determine execution nodes */
	Oid		en_relid;		/* Relation to determine execution nodes */
	RelationAccessType accesstype;		/* Access type to determine execution nodes */
} ExecNodes;


#ifdef XCP
typedef enum
{
	LOCATOR_LIST_NONE,	/* locator returns integers in range 0..NodeCount-1,
						 * value of nodeList ignored and can be NULL */
	LOCATOR_LIST_INT,	/* nodeList is an integer array (int *), value from
						 * the array is returned */
	LOCATOR_LIST_OID,	/* node list is an array of Oids (Oid *), value from
						 * the array is returned */
	LOCATOR_LIST_POINTER,	/* node list is an array of pointers (void **),
							 * value from the array is returned */
	LOCATOR_LIST_LIST,	/* node list is a list, item type is determined by
						 * list type (integer, oid or pointer). NodeCount
						 * is ignored */
} LocatorListType;

typedef struct _Locator Locator;
struct _Locator
{
	/*
	 * Determine target nodes for value.
	 * Resulting nodes are stored to the results array.
	 * Function returns number of node references written to the array.
	 */
	int			(*locatefunc) (Locator *self, Datum value, bool isnull,
								bool *hasprimary);
	Oid			dataType; 		/* values of that type are passed to locateNodes function */
	LocatorListType listType;
	bool		primary;
	/* locator-specific data */
	/* XXX: move them into union ? */
	int			roundRobinNode; /* for LOCATOR_TYPE_RROBIN */
	Datum		(*hashfunc) (PG_FUNCTION_ARGS); /* for LOCATOR_TYPE_HASH */
	int 		valuelen; /* 1, 2 or 4 for LOCATOR_TYPE_MODULO */

	int			nodeCount; /* How many nodes are in the map */
	void	   *nodeMap; /* map index to node reference according to listType */
	void	   *results; /* array to output results */
};


/*
 * Creates a structure holding necessary info to effectively determine nodes
 * where a tuple should be stored.
 * Locator does not allocate memory while working, all allocations are made at
 * the creation time.
 *
 * Parameters:
 *
 *  locatorType - see LOCATOR_TYPE_* constants
 *  accessType - see RelationAccessType enum
 *  dataType - actual data type of values provided to determine nodes
 *  listType - defines how nodeList parameter is interpreted, see
 *			   LocatorListType enum for more details
 *  nodeCount - number of nodes to distribute
 *	nodeList - detailed info about relation nodes. Either List or array or NULL
 *	result - returned address of the array where locator will output node
 * 			 references. Type of array items (int, Oid or pointer (void *))
 * 			 depends on listType.
 *	primary - set to true if caller ever wants to determine primary node.
 *            Primary node will be returned as the first element of the
 *			  result array
 */
extern Locator *createLocator(char locatorType, RelationAccessType accessType,
			  Oid dataType, LocatorListType listType, int nodeCount,
			  void *nodeList, void **result, bool primary);
extern void freeLocator(Locator *locator);

#define GET_NODES(locator, value, isnull, hasprimary) \
	(*(locator)->locatefunc) (locator, value, isnull, hasprimary)
#define getLocatorResults(locator) (locator)->results
#define getLocatorNodeMap(locator) (locator)->nodeMap
#define getLocatorNodeCount(locator) (locator)->nodeCount
#endif

/* Extern variables related to locations */
extern Oid primary_data_node;
extern Oid preferred_data_node[MAX_PREFERRED_NODES];
extern int num_preferred_data_nodes;

extern void InitRelationLocInfo(void);
extern char GetLocatorType(Oid relid);
extern char ConvertToLocatorType(int disttype);

extern char *GetRelationHashColumn(RelationLocInfo *rel_loc_info);
extern RelationLocInfo *GetRelationLocInfo(Oid relid);
extern RelationLocInfo *CopyRelationLocInfo(RelationLocInfo *src_info);
extern bool IsTableDistOnPrimary(RelationLocInfo *rel_loc_info);
#ifndef XCP
extern ExecNodes *GetRelationNodes(RelationLocInfo *rel_loc_info, Datum valueForDistCol,
									bool isValueNull, Oid typeOfValueForDistCol,
									RelationAccessType accessType);
#endif
extern bool IsHashColumn(RelationLocInfo *rel_loc_info, char *part_col_name);
extern bool IsHashColumnForRelId(Oid relid, char *part_col_name);
extern int	GetRoundRobinNode(Oid relid);

extern bool IsHashDistributable(Oid col_type);
extern List *GetAllDataNodes(void);
extern List *GetAllCoordNodes(void);
extern List *GetAnyDataNode(List *relNodes);
extern void RelationBuildLocator(Relation rel);
extern void FreeRelationLocInfo(RelationLocInfo *relationLocInfo);

extern bool IsModuloDistributable(Oid col_type);
extern char *GetRelationModuloColumn(RelationLocInfo * rel_loc_info);
extern bool IsModuloColumn(RelationLocInfo *rel_loc_info, char *part_col_name);
extern bool IsModuloColumnForRelId(Oid relid, char *part_col_name);
extern char *GetRelationDistColumn(RelationLocInfo * rel_loc_info);
extern bool IsDistColumnForRelId(Oid relid, char *part_col_name);

#endif   /* LOCATOR_H */<|MERGE_RESOLUTION|>--- conflicted
+++ resolved
@@ -41,16 +41,8 @@
 #define IsLocatorReplicated(x) (x == LOCATOR_TYPE_REPLICATED)
 #define IsLocatorColumnDistributed(x) (x == LOCATOR_TYPE_HASH || \
 									   x == LOCATOR_TYPE_RROBIN || \
-<<<<<<< HEAD
-									   x == LOCATOR_TYPE_MODULO || \
-									   x == LOCATOR_TYPE_DISTRIBUTED)
-#define IsLocatorDistributedByValue(x) (x == LOCATOR_TYPE_HASH || \
-										x == LOCATOR_TYPE_MODULO || \
-										x == LOCATOR_TYPE_RANGE)
-#endif
-=======
 									   x == LOCATOR_TYPE_MODULO)
->>>>>>> d525e494
+#endif
 
 #include "nodes/primnodes.h"
 #include "utils/relcache.h"

--- conflicted
+++ resolved
@@ -100,18 +100,6 @@
 	int				pid;
 	/* communication channel */
 	PoolPort		port;
-<<<<<<< HEAD
-	DatabasePool		*pool;
-	int			num_dn_connections;
-	int			num_coord_connections;
-	PGXCNodePoolSlot	**dn_connections; /* one for each Datanode */
-	PGXCNodePoolSlot	**coord_connections; /* one for each Coordinator */
-	char			*session_params;
-	char			*local_params;
-#ifdef XCP
-	char			*global_session_id;
-#endif
-=======
 	DatabasePool   *pool;
 	MemoryContext	mcxt;
 	int				num_dn_connections;
@@ -120,9 +108,12 @@
 	Oid		   	   *coord_conn_oids;	/* one for each Coordinator */
 	PGXCNodePoolSlot **dn_connections; /* one for each Datanode */
 	PGXCNodePoolSlot **coord_connections; /* one for each Coordinator */
+#ifdef XCP
+	HTAB		   *session_param_htab;
+	HTAB		   *local_param_htab;
+#endif
 	char		   *session_params;
 	char		   *local_params;
->>>>>>> a1e1b33f
 	bool			is_temp; /* Temporary objects used for this pool session? */
 } PoolAgent;
 
@@ -197,7 +188,12 @@
  * and stored in pooler agent to be replayed when new connections
  * are requested.
  */
+#ifdef XCP
+extern void PoolManagerSetCommand(PoolCommandType command_type, 
+					  const char *name, const char *value);
+#else
 extern int PoolManagerSetCommand(PoolCommandType command_type, const char *set_command);
+#endif
 
 /* Get pooled connections */
 extern int *PoolManagerGetConnections(List *datanodelist, List *coordlist);
@@ -226,7 +222,9 @@
 /* Check if pool has a handle */
 extern bool IsPoolHandle(void);
 
+#ifndef XCP 
 /* Send commands to alter the behavior of current transaction */
 extern int PoolManagerSendLocalCommand(int dn_count, int* dn_list, int co_count, int* co_list);
+#endif
 
 #endif
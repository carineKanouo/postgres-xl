--- conflicted
+++ resolved
@@ -120,7 +120,6 @@
 	char	   *update_cursor;			/* throw this cursor current tuple can be updated */
 	int			cursor_count;			/* total count of participating nodes */
 	PGXCNodeHandle **cursor_connections;/* data node connections being combined */
-<<<<<<< HEAD
 #ifdef XCP
 }	ResponseCombiner;
 
@@ -137,12 +136,10 @@
 	/* Simple DISTINCT support */
 	FmgrInfo   *eqfunctions; 			/* functions to compare tuples */
 	MemoryContext tmp_ctx;				/* separate context is needed to compare tuples */
-=======
 	/* Support for parameters */
 	char	   *paramval_data;		/* parameter data, format is like in BIND */
 	int			paramval_len;		/* length of parameter values data */
 
->>>>>>> f8328658
 }	RemoteQueryState;
 
 

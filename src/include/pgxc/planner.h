/*-------------------------------------------------------------------------
 *
 * planner.h
 *		Externally declared locator functions
 *
 *
 * Portions Copyright (c) 1996-2009, PostgreSQL Global Development Group ?
 * Portions Copyright (c) 2010-2011 Nippon Telegraph and Telephone Corporation
 *
 * IDENTIFICATION
 *	  $$
 *
 *-------------------------------------------------------------------------
 */
#ifndef PGXCPLANNER_H
#define PGXCPLANNER_H

#include "fmgr.h"
#include "lib/stringinfo.h"
#include "nodes/params.h"
#include "nodes/parsenodes.h"
#include "nodes/plannodes.h"
#include "nodes/primnodes.h"
#include "pgxc/locator.h"
#include "tcop/dest.h"
#include "nodes/relation.h"


typedef enum
{
	COMBINE_TYPE_NONE,			/* it is known that no row count, do not parse */
	COMBINE_TYPE_SUM,			/* sum row counts (partitioned, round robin) */
	COMBINE_TYPE_SAME			/* expect all row counts to be the same (replicated write) */
}	CombineType;

/* For sorting within RemoteQuery handling */
/*
 * It is pretty much like Sort, but without Plan. We may use Sort later.
 */
typedef struct
{
	NodeTag		type;
	int			numCols;		/* number of sort-key columns */
	AttrNumber *sortColIdx;		/* their indexes in the target list */
	Oid		   *sortOperators;	/* OIDs of operators to sort them by */
#ifdef XCP
	Oid		   *collations;		/* OIDs of collations */
#endif
	bool	   *nullsFirst;		/* NULLS FIRST/LAST directions */
} SimpleSort;

/* For returning distinct results from the RemoteQuery*/
typedef struct
{
	NodeTag		type;
	int			numCols;		/* number of sort-key columns */
	AttrNumber *uniqColIdx;		/* their indexes in the target list */
	Oid		   *eqOperators;	/* OIDs of operators to equate them by */
} SimpleDistinct;

/*
 * Determines if query has to be launched
 * on Coordinators only (SEQUENCE DDL),
 * on Datanodes (normal Remote Queries),
 * or on all Postgres-XC nodes (Utilities and DDL).
 */
typedef enum
{
	EXEC_ON_DATANODES,
	EXEC_ON_COORDS,
	EXEC_ON_ALL_NODES,
	EXEC_ON_NONE
} RemoteQueryExecType;

typedef enum
{
	EXEC_DIRECT_NONE,
	EXEC_DIRECT_LOCAL,
	EXEC_DIRECT_LOCAL_UTILITY,
	EXEC_DIRECT_UTILITY,
	EXEC_DIRECT_SELECT,
	EXEC_DIRECT_INSERT,
	EXEC_DIRECT_UPDATE,
	EXEC_DIRECT_DELETE
} ExecDirectType;

/*
 * Contains instructions on processing a step of a query.
 * In the prototype this will be simple, but it will eventually
 * evolve into a GridSQL-style QueryStep.
 */
typedef struct
{
	Scan		scan;
	ExecDirectType	exec_direct_type;	/* track if remote query is execute direct and what type it is */
	char	   *sql_statement;
	ExecNodes  *exec_nodes;			/* List of Datanodes where to launch query */
	CombineType combine_type;
	SimpleSort *sort;
	SimpleDistinct *distinct;
	bool		read_only;          /* do not use 2PC when committing read only steps */
	bool		force_autocommit;	/* some commands like VACUUM require autocommit mode */
	char	   *statement;			/* if specified use it as a PreparedStatement name on data nodes */
	char	   *cursor;				/* if specified use it as a Portal name on data nodes */
	int			num_params;			/* number of parameters specified for Prepared statement */
	Oid		   *param_types;		/* parameter types, this pointer is shared
									 * across all the RemoteQuery nodes in the
									 * plan. So, don't change this once set.
									 */
	RemoteQueryExecType		exec_type;
#ifndef XCP
	bool					is_temp; /* determine if this remote node is based
									  * on a temporary objects (no 2PC) */
#endif

	char	  *relname;
	bool	   remotejoin;			/* True if this is a reduced remote join  */
	bool	   partitioned_replicated;	/* True if reduced and contains replicated-partitioned join */
	int		   reduce_level;		/* in case of reduced JOIN, it's level    */
	List	  *base_tlist;			/* in case of isReduced, the base tlist   */
	char	  *outer_alias;
	char	  *inner_alias;
	int		   outer_reduce_level;
	int		   inner_reduce_level;
	Relids	   outer_relids;
	Relids	   inner_relids;
	char 	  *inner_statement;
	char	  *outer_statement;
	char	  *join_condition;
} RemoteQuery;


#ifdef XCP
/*
 * Going to be a RemoteQuery replacement.
 * Submit left subplan to the nodes defined by the Distribution and combine
 * results.
 */
typedef struct
{
	Scan		scan;
	char 		distributionType;
	AttrNumber	distributionKey;
	List 	   *distributionNodes;
	List 	   *nodeList;
	bool 		execOnAll;
	SimpleSort *sort;
	char	   *cursor;
} RemoteSubplan;
#endif


typedef struct
{
	bool partitioned_replicated;
	ExecNodes *exec_nodes;
} JoinReduceInfo;

<<<<<<< HEAD
#ifndef XCP
=======
/* global variable corresponding to the GUC with same name */
extern bool enable_fast_query_shipping;
>>>>>>> 1b244c11
/* forbid SQL if unsafe, useful to turn off for development */
extern bool StrictStatementChecking;

/* forbid SELECT even multi-node ORDER BY */
extern bool StrictSelectChecking;

extern PlannedStmt *pgxc_planner(Query *query, int cursorOptions,
								 ParamListInfo boundParams);
extern bool IsHashDistributable(Oid col_type);

extern bool IsJoinReducible(RemoteQuery *innernode, RemoteQuery *outernode,
					List *rtable_list, JoinPath *join_path, JoinReduceInfo *join_info);

extern List *AddRemoteQueryNode(List *stmts, const char *queryString,
								RemoteQueryExecType remoteExecType, bool is_temp);
extern bool pgxc_query_contains_temp_tables(List *queries);
#endif

#ifdef XCP
extern List *AddRemoteQueryNode(List *stmts, const char *queryString,
								RemoteQueryExecType remoteExecType);
#endif

#endif   /* PGXCPLANNER_H */<|MERGE_RESOLUTION|>--- conflicted
+++ resolved
@@ -150,18 +150,15 @@
 #endif
 
 
+#ifndef XCP
 typedef struct
 {
 	bool partitioned_replicated;
 	ExecNodes *exec_nodes;
 } JoinReduceInfo;
 
-<<<<<<< HEAD
-#ifndef XCP
-=======
 /* global variable corresponding to the GUC with same name */
 extern bool enable_fast_query_shipping;
->>>>>>> 1b244c11
 /* forbid SQL if unsafe, useful to turn off for development */
 extern bool StrictStatementChecking;
 

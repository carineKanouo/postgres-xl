--- conflicted
+++ resolved
@@ -43,13 +43,7 @@
 	int			numCols;		/* number of sort-key columns */
 	AttrNumber *sortColIdx;		/* their indexes in the target list */
 	Oid		   *sortOperators;	/* OIDs of operators to sort them by */
-<<<<<<< HEAD
-#ifdef XCP
-	Oid		   *collations;		/* OIDs of collations */
-#endif
-=======
 	Oid		   *sortCollations;
->>>>>>> a1e1b33f
 	bool	   *nullsFirst;		/* NULLS FIRST/LAST directions */
 } SimpleSort;
 
@@ -61,6 +55,9 @@
  */
 typedef enum
 {
+#ifdef XCP
+	EXEC_ON_CURRENT,
+#endif
 	EXEC_ON_DATANODES,
 	EXEC_ON_COORDS,
 	EXEC_ON_ALL_NODES,
@@ -120,7 +117,6 @@
 	char	  *join_condition;
 } RemoteQuery;
 
-<<<<<<< HEAD
 
 #ifdef XCP
 /*
@@ -144,13 +140,11 @@
 
 
 #ifndef XCP
-=======
 /*
  * FQS_context
  * This context structure is used by the Fast Query Shipping walker, to gather
  * information during analysing query for Fast Query Shipping.
  */
->>>>>>> a1e1b33f
 typedef struct
 {
 	Bitmapset	*fqsc_shippability;	/* The conditions for (un)shippability of the
@@ -206,7 +200,7 @@
 extern List *AddRemoteQueryNode(List *stmts, const char *queryString,
 								RemoteQueryExecType remoteExecType, bool is_temp);
 extern bool pgxc_query_contains_temp_tables(List *queries);
-<<<<<<< HEAD
+extern Expr *pgxc_find_distcol_expr(Index varno, PartAttrNumber partAttrNum,
 #endif
 
 #ifdef XCP
@@ -215,9 +209,5 @@
 extern List *AddRemoteQueryNode(List *stmts, const char *queryString,
 								RemoteQueryExecType remoteExecType);
 #endif
-=======
-extern Expr *pgxc_find_distcol_expr(Index varno, PartAttrNumber partAttrNum,
-												Node *quals);
->>>>>>> a1e1b33f
 
 #endif   /* PGXCPLANNER_H */
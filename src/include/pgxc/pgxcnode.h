--- conflicted
+++ resolved
@@ -100,15 +100,11 @@
 /* Open/close connection routines (invoked from Pool Manager) */
 #ifdef XCP
 extern char *PGXCNodeConnStr(char *host, int port, char *dbname, char *user,
-							 char *remote_type, char *parent_node);
+				 char *pgoptions, char *remote_type, char *parent_node);
 #else
 extern char *PGXCNodeConnStr(char *host, int port, char *dbname, char *user,
-<<<<<<< HEAD
-							 char *remote_type);
+	                         char *pgoptions, char *remote_type);
 #endif
-=======
-	                         char *pgoptions, char *remote_type);
->>>>>>> a1e1b33f
 extern NODE_CONNECTION *PGXCNodeConnect(char *connstr);
 extern int PGXCNodeSendSetQuery(NODE_CONNECTION *conn, const char *sql_command);
 extern void PGXCNodeClose(NODE_CONNECTION * conn);
@@ -125,6 +121,9 @@
 extern int PGXCNodeGetNodeIdFromName(char *node_name, char node_type);
 
 extern PGXCNodeAllHandles *get_handles(List *datanodelist, List *coordlist, bool is_query_coord_only);
+#ifdef XCP
+extern PGXCNodeAllHandles *get_current_handles(void);
+#endif
 extern void pfree_pgxc_all_handles(PGXCNodeAllHandles *handles);
 
 extern void release_handles(void);
@@ -177,8 +176,10 @@
 extern int	pgxc_node_flush(PGXCNodeHandle *handle);
 extern void	pgxc_node_flush_read(PGXCNodeHandle *handle);
 
+#ifndef XCP
 extern int	pgxc_all_handles_send_gxid(PGXCNodeAllHandles *pgxc_handles, GlobalTransactionId gxid, bool stop_at_error);
 extern int	pgxc_all_handles_send_query(PGXCNodeAllHandles *pgxc_handles, const char *buffer, bool stop_at_error);
+#endif
 
 extern char get_message(PGXCNodeHandle *conn, int *len, char **msg);
 

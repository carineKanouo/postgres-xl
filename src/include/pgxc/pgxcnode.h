--- conflicted
+++ resolved
@@ -98,15 +98,11 @@
 extern void InitMultinodeExecutor(bool is_force);
 
 /* Open/close connection routines (invoked from Pool Manager) */
-<<<<<<< HEAD
 #ifdef XCP
-extern char *PGXCNodeConnStr(char *host, char *port, char *dbname, char *user,
+extern char *PGXCNodeConnStr(char *host, int port, char *dbname, char *user,
 							 char *remote_type, int parent_node);
 #else
-extern char *PGXCNodeConnStr(char *host, char *port, char *dbname, char *user,
-=======
 extern char *PGXCNodeConnStr(char *host, int port, char *dbname, char *user,
->>>>>>> 5753e6aa
 							 char *remote_type);
 #endif
 extern NODE_CONNECTION *PGXCNodeConnect(char *connstr);
@@ -116,16 +112,13 @@
 extern int PGXCNodeConnClean(NODE_CONNECTION * conn);
 extern void PGXCNodeCleanAndRelease(int code, Datum arg);
 
-<<<<<<< HEAD
 #ifdef XCP
 extern PGXCNodeHandle *get_any_handle(List *datanodelist);
 #endif
-=======
 /* Look at information cached in node handles */
 extern int PGXCNodeGetNodeId(Oid nodeoid, char node_type);
 extern Oid PGXCNodeGetNodeOid(int nodeid, char node_type);
 
->>>>>>> 5753e6aa
 extern PGXCNodeAllHandles *get_handles(List *datanodelist, List *coordlist, bool is_query_coord_only);
 extern void pfree_pgxc_all_handles(PGXCNodeAllHandles *handles);
 

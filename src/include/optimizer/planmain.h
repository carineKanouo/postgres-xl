/*-------------------------------------------------------------------------
 *
 * planmain.h
 *	  prototypes for various files in optimizer/plan
 *
 *
 * Portions Copyright (c) 1996-2012, PostgreSQL Global Development Group
 * Portions Copyright (c) 1994, Regents of the University of California
 *
 * src/include/optimizer/planmain.h
 *
 *-------------------------------------------------------------------------
 */
#ifndef PLANMAIN_H
#define PLANMAIN_H

#include "nodes/plannodes.h"
#include "nodes/relation.h"
#ifdef XCP
#include "pgxc/planner.h"
#endif

/* GUC parameters */
#define DEFAULT_CURSOR_TUPLE_FRACTION 0.1
extern double cursor_tuple_fraction;

/*
 * prototypes for plan/planmain.c
 */
extern void query_planner(PlannerInfo *root, List *tlist,
			  double tuple_fraction, double limit_tuples,
			  Path **cheapest_path, Path **sorted_path,
			  double *num_groups);

/*
 * prototypes for plan/planagg.c
 */
extern void preprocess_minmax_aggregates(PlannerInfo *root, List *tlist);
extern Plan *optimize_minmax_aggregates(PlannerInfo *root, List *tlist,
						   const AggClauseCosts *aggcosts, Path *best_path);

/*
 * prototypes for plan/createplan.c
 */
extern Plan *create_plan(PlannerInfo *root, Path *best_path);
extern SubqueryScan *make_subqueryscan(List *qptlist, List *qpqual,
				  Index scanrelid, Plan *subplan);
extern ForeignScan *make_foreignscan(List *qptlist, List *qpqual,
				 Index scanrelid, List *fdw_exprs, List *fdw_private);
extern Append *make_append(List *appendplans, List *tlist);
extern RecursiveUnion *make_recursive_union(List *tlist,
					 Plan *lefttree, Plan *righttree, int wtParam,
					 List *distinctList, long numGroups);
extern Sort *make_sort_from_pathkeys(PlannerInfo *root, Plan *lefttree,
						List *pathkeys, double limit_tuples);
extern Sort *make_sort_from_sortclauses(PlannerInfo *root, List *sortcls,
						   Plan *lefttree);
extern Sort *make_sort_from_groupcols(PlannerInfo *root, List *groupcls,
						 AttrNumber *grpColIdx, Plan *lefttree);
extern Agg *make_agg(PlannerInfo *root, List *tlist, List *qual,
		 AggStrategy aggstrategy, const AggClauseCosts *aggcosts,
		 int numGroupCols, AttrNumber *grpColIdx, Oid *grpOperators,
		 long numGroups,
		 Plan *lefttree);
extern WindowAgg *make_windowagg(PlannerInfo *root, List *tlist,
			   List *windowFuncs, Index winref,
			   int partNumCols, AttrNumber *partColIdx, Oid *partOperators,
			   int ordNumCols, AttrNumber *ordColIdx, Oid *ordOperators,
			   int frameOptions, Node *startOffset, Node *endOffset,
			   Plan *lefttree);
extern Group *make_group(PlannerInfo *root, List *tlist, List *qual,
		   int numGroupCols, AttrNumber *grpColIdx, Oid *grpOperators,
		   double numGroups,
		   Plan *lefttree);
extern Plan *materialize_finished_plan(Plan *subplan);
extern Unique *make_unique(Plan *lefttree, List *distinctList);
extern LockRows *make_lockrows(Plan *lefttree, List *rowMarks, int epqParam);
extern Limit *make_limit(Plan *lefttree, Node *limitOffset, Node *limitCount,
		   int64 offset_est, int64 count_est);
extern SetOp *make_setop(SetOpCmd cmd, SetOpStrategy strategy, Plan *lefttree,
		   List *distinctList, AttrNumber flagColIdx, int firstFlag,
		   long numGroups, double outputRows);
extern Result *make_result(PlannerInfo *root, List *tlist,
			Node *resconstantqual, Plan *subplan);
extern ModifyTable *make_modifytable(CmdType operation, bool canSetTag,
				 List *resultRelations, List *subplans, List *returningLists,
				 List *rowMarks, int epqParam);
extern bool is_projection_capable_plan(Plan *plan);

/*
 * prototypes for plan/initsplan.c
 */
extern int	from_collapse_limit;
extern int	join_collapse_limit;

extern void add_base_rels_to_query(PlannerInfo *root, Node *jtnode);
extern void build_base_rel_tlists(PlannerInfo *root, List *final_tlist);
extern void add_vars_to_targetlist(PlannerInfo *root, List *vars,
					   Relids where_needed, bool create_new_ph);
extern List *deconstruct_jointree(PlannerInfo *root);
extern void distribute_restrictinfo_to_rels(PlannerInfo *root,
								RestrictInfo *restrictinfo);
extern void process_implied_equality(PlannerInfo *root,
						 Oid opno,
						 Oid collation,
						 Expr *item1,
						 Expr *item2,
						 Relids qualscope,
						 bool below_outer_join,
						 bool both_const);
extern RestrictInfo *build_implied_join_equality(Oid opno,
							Oid collation,
							Expr *item1,
							Expr *item2,
							Relids qualscope);

/*
 * prototypes for plan/analyzejoins.c
 */
extern List *remove_useless_joins(PlannerInfo *root, List *joinlist);

/*
 * prototypes for plan/setrefs.c
 */
extern Plan *set_plan_references(PlannerInfo *root, Plan *plan);
extern void fix_opfuncids(Node *node);
extern void set_opfuncid(OpExpr *opexpr);
extern void set_sa_opfuncid(ScalarArrayOpExpr *opexpr);
extern void record_plan_function_dependency(PlannerInfo *root, Oid funcid);
extern void extract_query_dependencies(Node *query,
						   List **relationOids,
						   List **invalItems);

#ifdef PGXC
#ifdef XCP
extern RemoteSubplan *find_push_down_plan(Plan *plan, bool force);
extern RemoteSubplan *make_remotesubplan(PlannerInfo *root,
				   Plan *lefttree,
				   Distribution *resultDistribution,
				   Distribution *execDistribution,
				   List *pathkeys);
#else
extern Var *search_tlist_for_var(Var *var, List *jtlist);
extern Plan *create_remoteinsert_plan(PlannerInfo *root, Plan *topplan);
extern Plan *create_remoteupdate_plan(PlannerInfo *root, Plan *topplan);
extern Plan *create_remotedelete_plan(PlannerInfo *root, Plan *topplan);
extern Plan *create_remotegrouping_plan(PlannerInfo *root, Plan *local_plan);
/* Expose fix_scan_expr to create_remotequery_plan() */
<<<<<<< HEAD
extern Node *pgxc_fix_scan_expr(PlannerGlobal *glob, Node *node, int rtoffset);
#endif /* XCP */
#endif /* PGXC */
=======
extern Node *pgxc_fix_scan_expr(PlannerInfo *root, Node *node, int rtoffset);
#endif
>>>>>>> c346e92c

#endif   /* PLANMAIN_H */<|MERGE_RESOLUTION|>--- conflicted
+++ resolved
@@ -146,13 +146,8 @@
 extern Plan *create_remotedelete_plan(PlannerInfo *root, Plan *topplan);
 extern Plan *create_remotegrouping_plan(PlannerInfo *root, Plan *local_plan);
 /* Expose fix_scan_expr to create_remotequery_plan() */
-<<<<<<< HEAD
-extern Node *pgxc_fix_scan_expr(PlannerGlobal *glob, Node *node, int rtoffset);
+extern Node *pgxc_fix_scan_expr(PlannerInfo *root, Node *node, int rtoffset);
 #endif /* XCP */
 #endif /* PGXC */
-=======
-extern Node *pgxc_fix_scan_expr(PlannerInfo *root, Node *node, int rtoffset);
-#endif
->>>>>>> c346e92c
 
 #endif   /* PLANMAIN_H */
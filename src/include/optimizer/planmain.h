--- conflicted
+++ resolved
@@ -150,15 +150,10 @@
 extern Plan *create_remoteinsert_plan(PlannerInfo *root, Plan *topplan);
 extern Plan *create_remoteupdate_plan(PlannerInfo *root, Plan *topplan);
 extern Plan *create_remotedelete_plan(PlannerInfo *root, Plan *topplan);
-<<<<<<< HEAD
-	extern Plan *create_remotegrouping_plan(PlannerInfo *root, Plan *local_plan);
-#endif /* XCP */
-#endif /* PGXC */
-=======
 extern Plan *create_remotegrouping_plan(PlannerInfo *root, Plan *local_plan);
 /* Expose fix_scan_expr to create_remotequery_plan() */
 extern Node *pgxc_fix_scan_expr(PlannerGlobal *glob, Node *node, int rtoffset);
-#endif
->>>>>>> a1e1b33f
+#endif /* XCP */
+#endif /* PGXC */
 
 #endif   /* PLANMAIN_H */
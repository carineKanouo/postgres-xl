/*-------------------------------------------------------------------------
 *
 * pathnode.h
 *	  prototypes for pathnode.c, relnode.c.
 *
 *
<<<<<<< HEAD
 * This Source Code Form is subject to the terms of the Mozilla Public
 * License, v. 2.0. If a copy of the MPL was not distributed with this
 * file, You can obtain one at http://mozilla.org/MPL/2.0/.
 *
 * Portions Copyright (c) 2012-2014, TransLattice, Inc.
 * Portions Copyright (c) 1996-2012, PostgreSQL Global Development Group
=======
 * Portions Copyright (c) 1996-2014, PostgreSQL Global Development Group
>>>>>>> ab76208e
 * Portions Copyright (c) 1994, Regents of the University of California
 *
 * src/include/optimizer/pathnode.h
 *
 *-------------------------------------------------------------------------
 */
#ifndef PATHNODE_H
#define PATHNODE_H

#include "nodes/relation.h"


/*
 * prototypes for pathnode.c
 */
extern int compare_path_costs(Path *path1, Path *path2,
				   CostSelector criterion);
extern int compare_fractional_path_costs(Path *path1, Path *path2,
							  double fraction);
extern void set_cheapest(RelOptInfo *parent_rel);
extern void add_path(RelOptInfo *parent_rel, Path *new_path);
extern bool add_path_precheck(RelOptInfo *parent_rel,
				  Cost startup_cost, Cost total_cost,
				  List *pathkeys, Relids required_outer);

extern Path *create_seqscan_path(PlannerInfo *root, RelOptInfo *rel,
					Relids required_outer);
extern IndexPath *create_index_path(PlannerInfo *root,
				  IndexOptInfo *index,
				  List *indexclauses,
				  List *indexclausecols,
				  List *indexorderbys,
				  List *indexorderbycols,
				  List *pathkeys,
				  ScanDirection indexscandir,
				  bool indexonly,
				  Relids required_outer,
				  double loop_count);
extern BitmapHeapPath *create_bitmap_heap_path(PlannerInfo *root,
						RelOptInfo *rel,
						Path *bitmapqual,
						Relids required_outer,
						double loop_count);
extern BitmapAndPath *create_bitmap_and_path(PlannerInfo *root,
					   RelOptInfo *rel,
					   List *bitmapquals);
extern BitmapOrPath *create_bitmap_or_path(PlannerInfo *root,
					  RelOptInfo *rel,
					  List *bitmapquals);
extern TidPath *create_tidscan_path(PlannerInfo *root, RelOptInfo *rel,
					List *tidquals, Relids required_outer);
extern AppendPath *create_append_path(RelOptInfo *rel, List *subpaths,
				   Relids required_outer);
extern MergeAppendPath *create_merge_append_path(PlannerInfo *root,
						 RelOptInfo *rel,
						 List *subpaths,
						 List *pathkeys,
						 Relids required_outer);
extern ResultPath *create_result_path(List *quals);
extern MaterialPath *create_material_path(RelOptInfo *rel, Path *subpath);
extern UniquePath *create_unique_path(PlannerInfo *root, RelOptInfo *rel,
				   Path *subpath, SpecialJoinInfo *sjinfo);
#ifdef XCP
extern Path *create_subqueryscan_path(PlannerInfo *root, RelOptInfo *rel,
						 List *pathkeys, Relids required_outer,
						 Distribution *distribution);
#else
extern Path *create_subqueryscan_path(PlannerInfo *root, RelOptInfo *rel,
						 List *pathkeys, Relids required_outer);
<<<<<<< HEAD
#endif
extern Path *create_functionscan_path(PlannerInfo *root, RelOptInfo *rel);
extern Path *create_valuesscan_path(PlannerInfo *root, RelOptInfo *rel);
extern Path *create_ctescan_path(PlannerInfo *root, RelOptInfo *rel);
extern Path *create_worktablescan_path(PlannerInfo *root, RelOptInfo *rel);
=======
extern Path *create_functionscan_path(PlannerInfo *root, RelOptInfo *rel,
						 List *pathkeys, Relids required_outer);
extern Path *create_valuesscan_path(PlannerInfo *root, RelOptInfo *rel,
					   Relids required_outer);
extern Path *create_ctescan_path(PlannerInfo *root, RelOptInfo *rel,
					Relids required_outer);
extern Path *create_worktablescan_path(PlannerInfo *root, RelOptInfo *rel,
						  Relids required_outer);
>>>>>>> ab76208e
extern ForeignPath *create_foreignscan_path(PlannerInfo *root, RelOptInfo *rel,
						double rows, Cost startup_cost, Cost total_cost,
						List *pathkeys,
						Relids required_outer,
						List *fdw_private);
#ifdef PGXC
#ifndef XCP
extern Path *create_remotequery_path(PlannerInfo *root, RelOptInfo *rel);
#endif
#endif

extern Relids calc_nestloop_required_outer(Path *outer_path, Path *inner_path);
extern Relids calc_non_nestloop_required_outer(Path *outer_path, Path *inner_path);

extern NestPath *create_nestloop_path(PlannerInfo *root,
					 RelOptInfo *joinrel,
					 JoinType jointype,
					 JoinCostWorkspace *workspace,
					 SpecialJoinInfo *sjinfo,
					 SemiAntiJoinFactors *semifactors,
					 Path *outer_path,
					 Path *inner_path,
					 List *restrict_clauses,
					 List *pathkeys,
					 Relids required_outer);

extern MergePath *create_mergejoin_path(PlannerInfo *root,
					  RelOptInfo *joinrel,
					  JoinType jointype,
					  JoinCostWorkspace *workspace,
					  SpecialJoinInfo *sjinfo,
					  Path *outer_path,
					  Path *inner_path,
					  List *restrict_clauses,
					  List *pathkeys,
					  Relids required_outer,
					  List *mergeclauses,
					  List *outersortkeys,
					  List *innersortkeys);

extern HashPath *create_hashjoin_path(PlannerInfo *root,
					 RelOptInfo *joinrel,
					 JoinType jointype,
					 JoinCostWorkspace *workspace,
					 SpecialJoinInfo *sjinfo,
					 SemiAntiJoinFactors *semifactors,
					 Path *outer_path,
					 Path *inner_path,
					 List *restrict_clauses,
					 Relids required_outer,
					 List *hashclauses);

extern Path *reparameterize_path(PlannerInfo *root, Path *path,
					Relids required_outer,
					double loop_count);

/*
 * prototypes for relnode.c
 */
extern void setup_simple_rel_arrays(PlannerInfo *root);
extern RelOptInfo *build_simple_rel(PlannerInfo *root, int relid,
				 RelOptKind reloptkind);
extern RelOptInfo *find_base_rel(PlannerInfo *root, int relid);
extern RelOptInfo *find_join_rel(PlannerInfo *root, Relids relids);
extern RelOptInfo *build_join_rel(PlannerInfo *root,
			   Relids joinrelids,
			   RelOptInfo *outer_rel,
			   RelOptInfo *inner_rel,
			   SpecialJoinInfo *sjinfo,
			   List **restrictlist_ptr);
extern RelOptInfo *build_empty_join_rel(PlannerInfo *root);
extern AppendRelInfo *find_childrel_appendrelinfo(PlannerInfo *root,
							RelOptInfo *rel);
extern ParamPathInfo *get_baserel_parampathinfo(PlannerInfo *root,
						  RelOptInfo *baserel,
						  Relids required_outer);
extern ParamPathInfo *get_joinrel_parampathinfo(PlannerInfo *root,
						  RelOptInfo *joinrel,
						  Path *outer_path,
						  Path *inner_path,
						  SpecialJoinInfo *sjinfo,
						  Relids required_outer,
						  List **restrict_clauses);
extern ParamPathInfo *get_appendrel_parampathinfo(RelOptInfo *appendrel,
							Relids required_outer);

#endif   /* PATHNODE_H */<|MERGE_RESOLUTION|>--- conflicted
+++ resolved
@@ -4,16 +4,12 @@
  *	  prototypes for pathnode.c, relnode.c.
  *
  *
-<<<<<<< HEAD
  * This Source Code Form is subject to the terms of the Mozilla Public
  * License, v. 2.0. If a copy of the MPL was not distributed with this
  * file, You can obtain one at http://mozilla.org/MPL/2.0/.
  *
  * Portions Copyright (c) 2012-2014, TransLattice, Inc.
- * Portions Copyright (c) 1996-2012, PostgreSQL Global Development Group
-=======
  * Portions Copyright (c) 1996-2014, PostgreSQL Global Development Group
->>>>>>> ab76208e
  * Portions Copyright (c) 1994, Regents of the University of California
  *
  * src/include/optimizer/pathnode.h
@@ -83,13 +79,7 @@
 #else
 extern Path *create_subqueryscan_path(PlannerInfo *root, RelOptInfo *rel,
 						 List *pathkeys, Relids required_outer);
-<<<<<<< HEAD
 #endif
-extern Path *create_functionscan_path(PlannerInfo *root, RelOptInfo *rel);
-extern Path *create_valuesscan_path(PlannerInfo *root, RelOptInfo *rel);
-extern Path *create_ctescan_path(PlannerInfo *root, RelOptInfo *rel);
-extern Path *create_worktablescan_path(PlannerInfo *root, RelOptInfo *rel);
-=======
 extern Path *create_functionscan_path(PlannerInfo *root, RelOptInfo *rel,
 						 List *pathkeys, Relids required_outer);
 extern Path *create_valuesscan_path(PlannerInfo *root, RelOptInfo *rel,
@@ -98,7 +88,6 @@
 					Relids required_outer);
 extern Path *create_worktablescan_path(PlannerInfo *root, RelOptInfo *rel,
 						  Relids required_outer);
->>>>>>> ab76208e
 extern ForeignPath *create_foreignscan_path(PlannerInfo *root, RelOptInfo *rel,
 						double rows, Cost startup_cost, Cost total_cost,
 						List *pathkeys,

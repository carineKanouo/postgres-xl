--- conflicted
+++ resolved
@@ -32,15 +32,12 @@
 extern void ProcArrayEndTransaction(PGPROC *proc, TransactionId latestXid);
 extern void ProcArrayClearTransaction(PGPROC *proc);
 
-<<<<<<< HEAD
 #ifdef PGXC  /* PGXC_DATANODE */
 extern void SetGlobalSnapshotData(int xmin, int xmax, int xcnt, int *xip);
 extern void UnsetGlobalSnapshotData(void);
 extern void ReloadConnInfoOnBackends(void);
 #endif /* PGXC */
-=======
 extern void ProcArrayInitRecovery(TransactionId initializedUptoXID);
->>>>>>> 0719c2af
 extern void ProcArrayApplyRecoveryInfo(RunningTransactions running);
 extern void ProcArrayApplyXidAssignment(TransactionId topxid,
 							int nsubxids, TransactionId *subxids);

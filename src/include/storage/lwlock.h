/*-------------------------------------------------------------------------
 *
 * lwlock.h
 *	  Lightweight lock manager
 *
 *
<<<<<<< HEAD
 * This Source Code Form is subject to the terms of the Mozilla Public
 * License, v. 2.0. If a copy of the MPL was not distributed with this
 * file, You can obtain one at http://mozilla.org/MPL/2.0/.
 *
 * Portions Copyright (c) 2012-2014, TransLattice, Inc.
 * Portions Copyright (c) 1996-2012, PostgreSQL Global Development Group
=======
 * Portions Copyright (c) 1996-2014, PostgreSQL Global Development Group
>>>>>>> ab76208e
 * Portions Copyright (c) 1994, Regents of the University of California
 *
 * src/include/storage/lwlock.h
 *
 *-------------------------------------------------------------------------
 */
#ifndef LWLOCK_H
#define LWLOCK_H

#include "storage/s_lock.h"

struct PGPROC;

/*
 * It's occasionally necessary to identify a particular LWLock "by name"; e.g.
 * because we wish to report the lock to dtrace.  We could store a name or
 * other identifying information in the lock itself, but since it's common
 * to have many nearly-identical locks (e.g. one per buffer) this would end
 * up wasting significant amounts of memory.  Instead, each lwlock stores a
 * tranche ID which tells us which array it's part of.  Based on that, we can
 * figure out where the lwlock lies within the array using the data structure
 * shown below; the lock is then identified based on the tranche name and
 * computed array index.  We need the array stride because the array might not
 * be an array of lwlocks, but rather some larger data structure that includes
 * one or more lwlocks per element.
 */
typedef struct LWLockTranche
{
	const char *name;
	void	   *array_base;
	Size		array_stride;
} LWLockTranche;

/*
 * Code outside of lwlock.c should not manipulate the contents of this
 * structure directly, but we have to declare it here to allow LWLocks to be
 * incorporated into other data structures.
 */
typedef struct LWLock
{
	slock_t		mutex;			/* Protects LWLock and queue of PGPROCs */
	bool		releaseOK;		/* T if ok to release waiters */
	char		exclusive;		/* # of exclusive holders (0 or 1) */
	int			shared;			/* # of shared holders (0..MaxBackends) */
	int			tranche;		/* tranche ID */
	struct PGPROC *head;		/* head of list of waiting PGPROCs */
	struct PGPROC *tail;		/* tail of list of waiting PGPROCs */
	/* tail is undefined when head is NULL */
} LWLock;

/*
 * Prior to PostgreSQL 9.4, every lightweight lock in the system was stored
 * in a single array.  For convenience and for compatibility with past
 * releases, we still have a main array, but it's now also permissible to
 * store LWLocks elsewhere in the main shared memory segment or in a dynamic
 * shared memory segment.  In the main array, we force the array stride to
 * be a power of 2, which saves a few cycles in indexing, but more importantly
 * also ensures that individual LWLocks don't cross cache line boundaries.
 * This reduces cache contention problems, especially on AMD Opterons.
 * (Of course, we have to also ensure that the array start address is suitably
 * aligned.)
 *
 * Even on a 32-bit platform, an lwlock will be more than 16 bytes, because
 * it contains 2 integers and 2 pointers, plus other stuff.  It should fit
 * into 32 bytes, though, unless slock_t is really big.  On a 64-bit platform,
 * it should fit into 32 bytes unless slock_t is larger than 4 bytes.  We
 * allow for that just in case.
 */
#define LWLOCK_PADDED_SIZE	(sizeof(LWLock) <= 32 ? 32 : 64)

typedef union LWLockPadded
{
	LWLock		lock;
	char		pad[LWLOCK_PADDED_SIZE];
} LWLockPadded;
extern PGDLLIMPORT LWLockPadded *MainLWLockArray;

/*
 * Some commonly-used locks have predefined positions within MainLWLockArray;
 * defining macros here makes it much easier to keep track of these.  If you
 * add a lock, add it to the end to avoid renumbering the existing locks;
 * if you remove a lock, consider leaving a gap in the numbering sequence for
 * the benefit of DTrace and other external debugging scripts.
 */
#define BufFreelistLock				(&MainLWLockArray[0].lock)
#define ShmemIndexLock				(&MainLWLockArray[1].lock)
#define OidGenLock					(&MainLWLockArray[2].lock)
#define XidGenLock					(&MainLWLockArray[3].lock)
#define ProcArrayLock				(&MainLWLockArray[4].lock)
#define SInvalReadLock				(&MainLWLockArray[5].lock)
#define SInvalWriteLock				(&MainLWLockArray[6].lock)
#define WALBufMappingLock			(&MainLWLockArray[7].lock)
#define WALWriteLock				(&MainLWLockArray[8].lock)
#define ControlFileLock				(&MainLWLockArray[9].lock)
#define CheckpointLock				(&MainLWLockArray[10].lock)
#define CLogControlLock				(&MainLWLockArray[11].lock)
#define SubtransControlLock			(&MainLWLockArray[12].lock)
#define MultiXactGenLock			(&MainLWLockArray[13].lock)
#define MultiXactOffsetControlLock	(&MainLWLockArray[14].lock)
#define MultiXactMemberControlLock	(&MainLWLockArray[15].lock)
#define RelCacheInitLock			(&MainLWLockArray[16].lock)
#define CheckpointerCommLock		(&MainLWLockArray[17].lock)
#define TwoPhaseStateLock			(&MainLWLockArray[18].lock)
#define TablespaceCreateLock		(&MainLWLockArray[19].lock)
#define BtreeVacuumLock				(&MainLWLockArray[20].lock)
#define AddinShmemInitLock			(&MainLWLockArray[21].lock)
#define AutovacuumLock				(&MainLWLockArray[22].lock)
#define AutovacuumScheduleLock		(&MainLWLockArray[23].lock)
#define SyncScanLock				(&MainLWLockArray[24].lock)
#define RelationMappingLock			(&MainLWLockArray[25].lock)
#define AsyncCtlLock				(&MainLWLockArray[26].lock)
#define AsyncQueueLock				(&MainLWLockArray[27].lock)
#define SerializableXactHashLock	(&MainLWLockArray[28].lock)
#define SerializableFinishedListLock		(&MainLWLockArray[29].lock)
#define SerializablePredicateLockListLock	(&MainLWLockArray[30].lock)
#define OldSerXidLock				(&MainLWLockArray[31].lock)
#define SyncRepLock					(&MainLWLockArray[32].lock)
#define BackgroundWorkerLock		(&MainLWLockArray[33].lock)
#define DynamicSharedMemoryControlLock		(&MainLWLockArray[34].lock)
#define AutoFileLock				(&MainLWLockArray[35].lock)
#define ReplicationSlotAllocationLock	(&MainLWLockArray[36].lock)
#define ReplicationSlotControlLock		(&MainLWLockArray[37].lock)
#define NUM_INDIVIDUAL_LWLOCKS		38

/*
 * It's a bit odd to declare NUM_BUFFER_PARTITIONS and NUM_LOCK_PARTITIONS
 * here, but we need them to figure out offsets within MainLWLockArray, and
 * having this file include lock.h or bufmgr.h would be backwards.
 */

/* Number of partitions of the shared buffer mapping hashtable */
#define NUM_BUFFER_PARTITIONS  16

/* Number of partitions the shared lock tables are divided into */
#define LOG2_NUM_LOCK_PARTITIONS  4
#define NUM_LOCK_PARTITIONS  (1 << LOG2_NUM_LOCK_PARTITIONS)

/* Number of partitions the shared predicate lock tables are divided into */
#define LOG2_NUM_PREDICATELOCK_PARTITIONS  4
#define NUM_PREDICATELOCK_PARTITIONS  (1 << LOG2_NUM_PREDICATELOCK_PARTITIONS)

<<<<<<< HEAD
/*
 * We have a number of predefined LWLocks, plus a bunch of LWLocks that are
 * dynamically assigned (e.g., for shared buffers).  The LWLock structures
 * live in shared memory (since they contain shared data) and are identified
 * by values of this enumerated type.  We abuse the notion of an enum somewhat
 * by allowing values not listed in the enum declaration to be assigned.
 * The extra value MaxDynamicLWLock is there to keep the compiler from
 * deciding that the enum can be represented as char or short ...
 *
 * If you remove a lock, please replace it with a placeholder. This retains
 * the lock numbering, which is helpful for DTrace and other external
 * debugging scripts.
 */
typedef enum LWLockId
{
	BufFreelistLock,
	ShmemIndexLock,
	OidGenLock,
	XidGenLock,
	ProcArrayLock,
	SInvalReadLock,
	SInvalWriteLock,
	WALInsertLock,
	WALWriteLock,
	ControlFileLock,
	CheckpointLock,
	CLogControlLock,
	SubtransControlLock,
	MultiXactGenLock,
	MultiXactOffsetControlLock,
	MultiXactMemberControlLock,
	RelCacheInitLock,
	CheckpointerCommLock,
	TwoPhaseStateLock,
	TablespaceCreateLock,
	BtreeVacuumLock,
	AddinShmemInitLock,
	AutovacuumLock,
	AutovacuumScheduleLock,
	SyncScanLock,
#ifdef PGXC
	BarrierLock,
	NodeTableLock,
#endif
#ifdef XCP
	SQueuesLock,
#endif
	RelationMappingLock,
	AsyncCtlLock,
	AsyncQueueLock,
	SerializableXactHashLock,
	SerializableFinishedListLock,
	SerializablePredicateLockListLock,
	OldSerXidLock,
	SyncRepLock,
	/* Individual lock IDs end here */
	FirstBufMappingLock,
	FirstLockMgrLock = FirstBufMappingLock + NUM_BUFFER_PARTITIONS,
	FirstPredicateLockMgrLock = FirstLockMgrLock + NUM_LOCK_PARTITIONS,

	/* must be last except for MaxDynamicLWLock: */
	NumFixedLWLocks = FirstPredicateLockMgrLock + NUM_PREDICATELOCK_PARTITIONS,

	MaxDynamicLWLock = 1000000000
} LWLockId;

=======
/* Offsets for various chunks of preallocated lwlocks. */
#define BUFFER_MAPPING_LWLOCK_OFFSET	NUM_INDIVIDUAL_LWLOCKS
#define LOCK_MANAGER_LWLOCK_OFFSET		\
	(BUFFER_MAPPING_LWLOCK_OFFSET + NUM_BUFFER_PARTITIONS)
#define PREDICATELOCK_MANAGER_LWLOCK_OFFSET \
	(NUM_INDIVIDUAL_LWLOCKS + NUM_LOCK_PARTITIONS)
#define NUM_FIXED_LWLOCKS \
	(PREDICATELOCK_MANAGER_LWLOCK_OFFSET + NUM_PREDICATELOCK_PARTITIONS)
>>>>>>> ab76208e

typedef enum LWLockMode
{
	LW_EXCLUSIVE,
	LW_SHARED,
	LW_WAIT_UNTIL_FREE			/* A special mode used in PGPROC->lwlockMode,
								 * when waiting for lock to become free. Not
								 * to be used as LWLockAcquire argument */
} LWLockMode;


#ifdef LOCK_DEBUG
extern bool Trace_lwlocks;
#endif

extern bool LWLockAcquire(LWLock *lock, LWLockMode mode);
extern bool LWLockConditionalAcquire(LWLock *lock, LWLockMode mode);
extern bool LWLockAcquireOrWait(LWLock *lock, LWLockMode mode);
extern void LWLockRelease(LWLock *lock);
extern void LWLockReleaseAll(void);
extern bool LWLockHeldByMe(LWLock *lock);

extern bool LWLockAcquireWithVar(LWLock *lock, uint64 *valptr, uint64 val);
extern bool LWLockWaitForVar(LWLock *lock, uint64 *valptr, uint64 oldval, uint64 *newval);
extern void LWLockUpdateVar(LWLock *lock, uint64 *valptr, uint64 value);

extern Size LWLockShmemSize(void);
extern void CreateLWLocks(void);

/*
 * The traditional method for obtaining an lwlock for use by an extension is
 * to call RequestAddinLWLocks() during postmaster startup; this will reserve
 * space for the indicated number of locks in MainLWLockArray.  Subsequently,
 * a lock can be allocated using LWLockAssign.
 */
extern void RequestAddinLWLocks(int n);
extern LWLock *LWLockAssign(void);

/*
 * There is another, more flexible method of obtaining lwlocks. First, call
 * LWLockNewTrancheId just once to obtain a tranche ID; this allocates from
 * a shared counter.  Next, each individual process using the tranche should
 * call LWLockRegisterTranche() to associate that tranche ID with appropriate
 * metadata.  Finally, LWLockInitialize should be called just once per lwlock,
 * passing the tranche ID as an argument.
 *
 * It may seem strange that each process using the tranche must register it
 * separately, but dynamic shared memory segments aren't guaranteed to be
 * mapped at the same address in all coordinating backends, so storing the
 * registration in the main shared memory segment wouldn't work for that case.
 */
extern int	LWLockNewTrancheId(void);
extern void LWLockRegisterTranche(int, LWLockTranche *);
extern void LWLockInitialize(LWLock *, int tranche_id);

/*
 * Prior to PostgreSQL 9.4, we used an enum type called LWLockId to refer
 * to LWLocks.  New code should instead use LWLock *.  However, for the
 * convenience of third-party code, we include the following typedef.
 */
typedef LWLock *LWLockId;

#endif   /* LWLOCK_H */<|MERGE_RESOLUTION|>--- conflicted
+++ resolved
@@ -4,16 +4,12 @@
  *	  Lightweight lock manager
  *
  *
-<<<<<<< HEAD
  * This Source Code Form is subject to the terms of the Mozilla Public
  * License, v. 2.0. If a copy of the MPL was not distributed with this
  * file, You can obtain one at http://mozilla.org/MPL/2.0/.
  *
  * Portions Copyright (c) 2012-2014, TransLattice, Inc.
- * Portions Copyright (c) 1996-2012, PostgreSQL Global Development Group
-=======
  * Portions Copyright (c) 1996-2014, PostgreSQL Global Development Group
->>>>>>> ab76208e
  * Portions Copyright (c) 1994, Regents of the University of California
  *
  * src/include/storage/lwlock.h
@@ -136,7 +132,19 @@
 #define AutoFileLock				(&MainLWLockArray[35].lock)
 #define ReplicationSlotAllocationLock	(&MainLWLockArray[36].lock)
 #define ReplicationSlotControlLock		(&MainLWLockArray[37].lock)
+#ifdef PGXC
+#define BarrierLock					(&MainLWLockArray[38].lock)
+#define NodeTableLock				(&MainLWLockArray[39].lock)
+#endif
+#ifdef XCP
+#define SQueuesLock					(&MainLWLockArray[40].lock)
+#endif
+
+#ifdef PGXC
+#define NUM_INDIVIDUAL_LWLOCKS		41
+#else
 #define NUM_INDIVIDUAL_LWLOCKS		38
+#endif
 
 /*
  * It's a bit odd to declare NUM_BUFFER_PARTITIONS and NUM_LOCK_PARTITIONS
@@ -155,74 +163,6 @@
 #define LOG2_NUM_PREDICATELOCK_PARTITIONS  4
 #define NUM_PREDICATELOCK_PARTITIONS  (1 << LOG2_NUM_PREDICATELOCK_PARTITIONS)
 
-<<<<<<< HEAD
-/*
- * We have a number of predefined LWLocks, plus a bunch of LWLocks that are
- * dynamically assigned (e.g., for shared buffers).  The LWLock structures
- * live in shared memory (since they contain shared data) and are identified
- * by values of this enumerated type.  We abuse the notion of an enum somewhat
- * by allowing values not listed in the enum declaration to be assigned.
- * The extra value MaxDynamicLWLock is there to keep the compiler from
- * deciding that the enum can be represented as char or short ...
- *
- * If you remove a lock, please replace it with a placeholder. This retains
- * the lock numbering, which is helpful for DTrace and other external
- * debugging scripts.
- */
-typedef enum LWLockId
-{
-	BufFreelistLock,
-	ShmemIndexLock,
-	OidGenLock,
-	XidGenLock,
-	ProcArrayLock,
-	SInvalReadLock,
-	SInvalWriteLock,
-	WALInsertLock,
-	WALWriteLock,
-	ControlFileLock,
-	CheckpointLock,
-	CLogControlLock,
-	SubtransControlLock,
-	MultiXactGenLock,
-	MultiXactOffsetControlLock,
-	MultiXactMemberControlLock,
-	RelCacheInitLock,
-	CheckpointerCommLock,
-	TwoPhaseStateLock,
-	TablespaceCreateLock,
-	BtreeVacuumLock,
-	AddinShmemInitLock,
-	AutovacuumLock,
-	AutovacuumScheduleLock,
-	SyncScanLock,
-#ifdef PGXC
-	BarrierLock,
-	NodeTableLock,
-#endif
-#ifdef XCP
-	SQueuesLock,
-#endif
-	RelationMappingLock,
-	AsyncCtlLock,
-	AsyncQueueLock,
-	SerializableXactHashLock,
-	SerializableFinishedListLock,
-	SerializablePredicateLockListLock,
-	OldSerXidLock,
-	SyncRepLock,
-	/* Individual lock IDs end here */
-	FirstBufMappingLock,
-	FirstLockMgrLock = FirstBufMappingLock + NUM_BUFFER_PARTITIONS,
-	FirstPredicateLockMgrLock = FirstLockMgrLock + NUM_LOCK_PARTITIONS,
-
-	/* must be last except for MaxDynamicLWLock: */
-	NumFixedLWLocks = FirstPredicateLockMgrLock + NUM_PREDICATELOCK_PARTITIONS,
-
-	MaxDynamicLWLock = 1000000000
-} LWLockId;
-
-=======
 /* Offsets for various chunks of preallocated lwlocks. */
 #define BUFFER_MAPPING_LWLOCK_OFFSET	NUM_INDIVIDUAL_LWLOCKS
 #define LOCK_MANAGER_LWLOCK_OFFSET		\
@@ -231,7 +171,6 @@
 	(NUM_INDIVIDUAL_LWLOCKS + NUM_LOCK_PARTITIONS)
 #define NUM_FIXED_LWLOCKS \
 	(PREDICATELOCK_MANAGER_LWLOCK_OFFSET + NUM_PREDICATELOCK_PARTITIONS)
->>>>>>> ab76208e
 
 typedef enum LWLockMode
 {

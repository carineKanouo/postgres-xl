--- conflicted
+++ resolved
@@ -28,12 +28,8 @@
 					bool autodistribute);
 #else
 extern List *transformCreateStmt(CreateStmt *stmt, const char *queryString);
-<<<<<<< HEAD
 #endif
-extern List *transformAlterTableStmt(AlterTableStmt *stmt,
-=======
 extern List *transformAlterTableStmt(Oid relid, AlterTableStmt *stmt,
->>>>>>> 0719c2af
 						const char *queryString);
 extern IndexStmt *transformIndexStmt(Oid relid, IndexStmt *stmt,
 				   const char *queryString);

/*-------------------------------------------------------------------------
 *
 * analyze.h
 *		parse analysis for optimizable statements
 *
 *
 * Portions Copyright (c) 1996-2012, PostgreSQL Global Development Group
 * Portions Copyright (c) 1994, Regents of the University of California
 *
 * src/include/parser/analyze.h
 *
 *-------------------------------------------------------------------------
 */
#ifndef ANALYZE_H
#define ANALYZE_H

#include "parser/parse_node.h"

/* Hook for plugins to get control at end of parse analysis */
typedef void (*post_parse_analyze_hook_type) (ParseState *pstate,
<<<<<<< HEAD
											  Query *query);
=======
														  Query *query);
>>>>>>> c346e92c
extern PGDLLIMPORT post_parse_analyze_hook_type post_parse_analyze_hook;


extern Query *parse_analyze(Node *parseTree, const char *sourceText,
			  Oid *paramTypes, int numParams);
extern Query *parse_analyze_varparams(Node *parseTree, const char *sourceText,
						Oid **paramTypes, int *numParams);

extern Query *parse_sub_analyze(Node *parseTree, ParseState *parentParseState,
				  CommonTableExpr *parentCTE,
				  bool locked_from_parent);

extern Query *transformTopLevelStmt(ParseState *pstate, Node *parseTree);
extern Query *transformStmt(ParseState *pstate, Node *parseTree);

extern bool analyze_requires_snapshot(Node *parseTree);

extern void CheckSelectLocking(Query *qry);
extern void applyLockingClause(Query *qry, Index rtindex,
				   bool forUpdate, bool noWait, bool pushedDown);

#ifdef XCP
extern void ParseAnalyze_callback(ParseState *pstate, Query *query);
#endif
#endif   /* ANALYZE_H */<|MERGE_RESOLUTION|>--- conflicted
+++ resolved
@@ -18,11 +18,7 @@
 
 /* Hook for plugins to get control at end of parse analysis */
 typedef void (*post_parse_analyze_hook_type) (ParseState *pstate,
-<<<<<<< HEAD
-											  Query *query);
-=======
 														  Query *query);
->>>>>>> c346e92c
 extern PGDLLIMPORT post_parse_analyze_hook_type post_parse_analyze_hook;
 
 

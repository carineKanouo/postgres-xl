--- conflicted
+++ resolved
@@ -431,19 +431,14 @@
 #ifdef XCP
 #define RELATION_IS_OTHER_TEMP(relation) \
 	(((relation)->rd_rel->relpersistence == RELPERSISTENCE_TEMP && \
-	 (relation)->rd_backend != MyBackendId) && \
+	 !(relation)->rd_islocaltemp) && \
 	 ((!OidIsValid(MyCoordId) && (relation)->rd_backend != MyBackendId) || \
 	  (OidIsValid(MyCoordId) && (relation)->rd_backend != MyFirstBackendId)))
 #else
 #define RELATION_IS_OTHER_TEMP(relation) \
-<<<<<<< HEAD
-	((relation)->rd_rel->relpersistence == RELPERSISTENCE_TEMP \
-	&& (relation)->rd_backend != MyBackendId)
-#endif
-=======
 	((relation)->rd_rel->relpersistence == RELPERSISTENCE_TEMP && \
 	 !(relation)->rd_islocaltemp)
->>>>>>> 0719c2af
+#endif
 
 /* routines in utils/cache/relcache.c */
 extern void RelationIncrementReferenceCount(Relation rel);

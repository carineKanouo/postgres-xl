--- conflicted
+++ resolved
@@ -171,7 +171,6 @@
 				  Datum *values, int nvalues,
 				  float4 *numbers, int nnumbers);
 extern char *get_namespace_name(Oid nspid);
-<<<<<<< HEAD
 #ifdef XCP
 extern Oid	get_namespaceid(const char *nspname);
 extern char *get_typ_name(Oid typid);
@@ -181,10 +180,8 @@
 extern Oid	get_opnamespace(Oid opno);
 extern Oid	get_operid(const char *oprname, Oid oprleft, Oid oprright, Oid oprnsp);
 #endif
-=======
 extern Oid	get_range_subtype(Oid rangeOid);
 
->>>>>>> c346e92c
 #define type_is_array(typid)  (get_element_type(typid) != InvalidOid)
 /* type_is_array_domain accepts both plain arrays and domains over arrays */
 #define type_is_array_domain(typid)  (get_base_element_type(typid) != InvalidOid)

/*-------------------------------------------------------------------------
 *
 * tuplesort.h
 *	  Generalized tuple sorting routines.
 *
 * This module handles sorting of heap tuples, index tuples, or single
 * Datums (and could easily support other kinds of sortable objects,
 * if necessary).  It works efficiently for both small and large amounts
 * of data.  Small amounts are sorted in-memory using qsort().	Large
 * amounts are sorted using temporary files and a standard external sort
 * algorithm.
 *
 * Portions Copyright (c) 1996-2011, PostgreSQL Global Development Group
 * Portions Copyright (c) 1994, Regents of the University of California
 *
 * src/include/utils/tuplesort.h
 *
 *-------------------------------------------------------------------------
 */
#ifndef TUPLESORT_H
#define TUPLESORT_H

#include "access/itup.h"
#include "executor/tuptable.h"
#include "fmgr.h"
#ifdef PGXC
#include "pgxc/execRemote.h"
#endif
#include "utils/relcache.h"


/* Tuplesortstate is an opaque type whose details are not known outside
 * tuplesort.c.
 */
typedef struct Tuplesortstate Tuplesortstate;

/*
 * We provide multiple interfaces to what is essentially the same code,
 * since different callers have different data to be sorted and want to
 * specify the sort key information differently.  There are two APIs for
 * sorting HeapTuples and two more for sorting IndexTuples.  Yet another
 * API supports sorting bare Datums.
 *
 * The "heap" API actually stores/sorts MinimalTuples, which means it doesn't
 * preserve the system columns (tuple identity and transaction visibility
 * info).  The sort keys are specified by column numbers within the tuples
 * and sort operator OIDs.	We save some cycles by passing and returning the
 * tuples in TupleTableSlots, rather than forming actual HeapTuples (which'd
 * have to be converted to MinimalTuples).	This API works well for sorts
 * executed as parts of plan trees.
 *
 * The "cluster" API stores/sorts full HeapTuples including all visibility
 * info. The sort keys are specified by reference to a btree index that is
 * defined on the relation to be sorted.  Note that putheaptuple/getheaptuple
 * go with this API, not the "begin_heap" one!
 *
 * The "index_btree" API stores/sorts IndexTuples (preserving all their
 * header fields).	The sort keys are specified by a btree index definition.
 *
 * The "index_hash" API is similar to index_btree, but the tuples are
 * actually sorted by their hash codes not the raw data.
 */

extern Tuplesortstate *tuplesort_begin_heap(TupleDesc tupDesc,
					 int nkeys, AttrNumber *attNums,
					 Oid *sortOperators, Oid *sortCollations,
					 bool *nullsFirstFlags,
					 int workMem, bool randomAccess);
extern Tuplesortstate *tuplesort_begin_cluster(TupleDesc tupDesc,
						Relation indexRel,
						int workMem, bool randomAccess);
extern Tuplesortstate *tuplesort_begin_index_btree(Relation indexRel,
							bool enforceUnique,
							int workMem, bool randomAccess);
extern Tuplesortstate *tuplesort_begin_index_hash(Relation indexRel,
						   uint32 hash_mask,
						   int workMem, bool randomAccess);
extern Tuplesortstate *tuplesort_begin_datum(Oid datumType,
					  Oid sortOperator, Oid sortCollation,
					  bool nullsFirstFlag,
					  int workMem, bool randomAccess);
#ifdef PGXC
extern Tuplesortstate *tuplesort_begin_merge(TupleDesc tupDesc,
					 int nkeys, AttrNumber *attNums,
<<<<<<< HEAD
					 Oid *sortOperators,
#ifdef XCP
					 Oid *sortCollations,
#endif
					 bool *nullsFirstFlags,
#ifdef XCP
					 ResponseCombiner *combiner,
#else
=======
					 Oid *sortOperators, Oid *sortCollations, bool *nullsFirstFlags,
>>>>>>> a1e1b33f
					 RemoteQueryState *combiner,
#endif
					 int workMem);
#endif

extern void tuplesort_set_bound(Tuplesortstate *state, int64 bound);

extern void tuplesort_puttupleslot(Tuplesortstate *state,
					   TupleTableSlot *slot);
extern void tuplesort_putheaptuple(Tuplesortstate *state, HeapTuple tup);
extern void tuplesort_putindextuple(Tuplesortstate *state, IndexTuple tuple);
extern void tuplesort_putdatum(Tuplesortstate *state, Datum val,
				   bool isNull);

extern void tuplesort_performsort(Tuplesortstate *state);

extern bool tuplesort_gettupleslot(Tuplesortstate *state, bool forward,
					   TupleTableSlot *slot);
extern HeapTuple tuplesort_getheaptuple(Tuplesortstate *state, bool forward,
					   bool *should_free);
extern IndexTuple tuplesort_getindextuple(Tuplesortstate *state, bool forward,
						bool *should_free);
extern bool tuplesort_getdatum(Tuplesortstate *state, bool forward,
				   Datum *val, bool *isNull);

extern void tuplesort_end(Tuplesortstate *state);

extern void tuplesort_get_stats(Tuplesortstate *state,
					const char **sortMethod,
					const char **spaceType,
					long *spaceUsed);

extern int	tuplesort_merge_order(long allowedMem);

/*
 * These routines may only be called if randomAccess was specified 'true'.
 * Likewise, backwards scan in gettuple/getdatum is only allowed if
 * randomAccess was specified.
 */

extern void tuplesort_rescan(Tuplesortstate *state);
extern void tuplesort_markpos(Tuplesortstate *state);
extern void tuplesort_restorepos(Tuplesortstate *state);

/* Setup for ApplySortFunction */
extern void SelectSortFunction(Oid sortOperator, bool nulls_first,
				   Oid *sortFunction,
				   int *sortFlags);

/*
 * Apply a sort function (by now converted to fmgr lookup form)
 * and return a 3-way comparison result.  This takes care of handling
 * reverse-sort and NULLs-ordering properly.
 */
extern int32 ApplySortFunction(FmgrInfo *sortFunction, int sortFlags,
				  Oid collation,
				  Datum datum1, bool isNull1,
				  Datum datum2, bool isNull2);

#endif   /* TUPLESORT_H */<|MERGE_RESOLUTION|>--- conflicted
+++ resolved
@@ -82,18 +82,10 @@
 #ifdef PGXC
 extern Tuplesortstate *tuplesort_begin_merge(TupleDesc tupDesc,
 					 int nkeys, AttrNumber *attNums,
-<<<<<<< HEAD
-					 Oid *sortOperators,
-#ifdef XCP
-					 Oid *sortCollations,
-#endif
-					 bool *nullsFirstFlags,
+					 Oid *sortOperators, Oid *sortCollations, bool *nullsFirstFlags,
 #ifdef XCP
 					 ResponseCombiner *combiner,
 #else
-=======
-					 Oid *sortOperators, Oid *sortCollations, bool *nullsFirstFlags,
->>>>>>> a1e1b33f
 					 RemoteQueryState *combiner,
 #endif
 					 int workMem);

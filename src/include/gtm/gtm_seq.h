/*-------------------------------------------------------------------------
 *
 * gtm_seq.h
 *
 *
 * Portions Copyright (c) 1996-2009, PostgreSQL Global Development Group
 * Portions Copyright (c) 1994, Regents of the University of California
 * Portions Copyright (c) 2010-2012 Postgres-XC Development Group
 *
 * $PostgreSQL$
 *
 *-------------------------------------------------------------------------
 */
#ifndef GTM_SEQ_H
#define GTM_SEQ_H

#include "gtm/stringinfo.h"
#include "gtm/gtm_lock.h"
#include "gtm/libpq-be.h"

/* Global sequence  related structures */

typedef struct GTM_SeqInfo
{
	GTM_SequenceKey	gs_key;
	GTM_Sequence	gs_value;
	GTM_Sequence	gs_init_value;
	GTM_Sequence	gs_last_value;
	GTM_Sequence	gs_increment_by;
	GTM_Sequence	gs_min_value;
	GTM_Sequence	gs_max_value;
	bool			gs_cycle;
	bool			gs_called;

	int32			gs_ref_count;
	int32			gs_state;
	GTM_RWLock		gs_lock;
} GTM_SeqInfo;

#define SEQ_STATE_ACTIVE	1
#define SEQ_STATE_DELETED	2

#define SEQ_IS_ASCENDING(s)		((s)->gs_increment_by > 0)
#define SEQ_IS_CYCLE(s)		((s)->gs_cycle)
#define SEQ_IS_CALLED(s)	((s)->gs_called)

#define SEQ_DEF_MAX_SEQVAL_ASCEND			0x7ffffffffffffffeLL
#define SEQ_DEF_MIN_SEQVAL_ASCEND			0x1

#define SEQ_DEF_MAX_SEQVAL_DESCEND			-0x1
#define SEQ_DEF_MIN_SEQVAL_DESCEND			-0x7ffffffffffffffeLL

#define SEQ_MAX_REFCOUNT		1024

/* SEQUENCE Management */
void GTM_InitSeqManager(void);
int GTM_SeqOpen(GTM_SequenceKey seqkey,
			GTM_Sequence increment_by,
			GTM_Sequence minval,
			GTM_Sequence maxval,
			GTM_Sequence startval,
			bool cycle);
int GTM_SeqAlter(GTM_SequenceKey seqkey,
				 GTM_Sequence increment_by,
				 GTM_Sequence minval,
				 GTM_Sequence maxval,
				 GTM_Sequence startval,
				 GTM_Sequence lastval,
				 bool cycle,
				 bool is_restart);
int GTM_SeqClose(GTM_SequenceKey seqkey);
int GTM_SeqRename(GTM_SequenceKey seqkey, GTM_SequenceKey newseqkey);
GTM_Sequence GTM_SeqGetNext(GTM_SequenceKey seqkey);
GTM_Sequence GTM_SeqGetCurrent(GTM_SequenceKey seqkey);
int GTM_SeqSetVal(GTM_SequenceKey seqkey, GTM_Sequence nextval, bool iscalled);
int GTM_SeqReset(GTM_SequenceKey seqkey);


void ProcessSequenceInitCommand(Port *myport, StringInfo message, bool is_backup);
void ProcessSequenceGetCurrentCommand(Port *myport, StringInfo message);
void ProcessSequenceGetNextCommand(Port *myport, StringInfo message, bool is_backup);
void ProcessSequenceSetValCommand(Port *myport, StringInfo message, bool is_backup);
void ProcessSequenceResetCommand(Port *myport, StringInfo message, bool is_backup);
void ProcessSequenceCloseCommand(Port *myport, StringInfo message, bool is_backup);
void ProcessSequenceRenameCommand(Port *myport, StringInfo message, bool is_backup);
void ProcessSequenceAlterCommand(Port *myport, StringInfo message, bool is_backup);

void ProcessSequenceListCommand(Port *myport, StringInfo message);

<<<<<<< HEAD
#ifdef XCP
void GTM_SaveSeqInfo(FILE *ctlf);
void GTM_RestoreSeqInfo(FILE *ctlf);
#else
void GTM_SaveSeqInfo(int ctlfd);
void GTM_RestoreSeqInfo(int ctlfd);
#endif
=======
void GTM_SaveSeqInfo(FILE *ctlf);
void GTM_RestoreSeqInfo(FILE *ctlf);
>>>>>>> d03ea805
int GTM_SeqRestore(GTM_SequenceKey seqkey,
			   GTM_Sequence increment_by,
			   GTM_Sequence minval,
			   GTM_Sequence maxval,
			   GTM_Sequence startval,
			   GTM_Sequence curval,
			   int32 state,
			   bool cycle,
			   bool called);

#endif<|MERGE_RESOLUTION|>--- conflicted
+++ resolved
@@ -87,18 +87,8 @@
 
 void ProcessSequenceListCommand(Port *myport, StringInfo message);
 
-<<<<<<< HEAD
-#ifdef XCP
 void GTM_SaveSeqInfo(FILE *ctlf);
 void GTM_RestoreSeqInfo(FILE *ctlf);
-#else
-void GTM_SaveSeqInfo(int ctlfd);
-void GTM_RestoreSeqInfo(int ctlfd);
-#endif
-=======
-void GTM_SaveSeqInfo(FILE *ctlf);
-void GTM_RestoreSeqInfo(FILE *ctlf);
->>>>>>> d03ea805
 int GTM_SeqRestore(GTM_SequenceKey seqkey,
 			   GTM_Sequence increment_by,
 			   GTM_Sequence minval,

/*-------------------------------------------------------------------------
 *
 * gtm.h
 *
 *
 * Portions Copyright (c) 1996-2009, PostgreSQL Global Development Group
 * Portions Copyright (c) 1994, Regents of the University of California
 * Portions Copyright (c) 2010-2012 Postgres-XC Development Group
 *
 * $PostgreSQL$
 *
 *-------------------------------------------------------------------------
 */
#ifndef _GTM_H
#define _GTM_H

#include <setjmp.h>

#include "gtm/gtm_c.h"
#include "gtm/palloc.h"
#include "gtm/gtm_lock.h"
#include "gtm/gtm_conn.h"
#include "gtm/elog.h"
#include "gtm/gtm_list.h"

extern char *GTMLogFile;

typedef enum GTM_ThreadStatus
{
	GTM_THREAD_STARTING,
	GTM_THREAD_RUNNING,
	GTM_THREAD_EXITING,
<<<<<<< HEAD
#ifdef XCP
	GTM_THREAD_BACKUP, 		/* Backup to standby is in progress */
#endif
=======
	GTM_THREAD_BACKUP, 		/* Backup to standby is in progress */
>>>>>>> d03ea805
	/* Must be the last */
	GTM_THREAD_INVALID
} GTM_ThreadStatus;

struct GTM_ConnectionInfo;

#define ERRORDATA_STACK_SIZE  20

typedef struct GTM_ThreadInfo
{
	/*
	 * Thread specific information such as connection(s) served by it
	 */
	GTM_ThreadID		thr_id;
	uint32				thr_localid;
	bool				is_main_thread;
	void * (* thr_startroutine)(void *);

	MemoryContext	thr_thread_context;
	MemoryContext	thr_message_context;
	MemoryContext	thr_current_context;
	MemoryContext	thr_error_context;
	MemoryContext	thr_parent_context;

	sigjmp_buf		*thr_sigjmp_buf;

	ErrorData		thr_error_data[ERRORDATA_STACK_SIZE];
	int				thr_error_stack_depth;
	int				thr_error_recursion_depth;
	int				thr_criticalsec_count;

	GTM_ThreadStatus	thr_status;
	GTM_ConnectionInfo	*thr_conn;

	GTM_RWLock			thr_lock;
	gtm_List				*thr_cached_txninfo;
} GTM_ThreadInfo;

typedef struct GTM_Threads
{
	uint32				gt_thread_count;
	uint32				gt_array_size;
	bool				gt_standby_ready;
	GTM_ThreadInfo		**gt_threads;
	GTM_RWLock			gt_lock;
} GTM_Threads;

extern GTM_Threads *GTMThreads;

int GTM_ThreadAdd(GTM_ThreadInfo *thrinfo);
int GTM_ThreadRemove(GTM_ThreadInfo *thrinfo);
int GTM_ThreadJoin(GTM_ThreadInfo *thrinfo);
void GTM_ThreadExit(void);
void ConnFree(Port *port);
void GTM_LockAllOtherThreads(void);
void GTM_UnlockAllOtherThreads(void);
void GTM_DoForAllOtherThreads(void (* process_routine)(GTM_ThreadInfo *));

GTM_ThreadInfo *GTM_ThreadCreate(GTM_ConnectionInfo *conninfo,
				  void *(* startroutine)(void *));
GTM_ThreadInfo * GTM_GetThreadInfo(GTM_ThreadID thrid);

#ifdef XCP
extern void SaveControlInfo(void);
extern void SaveControlInfoWithTransactionId(GlobalTransactionId saveXid);
#define CONTROL_INTERVAL		1000
#endif
/*
 * pthread keys to get thread specific information
 */
extern pthread_key_t					threadinfo_key;
extern MemoryContext					TopMostMemoryContext;
extern GTM_ThreadID						TopMostThreadID;

#define SetMyThreadInfo(thrinfo)		pthread_setspecific(threadinfo_key, (thrinfo))
#define GetMyThreadInfo					((GTM_ThreadInfo *)pthread_getspecific(threadinfo_key))

#define TopMemoryContext		(GetMyThreadInfo->thr_thread_context)
#define ThreadTopContext		(GetMyThreadInfo->thr_thread_context)
#define MessageContext			(GetMyThreadInfo->thr_message_context)
#define CurrentMemoryContext	(GetMyThreadInfo->thr_current_context)
#define ErrorContext			(GetMyThreadInfo->thr_error_context)
#define errordata				(GetMyThreadInfo->thr_error_data)
#define recursion_depth			(GetMyThreadInfo->thr_error_recursion_depth)
#define errordata_stack_depth	(GetMyThreadInfo->thr_error_stack_depth)
#define CritSectionCount		(GetMyThreadInfo->thr_criticalsec_count)

#define PG_exception_stack		(GetMyThreadInfo->thr_sigjmp_buf)
#define MyConnection			(GetMyThreadInfo->thr_conn)
#define MyPort					((GetMyThreadInfo->thr_conn != NULL) ?	\
									GetMyThreadInfo->thr_conn->con_port :	\
									NULL)
#define MyThreadID				(GetMyThreadInfo->thr_id)
#define IsMainThread()			(GetMyThreadInfo->thr_id == TopMostThreadID)

#define GTM_CachedTransInfo				(GetMyThreadInfo->thr_cached_txninfo)
#define GTM_HaveFreeCachedTransInfo()	(gtm_list_length(GTM_CachedTransInfo))

#define GTM_MAX_CACHED_TRANSINFO		0
#define GTM_HaveEnoughCachedTransInfo()	(gtm_list_length(GTM_CachedTransInfo) >= GTM_MAX_CACHED_TRANSINFO)

#define START_CRIT_SECTION()  (CritSectionCount++)

#define END_CRIT_SECTION() \
	do { \
		    Assert(CritSectionCount > 0); \
		    CritSectionCount--; \
	} while(0)
#endif<|MERGE_RESOLUTION|>--- conflicted
+++ resolved
@@ -30,13 +30,7 @@
 	GTM_THREAD_STARTING,
 	GTM_THREAD_RUNNING,
 	GTM_THREAD_EXITING,
-<<<<<<< HEAD
-#ifdef XCP
 	GTM_THREAD_BACKUP, 		/* Backup to standby is in progress */
-#endif
-=======
-	GTM_THREAD_BACKUP, 		/* Backup to standby is in progress */
->>>>>>> d03ea805
 	/* Must be the last */
 	GTM_THREAD_INVALID
 } GTM_ThreadStatus;
@@ -99,11 +93,6 @@
 				  void *(* startroutine)(void *));
 GTM_ThreadInfo * GTM_GetThreadInfo(GTM_ThreadID thrid);
 
-#ifdef XCP
-extern void SaveControlInfo(void);
-extern void SaveControlInfoWithTransactionId(GlobalTransactionId saveXid);
-#define CONTROL_INTERVAL		1000
-#endif
 /*
  * pthread keys to get thread specific information
  */

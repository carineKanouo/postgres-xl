/*-------------------------------------------------------------------------
 *
 * gtm_txn.c
 *	Transaction handling
 *
 * Portions Copyright (c) 1996-2009, PostgreSQL Global Development Group
 * Portions Copyright (c) 1994, Regents of the University of California
 * Portions Copyright (c) 2010-2012 Postgres-XC Development Group
 *
 *
 * IDENTIFICATION
 *	  $PostgreSQL$
 *
 *-------------------------------------------------------------------------
 */
#include "gtm/gtm_txn.h"

#include <unistd.h>
#include "gtm/assert.h"
#include "gtm/elog.h"
#include "gtm/gtm.h"
#include "gtm/gtm_time.h"
#include "gtm/gtm_txn.h"
#include "gtm/gtm_serialize.h"
#include "gtm/gtm_standby.h"
#include "gtm/standby_utils.h"
#include "gtm/libpq.h"
#include "gtm/libpq-int.h"
#include "gtm/pqformat.h"

extern bool Backup_synchronously;

/* Local functions */
static XidStatus GlobalTransactionIdGetStatus(GlobalTransactionId transactionId);
static bool GTM_SetDoVacuum(GTM_TransactionHandle handle);
static void init_GTM_TransactionInfo(GTM_TransactionInfo *gtm_txninfo,
									 char *coord_name,
									 GTM_TransactionHandle txn,
									 GTM_IsolationLevel isolevel,
									 GTMProxy_ConnID connid,
									 bool readonly);
GTM_Transactions GTMTransactions;

#ifdef XCP
GlobalTransactionId ControlXid;  /* last one written to control file */
#endif


void
GTM_InitTxnManager(void)
{
	int ii;

	memset(&GTMTransactions, 0, sizeof (GTM_Transactions));

	for (ii = 0; ii < GTM_MAX_GLOBAL_TRANSACTIONS; ii++)
	{
		GTM_TransactionInfo *gtm_txninfo = &GTMTransactions.gt_transactions_array[ii];
		gtm_txninfo->gti_in_use = false;
		GTM_RWLockInit(&gtm_txninfo->gti_lock);
	}

	/*
	 * XXX When GTM is stopped and restarted, it must start assinging GXIDs
	 * greater than the previously assgined values. If it was a clean shutdown,
	 * the GTM can store the last assigned value at a known location on
	 * permanent storage and read it back when it's restarted. It will get
	 * trickier for GTM failures.
	 *
	 * TODO We skip this part for the prototype.
	 */
	GTMTransactions.gt_nextXid = FirstNormalGlobalTransactionId;

	/*
	 * XXX The gt_oldestXid is the cluster level oldest Xid
	 */
	GTMTransactions.gt_oldestXid = FirstNormalGlobalTransactionId;

	/*
	 * XXX Compute various xid limits to avoid wrap-around related database
	 * corruptions. Again, this is not implemented for the prototype
	 */
	GTMTransactions.gt_xidVacLimit = InvalidGlobalTransactionId;
	GTMTransactions.gt_xidWarnLimit = InvalidGlobalTransactionId;
	GTMTransactions.gt_xidStopLimit = InvalidGlobalTransactionId;
	GTMTransactions.gt_xidWrapLimit = InvalidGlobalTransactionId;

	/*
	 * XXX Newest XID that is committed or aborted
	 */
	GTMTransactions.gt_latestCompletedXid = FirstNormalGlobalTransactionId;

	/*
	 * Initialize the locks to protect various XID fields as well as the linked
	 * list of transactions
	 */
	GTM_RWLockInit(&GTMTransactions.gt_XidGenLock);
	GTM_RWLockInit(&GTMTransactions.gt_TransArrayLock);

	/*
	 * Initialize the list
	 */
	GTMTransactions.gt_open_transactions = gtm_NIL;
	GTMTransactions.gt_lastslot = -1;

	GTMTransactions.gt_gtm_state = GTM_STARTING;

#ifdef XCP
	ControlXid = FirstNormalGlobalTransactionId;
#endif

	return;
}

/*
 * Get the status of current or past transaction.
 */
static XidStatus
GlobalTransactionIdGetStatus(GlobalTransactionId transactionId)
{
	XidStatus	xidstatus = TRANSACTION_STATUS_IN_PROGRESS;

	/*
	 * Also, check to see if the transaction ID is a permanent one.
	 */
	if (!GlobalTransactionIdIsNormal(transactionId))
	{
		if (GlobalTransactionIdEquals(transactionId, BootstrapGlobalTransactionId))
			return TRANSACTION_STATUS_COMMITTED;
		if (GlobalTransactionIdEquals(transactionId, FrozenGlobalTransactionId))
			return TRANSACTION_STATUS_COMMITTED;
		return TRANSACTION_STATUS_ABORTED;
	}

	/*
	 * TODO To be implemented
	 * This code is not completed yet and the latter code must not be reached.
	 */
	Assert(0);
	return xidstatus;
}

/*
 * Given the GXID, find the corresponding transaction handle.
 */
GTM_TransactionHandle
GTM_GXIDToHandle(GlobalTransactionId gxid)
{
	gtm_ListCell *elem = NULL;
   	GTM_TransactionInfo *gtm_txninfo = NULL;

	GTM_RWLockAcquire(&GTMTransactions.gt_TransArrayLock, GTM_LOCKMODE_READ);

	gtm_foreach(elem, GTMTransactions.gt_open_transactions)
	{
		gtm_txninfo = (GTM_TransactionInfo *)gtm_lfirst(elem);
		if (GlobalTransactionIdEquals(gtm_txninfo->gti_gxid, gxid))
			break;
		gtm_txninfo = NULL;
	}

	GTM_RWLockRelease(&GTMTransactions.gt_TransArrayLock);

	if (gtm_txninfo != NULL)
		return gtm_txninfo->gti_handle;
	else
		return InvalidTransactionHandle;
}

/*
 * Given the GID (for a prepared transaction), find the corresponding
 * transaction handle.
 */
GTM_TransactionHandle
GTM_GIDToHandle(char *gid)
{
	gtm_ListCell *elem = NULL;
	GTM_TransactionInfo *gtm_txninfo = NULL;

	GTM_RWLockAcquire(&GTMTransactions.gt_TransArrayLock, GTM_LOCKMODE_READ);

	gtm_foreach(elem, GTMTransactions.gt_open_transactions)
	{
		gtm_txninfo = (GTM_TransactionInfo *)gtm_lfirst(elem);
		if (gtm_txninfo->gti_gid && strcmp(gid,gtm_txninfo->gti_gid) == 0)
			break;
		gtm_txninfo = NULL;
	}

	GTM_RWLockRelease(&GTMTransactions.gt_TransArrayLock);

	if (gtm_txninfo != NULL)
		return gtm_txninfo->gti_handle;
	else
		return InvalidTransactionHandle;
}


/*
 * Given the transaction handle, find the corresponding transaction info
 * structure
 *
 * Note: Since a transaction handle is just an index into the global array,
 * this function should be very quick. We should turn into an inline future for
 * fast path.
 */
GTM_TransactionInfo *
GTM_HandleToTransactionInfo(GTM_TransactionHandle handle)
{
	GTM_TransactionInfo *gtm_txninfo = NULL;

	if ((handle < 0) || (handle > GTM_MAX_GLOBAL_TRANSACTIONS))
	{
		ereport(WARNING,
				(ERANGE, errmsg("Invalid transaction handle: %d", handle)));
		return NULL;
	}

	gtm_txninfo = &GTMTransactions.gt_transactions_array[handle];

	if (!gtm_txninfo->gti_in_use)
	{
		ereport(WARNING,
				(ERANGE, errmsg("Invalid transaction handle, txn_info not in use")));
		return NULL;
	}

	return gtm_txninfo;
}


/*
 * Remove the given transaction info structures from the global array. If the
 * calling thread does not have enough cached structures, we in fact keep the
 * structure in the global array and also add it to the list of cached
 * structures for this thread. This ensures that the next transaction starting
 * in this thread can quickly get a free slot in the array of transactions and
 * also avoid repeated malloc/free of the structures.
 *
 * Also compute the latestCompletedXid.
 */
static void
GTM_RemoveTransInfoMulti(GTM_TransactionInfo *gtm_txninfo[], int txn_count)
{
	int ii;

	/*
	 * Remove the transaction structure from the global list of open
	 * transactions
	 */
	GTM_RWLockAcquire(&GTMTransactions.gt_TransArrayLock, GTM_LOCKMODE_WRITE);

	for (ii = 0; ii < txn_count; ii++)
	{
		if (gtm_txninfo[ii] == NULL)
			continue;

		GTMTransactions.gt_open_transactions = gtm_list_delete(GTMTransactions.gt_open_transactions, gtm_txninfo[ii]);

		if (GlobalTransactionIdIsNormal(gtm_txninfo[ii]->gti_gxid) &&
			GlobalTransactionIdFollowsOrEquals(gtm_txninfo[ii]->gti_gxid,
											   GTMTransactions.gt_latestCompletedXid))
			GTMTransactions.gt_latestCompletedXid = gtm_txninfo[ii]->gti_gxid;

		elog(DEBUG1, "GTM_RemoveTransInfoMulti: removing transaction id %u, %lu",
				gtm_txninfo[ii]->gti_gxid, gtm_txninfo[ii]->gti_thread_id);

		/*
		 * Now mark the transaction as aborted and mark the structure as not-in-use
		 */
		gtm_txninfo[ii]->gti_state = GTM_TXN_ABORTED;
		gtm_txninfo[ii]->gti_in_use = false;
		gtm_txninfo[ii]->gti_snapshot_set = false;

		/* Clean-up also structures that were used for prepared transactions */
		if (gtm_txninfo[ii]->gti_gid)
		{
			pfree(gtm_txninfo[ii]->gti_gid);
			gtm_txninfo[ii]->gti_gid = NULL;
		}
		if (gtm_txninfo[ii]->nodestring)
		{
			pfree(gtm_txninfo[ii]->nodestring);
			gtm_txninfo[ii]->nodestring = NULL;
		}
	}

	GTM_RWLockRelease(&GTMTransactions.gt_TransArrayLock);
	return;
}

/*
 * Remove all transaction infos associated with the caller thread and the given
 * backend
 *
 * Also compute the latestCompletedXid.
 */
void
GTM_RemoveAllTransInfos(int backend_id)
{
	gtm_ListCell *cell, *prev;
	GTM_ThreadID thread_id;

	thread_id = pthread_self();

	/*
	 * Scan the global list of open transactions
	 */
	GTM_RWLockAcquire(&GTMTransactions.gt_TransArrayLock, GTM_LOCKMODE_WRITE);
	prev = NULL;
	cell = gtm_list_head(GTMTransactions.gt_open_transactions);
	while (cell != NULL)
	{
		GTM_TransactionInfo *gtm_txninfo = gtm_lfirst(cell);
		/*
		 * Check if current entry is associated with the thread
		 * A transaction in prepared state has to be kept alive in the structure.
		 * It will be committed by another thread than this one.
		 */
		if ((gtm_txninfo->gti_in_use) &&
			(gtm_txninfo->gti_state != GTM_TXN_PREPARED) &&
			(gtm_txninfo->gti_state != GTM_TXN_PREPARE_IN_PROGRESS) &&
			(gtm_txninfo->gti_thread_id == thread_id) &&
			((gtm_txninfo->gti_backend_id == backend_id) || (backend_id == -1)))
		{
			/* remove the entry */
			GTMTransactions.gt_open_transactions = gtm_list_delete_cell(GTMTransactions.gt_open_transactions, cell, prev);

			/* update the latestCompletedXid */
			if (GlobalTransactionIdIsNormal(gtm_txninfo->gti_gxid) &&
				GlobalTransactionIdFollowsOrEquals(gtm_txninfo->gti_gxid,
												   GTMTransactions.gt_latestCompletedXid))
				GTMTransactions.gt_latestCompletedXid = gtm_txninfo->gti_gxid;

			elog(DEBUG1, "GTM_RemoveAllTransInfos: removing transaction id %u, %lu:%lu",
					gtm_txninfo->gti_gxid, gtm_txninfo->gti_thread_id, thread_id);
			/*
			 * Now mark the transaction as aborted and mark the structure as not-in-use
			 */
			gtm_txninfo->gti_state = GTM_TXN_ABORTED;
			gtm_txninfo->gti_in_use = false;
			gtm_txninfo->gti_snapshot_set = false;

			if (gtm_txninfo->gti_gid)
			{
				pfree(gtm_txninfo->gti_gid);
				gtm_txninfo->gti_gid = NULL;
			}
			if (gtm_txninfo->nodestring)
			{
				pfree(gtm_txninfo->nodestring);
				gtm_txninfo->nodestring = NULL;
			}

			/* move to next cell in the list */
			if (prev)
				cell = gtm_lnext(prev);
			else
				cell = gtm_list_head(GTMTransactions.gt_open_transactions);
		}
		else
		{
			prev = cell;
			cell = gtm_lnext(cell);
		}
	}

	GTM_RWLockRelease(&GTMTransactions.gt_TransArrayLock);
	return;
}
/*
 * GlobalTransactionIdDidCommit
 *		True iff transaction associated with the identifier did commit.
 *
 * Note:
 *		Assumes transaction identifier is valid.
 */
bool							/* true if given transaction committed */
GlobalTransactionIdDidCommit(GlobalTransactionId transactionId)
{
	XidStatus	xidstatus;

	xidstatus = GlobalTransactionIdGetStatus(transactionId);

	/*
	 * If it's marked committed, it's committed.
	 */
	if (xidstatus == TRANSACTION_STATUS_COMMITTED)
		return true;

	/*
	 * It's not committed.
	 */
	return false;
}

/*
 * GlobalTransactionIdDidAbort
 *		True iff transaction associated with the identifier did abort.
 *
 * Note:
 *		Assumes transaction identifier is valid.
 */
bool							/* true if given transaction aborted */
GlobalTransactionIdDidAbort(GlobalTransactionId transactionId)
{
	XidStatus	xidstatus;

	xidstatus = GlobalTransactionIdGetStatus(transactionId);

	/*
	 * If it's marked aborted, it's aborted.
	 */
	if (xidstatus == TRANSACTION_STATUS_ABORTED)
		return true;

	/*
	 * It's not aborted.
	 */
	return false;
}

/*
 * GlobalTransactionIdPrecedes --- is id1 logically < id2?
 */
bool
GlobalTransactionIdPrecedes(GlobalTransactionId id1, GlobalTransactionId id2)
{
	/*
	 * If either ID is a permanent XID then we can just do unsigned
	 * comparison.	If both are normal, do a modulo-2^31 comparison.
	 */
	int32		diff;

	if (!GlobalTransactionIdIsNormal(id1) || !GlobalTransactionIdIsNormal(id2))
		return (id1 < id2);

	diff = (int32) (id1 - id2);
	return (diff < 0);
}

/*
 * GlobalTransactionIdPrecedesOrEquals --- is id1 logically <= id2?
 */
bool
GlobalTransactionIdPrecedesOrEquals(GlobalTransactionId id1, GlobalTransactionId id2)
{
	int32		diff;

	if (!GlobalTransactionIdIsNormal(id1) || !GlobalTransactionIdIsNormal(id2))
		return (id1 <= id2);

	diff = (int32) (id1 - id2);
	return (diff <= 0);
}

/*
 * GlobalTransactionIdFollows --- is id1 logically > id2?
 */
bool
GlobalTransactionIdFollows(GlobalTransactionId id1, GlobalTransactionId id2)
{
	int32		diff;

	if (!GlobalTransactionIdIsNormal(id1) || !GlobalTransactionIdIsNormal(id2))
		return (id1 > id2);

	diff = (int32) (id1 - id2);
	return (diff > 0);
}

/*
 * GlobalTransactionIdFollowsOrEquals --- is id1 logically >= id2?
 */
bool
GlobalTransactionIdFollowsOrEquals(GlobalTransactionId id1, GlobalTransactionId id2)
{
	int32		diff;

	if (!GlobalTransactionIdIsNormal(id1) || !GlobalTransactionIdIsNormal(id2))
		return (id1 >= id2);

	diff = (int32) (id1 - id2);
	return (diff >= 0);
}


/*
 * Set that the transaction is doing vacuum
 *
 */
static bool
GTM_SetDoVacuum(GTM_TransactionHandle handle)
{
	GTM_TransactionInfo *gtm_txninfo = GTM_HandleToTransactionInfo(handle);

	if (gtm_txninfo == NULL)
		ereport(ERROR, (EINVAL, errmsg("Invalid transaction handle")));

	gtm_txninfo->gti_vacuum = true;
	return true;
}

/*
 * Allocate the next XID for my new transaction
 *
 * The new XID is also stored into the transaction info structure of the given
 * transaction before returning.
 */
GlobalTransactionId
GTM_GetGlobalTransactionIdMulti(GTM_TransactionHandle handle[], int txn_count)
{
	GlobalTransactionId xid, start_xid = InvalidGlobalTransactionId;
	GTM_TransactionInfo *gtm_txninfo = NULL;
	int ii;

<<<<<<< HEAD
#ifdef XCP
=======
>>>>>>> d03ea805
	if (Recovery_IsStandby())
	{
		ereport(ERROR, (EINVAL, errmsg("GTM is running in STANDBY mode -- can not issue new transaction ids")));
		return InvalidGlobalTransactionId;
	}
<<<<<<< HEAD
#endif
=======
>>>>>>> d03ea805

	GTM_RWLockAcquire(&GTMTransactions.gt_XidGenLock, GTM_LOCKMODE_WRITE);

	if (GTMTransactions.gt_gtm_state == GTM_SHUTTING_DOWN)
	{
		GTM_RWLockRelease(&GTMTransactions.gt_XidGenLock);
		ereport(ERROR, (EINVAL, errmsg("GTM shutting down -- can not issue new transaction ids")));
		return InvalidGlobalTransactionId;
	}


	/*
	 * If we are allocating the first XID of a new page of the commit log,
	 * zero out that commit-log page before returning. We must do this while
	 * holding XidGenLock, else another xact could acquire and commit a later
	 * XID before we zero the page.  Fortunately, a page of the commit log
	 * holds 32K or more transactions, so we don't have to do this very often.
	 *
	ExtendCLOG(xid);
	 */

	/*
	 * Now advance the nextXid counter.  This must not happen until after we
	 * have successfully completed ExtendCLOG() --- if that routine fails, we
	 * want the next incoming transaction to try it again.	We cannot assign
	 * more XIDs until there is CLOG space for them.
	 */
	for (ii = 0; ii < txn_count; ii++)
	{
		xid = GTMTransactions.gt_nextXid;

		if (!GlobalTransactionIdIsValid(start_xid))
			start_xid = xid;

		/*----------
		 * Check to see if it's safe to assign another XID.  This protects against
		 * catastrophic data loss due to XID wraparound.  The basic rules are:
		 *
		 * If we're past xidVacLimit, start trying to force autovacuum cycles.
		 * If we're past xidWarnLimit, start issuing warnings.
		 * If we're past xidStopLimit, refuse to execute transactions, unless
		 * we are running in a standalone backend (which gives an escape hatch
		 * to the DBA who somehow got past the earlier defenses).
		 *
		 * Test is coded to fall out as fast as possible during normal operation,
		 * ie, when the vac limit is set and we haven't violated it.
		 *----------
		 */
		if (GlobalTransactionIdFollowsOrEquals(xid, GTMTransactions.gt_xidVacLimit) &&
			GlobalTransactionIdIsValid(GTMTransactions.gt_xidVacLimit))
		{
			if (GlobalTransactionIdFollowsOrEquals(xid, GTMTransactions.gt_xidStopLimit))
			{
				GTM_RWLockRelease(&GTMTransactions.gt_XidGenLock);
				ereport(ERROR,
						(ERANGE,
						 errmsg("database is not accepting commands to avoid wraparound data loss in database ")));
			}
			else if (GlobalTransactionIdFollowsOrEquals(xid, GTMTransactions.gt_xidWarnLimit))
				ereport(WARNING,
				(errmsg("database must be vacuumed within %u transactions",
						GTMTransactions.gt_xidWrapLimit - xid)));
		}

		GlobalTransactionIdAdvance(GTMTransactions.gt_nextXid);
		gtm_txninfo = GTM_HandleToTransactionInfo(handle[ii]);
		Assert(gtm_txninfo);
		gtm_txninfo->gti_gxid = xid;
	}

#ifdef XCP
	/* Periodically write the xid and sequence info out to the control file.
	 * Try and handle wrapping, too. Don't hold above lock.
	 */
	if (start_xid - ControlXid > CONTROL_INTERVAL || start_xid < CONTROL_INTERVAL)
	{
		SaveControlInfoWithTransactionId(start_xid);
		ControlXid = start_xid;
	}
#endif
	GTM_RWLockRelease(&GTMTransactions.gt_XidGenLock);

	return start_xid;
}

/*
 * Allocate the next XID for my new transaction
 *
 * The new XID is also stored into the transaction info structure of the given
 * transaction before returning.
 */
GlobalTransactionId
GTM_GetGlobalTransactionId(GTM_TransactionHandle handle)
{
	return GTM_GetGlobalTransactionIdMulti(&handle, 1);
}

/*
 * Read nextXid but don't allocate it.
 */
GlobalTransactionId
ReadNewGlobalTransactionId(void)
{
	GlobalTransactionId xid;

	GTM_RWLockAcquire(&GTMTransactions.gt_XidGenLock, GTM_LOCKMODE_READ);
	xid = GTMTransactions.gt_nextXid;
	GTM_RWLockRelease(&GTMTransactions.gt_XidGenLock);

	return xid;
}

/*
 * Set the nextXid.
 *
 * The GXID is usually read from a control file and set when the GTM is
 * started. When the GTM is finally shutdown, the next to-be-assigned GXID is
 * stroed in the control file.
 *
 * XXX We don't yet handle any crash recovery. So if the GTM is shutdown
 */
void
SetNextGlobalTransactionId(GlobalTransactionId gxid)
{
	GTM_RWLockAcquire(&GTMTransactions.gt_XidGenLock, GTM_LOCKMODE_WRITE);
	GTMTransactions.gt_nextXid = gxid;
	GTMTransactions.gt_gtm_state = GTM_RUNNING;
	GTM_RWLockRelease(&GTMTransactions.gt_XidGenLock);
	return;
}


/* Transaction Control */
int
GTM_BeginTransactionMulti(char *coord_name,
					 GTM_IsolationLevel isolevel[],
					 bool readonly[],
					 GTMProxy_ConnID connid[],
					 int txn_count,
					 GTM_TransactionHandle txns[])
{
	GTM_TransactionInfo *gtm_txninfo[txn_count];
	MemoryContext oldContext;
	int kk;

	memset(gtm_txninfo, 0, sizeof (gtm_txninfo));

	/*
	 * XXX We should allocate the transaction info structure in the
	 * top-most memory context instead of a thread context. This is
	 * necessary because the transaction may outlive the thread which
	 * started the transaction. Also, since the structures are stored in
	 * the global array, it's dangerous to free the structures themselves
	 * without removing the corresponding references from the global array
	 */
	oldContext = MemoryContextSwitchTo(TopMostMemoryContext);

	for (kk = 0; kk < txn_count; kk++)
	{
		int ii, jj, startslot;

		/*
		 * We had no cached slots. Now find a free slot in the transation array
		 * and store the transaction info structure there
		 */
		GTM_RWLockAcquire(&GTMTransactions.gt_TransArrayLock, GTM_LOCKMODE_WRITE);

		startslot = GTMTransactions.gt_lastslot + 1;
		if (startslot >= GTM_MAX_GLOBAL_TRANSACTIONS)
			startslot = 0;

		for (ii = startslot, jj = 0;
			 jj < GTM_MAX_GLOBAL_TRANSACTIONS;
			 ii = (ii + 1) % GTM_MAX_GLOBAL_TRANSACTIONS, jj++)
		{
			if (GTMTransactions.gt_transactions_array[ii].gti_in_use == false)
			{
				gtm_txninfo[kk] = &GTMTransactions.gt_transactions_array[ii];
				break;
			}

			if (ii == GTMTransactions.gt_lastslot)
			{
				GTM_RWLockRelease(&GTMTransactions.gt_TransArrayLock);
				ereport(ERROR,
						(ERANGE, errmsg("Max transaction limit reached")));
			}
		}

		init_GTM_TransactionInfo(gtm_txninfo[kk], coord_name, ii, isolevel[kk], connid[kk], readonly[kk]);

		GTMTransactions.gt_lastslot = ii;

		txns[kk] = ii;

		/*
		 * Add the structure to the global list of open transactions. We should
		 * call add the element to the list in the context of TopMostMemoryContext
		 * because the list is global and any memory allocation must outlive the
		 * thread context
		 */
		GTMTransactions.gt_open_transactions = gtm_lappend(GTMTransactions.gt_open_transactions, gtm_txninfo[kk]);
	}

	GTM_RWLockRelease(&GTMTransactions.gt_TransArrayLock);

	MemoryContextSwitchTo(oldContext);

	return txn_count;
}

/* Transaction Control */
GTM_TransactionHandle
GTM_BeginTransaction(char *coord_name,
					 GTM_IsolationLevel isolevel,
					 bool readonly)
{
	GTM_TransactionHandle txn;
	GTMProxy_ConnID connid = -1;

	GTM_BeginTransactionMulti(coord_name, &isolevel, &readonly, &connid, 1, &txn);
	return txn;
}

static void
init_GTM_TransactionInfo(GTM_TransactionInfo *gtm_txninfo,
						 char *coord_name,
						 GTM_TransactionHandle txn,
						 GTM_IsolationLevel isolevel,
						 GTMProxy_ConnID connid,
						 bool readonly)
{
	gtm_txninfo->gti_gxid = InvalidGlobalTransactionId;
	gtm_txninfo->gti_xmin = InvalidGlobalTransactionId;
	gtm_txninfo->gti_state = GTM_TXN_STARTING;
	gtm_txninfo->gti_coordname = pstrdup(coord_name);

	gtm_txninfo->gti_isolevel = isolevel;
	gtm_txninfo->gti_readonly = readonly;
	gtm_txninfo->gti_backend_id = connid;
	gtm_txninfo->gti_in_use = true;

	gtm_txninfo->nodestring = NULL;
	gtm_txninfo->gti_gid = NULL;

	gtm_txninfo->gti_handle = txn;
	gtm_txninfo->gti_vacuum = false;
	gtm_txninfo->gti_thread_id = pthread_self();
}


void
GTM_BkupBeginTransactionMulti(char *coord_name,
							  GTM_TransactionHandle *txn,
							  GTM_IsolationLevel *isolevel,
							  bool *readonly,
							  GTMProxy_ConnID *connid,
							  int	txn_count)
{
	GTM_TransactionInfo *gtm_txninfo;
	MemoryContext oldContext;
	int kk;

	gtm_txninfo = NULL;

	oldContext = MemoryContextSwitchTo(TopMostMemoryContext);
	GTM_RWLockAcquire(&GTMTransactions.gt_TransArrayLock, GTM_LOCKMODE_WRITE);

	for (kk = 0; kk < txn_count; kk++)
	{
		gtm_txninfo = &GTMTransactions.gt_transactions_array[txn[kk]];
		if (gtm_txninfo->gti_in_use)
		{
			GTM_RWLockRelease(&GTMTransactions.gt_TransArrayLock);
			elog(ERROR, "GTM_TransactionInfo already in use.  Cannot assign the transaction: handle (%d).",
				 txn[kk]);
			return;
		}
		init_GTM_TransactionInfo(gtm_txninfo, coord_name, txn[kk], isolevel[kk], connid[kk], readonly[kk]);
		GTMTransactions.gt_lastslot = txn[kk];
		GTMTransactions.gt_open_transactions = gtm_lappend(GTMTransactions.gt_open_transactions, gtm_txninfo);
	}

	GTM_RWLockRelease(&GTMTransactions.gt_TransArrayLock);
	MemoryContextSwitchTo(oldContext);
}

void
GTM_BkupBeginTransaction(char *coord_name,
						 GTM_TransactionHandle txn,
						 GTM_IsolationLevel isolevel,
						 bool readonly)
{
	GTMProxy_ConnID connid = -1;

	GTM_BkupBeginTransactionMulti(coord_name, &txn, &isolevel, &readonly, &connid, 1);
}
/*
 * Same as GTM_RollbackTransaction, but takes GXID as input
 */
int
GTM_RollbackTransactionGXID(GlobalTransactionId gxid)
{
	GTM_TransactionHandle txn = GTM_GXIDToHandle(gxid);
	return GTM_RollbackTransaction(txn);
}

/*
 * Rollback multiple transactions in one go
 */
int
GTM_RollbackTransactionMulti(GTM_TransactionHandle txn[], int txn_count, int status[])
{
	GTM_TransactionInfo *gtm_txninfo[txn_count];
	int ii;

	for (ii = 0; ii < txn_count; ii++)
	{
		gtm_txninfo[ii] = GTM_HandleToTransactionInfo(txn[ii]);

		if (gtm_txninfo[ii] == NULL)
		{
			status[ii] = STATUS_ERROR;
			continue;
		}

		/*
		 * Mark the transaction as being aborted
		 */
		GTM_RWLockAcquire(&gtm_txninfo[ii]->gti_lock, GTM_LOCKMODE_WRITE);
		gtm_txninfo[ii]->gti_state = GTM_TXN_ABORT_IN_PROGRESS;
		GTM_RWLockRelease(&gtm_txninfo[ii]->gti_lock);
		status[ii] = STATUS_OK;
	}

	GTM_RemoveTransInfoMulti(gtm_txninfo, txn_count);

	return txn_count;
}

/*
 * Rollback a transaction
 */
int
GTM_RollbackTransaction(GTM_TransactionHandle txn)
{
	int status;
	GTM_RollbackTransactionMulti(&txn, 1, &status);
	return status;
}


/*
 * Same as GTM_CommitTransaction but takes GXID as input
 */
int
GTM_CommitTransactionGXID(GlobalTransactionId gxid)
{
	GTM_TransactionHandle txn = GTM_GXIDToHandle(gxid);
	return GTM_CommitTransaction(txn);
}

/*
 * Commit multiple transactions in one go
 */
int
GTM_CommitTransactionMulti(GTM_TransactionHandle txn[], int txn_count, int status[])
{
	GTM_TransactionInfo *gtm_txninfo[txn_count];
	int ii;

	for (ii = 0; ii < txn_count; ii++)
	{
		gtm_txninfo[ii] = GTM_HandleToTransactionInfo(txn[ii]);

		if (gtm_txninfo[ii] == NULL)
		{
			status[ii] = STATUS_ERROR;
			continue;
		}
		/*
		 * Mark the transaction as being aborted
		 */
		GTM_RWLockAcquire(&gtm_txninfo[ii]->gti_lock, GTM_LOCKMODE_WRITE);
		gtm_txninfo[ii]->gti_state = GTM_TXN_COMMIT_IN_PROGRESS;
		GTM_RWLockRelease(&gtm_txninfo[ii]->gti_lock);
		status[ii] = STATUS_OK;
	}

	GTM_RemoveTransInfoMulti(gtm_txninfo, txn_count);

	return txn_count;
}

/*
 * Prepare a transaction
 */
int
GTM_PrepareTransaction(GTM_TransactionHandle txn)
{
	GTM_TransactionInfo *gtm_txninfo = NULL;

	gtm_txninfo = GTM_HandleToTransactionInfo(txn);

	if (gtm_txninfo == NULL)
		return STATUS_ERROR;

	/*
	 * Mark the transaction as prepared
	 */
	GTM_RWLockAcquire(&gtm_txninfo->gti_lock, GTM_LOCKMODE_WRITE);
	gtm_txninfo->gti_state = GTM_TXN_PREPARED;
	GTM_RWLockRelease(&gtm_txninfo->gti_lock);

	return STATUS_OK;
}

/*
 * Commit a transaction
 */
int
GTM_CommitTransaction(GTM_TransactionHandle txn)
{
	int status;
	GTM_CommitTransactionMulti(&txn, 1, &status);
	return status;
}

/*
 * Prepare a transaction
 */
int
GTM_StartPreparedTransaction(GTM_TransactionHandle txn,
							 char *gid,
							 char *nodestring)
{
	GTM_TransactionInfo *gtm_txninfo = GTM_HandleToTransactionInfo(txn);

	if (gtm_txninfo == NULL)
		return STATUS_ERROR;

	/*
	 * Check if given GID is already in use by another transaction.
	 */
	if (GTM_GIDToHandle(gid) != InvalidTransactionHandle)
		return STATUS_ERROR;

	/*
	 * Check if given GID is already in use by another transaction.
	 */
	if (GTM_GIDToHandle(gid) != InvalidTransactionHandle)
		return STATUS_ERROR;

	/*
	 * Mark the transaction as being prepared
	 */
	GTM_RWLockAcquire(&gtm_txninfo->gti_lock, GTM_LOCKMODE_WRITE);

	gtm_txninfo->gti_state = GTM_TXN_PREPARE_IN_PROGRESS;
	if (gtm_txninfo->nodestring == NULL)
		gtm_txninfo->nodestring = (char *)MemoryContextAlloc(TopMostMemoryContext,
															 GTM_MAX_NODESTRING_LEN);
	memcpy(gtm_txninfo->nodestring, nodestring, strlen(nodestring) + 1);

	/* It is possible that no Datanode is involved in a transaction */
	if (gtm_txninfo->gti_gid == NULL)
		gtm_txninfo->gti_gid = (char *)MemoryContextAlloc(TopMostMemoryContext, GTM_MAX_GID_LEN);
	memcpy(gtm_txninfo->gti_gid, gid, strlen(gid) + 1);

	GTM_RWLockRelease(&gtm_txninfo->gti_lock);

	return STATUS_OK;
}

/*
 * Same as GTM_PrepareTransaction but takes GXID as input
 */
int
GTM_StartPreparedTransactionGXID(GlobalTransactionId gxid,
								 char *gid,
								 char *nodestring)
{
	GTM_TransactionHandle txn = GTM_GXIDToHandle(gxid);
	return GTM_StartPreparedTransaction(txn, gid, nodestring);
}

int
GTM_GetGIDData(GTM_TransactionHandle prepared_txn,
			   GlobalTransactionId *prepared_gxid,
			   char **nodestring)
{
	GTM_TransactionInfo	*gtm_txninfo = NULL;
	MemoryContext		oldContext;

	oldContext = MemoryContextSwitchTo(TopMostMemoryContext);

	gtm_txninfo = GTM_HandleToTransactionInfo(prepared_txn);
	if (gtm_txninfo == NULL)
		return STATUS_ERROR;

	/* then get the necessary Data */
	*prepared_gxid = gtm_txninfo->gti_gxid;
	if (gtm_txninfo->nodestring)
	{
		*nodestring = (char *) palloc(strlen(gtm_txninfo->nodestring) + 1);
		memcpy(*nodestring, gtm_txninfo->nodestring, strlen(gtm_txninfo->nodestring) + 1);
		(*nodestring)[strlen(gtm_txninfo->nodestring)] = '\0';
	}
	else
		*nodestring = NULL;

	MemoryContextSwitchTo(oldContext);

	return STATUS_OK;
}

/*
 * Get status of the given transaction
 */
GTM_TransactionStates
GTM_GetStatus(GTM_TransactionHandle txn)
{
	GTM_TransactionInfo *gtm_txninfo = GTM_HandleToTransactionInfo(txn);
	return gtm_txninfo->gti_state;
}

/*
 * Same as GTM_GetStatus but takes GXID as input
 */
GTM_TransactionStates
GTM_GetStatusGXID(GlobalTransactionId gxid)
{
	GTM_TransactionHandle txn = GTM_GXIDToHandle(gxid);
	return GTM_GetStatus(txn);
}

/*
 * Process MSG_TXN_BEGIN message
 */
void
ProcessBeginTransactionCommand(Port *myport, StringInfo message)
{
	GTM_IsolationLevel txn_isolation_level;
	bool txn_read_only;
	StringInfoData buf;
	GTM_TransactionHandle txn;
	GTM_Timestamp timestamp;
	MemoryContext oldContext;

	txn_isolation_level = pq_getmsgint(message, sizeof (GTM_IsolationLevel));
	txn_read_only = pq_getmsgbyte(message);

	oldContext = MemoryContextSwitchTo(TopMemoryContext);

	/*
	 * Start a new transaction
	 *
	 * XXX Port should contain Coordinator name - replace "" with that
	 */
	txn = GTM_BeginTransaction("", txn_isolation_level, txn_read_only);
	if (txn == InvalidTransactionHandle)
		ereport(ERROR,
				(EINVAL,
				 errmsg("Failed to start a new transaction")));

	MemoryContextSwitchTo(oldContext);

	/* Backup first */
	if (GetMyThreadInfo->thr_conn->standby)
	{
		bkup_begin_transaction(GetMyThreadInfo->thr_conn->standby, txn, txn_isolation_level, txn_read_only, timestamp);
		/* Synch. with standby */
		if (Backup_synchronously && (myport->remote_type != GTM_NODE_GTM_PROXY))
			gtm_sync_standby(GetMyThreadInfo->thr_conn->standby);
	}

	/* GXID has been received, now it's time to get a GTM timestamp */
	timestamp = GTM_TimestampGetCurrent();

	pq_beginmessage(&buf, 'S');
	pq_sendint(&buf, TXN_BEGIN_RESULT, 4);
	if (myport->remote_type == GTM_NODE_GTM_PROXY)
	{
		GTM_ProxyMsgHeader proxyhdr;
		proxyhdr.ph_conid = myport->conn_id;
		pq_sendbytes(&buf, (char *)&proxyhdr, sizeof (GTM_ProxyMsgHeader));
	}
	pq_sendbytes(&buf, (char *)&txn, sizeof(txn));
	pq_sendbytes(&buf, (char *)&timestamp, sizeof (GTM_Timestamp));
	pq_endmessage(myport, &buf);

	if (myport->remote_type != GTM_NODE_GTM_PROXY)
	{
		/* Flush standby first */
		if (GetMyThreadInfo->thr_conn->standby)
			gtmpqFlush(GetMyThreadInfo->thr_conn->standby);
		pq_flush(myport);
	}
	return;
}

/*
 * Process MSG_BKUP_TXN_BEGIN message
 */
void
ProcessBkupBeginTransactionCommand(Port *myport, StringInfo message)
{
	GTM_TransactionHandle txn;
	GTM_IsolationLevel txn_isolation_level;
	bool txn_read_only;
	GTM_Timestamp timestamp;
	MemoryContext oldContext;

	txn = pq_getmsgint(message, sizeof(GTM_TransactionHandle));
	txn_isolation_level = pq_getmsgint(message, sizeof(GTM_IsolationLevel));
	txn_read_only = pq_getmsgbyte(message);
	memcpy(&timestamp, pq_getmsgbytes(message, sizeof(GTM_Timestamp)), sizeof(GTM_Timestamp));
	pq_getmsgend(message);

	oldContext = MemoryContextSwitchTo(TopMemoryContext);

	GTM_BkupBeginTransaction("", txn, txn_isolation_level, txn_read_only);

	MemoryContextSwitchTo(oldContext);
}

/*
 * Process MSG_TXN_BEGIN_GETGXID message
 */
void
ProcessBeginTransactionGetGXIDCommand(Port *myport, StringInfo message)
{
	GTM_IsolationLevel txn_isolation_level;
	bool txn_read_only;
	StringInfoData buf;
	GTM_TransactionHandle txn;
	GlobalTransactionId gxid;
	GTM_Timestamp timestamp;
	MemoryContext oldContext;

	txn_isolation_level = pq_getmsgint(message, sizeof (GTM_IsolationLevel));
	txn_read_only = pq_getmsgbyte(message);

	oldContext = MemoryContextSwitchTo(TopMemoryContext);

	/* GXID has been received, now it's time to get a GTM timestamp */
	timestamp = GTM_TimestampGetCurrent();

	/*
	 * Start a new transaction
	 *
	 * XXX Port should contain Coordinator name - replace "" with that
	 */
	txn = GTM_BeginTransaction("", txn_isolation_level, txn_read_only);
	if (txn == InvalidTransactionHandle)
		ereport(ERROR,
				(EINVAL,
				 errmsg("Failed to start a new transaction")));

	gxid = GTM_GetGlobalTransactionId(txn);
	if (gxid == InvalidGlobalTransactionId)
		ereport(ERROR,
				(EINVAL,
				 errmsg("Failed to get a new transaction id")));

	MemoryContextSwitchTo(oldContext);

	elog(LOG, "Sending transaction id %u", gxid);

	/* Backup first */
	if (GetMyThreadInfo->thr_conn->standby)
	{
		GTM_Conn *oldconn = GetMyThreadInfo->thr_conn->standby;
		int count = 0;

		elog(LOG, "calling begin_transaction() for standby GTM %p.", GetMyThreadInfo->thr_conn->standby);

retry:
		bkup_begin_transaction_gxid(GetMyThreadInfo->thr_conn->standby,
									txn, gxid, txn_isolation_level, txn_read_only, timestamp);

		if (gtm_standby_check_communication_error(&count, oldconn))
			goto retry;

		/* Sync */
		if (Backup_synchronously && (myport->remote_type != GTM_NODE_GTM_PROXY))
			gtm_sync_standby(GetMyThreadInfo->thr_conn->standby);

	}
	/* Respond to the client */
	pq_beginmessage(&buf, 'S');
	pq_sendint(&buf, TXN_BEGIN_GETGXID_RESULT, 4);
	if (myport->remote_type == GTM_NODE_GTM_PROXY)
	{
		GTM_ProxyMsgHeader proxyhdr;
		proxyhdr.ph_conid = myport->conn_id;
		pq_sendbytes(&buf, (char *)&proxyhdr, sizeof (GTM_ProxyMsgHeader));
	}
	pq_sendbytes(&buf, (char *)&gxid, sizeof(gxid));
	pq_sendbytes(&buf, (char *)&timestamp, sizeof (GTM_Timestamp));
	pq_endmessage(myport, &buf);

	if (myport->remote_type != GTM_NODE_GTM_PROXY)
	{
		/* Flush standby */
		if (GetMyThreadInfo->thr_conn->standby)
			gtmpqFlush(GetMyThreadInfo->thr_conn->standby);
		pq_flush(myport);
	}


	return;
}

static void
GTM_BkupBeginTransactionGetGXIDMulti(char *coord_name,
									 GTM_TransactionHandle *txn,
									 GlobalTransactionId *gxid,
									 GTM_IsolationLevel *isolevel,
									 bool *readonly,
									 GTMProxy_ConnID *connid,
									 int txn_count)
{
	GTM_TransactionInfo *gtm_txninfo;
	int ii;
	MemoryContext oldContext;

	oldContext = MemoryContextSwitchTo(TopMemoryContext);
	GTM_RWLockAcquire(&GTMTransactions.gt_XidGenLock, GTM_LOCKMODE_WRITE);

	for (ii = 0; ii < txn_count; ii++)
	{
		gtm_txninfo = &GTMTransactions.gt_transactions_array[txn[ii]];
		if (gtm_txninfo->gti_in_use)
		{
			GTM_RWLockRelease(&GTMTransactions.gt_TransArrayLock);
			elog(ERROR, "GTM_TransactionInfo already in use.  Cannot assign the transaction: handle (%d).",
				 txn[ii]);
			return;
		}
		init_GTM_TransactionInfo(gtm_txninfo, coord_name, txn[ii], isolevel[ii], connid[ii], readonly[ii]);
		GTMTransactions.gt_lastslot = txn[ii];
		gtm_txninfo->gti_gxid = gxid[ii];
		/*
		 * Advance next gxid
		 */
		if (GlobalTransactionIdPrecedes(GTMTransactions.gt_nextXid, gxid[ii]))
			GTMTransactions.gt_nextXid = gxid[ii] + 1;
		if (!GlobalTransactionIdIsValid(GTMTransactions.gt_nextXid))	/* Handle wrap around too */
			GTMTransactions.gt_nextXid = FirstNormalGlobalTransactionId;
		GTMTransactions.gt_open_transactions = gtm_lappend(GTMTransactions.gt_open_transactions, gtm_txninfo);
	}


	GTM_RWLockRelease(&GTMTransactions.gt_XidGenLock);
	MemoryContextSwitchTo(oldContext);
}

static void
GTM_BkupBeginTransactionGetGXID(char *coord_name,
								GTM_TransactionHandle txn,
								GlobalTransactionId gxid,
								GTM_IsolationLevel isolevel,
								bool readonly)
{
	GTMProxy_ConnID connid = -1;

	GTM_BkupBeginTransactionGetGXIDMulti(coord_name, &txn, &gxid, &isolevel, &readonly, &connid, 1);
}

/*
 * Process MSG_BKUP_TXN_BEGIN_GETGXID message
 */
void
ProcessBkupBeginTransactionGetGXIDCommand(Port *myport, StringInfo message)
{
	GTM_TransactionHandle txn;
	GlobalTransactionId gxid;
	GTM_IsolationLevel txn_isolation_level;
	bool txn_read_only;
	GTM_Timestamp timestamp;

	txn = pq_getmsgint(message, sizeof(GTM_TransactionHandle));
	gxid = pq_getmsgint(message, sizeof(GlobalTransactionId));
	txn_isolation_level = pq_getmsgint(message, sizeof(GTM_IsolationLevel));
	txn_read_only = pq_getmsgbyte(message);
	memcpy(&timestamp, pq_getmsgbytes(message, sizeof(GTM_Timestamp)), sizeof(GTM_Timestamp));
	pq_getmsgend(message);

	GTM_BkupBeginTransactionGetGXID("", txn, gxid, txn_isolation_level, txn_read_only);
}

/*
 * Process MSG_BKUP_TXN_BEGIN_GETGXID_AUTOVACUUM message
 */
void
ProcessBkupBeginTransactionGetGXIDAutovacuumCommand(Port *myport, StringInfo message)
{
	GTM_TransactionHandle txn;
	GlobalTransactionId gxid;
	GTM_IsolationLevel txn_isolation_level;

	txn = pq_getmsgint(message, sizeof(GTM_TransactionHandle));
	gxid = pq_getmsgint(message, sizeof(GlobalTransactionId));
	txn_isolation_level = pq_getmsgint(message, sizeof(GTM_IsolationLevel));
	pq_getmsgend(message);

	GTM_BkupBeginTransactionGetGXID("", txn, gxid, txn_isolation_level, false);
	GTM_SetDoVacuum(txn);
}

/*
 * Process MSG_TXN_BEGIN_GETGXID_AUTOVACUUM message
 */
void
ProcessBeginTransactionGetGXIDAutovacuumCommand(Port *myport, StringInfo message)
{
	GTM_IsolationLevel txn_isolation_level;
	bool txn_read_only;
	StringInfoData buf;
	GTM_TransactionHandle txn;
	GlobalTransactionId gxid;
	MemoryContext oldContext;

	elog(DEBUG3, "Inside ProcessBeginTransactionGetGXIDAutovacuumCommand");

	txn_isolation_level = pq_getmsgint(message, sizeof (GTM_IsolationLevel));
	txn_read_only = pq_getmsgbyte(message);

	oldContext = MemoryContextSwitchTo(TopMemoryContext);

	/*
	 * Start a new transaction
	 *
	 * XXX Port should contain Coordinator name - replace "" with that
	 */
	txn = GTM_BeginTransaction("", txn_isolation_level, txn_read_only);
	if (txn == InvalidTransactionHandle)
		ereport(ERROR,
				(EINVAL,
				 errmsg("Failed to start a new transaction")));

	gxid = GTM_GetGlobalTransactionId(txn);
	if (gxid == InvalidGlobalTransactionId)
		ereport(ERROR,
				(EINVAL,
				 errmsg("Failed to get a new transaction id")));

	/* Indicate that it is for autovacuum */
	GTM_SetDoVacuum(txn);

	MemoryContextSwitchTo(oldContext);

	elog(DEBUG3, "Sending transaction id %d", gxid);

	/* Backup first */
	if (GetMyThreadInfo->thr_conn->standby)
	{
		GlobalTransactionId _gxid;
		GTM_Conn *oldconn = GetMyThreadInfo->thr_conn->standby;
		int count = 0;

		elog(LOG, "calling begin_transaction_autovacuum() for standby GTM %p.",
			 GetMyThreadInfo->thr_conn->standby);

	retry:
		_gxid = bkup_begin_transaction_autovacuum(GetMyThreadInfo->thr_conn->standby,
												  txn, gxid, txn_isolation_level);

		if (gtm_standby_check_communication_error(&count, oldconn))
			goto retry;

		/* Sync */
		if (Backup_synchronously && (myport->remote_type != GTM_NODE_GTM_PROXY))
			gtm_sync_standby(GetMyThreadInfo->thr_conn->standby);

		elog(LOG, "begin_transaction_autovacuum() GXID=%d done.", _gxid);
	}
	/* Respond to the client */
	pq_beginmessage(&buf, 'S');
	pq_sendint(&buf, TXN_BEGIN_GETGXID_AUTOVACUUM_RESULT, 4);
	if (myport->remote_type == GTM_NODE_GTM_PROXY)
	{
		GTM_ProxyMsgHeader proxyhdr;
		proxyhdr.ph_conid = myport->conn_id;
		pq_sendbytes(&buf, (char *)&proxyhdr, sizeof (GTM_ProxyMsgHeader));
	}
	pq_sendbytes(&buf, (char *)&gxid, sizeof(gxid));
	pq_endmessage(myport, &buf);

	if (myport->remote_type != GTM_NODE_GTM_PROXY)
	{
		/* Flush standby */
		if (GetMyThreadInfo->thr_conn->standby)
			gtmpqFlush(GetMyThreadInfo->thr_conn->standby);
		pq_flush(myport);
	}

	return;
}

/*
 * Process MSG_TXN_BEGIN_GETGXID_MULTI message
 */
void
ProcessBeginTransactionGetGXIDCommandMulti(Port *myport, StringInfo message)
{
	GTM_IsolationLevel txn_isolation_level[GTM_MAX_GLOBAL_TRANSACTIONS];
	bool txn_read_only[GTM_MAX_GLOBAL_TRANSACTIONS];
	int txn_count;
	StringInfoData buf;
	GTM_TransactionHandle txn[GTM_MAX_GLOBAL_TRANSACTIONS];
	GlobalTransactionId start_gxid, end_gxid;
	GTM_Timestamp timestamp;
	GTMProxy_ConnID txn_connid[GTM_MAX_GLOBAL_TRANSACTIONS];
	MemoryContext oldContext;
	int count;
	int ii;

	txn_count = pq_getmsgint(message, sizeof (int));

	if (txn_count <= 0)
		elog(PANIC, "Zero or less transaction count");

	for (ii = 0; ii < txn_count; ii++)
	{
		txn_isolation_level[ii] = pq_getmsgint(message, sizeof (GTM_IsolationLevel));
		txn_read_only[ii] = pq_getmsgbyte(message);
		txn_connid[ii] = pq_getmsgint(message, sizeof (GTMProxy_ConnID));
	}

	oldContext = MemoryContextSwitchTo(TopMemoryContext);

	/*
	 * Start a new transaction
	 *
	 * XXX Port should contain Coordinator name - replace "" with that
	 */
	count = GTM_BeginTransactionMulti("", txn_isolation_level, txn_read_only, txn_connid,
									  txn_count, txn);
	if (count != txn_count)
		ereport(ERROR,
				(EINVAL,
				 errmsg("Failed to start %d new transactions", txn_count)));

	start_gxid = GTM_GetGlobalTransactionIdMulti(txn, txn_count);
	if (start_gxid == InvalidGlobalTransactionId)
		ereport(ERROR,
				(EINVAL,
				 errmsg("Failed to get a new transaction id")));

	MemoryContextSwitchTo(oldContext);

	/* GXID has been received, now it's time to get a GTM timestamp */
	timestamp = GTM_TimestampGetCurrent();

	end_gxid = start_gxid + txn_count;
	if (end_gxid < start_gxid)
		end_gxid += FirstNormalGlobalTransactionId;

	elog(LOG, "Sending transaction ids from %u to %u", start_gxid, end_gxid);

	/* Backup first */
	if (GetMyThreadInfo->thr_conn->standby)
	{
		int _rc;
		GTM_Conn *oldconn = GetMyThreadInfo->thr_conn->standby;
		int count = 0;

		elog(LOG, "calling begin_transaction_multi() for standby GTM %p.",
		     GetMyThreadInfo->thr_conn->standby);

retry:
		_rc = bkup_begin_transaction_multi(GetMyThreadInfo->thr_conn->standby,
										   txn_count,
										   txn,
										   start_gxid,
										   txn_isolation_level,
										   txn_read_only,
										   txn_connid);

		if (gtm_standby_check_communication_error(&count, oldconn))
			goto retry;

		/* Sync */
		if (Backup_synchronously && (myport->remote_type != GTM_NODE_GTM_PROXY))
			gtm_sync_standby(GetMyThreadInfo->thr_conn->standby);

		elog(LOG, "begin_transaction_multi() rc=%d done.", _rc);
	}
	/* Respond to the client */
	pq_beginmessage(&buf, 'S');
	pq_sendint(&buf, TXN_BEGIN_GETGXID_MULTI_RESULT, 4);
	if (myport->remote_type == GTM_NODE_GTM_PROXY)
	{
		GTM_ProxyMsgHeader proxyhdr;
		proxyhdr.ph_conid = myport->conn_id;
		pq_sendbytes(&buf, (char *)&proxyhdr, sizeof (GTM_ProxyMsgHeader));
	}
	pq_sendbytes(&buf, (char *)&txn_count, sizeof(txn_count));
	pq_sendbytes(&buf, (char *)&start_gxid, sizeof(start_gxid));
	pq_sendbytes(&buf, (char *)&(timestamp), sizeof (GTM_Timestamp));
	pq_endmessage(myport, &buf);

	if (myport->remote_type != GTM_NODE_GTM_PROXY)
	{
		/* Flush standby */
		if (GetMyThreadInfo->thr_conn->standby)
			gtmpqFlush(GetMyThreadInfo->thr_conn->standby);
		pq_flush(myport);
	}

	return;
}

/*
 * Process MSG_BKUP_BEGIN_TXN_GETGXID_MULTI message
 */
void
ProcessBkupBeginTransactionGetGXIDCommandMulti(Port *myport, StringInfo message)
{
	int txn_count;
	GTM_TransactionHandle txn[GTM_MAX_GLOBAL_TRANSACTIONS];
	GlobalTransactionId gxid[GTM_MAX_GLOBAL_TRANSACTIONS];
	GTM_IsolationLevel txn_isolation_level[GTM_MAX_GLOBAL_TRANSACTIONS];
	bool txn_read_only[GTM_MAX_GLOBAL_TRANSACTIONS];
	GTMProxy_ConnID txn_connid[GTM_MAX_GLOBAL_TRANSACTIONS];
	int ii;

	txn_count = pq_getmsgint(message, sizeof(int));
	if (txn_count <= 0)
		elog(PANIC, "Zero or less transaction count.");

	for (ii = 0; ii < txn_count; ii++)
	{
		txn[ii] = pq_getmsgint(message, sizeof(GTM_TransactionHandle));
		gxid[ii] = pq_getmsgint(message, sizeof(GlobalTransactionId));
		txn_isolation_level[ii] = pq_getmsgint(message, sizeof(GTM_IsolationLevel));
		txn_read_only[ii] = pq_getmsgbyte(message);
		txn_connid[ii] = pq_getmsgint(message, sizeof(GTMProxy_ConnID));
	}

	GTM_BkupBeginTransactionGetGXIDMulti("", txn, gxid, txn_isolation_level, txn_read_only, txn_connid, txn_count);

}
/*
 * Process MSG_TXN_COMMIT/MSG_BKUP_TXN_COMMIT message
 *
 * is_backup indicates the message is MSG_BKUP_TXN_COMMIT
 */
void
ProcessCommitTransactionCommand(Port *myport, StringInfo message, bool is_backup)
{
	StringInfoData buf;
	GTM_TransactionHandle txn;
	GlobalTransactionId gxid;
	int isgxid = 0;
	MemoryContext oldContext;
	int status = STATUS_OK;

	isgxid = pq_getmsgbyte(message);

	if (isgxid)
	{
		const char *data = pq_getmsgbytes(message, sizeof (gxid));
		if (data == NULL)
			ereport(ERROR,
					(EPROTO,
					 errmsg("Message does not contain valid GXID")));
		memcpy(&gxid, data, sizeof (gxid));
		txn = GTM_GXIDToHandle(gxid);
	}
	else
	{
		const char *data = pq_getmsgbytes(message, sizeof (txn));
		if (data == NULL)
			ereport(ERROR,
					(EPROTO,
					 errmsg("Message does not contain valid Transaction Handle")));
		memcpy(&txn, data, sizeof (txn));
	}

	pq_getmsgend(message);

	oldContext = MemoryContextSwitchTo(TopMemoryContext);

	elog(LOG, "Committing transaction id %u", gxid);

	/*
	 * Commit the transaction
	 */
	status = GTM_CommitTransaction(txn);

	MemoryContextSwitchTo(oldContext);

	if(!is_backup)
	{
		if (GetMyThreadInfo->thr_conn->standby)
		{
			/*
			 * Backup first
			 */
			int _rc;
			GTM_Conn *oldconn = GetMyThreadInfo->thr_conn->standby;
			int count = 0;

			elog(LOG, "calling commit_transaction() for standby GTM %p.", GetMyThreadInfo->thr_conn->standby);

		retry:
			_rc = bkup_commit_transaction(GetMyThreadInfo->thr_conn->standby, gxid);

			if (gtm_standby_check_communication_error(&count, oldconn))
				goto retry;

			/* Sync */
			if (Backup_synchronously && (myport->remote_type != GTM_NODE_GTM_PROXY))
				gtm_sync_standby(GetMyThreadInfo->thr_conn->standby);

			elog(LOG, "commit_transaction() rc=%d done.", _rc);
		}

		pq_beginmessage(&buf, 'S');
		pq_sendint(&buf, TXN_COMMIT_RESULT, 4);
		if (myport->remote_type == GTM_NODE_GTM_PROXY)
		{
			GTM_ProxyMsgHeader proxyhdr;
			proxyhdr.ph_conid = myport->conn_id;
			pq_sendbytes(&buf, (char *)&proxyhdr, sizeof (GTM_ProxyMsgHeader));
		}
		pq_sendbytes(&buf, (char *)&gxid, sizeof(gxid));
		pq_sendint(&buf, status, sizeof(status));
		pq_endmessage(myport, &buf);

		if (myport->remote_type != GTM_NODE_GTM_PROXY)
		{
			/* Flush standby */
			if (GetMyThreadInfo->thr_conn->standby)
				gtmpqFlush(GetMyThreadInfo->thr_conn->standby);
			pq_flush(myport);
		}

	}
	return;
}

/*
 * Process MSG_TXN_COMMIT_PREPARED/MSG_BKUP_TXN_COMMIT_PREPARED message
 * Commit a prepared transaction
 * Here the GXID used for PREPARE and COMMIT PREPARED are both committed
 *
 * is_backup indicates the message is MSG_BKUP_TXN_COMMIT_PREPARED
 */
void
ProcessCommitPreparedTransactionCommand(Port *myport, StringInfo message, bool is_backup)
{
	StringInfoData buf;
	int	txn_count = 2; /* PREPARE and COMMIT PREPARED gxid's */
	GTM_TransactionHandle txn[txn_count];
	GlobalTransactionId gxid[txn_count];
	MemoryContext oldContext;
	int status[txn_count];
	int isgxid[txn_count];
	int ii;

	for (ii = 0; ii < txn_count; ii++)
	{
		isgxid[ii] = pq_getmsgbyte(message);
		if (isgxid[ii])
		{
			const char *data = pq_getmsgbytes(message, sizeof (gxid[ii]));
			if (data == NULL)
				ereport(ERROR,
						(EPROTO,
						 errmsg("Message does not contain valid GXID")));
			memcpy(&gxid[ii], data, sizeof (gxid[ii]));
			txn[ii] = GTM_GXIDToHandle(gxid[ii]);
			elog(DEBUG1, "ProcessCommitTransactionCommandMulti: gxid(%u), handle(%u)", gxid[ii], txn[ii]);
		}
		else
		{
			const char *data = pq_getmsgbytes(message, sizeof (txn[ii]));
			if (data == NULL)
				ereport(ERROR,
						(EPROTO,
						 errmsg("Message does not contain valid Transaction Handle")));
			memcpy(&txn[ii], data, sizeof (txn[ii]));
			elog(DEBUG1, "ProcessCommitTransactionCommandMulti: handle(%u)", txn[ii]);
		}
	}

	pq_getmsgend(message);

	oldContext = MemoryContextSwitchTo(TopMemoryContext);

	elog(LOG, "Committing: prepared id %u and commit prepared id %u ", gxid[0], gxid[1]);

	/*
	 * Commit the prepared transaction.
	 */
	GTM_CommitTransactionMulti(txn, txn_count, status);

	MemoryContextSwitchTo(oldContext);

	if (!is_backup)
	{
		if (GetMyThreadInfo->thr_conn->standby)
		{
			/* Backup first */
			int _rc;
			GTM_Conn *oldconn = GetMyThreadInfo->thr_conn->standby;
			int count = 0;

			elog(LOG, "calling commit_prepared_transaction() for standby GTM %p.",
				 GetMyThreadInfo->thr_conn->standby);

		retry:
			_rc = bkup_commit_prepared_transaction(GetMyThreadInfo->thr_conn->standby,
												   gxid[0], gxid[1] /* prepared GXID */);

			if (gtm_standby_check_communication_error(&count, oldconn))
				goto retry;

			/* Sync */
			if (Backup_synchronously && (myport->remote_type != GTM_NODE_GTM_PROXY))
				gtm_sync_standby(GetMyThreadInfo->thr_conn->standby);

			elog(LOG, "commit_prepared_transaction() rc=%d done.", _rc);
		}
		/* Respond to the client */
		pq_beginmessage(&buf, 'S');
		pq_sendint(&buf, TXN_COMMIT_PREPARED_RESULT, 4);
		if (myport->remote_type == GTM_NODE_GTM_PROXY)
		{
			GTM_ProxyMsgHeader proxyhdr;
			proxyhdr.ph_conid = myport->conn_id;
			pq_sendbytes(&buf, (char *)&proxyhdr, sizeof (GTM_ProxyMsgHeader));
		}
		pq_sendbytes(&buf, (char *)&gxid[0], sizeof(GlobalTransactionId));
		pq_sendint(&buf, status[0], 4);
		pq_endmessage(myport, &buf);

		if (myport->remote_type != GTM_NODE_GTM_PROXY)
		{
			/* Flush standby */
			if (GetMyThreadInfo->thr_conn->standby)
				gtmpqFlush(GetMyThreadInfo->thr_conn->standby);
			pq_flush(myport);
		}

	}
	return;
}


/*
 * Process MSG_TXN_GET_GID_DATA
 * This message is used after at the beginning of a COMMIT PREPARED
 * or a ROLLBACK PREPARED.
 * For a given GID the following info is returned:
 * - a fresh GXID,
 * - GXID of the transaction that made the prepare
 * - Datanode and Coordinator node list involved in the prepare
 */
void
ProcessGetGIDDataTransactionCommand(Port *myport, StringInfo message)
{
	StringInfoData buf;
	char gid[1024];
	char *nodestring = NULL;
	int gidlen;
	GTM_IsolationLevel txn_isolation_level;
	bool txn_read_only;
	GTM_TransactionHandle txn, prepared_txn;
	/* Data to be sent back to client */
	GlobalTransactionId gxid, prepared_gxid;

	/* take the isolation level and read_only instructions */
	txn_isolation_level = pq_getmsgint(message, sizeof (GTM_IsolationLevel));
	txn_read_only = pq_getmsgbyte(message);

	/* receive GID */
	gidlen = pq_getmsgint(message, sizeof (GTM_StrLen));
	memcpy(gid, (char *)pq_getmsgbytes(message, gidlen), gidlen);
	gid[gidlen] = '\0';

	pq_getmsgend(message);

	/* Get the prepared Transaction for given GID */
	prepared_txn = GTM_GIDToHandle(gid);
	if (prepared_txn == InvalidTransactionHandle)
		ereport(ERROR,
				(EINVAL,
				 errmsg("Failed to get GID Data for prepared transaction")));

	/* First get the GXID for the new transaction */
	txn = GTM_BeginTransaction("", txn_isolation_level, txn_read_only);
	if (txn == InvalidTransactionHandle)
		ereport(ERROR,
			(EINVAL,
			 errmsg("Failed to start a new transaction")));

	gxid = GTM_GetGlobalTransactionId(txn);
	if (gxid == InvalidGlobalTransactionId)
		ereport(ERROR,
				(EINVAL,
				 errmsg("Failed to get a new transaction id")));

	/*
	 * Make the internal process, get the prepared information from GID.
	 */
	if (GTM_GetGIDData(prepared_txn, &prepared_gxid, &nodestring) != STATUS_OK)
		ereport(ERROR,
				(EINVAL,
				 errmsg("Failed to get the information of prepared transaction")));

	/*
	 * Send a SUCCESS message back to the client
	 */
	pq_beginmessage(&buf, 'S');
	pq_sendint(&buf, TXN_GET_GID_DATA_RESULT, 4);
	if (myport->remote_type == GTM_NODE_GTM_PROXY)
	{
		GTM_ProxyMsgHeader proxyhdr;
		proxyhdr.ph_conid = myport->conn_id;
		pq_sendbytes(&buf, (char *)&proxyhdr, sizeof (GTM_ProxyMsgHeader));
	}

	/* Send the two GXIDs */
	pq_sendbytes(&buf, (char *)&gxid, sizeof(GlobalTransactionId));
	pq_sendbytes(&buf, (char *)&prepared_gxid, sizeof(GlobalTransactionId));

	/* Node string list */
	if (nodestring)
	{
		pq_sendint(&buf, strlen(nodestring), 4);
		pq_sendbytes(&buf, nodestring, strlen(nodestring));
	}
	else
		pq_sendint(&buf, 0, 4);

	/* End of message */
	pq_endmessage(myport, &buf);

	/* No backup to the standby because this does not change internal status */
	if (myport->remote_type != GTM_NODE_GTM_PROXY)
		pq_flush(myport);

	/* I don't think the following backup is needed. K.Suzuki, 27th, Dec., 2011 */
#if 0
	if (GetMyThreadInfo->thr_conn->standby)
	{
		int _rc;
		GTM_Conn *oldconn = GetMyThreadInfo->thr_conn->standby;
		int count = 0;

		elog(LOG, "calling get_gid_data() for standby GTM %p.",
			GetMyThreadInfo->thr_conn->standby);

retry:
		_rc = get_gid_data(GetMyThreadInfo->thr_conn->standby,
				   txn_isolation_level,
				   gid,
				   &gxid,
				   &prepared_gxid,
				   &nodestring);

		if (gtm_standby_check_communication_error(&count, oldconn))
			goto retry;

		elog(LOG, "get_gid_data() rc=%d done.", _rc);
	}
#endif

	return;
}

/*
 * Process MSG_TXN_GXID_LIST
 */
void
ProcessGXIDListCommand(Port *myport, StringInfo message)
{
	MemoryContext oldContext;
	StringInfoData buf;
	char *data;
	size_t estlen, actlen; /* estimated length and actual length */

	pq_getmsgend(message);

	if (Recovery_IsStandby())
		ereport(ERROR,
			(EPERM,
			 errmsg("Operation not permitted under the standby mode.")));

	/*
	 * Do something here.
	 */
	oldContext = MemoryContextSwitchTo(TopMemoryContext);

	GTM_RWLockAcquire(&GTMTransactions.gt_XidGenLock, GTM_LOCKMODE_WRITE);

	estlen = gtm_get_transactions_size(&GTMTransactions);
	data = malloc(estlen+1);

	actlen = gtm_serialize_transactions(&GTMTransactions, data, estlen);

	elog(LOG, "gtm_serialize_transactions: estlen=%ld, actlen=%ld", estlen, actlen);

	GTM_RWLockRelease(&GTMTransactions.gt_XidGenLock);

	MemoryContextSwitchTo(oldContext);

	/*
	 * Send a SUCCESS message back to the client
	 */
	pq_beginmessage(&buf, 'S');
	pq_sendint(&buf, TXN_GXID_LIST_RESULT, 4);
	if (myport->remote_type == GTM_NODE_GTM_PROXY)
	{
		GTM_ProxyMsgHeader proxyhdr;
		proxyhdr.ph_conid = myport->conn_id;
		pq_sendbytes(&buf, (char *)&proxyhdr, sizeof (GTM_ProxyMsgHeader));
	}

	pq_sendint(&buf, actlen, sizeof(int32));	/* size of serialized GTM_Transactions */
	pq_sendbytes(&buf, data, actlen);			/* serialized GTM_Transactions */
	pq_endmessage(myport, &buf);

	/* No backup to the standby because this does not change internal state */
	if (myport->remote_type != GTM_NODE_GTM_PROXY)
	{
		pq_flush(myport);
		elog(LOG, "pq_flush()");
	}

	elog(LOG, "ProcessGXIDListCommand() ok. %ld bytes sent. len=%d", actlen, buf.len);
	free(data);

	return;
}


/*
 * Process MSG_TXN_ROLLBACK/MSG_BKUP_TXN_ROLLBACK message
 *
 * is_backup indicates the message is MSG_BKUP_TXN_ROLLBACK
 */
void
ProcessRollbackTransactionCommand(Port *myport, StringInfo message, bool is_backup)
{
	StringInfoData buf;
	GTM_TransactionHandle txn;
	GlobalTransactionId gxid;
	int isgxid = 0;
	MemoryContext oldContext;
	int status = STATUS_OK;

	isgxid = pq_getmsgbyte(message);

	if (isgxid)
	{
		const char *data = pq_getmsgbytes(message, sizeof (gxid));
		if (data == NULL)
			ereport(ERROR,
					(EPROTO,
					 errmsg("Message does not contain valid GXID")));
		memcpy(&gxid, data, sizeof (gxid));
		txn = GTM_GXIDToHandle(gxid);
	}
	else
	{
		const char *data = pq_getmsgbytes(message, sizeof (txn));
		if (data == NULL)
			ereport(ERROR,
					(EPROTO,
					 errmsg("Message does not contain valid Transaction Handle")));
		memcpy(&txn, data, sizeof (txn));
	}

	pq_getmsgend(message);

	oldContext = MemoryContextSwitchTo(TopMemoryContext);

	elog(LOG, "Cancelling transaction id %u", gxid);

	/*
	 * Commit the transaction
	 */
	status = GTM_RollbackTransaction(txn);

	MemoryContextSwitchTo(oldContext);

	if (!is_backup)
	{
		/* Backup first */
		if (GetMyThreadInfo->thr_conn->standby)
		{
			GTM_Conn *oldconn = GetMyThreadInfo->thr_conn->standby;
			int count = 0;

			elog(LOG, "calling abort_transaction() for standby GTM %p.", GetMyThreadInfo->thr_conn->standby);

		retry:
			bkup_abort_transaction(GetMyThreadInfo->thr_conn->standby, gxid);

			if (gtm_standby_check_communication_error(&count, oldconn))
				goto retry;

			/* Sync */
			if (Backup_synchronously && (myport->remote_type != GTM_NODE_GTM_PROXY))
				gtm_sync_standby(GetMyThreadInfo->thr_conn->standby);

			elog(LOG, "abort_transaction() GXID=%d done.", gxid);
		}
		/* Respond to the client */
		pq_beginmessage(&buf, 'S');
		pq_sendint(&buf, TXN_ROLLBACK_RESULT, 4);
		if (myport->remote_type == GTM_NODE_GTM_PROXY)
		{
			GTM_ProxyMsgHeader proxyhdr;
			proxyhdr.ph_conid = myport->conn_id;
			pq_sendbytes(&buf, (char *)&proxyhdr, sizeof (GTM_ProxyMsgHeader));
		}
		pq_sendbytes(&buf, (char *)&gxid, sizeof(gxid));
		pq_sendint(&buf, status, sizeof(status));
		pq_endmessage(myport, &buf);

		if (myport->remote_type != GTM_NODE_GTM_PROXY)
		{
			/* Flush standby first */
			if (GetMyThreadInfo->thr_conn->standby)
				gtmpqFlush(GetMyThreadInfo->thr_conn->standby);
			pq_flush(myport);
		}

	}
	return;
}


/*
 * Process MSG_TXN_COMMIT_MULTI/MSG_BKUP_TXN_COMMIT_MULTI message
 *
 * is_backup indicates the message is MSG_BKUP_TXN_COMMIT_MULTI
 */
void
ProcessCommitTransactionCommandMulti(Port *myport, StringInfo message, bool is_backup)
{
	StringInfoData buf;
	GTM_TransactionHandle txn[GTM_MAX_GLOBAL_TRANSACTIONS];
	GlobalTransactionId gxid[GTM_MAX_GLOBAL_TRANSACTIONS];
	int isgxid[GTM_MAX_GLOBAL_TRANSACTIONS];
	MemoryContext oldContext;
	int status[GTM_MAX_GLOBAL_TRANSACTIONS];
	int txn_count;
	int ii;

	txn_count = pq_getmsgint(message, sizeof (int));

	for (ii = 0; ii < txn_count; ii++)
	{
		isgxid[ii] = pq_getmsgbyte(message);
		if (isgxid[ii])
		{
			const char *data = pq_getmsgbytes(message, sizeof (gxid[ii]));
			if (data == NULL)
				ereport(ERROR,
						(EPROTO,
						 errmsg("Message does not contain valid GXID")));
			memcpy(&gxid[ii], data, sizeof (gxid[ii]));
			txn[ii] = GTM_GXIDToHandle(gxid[ii]);
			elog(DEBUG1, "ProcessCommitTransactionCommandMulti: gxid(%u), handle(%u)", gxid[ii], txn[ii]);
		}
		else
		{
			const char *data = pq_getmsgbytes(message, sizeof (txn[ii]));
			if (data == NULL)
				ereport(ERROR,
						(EPROTO,
						 errmsg("Message does not contain valid Transaction Handle")));
			memcpy(&txn[ii], data, sizeof (txn[ii]));
			elog(DEBUG1, "ProcessCommitTransactionCommandMulti: handle(%u)", txn[ii]);
		}
	}

	pq_getmsgend(message);

	oldContext = MemoryContextSwitchTo(TopMemoryContext);

	/*
	 * Commit the transaction
	 */
	GTM_CommitTransactionMulti(txn, txn_count, status);

	MemoryContextSwitchTo(oldContext);

	if (!is_backup)
	{
		if (GetMyThreadInfo->thr_conn->standby)
		{
			/* Backup first */
			int _rc;
			GTM_Conn *oldconn = GetMyThreadInfo->thr_conn->standby;
			int count = 0;

			elog(LOG, "calling commit_transaction_multi() for standby GTM %p.",
				 GetMyThreadInfo->thr_conn->standby);

		retry:
			_rc = bkup_commit_transaction_multi(GetMyThreadInfo->thr_conn->standby, txn_count, txn);

			if (gtm_standby_check_communication_error(&count, oldconn))
				goto retry;
			/* Sync */
			if (Backup_synchronously && (myport->remote_type != GTM_NODE_GTM_PROXY))
				gtm_sync_standby(GetMyThreadInfo->thr_conn->standby);

			elog(LOG, "commit_transaction_multi() rc=%d done.", _rc);
		}
		/* Respond to the client */
		pq_beginmessage(&buf, 'S');
		pq_sendint(&buf, TXN_COMMIT_MULTI_RESULT, 4);
		if (myport->remote_type == GTM_NODE_GTM_PROXY)
		{
			GTM_ProxyMsgHeader proxyhdr;
			proxyhdr.ph_conid = myport->conn_id;
			pq_sendbytes(&buf, (char *)&proxyhdr, sizeof (GTM_ProxyMsgHeader));
		}
		pq_sendbytes(&buf, (char *)&txn_count, sizeof(txn_count));
		pq_sendbytes(&buf, (char *)status, sizeof(int) * txn_count);
		pq_endmessage(myport, &buf);

		if (myport->remote_type != GTM_NODE_GTM_PROXY)
		{
			/* Flush the standby */
			if (GetMyThreadInfo->thr_conn->standby)
				gtmpqFlush(GetMyThreadInfo->thr_conn->standby);
			pq_flush(myport);
		}
	}
	return;
}

/*
 * Process MSG_TXN_ROLLBACK_MULTI/MSG_BKUP_TXN_ROLLBACK_MULTI message
 *
 * is_backup indicates the message is MSG_BKUP_TXN_ROLLBACK_MULTI
 */
void
ProcessRollbackTransactionCommandMulti(Port *myport, StringInfo message, bool is_backup)
{
	StringInfoData buf;
	GTM_TransactionHandle txn[GTM_MAX_GLOBAL_TRANSACTIONS];
	GlobalTransactionId gxid[GTM_MAX_GLOBAL_TRANSACTIONS];
	int isgxid[GTM_MAX_GLOBAL_TRANSACTIONS];
	MemoryContext oldContext;
	int status[GTM_MAX_GLOBAL_TRANSACTIONS];
	int txn_count;
	int ii;

	txn_count = pq_getmsgint(message, sizeof (int));

	for (ii = 0; ii < txn_count; ii++)
	{
		isgxid[ii] = pq_getmsgbyte(message);
		if (isgxid[ii])
		{
			const char *data = pq_getmsgbytes(message, sizeof (gxid[ii]));
			if (data == NULL)
				ereport(ERROR,
						(EPROTO,
						 errmsg("Message does not contain valid GXID")));
			memcpy(&gxid[ii], data, sizeof (gxid[ii]));
			txn[ii] = GTM_GXIDToHandle(gxid[ii]);
			elog(DEBUG1, "ProcessRollbackTransactionCommandMulti: gxid(%u), handle(%u)", gxid[ii], txn[ii]);
		}
		else
		{
			const char *data = pq_getmsgbytes(message, sizeof (txn[ii]));
			if (data == NULL)
				ereport(ERROR,
						(EPROTO,
						 errmsg("Message does not contain valid Transaction Handle")));
			memcpy(&txn[ii], data, sizeof (txn[ii]));
			elog(DEBUG1, "ProcessRollbackTransactionCommandMulti: handle(%u)", txn[ii]);
		}
	}

	pq_getmsgend(message);

	oldContext = MemoryContextSwitchTo(TopMemoryContext);

	/*
	 * Commit the transaction
	 */
	GTM_RollbackTransactionMulti(txn, txn_count, status);

	MemoryContextSwitchTo(oldContext);

	if (!is_backup)
	{
		/* Backup first */
		if (GetMyThreadInfo->thr_conn->standby)
		{
			int _rc;
			GTM_Conn *oldconn = GetMyThreadInfo->thr_conn->standby;
			int count = 0;

			elog(LOG, "calling abort_transaction_multi() for standby GTM %p.",
				 GetMyThreadInfo->thr_conn->standby);

		retry:
			_rc = bkup_abort_transaction_multi(GetMyThreadInfo->thr_conn->standby, txn_count, gxid);

			if (gtm_standby_check_communication_error(&count, oldconn))
				goto retry;

			/* Sync */
			if (Backup_synchronously &&(myport->remote_type != GTM_NODE_GTM_PROXY))
				gtm_sync_standby(GetMyThreadInfo->thr_conn->standby);

			elog(LOG, "abort_transaction_multi() rc=%d done.", _rc);
		}
		/* Respond to the client */
		pq_beginmessage(&buf, 'S');
		pq_sendint(&buf, TXN_ROLLBACK_MULTI_RESULT, 4);
		if (myport->remote_type == GTM_NODE_GTM_PROXY)
		{
			GTM_ProxyMsgHeader proxyhdr;
			proxyhdr.ph_conid = myport->conn_id;
			pq_sendbytes(&buf, (char *)&proxyhdr, sizeof (GTM_ProxyMsgHeader));
		}
		pq_sendbytes(&buf, (char *)&txn_count, sizeof(txn_count));
		pq_sendbytes(&buf, (char *)status, sizeof(int) * txn_count);
		pq_endmessage(myport, &buf);

		if (myport->remote_type != GTM_NODE_GTM_PROXY)
		{
			/* Flush the standby */
			if (GetMyThreadInfo->thr_conn->standby)
				gtmpqFlush(GetMyThreadInfo->thr_conn->standby);
			pq_flush(myport);
		}

	}
	return;
}

/*
 * Process MSG_TXN_START_PREPARED/MSG_BKUP_TXN_START_PREPARED message
 *
 * is_backup indicates if the message is MSG_BKUP_TXN_START_PREPARED.
 */
void
ProcessStartPreparedTransactionCommand(Port *myport, StringInfo message, bool is_backup)
{
	StringInfoData buf;
	GTM_TransactionHandle txn;
	GlobalTransactionId gxid;
	int isgxid = 0;
	GTM_StrLen gidlen, nodelen;
	char nodestring[1024];
	MemoryContext oldContext;
	char gid[1024];

	isgxid = pq_getmsgbyte(message);

	if (isgxid)
	{
		const char *data = pq_getmsgbytes(message, sizeof (gxid));
		if (data == NULL)
			ereport(ERROR,
					(EPROTO,
					 errmsg("Message does not contain valid GXID")));
		memcpy(&gxid, data, sizeof (gxid));
		txn = GTM_GXIDToHandle(gxid);
	}
	else
	{
		const char *data = pq_getmsgbytes(message, sizeof (txn));
		if (data == NULL)
			ereport(ERROR,
					(EPROTO,
					 errmsg("Message does not contain valid Transaction Handle")));
		memcpy(&txn, data, sizeof (txn));
	}

	/* get GID */
	gidlen = pq_getmsgint(message, sizeof (GTM_StrLen));
	memcpy(gid, (char *)pq_getmsgbytes(message, gidlen), gidlen);
	gid[gidlen] = '\0';

	/* get node string list */
	nodelen = pq_getmsgint(message, sizeof (GTM_StrLen));
	memcpy(nodestring, (char *)pq_getmsgbytes(message, nodelen), nodelen);
	nodestring[nodelen] = '\0';

	pq_getmsgend(message);

	oldContext = MemoryContextSwitchTo(TopMostMemoryContext);

	/*
	 * Prepare the transaction
	 */
	if (GTM_StartPreparedTransaction(txn, gid, nodestring) != STATUS_OK)
		ereport(ERROR,
				(EINVAL,
				 errmsg("Failed to prepare the transaction")));

	MemoryContextSwitchTo(oldContext);

	if (!is_backup)
	{
		/*
		 * Backup first
		 */
		if (GetMyThreadInfo->thr_conn->standby)
		{
			int _rc;
			GTM_Conn *oldconn = GetMyThreadInfo->thr_conn->standby;
			int count = 0;

			elog(LOG, "calling start_prepared_transaction() for standby GTM %p.",
				 GetMyThreadInfo->thr_conn->standby);

		retry:
			_rc = backup_start_prepared_transaction(GetMyThreadInfo->thr_conn->standby,
													gxid, gid,
													nodestring);

			if (gtm_standby_check_communication_error(&count, oldconn))
				goto retry;

			/* Sync */
			if (Backup_synchronously && (myport->remote_type != GTM_NODE_GTM_PROXY))
				gtm_sync_standby(GetMyThreadInfo->thr_conn->standby);

			elog(LOG, "start_prepared_transaction() rc=%d done.", _rc);
		}
		pq_beginmessage(&buf, 'S');
		pq_sendint(&buf, TXN_START_PREPARED_RESULT, 4);
		if (myport->remote_type == GTM_NODE_GTM_PROXY)
		{
			GTM_ProxyMsgHeader proxyhdr;
			proxyhdr.ph_conid = myport->conn_id;
			pq_sendbytes(&buf, (char *)&proxyhdr, sizeof (GTM_ProxyMsgHeader));
		}
		pq_sendbytes(&buf, (char *)&gxid, sizeof(GlobalTransactionId));
		pq_endmessage(myport, &buf);

		if (myport->remote_type != GTM_NODE_GTM_PROXY)
		{
			/* Flush the standby */
			if (GetMyThreadInfo->thr_conn->standby)
				gtmpqFlush(GetMyThreadInfo->thr_conn->standby);
			pq_flush(myport);
		}

	}
	return;
}

/*
 * Process MSG_TXN_PREPARE/MSG_BKUP_TXN_PREPARE message
 *
 * is_backup indicates the message is MSG_BKUP_TXN_PREPARE
 */
void
ProcessPrepareTransactionCommand(Port *myport, StringInfo message, bool is_backup)
{
	StringInfoData buf;
	GTM_TransactionHandle txn;
	GlobalTransactionId gxid;
	int isgxid = 0;
	MemoryContext oldContext;

	isgxid = pq_getmsgbyte(message);

	if (isgxid)
	{
		const char *data = pq_getmsgbytes(message, sizeof (gxid));
		if (data == NULL)
			ereport(ERROR,
					(EPROTO,
					 errmsg("Message does not contain valid GXID")));
		memcpy(&gxid, data, sizeof (gxid));
		txn = GTM_GXIDToHandle(gxid);
	}
	else
	{
		const char *data = pq_getmsgbytes(message, sizeof (txn));
		if (data == NULL)
			ereport(ERROR,
					(EPROTO,
					 errmsg("Message does not contain valid Transaction Handle")));
		memcpy(&txn, data, sizeof (txn));
	}

	pq_getmsgend(message);

	oldContext = MemoryContextSwitchTo(TopMostMemoryContext);

	/*
	 * Commit the transaction
	 */
	GTM_PrepareTransaction(txn);

	MemoryContextSwitchTo(oldContext);

	elog(LOG, "Preparing transaction id %u", gxid);

	if (!is_backup)
	{
		/* Backup first */
		if (GetMyThreadInfo->thr_conn->standby)
		{
			GTM_Conn *oldconn = GetMyThreadInfo->thr_conn->standby;
			int count = 0;

			elog(LOG, "calling prepare_transaction() for standby GTM %p.", GetMyThreadInfo->thr_conn->standby);

		retry:
			bkup_prepare_transaction(GetMyThreadInfo->thr_conn->standby, gxid);

			if (gtm_standby_check_communication_error(&count, oldconn))
				goto retry;

			/* Sync */
			if (Backup_synchronously && (myport->remote_type != GTM_NODE_GTM_PROXY))
				gtm_sync_standby(GetMyThreadInfo->thr_conn->standby);

			elog(LOG, "prepare_transaction() GXID=%d done.", gxid);
		}
		/* Respond to the client */
		pq_beginmessage(&buf, 'S');
		pq_sendint(&buf, TXN_PREPARE_RESULT, 4);
		if (myport->remote_type == GTM_NODE_GTM_PROXY)
		{
			GTM_ProxyMsgHeader proxyhdr;
			proxyhdr.ph_conid = myport->conn_id;
			pq_sendbytes(&buf, (char *)&proxyhdr, sizeof (GTM_ProxyMsgHeader));
		}
		pq_sendbytes(&buf, (char *)&gxid, sizeof(gxid));
		pq_endmessage(myport, &buf);

		if (myport->remote_type != GTM_NODE_GTM_PROXY)
		{
			/* Flush the standby */
			if (GetMyThreadInfo->thr_conn->standby)
				gtmpqFlush(GetMyThreadInfo->thr_conn->standby);
			pq_flush(myport);
		}
	}
	return;

}


/*
 * Process MSG_TXN_GET_GXID message
 *
 * Notice: we don't have corresponding functions in gtm_client.c which
 * generates a command for this function.
 *
 * Because of this, GTM-standby extension is not included in this function.
 */
void
ProcessGetGXIDTransactionCommand(Port *myport, StringInfo message)
{
	StringInfoData buf;
	GTM_TransactionHandle txn;
	GlobalTransactionId gxid;
	const char *data;
	MemoryContext oldContext;

	elog(DEBUG3, "Inside ProcessGetGXIDTransactionCommand");

	data = pq_getmsgbytes(message, sizeof (txn));
	if (data == NULL)
		ereport(ERROR,
				(EPROTO,
				 errmsg("Message does not contain valid Transaction Handle")));
	memcpy(&txn, data, sizeof (txn));

	pq_getmsgend(message);

	oldContext = MemoryContextSwitchTo(TopMemoryContext);

	/*
	 * Get the transaction id for the given global transaction
	 */
	gxid = GTM_GetGlobalTransactionId(txn);
	if (GlobalTransactionIdIsValid(gxid))
		ereport(ERROR,
				(EINVAL,
				 errmsg("Failed to get the transaction id")));

	MemoryContextSwitchTo(oldContext);

	elog(DEBUG3, "Sending transaction id %d", gxid);

	pq_beginmessage(&buf, 'S');
	pq_sendint(&buf, TXN_GET_GXID_RESULT, 4);
	if (myport->remote_type == GTM_NODE_GTM_PROXY)
	{
		GTM_ProxyMsgHeader proxyhdr;
		proxyhdr.ph_conid = myport->conn_id;
		pq_sendbytes(&buf, (char *)&proxyhdr, sizeof (GTM_ProxyMsgHeader));
	}
	pq_sendbytes(&buf, (char *)&txn, sizeof(txn));
	pq_sendbytes(&buf, (char *)&gxid, sizeof(gxid));
	pq_endmessage(myport, &buf);

	if (myport->remote_type != GTM_NODE_GTM_PROXY)
		pq_flush(myport);
	return;
}


/*
 * Process MSG_TXN_GET_NEXT_GXID message
 *
 * This does not need backup to the standby because no internal state changes.
 */
void
ProcessGetNextGXIDTransactionCommand(Port *myport, StringInfo message)
{
	StringInfoData buf;
	GlobalTransactionId next_gxid;
	MemoryContext oldContext;

	elog(DEBUG3, "Inside ProcessGetNextGXIDTransactionCommand");

	pq_getmsgend(message);

	oldContext = MemoryContextSwitchTo(TopMemoryContext);

	/*
	 * Get the next gxid.
	 */
	GTM_RWLockAcquire(&GTMTransactions.gt_XidGenLock, GTM_LOCKMODE_WRITE);
	next_gxid = GTMTransactions.gt_nextXid;
	GTM_RWLockRelease(&GTMTransactions.gt_XidGenLock);

	MemoryContextSwitchTo(oldContext);

	elog(DEBUG3, "Sending next gxid %d", next_gxid);

	pq_beginmessage(&buf, 'S');
	pq_sendint(&buf, TXN_GET_NEXT_GXID_RESULT, 4);
	if (myport->remote_type == GTM_NODE_GTM_PROXY)
	{
		GTM_ProxyMsgHeader proxyhdr;
		proxyhdr.ph_conid = myport->conn_id;
		pq_sendbytes(&buf, (char *)&proxyhdr, sizeof (GTM_ProxyMsgHeader));
	}
	pq_sendint(&buf, next_gxid, sizeof(GlobalTransactionId));
	pq_endmessage(myport, &buf);

	if (myport->remote_type != GTM_NODE_GTM_PROXY)
		pq_flush(myport);
	return;
}


/*
 * Mark GTM as shutting down. This point onwards no new GXID are issued to
 * ensure that the last GXID recorded in the control file remains sane
 */
void
GTM_SetShuttingDown(void)
{
	GTM_RWLockAcquire(&GTMTransactions.gt_XidGenLock, GTM_LOCKMODE_WRITE);
	GTMTransactions.gt_gtm_state = GTM_SHUTTING_DOWN;
	GTM_RWLockRelease(&GTMTransactions.gt_XidGenLock);
}

#ifdef XCP
void
GTM_RestoreTxnInfo(FILE *ctlf, GlobalTransactionId next_gxid)
#else
void
<<<<<<< HEAD
GTM_RestoreTxnInfo(int ctlfd, GlobalTransactionId next_gxid)
#endif
{
	GlobalTransactionId saved_gxid;

#ifdef XCP
	if (ctlf)
	{
		if ((fscanf(ctlf, "%u", &saved_gxid) != 1) &&
			(!GlobalTransactionIdIsValid(next_gxid)))
			next_gxid = InitialGXIDValue_Default;
		else if (!GlobalTransactionIdIsValid(next_gxid))
		{
			/* Add in extra amount in case we had not gracefully stopped */
			next_gxid = saved_gxid + CONTROL_INTERVAL;
			ControlXid = next_gxid;
		}
	}
#else
	if (ctlfd != -1)
=======
GTM_RestoreTxnInfo(FILE *ctlf, GlobalTransactionId next_gxid)
{
	GlobalTransactionId saved_gxid;

	if (ctlf)
>>>>>>> d03ea805
	{
		if ((fscanf(ctlf, "%u", &saved_gxid) != 1) &&
			(!GlobalTransactionIdIsValid(next_gxid)))
			next_gxid = InitialGXIDValue_Default;
		else if (!GlobalTransactionIdIsValid(next_gxid))
			next_gxid = saved_gxid;
	}
#endif
	else if (!GlobalTransactionIdIsValid(next_gxid))
		next_gxid = InitialGXIDValue_Default;

	elog(LOG, "Restoring last GXID to %u\n", next_gxid);

	if (GlobalTransactionIdIsValid(next_gxid))
		SetNextGlobalTransactionId(next_gxid);
	/* Set this otherwise a strange snapshot might be returned for the first one */
	GTMTransactions.gt_latestCompletedXid = next_gxid - 1;
	return;
}

#ifdef XCP
/*
 *
 */
void
GTM_SaveTxnInfo(FILE *ctlf, GlobalTransactionId saveXid)
{
	GlobalTransactionId next_gxid;

	/*
	 * If this is 0, go look it up, otherwise use passed in value
	 * Note that ReadNewGlobalTransactionId will take a lock
         */
	if (saveXid == 0)
		next_gxid = ReadNewGlobalTransactionId();
	else
		next_gxid = saveXid;

	elog(LOG, "Saving transaction info - next_gxid: %u", saveXid);

	fprintf(ctlf, "%u\n", next_gxid);
}
#else
void
GTM_SaveTxnInfo(FILE *ctlf)
{
	GlobalTransactionId next_gxid;

	next_gxid = ReadNewGlobalTransactionId();

	elog(LOG, "Saving transaction info - next_gxid: %u", next_gxid);

	fprintf(ctlf, "%u\n", next_gxid);
}
#endif
/*
 * TODO
 */
int GTM_GetAllTransactions(GTM_TransactionInfo txninfo[], uint32 txncnt);

/*
 * TODO
 */
uint32 GTM_GetAllPrepared(GlobalTransactionId gxids[], uint32 gxidcnt);<|MERGE_RESOLUTION|>--- conflicted
+++ resolved
@@ -41,11 +41,6 @@
 									 bool readonly);
 GTM_Transactions GTMTransactions;
 
-#ifdef XCP
-GlobalTransactionId ControlXid;  /* last one written to control file */
-#endif
-
-
 void
 GTM_InitTxnManager(void)
 {
@@ -104,10 +99,6 @@
 	GTMTransactions.gt_lastslot = -1;
 
 	GTMTransactions.gt_gtm_state = GTM_STARTING;
-
-#ifdef XCP
-	ControlXid = FirstNormalGlobalTransactionId;
-#endif
 
 	return;
 }
@@ -514,19 +505,11 @@
 	GTM_TransactionInfo *gtm_txninfo = NULL;
 	int ii;
 
-<<<<<<< HEAD
-#ifdef XCP
-=======
->>>>>>> d03ea805
 	if (Recovery_IsStandby())
 	{
 		ereport(ERROR, (EINVAL, errmsg("GTM is running in STANDBY mode -- can not issue new transaction ids")));
 		return InvalidGlobalTransactionId;
 	}
-<<<<<<< HEAD
-#endif
-=======
->>>>>>> d03ea805
 
 	GTM_RWLockAcquire(&GTMTransactions.gt_XidGenLock, GTM_LOCKMODE_WRITE);
 
@@ -597,16 +580,6 @@
 		gtm_txninfo->gti_gxid = xid;
 	}
 
-#ifdef XCP
-	/* Periodically write the xid and sequence info out to the control file.
-	 * Try and handle wrapping, too. Don't hold above lock.
-	 */
-	if (start_xid - ControlXid > CONTROL_INTERVAL || start_xid < CONTROL_INTERVAL)
-	{
-		SaveControlInfoWithTransactionId(start_xid);
-		ControlXid = start_xid;
-	}
-#endif
 	GTM_RWLockRelease(&GTMTransactions.gt_XidGenLock);
 
 	return start_xid;
@@ -2604,39 +2577,12 @@
 	GTM_RWLockRelease(&GTMTransactions.gt_XidGenLock);
 }
 
-#ifdef XCP
 void
 GTM_RestoreTxnInfo(FILE *ctlf, GlobalTransactionId next_gxid)
-#else
-void
-<<<<<<< HEAD
-GTM_RestoreTxnInfo(int ctlfd, GlobalTransactionId next_gxid)
-#endif
 {
 	GlobalTransactionId saved_gxid;
 
-#ifdef XCP
 	if (ctlf)
-	{
-		if ((fscanf(ctlf, "%u", &saved_gxid) != 1) &&
-			(!GlobalTransactionIdIsValid(next_gxid)))
-			next_gxid = InitialGXIDValue_Default;
-		else if (!GlobalTransactionIdIsValid(next_gxid))
-		{
-			/* Add in extra amount in case we had not gracefully stopped */
-			next_gxid = saved_gxid + CONTROL_INTERVAL;
-			ControlXid = next_gxid;
-		}
-	}
-#else
-	if (ctlfd != -1)
-=======
-GTM_RestoreTxnInfo(FILE *ctlf, GlobalTransactionId next_gxid)
-{
-	GlobalTransactionId saved_gxid;
-
-	if (ctlf)
->>>>>>> d03ea805
 	{
 		if ((fscanf(ctlf, "%u", &saved_gxid) != 1) &&
 			(!GlobalTransactionIdIsValid(next_gxid)))
@@ -2644,7 +2590,6 @@
 		else if (!GlobalTransactionIdIsValid(next_gxid))
 			next_gxid = saved_gxid;
 	}
-#endif
 	else if (!GlobalTransactionIdIsValid(next_gxid))
 		next_gxid = InitialGXIDValue_Default;
 
@@ -2657,29 +2602,6 @@
 	return;
 }
 
-#ifdef XCP
-/*
- *
- */
-void
-GTM_SaveTxnInfo(FILE *ctlf, GlobalTransactionId saveXid)
-{
-	GlobalTransactionId next_gxid;
-
-	/*
-	 * If this is 0, go look it up, otherwise use passed in value
-	 * Note that ReadNewGlobalTransactionId will take a lock
-         */
-	if (saveXid == 0)
-		next_gxid = ReadNewGlobalTransactionId();
-	else
-		next_gxid = saveXid;
-
-	elog(LOG, "Saving transaction info - next_gxid: %u", saveXid);
-
-	fprintf(ctlf, "%u\n", next_gxid);
-}
-#else
 void
 GTM_SaveTxnInfo(FILE *ctlf)
 {
@@ -2691,7 +2613,6 @@
 
 	fprintf(ctlf, "%u\n", next_gxid);
 }
-#endif
 /*
  * TODO
  */

/*-------------------------------------------------------------------------
 *
 * main.c
 *
 * Portions Copyright (c) 1996-2009, PostgreSQL Global Development Group
 * Portions Copyright (c) 1994, Regents of the University of California
 * Portions Copyright (c) 2010-2012 Postgres-XC Development Group
 *
 *
 * IDENTIFICATION
 *	  $PostgreSQL$
 *
 *-------------------------------------------------------------------------
 */
#include <time.h>
#include <unistd.h>
#include <signal.h>
#include <fcntl.h>
#include <sys/socket.h>
#include <sys/select.h>
#include <sys/stat.h>
#include <sys/time.h>
#include <sys/resource.h>
#include <getopt.h>
#include <stdio.h>

#include "gtm/gtm_c.h"
#include "gtm/path.h"
#include "gtm/gtm.h"
#include "gtm/elog.h"
#include "gtm/memutils.h"
#include "gtm/gtm_list.h"
#include "gtm/gtm_seq.h"
#include "gtm/standby_utils.h"
#include "gtm/gtm_standby.h"
#include "gtm/libpq.h"
#include "gtm/libpq-fe.h"
#include "gtm/libpq-be.h"
#include "gtm/pqsignal.h"
#include "gtm/pqformat.h"
#include "gtm/assert.h"
#include "gtm/register.h"
#include "gtm/replication.h"
#include "gtm/gtm_txn.h"
#include "gtm/gtm_seq.h"
#include "gtm/gtm_msg.h"
#include "gtm/gtm_opt.h"
#include "gtm/gtm_utils.h"

extern int	optind;
extern char *optarg;

#define GTM_MAX_PATH			1024
#define GTM_DEFAULT_HOSTNAME	"*"
#define GTM_DEFAULT_PORT		6666
#define GTM_CONTROL_FILE		"gtm.control"
#define GTM_PID_FILE			"gtm.pid"
#define GTM_LOG_FILE			"gtm.log"

static char *progname = "gtm";
char	   *ListenAddresses;
int			GTMPortNumber;
char		GTMControlFile[GTM_MAX_PATH];
char		*GTMDataDir;
char		*NodeName;
bool		Backup_synchronously = false;
char 		*active_addr;
int 		active_port;
int			tcp_keepalives_idle;
int			tcp_keepalives_interval;
int			tcp_keepalives_count;
char		*error_reporter;
char		*status_reader;
bool		isStartUp;
#ifdef XCP
GTM_MutexLock   control_lock;
char		GTMControlFileTmp[GTM_MAX_PATH];
#define GTM_CONTROL_FILE_TMP		"gtm.control.tmp"
#endif

/* If this is GTM or not */
/*
 * Used to determine if given Port is in GTM or in GT_Proxy.
 * If it is in GTM, we should consider to flush GTM_Conn before
 * writing anything to Port.
 */
bool		isGTM = true;

GTM_ThreadID	TopMostThreadID;

/* The socket(s) we're listening to. */
#define MAXLISTEN	64
static int	ListenSocket[MAXLISTEN];

pthread_key_t	threadinfo_key;
static bool		GTMAbortPending = false;

static Port *ConnCreate(int serverFd);
static int ServerLoop(void);
static int initMasks(fd_set *rmask);
void *GTM_ThreadMain(void *argp);
static int GTMAddConnection(Port *port, GTM_Conn *standby);
static int ReadCommand(Port *myport, StringInfo inBuf);

static void ProcessCommand(Port *myport, StringInfo input_message);
static void ProcessPGXCNodeCommand(Port *myport, GTM_MessageType mtype, StringInfo message);
static void ProcessTransactionCommand(Port *myport, GTM_MessageType mtype, StringInfo message);
static void ProcessSnapshotCommand(Port *myport, GTM_MessageType mtype, StringInfo message);
static void ProcessSequenceCommand(Port *myport, GTM_MessageType mtype, StringInfo message);
static void ProcessQueryCommand(Port *myport, GTM_MessageType mtype, StringInfo message);

static void GTM_RegisterPGXCNode(Port *myport, char *PGXCNodeName);

static bool CreateOptsFile(int argc, char *argv[]);
static void CreateDataDirLockFile(void);
static void CreateLockFile(const char *filename, const char *refName);
static void SetDataDir(void);
static void ChangeToDataDir(void);
static void checkDataDir(void);
static void DeleteLockFile(const char *filename);
static void PromoteToActive(void);
static void ProcessSyncStandbyCommand(Port *myport, GTM_MessageType mtype, StringInfo message);

/*
 * One-time initialization. It's called immediately after the main process
 * starts
 */
static GTM_ThreadInfo *
MainThreadInit()
{
	GTM_ThreadInfo *thrinfo;

	pthread_key_create(&threadinfo_key, NULL);

	/*
	 * Initialize the lock protecting the global threads info
	 */
	GTM_RWLockInit(&GTMThreads->gt_lock);

	/*
	 * We are called even before memory context management is setup. We must
	 * use malloc
	 */
	thrinfo = (GTM_ThreadInfo *)malloc(sizeof (GTM_ThreadInfo));

	if (thrinfo == NULL)
	{
		fprintf(stderr, "malloc failed: %d", errno);
		fflush(stdout);
		fflush(stderr);
		exit(1);
	}

	memset(thrinfo, 0, sizeof(GTM_ThreadInfo));

	thrinfo->is_main_thread = true;
	GTM_RWLockInit(&thrinfo->thr_lock);
	GTM_RWLockAcquire(&thrinfo->thr_lock, GTM_LOCKMODE_WRITE);

	if (SetMyThreadInfo(thrinfo))
	{
		fprintf(stderr, "SetMyThreadInfo failed: %d", errno);
		fflush(stdout);
		fflush(stderr);
		exit(1);
	}

	TopMostThreadID = pthread_self();

	return thrinfo;
}

static void
BaseInit()
{
	GTM_ThreadInfo *thrinfo;

	thrinfo = MainThreadInit();

	MyThreadID = pthread_self();

	MemoryContextInit();

	checkDataDir();
	SetDataDir();
	ChangeToDataDir();
	CreateDataDirLockFile();

	sprintf(GTMControlFile, "%s/%s", GTMDataDir, GTM_CONTROL_FILE);
#ifdef XCP
	sprintf(GTMControlFileTmp, "%s/%s", GTMDataDir, GTM_CONTROL_FILE_TMP);
#endif
	if (GTMLogFile == NULL)
	{
		GTMLogFile = (char *) malloc(GTM_MAX_PATH);
		sprintf(GTMLogFile, "%s/%s", GTMDataDir, GTM_LOG_FILE);
	}

	/* Save Node Register File in register.c */
	Recovery_SaveRegisterFileName(GTMDataDir);

	DebugFileOpen();

	GTM_InitTxnManager();
	GTM_InitSeqManager();

	/*
	 * The memory context is now set up.
	 * Add the thrinfo structure in the global array
	 */
	if (GTM_ThreadAdd(thrinfo) == -1)
	{
		fprintf(stderr, "GTM_ThreadAdd for main thread failed: %d", errno);
		fflush(stdout);
		fflush(stderr);
	}
#ifdef XCP
	GTM_MutexLockInit(&control_lock);
#endif
}

static void
GTM_SigleHandler(int signal)
{
	fprintf(stderr, "Received signal %d\n", signal);

	switch (signal)
	{
		case SIGKILL:
		case SIGTERM:
		case SIGQUIT:
		case SIGINT:
		case SIGHUP:
			break;

		case SIGUSR1:
			PromoteToActive();
			return;

		default:
			fprintf(stderr, "Unknown signal %d\n", signal);
			return;
	}

	/*
	 * XXX We should do a clean shutdown here.
	 */

	/* Rewrite Register Information (clean up unregister records) */
	Recovery_SaveRegisterInfo();

	/* Delete pid file before shutting down */
	DeleteLockFile(GTM_PID_FILE);

	PG_SETMASK(&BlockSig);
	GTMAbortPending = true;

	return;
}

/*
 * Help display should match
 */
static void
help(const char *progname)
{
	printf(_("This is the GTM server.\n\n"));
	printf(_("Usage:\n  %s [OPTION]...\n\n"), progname);
	printf(_("Options:\n"));
	printf(_("  -h hostname     GTM server hostname/IP to listen.\n"));
	printf(_("  -p port         GTM server port number to listen.\n"));
	printf(_("  -n nodename     Node name for GTM server.\n"));
	printf(_("  -x xid          Starting GXID \n"));
	printf(_("  -D directory    GTM working directory\n"));
	printf(_("  -l filename     GTM server log file name \n"));
	printf(_("  -c              show server status, then exit\n"));
	printf(_("  --help          show this help, then exit\n"));
	printf(_("\n"));
	printf(_("Options for Standby mode:\n"));
	printf(_("  -s              Start as a GTM standby server.\n"));
	printf(_("  -i hostname     Active GTM server hostname/IP to connect.\n"));
	printf(_("  -q port         Active GTM server port number to connect.\n"));
	printf(_("\n"));
}

static void
gtm_status()
{
	fprintf(stderr, "gtm_status(): must be implemented to scan the shmem.\n");
	exit(0);
}

#ifdef XCP
/*
 * Save control file info.
 * if next_gxid = 0, determine what the id is, otherwise use passed in value
 */
void
SaveControlInfoWithTransactionId(GlobalTransactionId next_gxid)
{
	FILE	   *ctlf;

	GTM_MutexLockAcquire(&control_lock);

	ctlf = fopen(GTMControlFileTmp, "w");

	if (ctlf == NULL)
	{
		fprintf(stderr, "Failed to create/open the control file\n");
		fclose(ctlf);
		GTM_MutexLockRelease(&control_lock);
		return;
		//exit(2); exit?
	}
	GTM_SaveTxnInfo(ctlf, next_gxid);
	GTM_SaveSeqInfo(ctlf);
	if (ctlf)
		fclose(ctlf);

	remove(GTMControlFile);
	rename(GTMControlFileTmp, GTMControlFile);

	GTM_MutexLockRelease(&control_lock);
}
/*
 * Save control file info
 */
void
SaveControlInfo(void)
{
	/* Just pass in 0: determine from info */
	SaveControlInfoWithTransactionId(0);
}
#endif

int
main(int argc, char *argv[])
{
	int			opt;
	int			status;
	int			i;
	GlobalTransactionId next_gxid = InvalidGlobalTransactionId;
<<<<<<< HEAD
#ifdef XCP
	FILE			*ctlf;
#else
	int			ctlfd;
#endif
=======
	FILE	   *ctlf;
>>>>>>> d03ea805

	/*
	 * Local variable to hold command line options.
	 *
	 * if -c option is specified, then only -D option will be taken to locate
	 * GTM data directory.   All the other options are ignored.   GTM status
	 * will be printed out based on the specified data directory and GTM will
	 * simply exit.   If -D option is not specified in this case, current directory
	 * will be used.
	 *
	 * In other case, all the command line options are analyzed.
	 *
	 * They're first analyzed and then -D option are used to locate configuration file.
	 * If -D option is not specified, then the default value will be used.
	 *
	 * Please note that configuration specified in the configuration file (gtm.conf)
	 * will be analyzed first and then will be overridden by the value specified
	 * in command line options.   -D and -C options are handled separately and used
	 * to determine configuration file location.
	 *
	 * Please also note that -x option (startup GXID) will be handled in this section.
	 * It has no corresponding configuration from the configuration file.
	 */

	bool 	is_gtm_status = false;		/* "false" means no -c option was found */
	char 	*listen_addresses = NULL;
	char	*node_name = NULL;
	char	*port_number = NULL;
	char	*data_dir = NULL;
	char	*log_file = NULL;
	char	*is_standby_mode = NULL;
	char	*dest_addr = NULL;
	char	*dest_port = NULL;

	isStartUp = true;

	/*
	 * At first, initialize options.  Also moved something from BaseInit() here.
	 */
	InitializeGTMOptions();
	/*
	 * Catch standard options before doing much else
	 */
	if (argc > 1)
	{
		if (strcmp(argv[1], "--help") == 0 || strcmp(argv[1], "-?") == 0)
		{
			help(argv[0]);
			exit(0);
		}
	}

	ListenAddresses = strdup(GTM_DEFAULT_HOSTNAME);
	GTMPortNumber = GTM_DEFAULT_PORT;

	/*
	 * Parse the command like options and set variables
	 */
	while ((opt = getopt(argc, argv, "ch:n:p:x:D:l:si:q:")) != -1)
	{
		switch (opt)
		{
			case 'c':
				gtm_status();
				break; /* never reach here. */

			case 'h':
				if (listen_addresses)
					free(listen_addresses);
				listen_addresses = strdup(optarg);
				break;

			case 'n':
				if (NodeName)
					free(NodeName);
				NodeName = strdup(optarg);
				break;

			case 'p':
				if (port_number)
					free(port_number);
				port_number = strdup(optarg);
				break;

			case 'x':
				next_gxid = (GlobalTransactionId)atoll(optarg);
				break;

			case 'D':
				if (data_dir)
					free(data_dir);
				data_dir = strdup(optarg);
				canonicalize_path(data_dir);
				break;

			case 'l':
				if (log_file)
					free(log_file);
				log_file = strdup(optarg);
				break;

			case 's':
				if (is_standby_mode)
					free(is_standby_mode);
				is_standby_mode = strdup("standby");
				break;

			case 'i':
				if (dest_addr)
					free(dest_addr);
				dest_addr = strdup(optarg);
				break;

			case 'q':
				if (dest_port)
					free(dest_port);
				dest_port = strdup(optarg);
				break;

			default:
				write_stderr("Try \"%s --help\" for more information.\n",
							 progname);
		}
	}

	/*
	 * Handle status, if any
	 */
	if (is_gtm_status)
		gtm_status();
	/* Never reach beyond here */

	/*
	 * Setup work directory
	 */
	if (data_dir)
		SetConfigOption(GTM_OPTNAME_DATA_DIR, data_dir, GTMC_STARTUP, GTMC_S_OVERRIDE);

	/*
	 * Setup configuration file
	 */
	if (!SelectConfigFiles(data_dir, progname))
		exit(1);

	/*
	 * Parse config file
	 */
	ProcessConfigFile(GTMC_STARTUP);
	/*
	 * Override with command line options
	 */
	if (log_file)
	{
		SetConfigOption(GTM_OPTNAME_LOG_FILE, log_file, GTMC_STARTUP, GTMC_S_OVERRIDE);
		free(log_file);
		log_file = NULL;
	}
	if (listen_addresses)
	{
		SetConfigOption(GTM_OPTNAME_LISTEN_ADDRESSES,
						listen_addresses, GTMC_STARTUP, GTMC_S_OVERRIDE);
		free(listen_addresses);
		listen_addresses = NULL;
	}
	if (node_name)
	{
		SetConfigOption(GTM_OPTNAME_NODENAME, node_name, GTMC_STARTUP, GTMC_S_OVERRIDE);
		free(node_name);
		node_name = NULL;
	}
	if (port_number)
	{
		SetConfigOption(GTM_OPTNAME_PORT, port_number, GTMC_STARTUP, GTMC_S_OVERRIDE);
		free(port_number);
		port_number = NULL;
	}
	if (is_standby_mode)
	{
		SetConfigOption(GTM_OPTNAME_STARTUP, is_standby_mode, GTMC_STARTUP, GTMC_S_OVERRIDE);
		free(is_standby_mode);
		is_standby_mode = NULL;
	}
	if (dest_addr)
	{
		SetConfigOption(GTM_OPTNAME_ACTIVE_HOST, dest_addr, GTMC_STARTUP, GTMC_S_OVERRIDE);
		free(dest_addr);
		dest_addr = NULL;
	}
	if (dest_port)
	{
		SetConfigOption(GTM_OPTNAME_ACTIVE_PORT, dest_port, GTMC_STARTUP, GTMC_S_OVERRIDE);
		free(dest_port);
		dest_port = NULL;
	}
	/*
	 * Check options for the standby mode.
	 */
	if (Recovery_IsStandby())
	{
		if (active_addr == NULL || active_port < 1)
		{
			help(argv[0]);
			exit(1);
		}
		Recovery_StandbySetConnInfo(active_addr, active_port);
	}

	if (GTMDataDir == NULL)
	{
		write_stderr("GTM data directory must be specified\n");
		write_stderr("Try \"%s --help\" for more information.\n",
					 progname);
		exit(1);
	}

	if (NodeName == NULL || NodeName[0] == 0)
	{
		write_stderr("Nodename must be specified\n");
		write_stderr("Try \"%s --help\" for more information.\n",
					 progname);
		exit(1);
	}

	if (ListenAddresses == NULL || ListenAddresses[0] == 0)
	{
		write_stderr("Listen_addresses must be specified\n");
		write_stderr("Try \"%s --help\" for more information.\n",
					 progname);
		exit(1);
	}

	/*
	 * GTM accepts no non-option switch arguments.
	 */
	if (optind < argc)
	{
		write_stderr("%s: invalid argument: \"%s\"\n",
					 progname, argv[optind]);
		write_stderr("Try \"%s --help\" for more information.\n",
					 progname);
		exit(1);
	}

	/*
	 * Some basic initialization must happen before we do anything
	 * useful
	 */
	BaseInit();

	/*
	 * Establish a connection between the active and standby.
	 */
	if (Recovery_IsStandby())
	{
		if (!gtm_standby_start_startup())
		{
			elog(ERROR, "Failed to establish a connection to active-GTM.");
			exit(1);
		}
		elog(LOG, "Startup connection established with active-GTM.");
	}

	elog(LOG, "Starting GTM server at (%s:%d) -- control file %s", ListenAddresses, GTMPortNumber, GTMControlFile);

	/*
	 * Read the last GXID and start from there
	 */
	if (Recovery_IsStandby())
	{
		if (!gtm_standby_begin_backup())
		{
			elog(ERROR, "Failed to set begin_backup satatus to the active-GTM.");
			exit(1);
		}
		if (!gtm_standby_restore_next_gxid())
		{
			elog(ERROR, "Failed to restore next/last gxid from the active-GTM.");
			exit(1);
		}
		elog(LOG, "Restoring next/last gxid from the active-GTM succeeded.");

		if (!gtm_standby_restore_gxid())
		{
			elog(ERROR, "Failed to restore all of gxid(s) from the active-GTM.");
			exit(1);
		}
		elog(LOG, "Restoring all of gxid(s) from the active-GTM succeeded.");

		if (!gtm_standby_restore_sequence())
		{
			elog(ERROR, "Failed to restore sequences from the active-GTM.");
			exit(1);
		}
		elog(LOG, "Restoring sequences from the active-GTM succeeded.");
	}
	else
	{
<<<<<<< HEAD
#ifdef XCP
		GTM_MutexLockAcquire(&control_lock);

=======
>>>>>>> d03ea805
		ctlf = fopen(GTMControlFile, "r");
		GTM_RestoreTxnInfo(ctlf, next_gxid);
		GTM_RestoreSeqInfo(ctlf);
		if (ctlf)
			fclose(ctlf);
<<<<<<< HEAD

		GTM_MutexLockRelease(&control_lock);
#else
		ctlfd = open(GTMControlFile, O_RDONLY);
		GTM_RestoreTxnInfo(ctlfd, next_gxid);
		GTM_RestoreSeqInfo(ctlfd);
		close(ctlfd);
#endif
=======
>>>>>>> d03ea805
	}

	if (Recovery_IsStandby())
	{
		if (!gtm_standby_register_self(NodeName, GTMPortNumber, GTMDataDir))
		{
			elog(ERROR, "Failed to register myself on the active-GTM as a GTM node.");
			exit(1);
		}
		elog(LOG, "Registering myself to the active-GTM as a GTM node succeeded.");
	}

	/* Recover Data of Registered nodes. */
	if (Recovery_IsStandby())
	{
		if (!gtm_standby_restore_node())
		{
			elog(ERROR, "Failed to restore node information from the active-GTM.");
			exit(1);
		}
		elog(LOG, "Restoring node information from the active-GTM succeeded.");

		if (!gtm_standby_end_backup())
		{
			elog(ERROR, "Failed to setup normal standby mode to the active-GTM.");
			exit(1);
		}
		elog(LOG, "Started to run as GTM-Standby.");
	}
	else
	{
		/* Recover Data of Registered nodes. */
		Recovery_RestoreRegisterInfo();
		elog(LOG, "Started to run as GTM-Active.");
	}

	/*
	 * Establish input sockets.
	 */
	for (i = 0; i < MAXLISTEN; i++)
		ListenSocket[i] = -1;

	if (ListenAddresses)
	{
		int			success = 0;

			status = StreamServerPort(AF_UNSPEC, ListenAddresses,
									  (unsigned short) GTMPortNumber,
									  ListenSocket, MAXLISTEN);
		if (status == STATUS_OK)
			success++;
		else
			ereport(FATAL,
					(errmsg("could not create listen socket for \"%s\"",
							ListenAddresses)));
	}

	/*
	 * check that we have some socket to listen on
	 */
	if (ListenSocket[0] == -1)
		ereport(FATAL,
				(errmsg("no socket created for listening")));

	/*
	 * Record gtm options.  We delay this till now to avoid recording
	 * bogus options
	 */
	if (!CreateOptsFile(argc, argv))
		exit(1);

	pqsignal(SIGHUP, GTM_SigleHandler);
	pqsignal(SIGKILL, GTM_SigleHandler);
	pqsignal(SIGQUIT, GTM_SigleHandler);
	pqsignal(SIGTERM, GTM_SigleHandler);
	pqsignal(SIGINT, GTM_SigleHandler);
	pqsignal(SIGUSR1, GTM_SigleHandler);

	pqinitmask();

	/*
	 * Now, activating a standby GTM...
	 */
	if (Recovery_IsStandby())
	{
		if (!gtm_standby_activate_self())
		{
			elog(ERROR, "Failed to update the standby-GTM status as \"CONNECTED\".");
			exit(1);
		}
		elog(LOG, "Updating the standby-GTM status as \"CONNECTED\" succeeded.");
		if (!gtm_standby_finish_startup())
		{
			elog(ERROR, "Failed to close the initial connection to the active-GTM.");
			exit(1);
		}
		elog(LOG, "Startup connection with the active-GTM closed.");
	}

	/*
	 * Accept any new connections. Fork a new thread for each incoming
	 * connection
	 */
	status = ServerLoop();

	/*
	 * ServerLoop probably shouldn't ever return, but if it does, close down.
	 */
	exit(status != STATUS_OK);

	return 0;					/* not reached */
}

/*
 * ConnCreate -- create a local connection data structure
 */
static Port *
ConnCreate(int serverFd)
{
	Port	   *port;

	if (!(port = (Port *) calloc(1, sizeof(Port))))
	{
		ereport(LOG,
				(ENOMEM,
				 errmsg("out of memory")));
		exit(1);
	}

	if (StreamConnection(serverFd, port) != STATUS_OK)
	{
		if (port->sock >= 0)
			StreamClose(port->sock);
		ConnFree(port);
		port = NULL;
	}

	port->conn_id = InvalidGTMProxyConnID;
	return port;
}

/*
 * ConnFree -- free a local connection data structure
 */
void
ConnFree(Port *conn)
{
	free(conn);
}

/*
 * Main idle loop of postmaster
 */
static int
ServerLoop(void)
{
	fd_set		readmask;
	int			nSockets;

	nSockets = initMasks(&readmask);

	for (;;)
	{
		fd_set		rmask;
		int			selres;

		//MemoryContextStats(TopMostMemoryContext);

		/*
		 * Wait for a connection request to arrive.
		 *
		 * We wait at most one minute, to ensure that the other background
		 * tasks handled below get done even when no requests are arriving.
		 */
		memcpy((char *) &rmask, (char *) &readmask, sizeof(fd_set));

		PG_SETMASK(&UnBlockSig);

		if (GTMAbortPending)
		{
<<<<<<< HEAD
#ifdef XCP
#else
			int ctlfd;
#endif
=======
			FILE *ctlf;
>>>>>>> d03ea805

			/*
			 * XXX We should do a clean shutdown here. For the time being, just
			 * write the next GXID to be issued in the control file and exit
			 * gracefully
			 */

			elog(LOG, "GTM shutting down.");
			/*
			 * Tell GTM that we are shutting down so that no new GXIDs are
			 * issued this point onwards
			 */
			GTM_SetShuttingDown();

<<<<<<< HEAD
#ifdef XCP
			SaveControlInfo();
#else
			ctlfd = open(GTMControlFile, O_WRONLY | O_TRUNC | O_CREAT,
						 S_IRUSR | S_IWUSR);
			if (ctlfd == -1)
=======
			ctlf = fopen(GTMControlFile, "w");
			if (ctlf == NULL)
>>>>>>> d03ea805
			{
				fprintf(stderr, "Failed to create/open the control file\n");
				exit(2);
			}

<<<<<<< HEAD
			GTM_SaveTxnInfo(ctlfd);
			GTM_SaveSeqInfo(ctlfd);
#endif
=======
			GTM_SaveTxnInfo(ctlf);
			GTM_SaveSeqInfo(ctlf);
>>>>>>> d03ea805

#if 0
			/*
			 * This causes another problem.
			 * Active GTM tries to establish a connection to the standby,
			 * causing deadlock.
			 *
			 * Maybe before this, we should close listening port.
			 */
			if (Recovery_IsStandby())
			{
				gtm_standby_finishActiveConn();
			}
#endif

<<<<<<< HEAD
#ifdef XCP
#else
			close(ctlfd);
#endif
=======
			fclose(ctlf);
>>>>>>> d03ea805

			exit(1);
		}

		{
			/* must set timeout each time; some OSes change it! */
			struct timeval timeout;
			GTM_ThreadInfo *my_threadinfo = GetMyThreadInfo;

			timeout.tv_sec = 60;
			timeout.tv_usec = 0;

			/*
			 * Now GTM-Standby can backup current status during this region
			 */
			GTM_RWLockRelease(&my_threadinfo->thr_lock);

			selres = select(nSockets, &rmask, NULL, NULL, &timeout);

			/*
			 * Prohibit GTM-Standby backup from here.
			 */
			GTM_RWLockAcquire(&my_threadinfo->thr_lock, GTM_LOCKMODE_WRITE);

		}

		/*
		 * Block all signals until we wait again.  (This makes it safe for our
		 * signal handlers to do nontrivial work.)
		 */
		PG_SETMASK(&BlockSig);

		/* Now check the select() result */
		if (selres < 0)
		{
			if (errno != EINTR && errno != EWOULDBLOCK)
			{
				ereport(LOG,
						(EACCES,
						 errmsg("select() failed in postmaster: %m")));
				return STATUS_ERROR;
			}
		}

		/*
		 * New connection pending on any of our sockets? If so, fork a child
		 * process to deal with it.
		 */
		if (selres > 0)
		{
			int			i;

			for (i = 0; i < MAXLISTEN; i++)
			{
				if (ListenSocket[i] == -1)
					break;
				if (FD_ISSET(ListenSocket[i], &rmask))
				{
					Port	   *port;

					port = ConnCreate(ListenSocket[i]);
					if (port)
					{
						GTM_Conn *standby = NULL;

						standby = gtm_standby_connect_to_standby();


						if (GTMAddConnection(port, standby) != STATUS_OK)
						{
							elog(ERROR, "Too many connections");

							gtm_standby_disconnect_from_standby(standby);

							StreamClose(port->sock);
							ConnFree(port);
						}

					}
				}
			}
		}
	}
}


/*
 * Initialise the masks for select() for the ports we are listening on.
 * Return the number of sockets to listen on.
 */
static int
initMasks(fd_set *rmask)
{
	int			maxsock = -1;
	int			i;

	FD_ZERO(rmask);

	for (i = 0; i < MAXLISTEN; i++)
	{
		int			fd = ListenSocket[i];

		if (fd == -1)
			break;
		FD_SET(fd, rmask);
		if (fd > maxsock)
			maxsock = fd;
	}

	return maxsock + 1;
}


void *
GTM_ThreadMain(void *argp)
{
	GTM_ThreadInfo *thrinfo = (GTM_ThreadInfo *)argp;
	int qtype;
	StringInfoData input_message;
	sigjmp_buf  local_sigjmp_buf;

	elog(DEBUG3, "Starting the connection helper thread");


	/*
	 * Create the memory context we will use in the main loop.
	 *
	 * MessageContext is reset once per iteration of the main loop, ie, upon
	 * completion of processing of each command message from the client.
	 *
	 * This context is thread-specific
	 */
	MessageContext = AllocSetContextCreate(TopMemoryContext,
										   "MessageContext",
										   ALLOCSET_DEFAULT_MINSIZE,
										   ALLOCSET_DEFAULT_INITSIZE,
										   ALLOCSET_DEFAULT_MAXSIZE,
										   false);

	/*
	 * Acquire the thread lock to prevent connection from GTM-Standby to update
	 * GTM-Standby registration.
	 */
	GTM_RWLockAcquire(&thrinfo->thr_lock, GTM_LOCKMODE_WRITE);

	{
		/*
		 * We expect a startup message at the very start. The message type is
		 * REGISTER_COORD, followed by the 4 byte Coordinator ID
		 */
		char startup_type;
		GTM_StartupPacket sp;
		StringInfoData inBuf;

		startup_type = pq_getbyte(thrinfo->thr_conn->con_port);

		if (startup_type != 'A')
			ereport(ERROR,
					(EPROTO,
					 errmsg("Expecting a startup message, but received %c",
						 startup_type)));

		initStringInfo(&inBuf);

		/*
		 * All frontend messages have a length word next
		 * after the type code; we can read the message contents independently of
		 * the type.
		 */
		if (pq_getmessage(thrinfo->thr_conn->con_port, &inBuf, 0))
			ereport(ERROR,
					(EPROTO,
					 errmsg("Expecting coordinator ID, but received EOF")));

		memcpy(&sp,
			   pq_getmsgbytes(&inBuf, sizeof (GTM_StartupPacket)),
			   sizeof (GTM_StartupPacket));
		pq_getmsgend(&inBuf);

		GTM_RegisterPGXCNode(thrinfo->thr_conn->con_port, sp.sp_node_name);
		thrinfo->thr_conn->con_port->remote_type = sp.sp_remotetype;
		thrinfo->thr_conn->con_port->is_postmaster = sp.sp_ispostmaster;
	}

	{
		/*
		 * Send a dummy authentication request message 'R' as the client
		 * expects that in the current protocol
		 */
		StringInfoData buf;
		pq_beginmessage(&buf, 'R');
		pq_endmessage(thrinfo->thr_conn->con_port, &buf);
		pq_flush(thrinfo->thr_conn->con_port);

		elog(DEBUG3, "Sent connection authentication message to the client");
	}

	/*
	 * Get the input_message in the TopMemoryContext so that we don't need to
	 * free/palloc it for every incoming message. Unlike Postgres, we don't
	 * expect the incoming messages to be of arbitrary sizes
	 */

	initStringInfo(&input_message);

	/*
	 * POSTGRES main processing loop begins here
	 *
	 * If an exception is encountered, processing resumes here so we abort the
	 * current transaction and start a new one.
	 *
	 * You might wonder why this isn't coded as an infinite loop around a
	 * PG_TRY construct.  The reason is that this is the bottom of the
	 * exception stack, and so with PG_TRY there would be no exception handler
	 * in force at all during the CATCH part.  By leaving the outermost setjmp
	 * always active, we have at least some chance of recovering from an error
	 * during error recovery.  (If we get into an infinite loop thereby, it
	 * will soon be stopped by overflow of elog.c's internal state stack.)
	 */

	if (sigsetjmp(local_sigjmp_buf, 1) != 0)
	{
		/*
		 * NOTE: if you are tempted to add more code in this if-block,
		 * consider the high probability that it should be in
		 * AbortTransaction() instead.	The only stuff done directly here
		 * should be stuff that is guaranteed to apply *only* for outer-level
		 * error recovery, such as adjusting the FE/BE protocol status.
		 */

		/* Report the error to the client and/or server log */
		if (thrinfo->thr_conn)
			EmitErrorReport(thrinfo->thr_conn->con_port);
		else
			EmitErrorReport(NULL);

		/*
		 * Now return to normal top-level context and clear ErrorContext for
		 * next time.
		 */
		MemoryContextSwitchTo(TopMemoryContext);
		FlushErrorState();
	}

	/* We can now handle ereport(ERROR) */
	PG_exception_stack = &local_sigjmp_buf;


	for (;;)
	{
		/*
		 * Release storage left over from prior query cycle, and create a new
		 * query input buffer in the cleared MessageContext.
		 */
		MemoryContextSwitchTo(MessageContext);
		MemoryContextResetAndDeleteChildren(MessageContext);

		/*
		 * Just reset the input buffer to avoid repeated palloc/pfrees
		 *
		 * XXX We should consider resetting the MessageContext periodically to
		 * handle any memory leaks
		 */
		resetStringInfo(&input_message);

		/*
		 * GTM-Standby registration information can be updated during ReadCommand
		 * operation.
		 */
		GTM_RWLockRelease(&thrinfo->thr_lock);
		/*
		 * (3) read a command (loop blocks here)
		 */
		qtype = ReadCommand(thrinfo->thr_conn->con_port, &input_message);

		GTM_RWLockAcquire(&thrinfo->thr_lock, GTM_LOCKMODE_WRITE);
		/*
		 * Check if GTM Standby info is upadted
		 * Maybe the following lines can be a separate function.   At present, this is done only here so
		 * I'll leave them here.   K.Suzuki, Nov.29, 2011
		 * Please note that we don't check if it is not in the standby mode to allow cascased standby.
		 */
		if (GTMThreads->gt_standby_ready && thrinfo->thr_conn->standby == NULL)
		{
			/* Connect to GTM-Standby */
			thrinfo->thr_conn->standby = gtm_standby_connect_to_standby();
			if (thrinfo->thr_conn->standby == NULL)
				GTMThreads->gt_standby_ready = false;	/* This will make other threads to disconnect from
														 * the standby, if needed.*/
		}
		else if (GTMThreads->gt_standby_ready == false && thrinfo->thr_conn->standby)
		{
			/* Disconnect from GTM-Standby */
			gtm_standby_disconnect_from_standby(thrinfo->thr_conn->standby);
			thrinfo->thr_conn->standby = NULL;
		}

		switch(qtype)
		{
			case 'C':
				ProcessCommand(thrinfo->thr_conn->con_port, &input_message);
				break;

			case 'X':
			case EOF:
				/*
				 * Connection termination request
				 * Remove all transactions opened within the thread
				 */
				GTM_RemoveAllTransInfos(-1);

				/* Disconnect node if necessary */
				Recovery_PGXCNodeDisconnect(thrinfo->thr_conn->con_port);
<<<<<<< HEAD
#ifdef XCP
				GTM_RWLockRelease(&thrinfo->thr_lock);
#endif
=======
				GTM_RWLockRelease(&thrinfo->thr_lock);
>>>>>>> d03ea805
				pthread_exit(thrinfo);
				break;

			case 'F':
				/*
				 * Flush all the outgoing data on the wire. Consume the message
				 * type field for sanity
				 */
				/* Sync with standby first */
				if (thrinfo->thr_conn->standby)
				{
					if (Backup_synchronously)
						gtm_sync_standby(thrinfo->thr_conn->standby);
					else
						gtmpqFlush(thrinfo->thr_conn->standby);
				}
				pq_getmsgint(&input_message, sizeof (GTM_MessageType));
				pq_getmsgend(&input_message);
				pq_flush(thrinfo->thr_conn->con_port);
				break;

			default:
				/*
				 * Remove all transactions opened within the thread
				 */
				GTM_RemoveAllTransInfos(-1);

				/* Disconnect node if necessary */
				Recovery_PGXCNodeDisconnect(thrinfo->thr_conn->con_port);

				ereport(FATAL,
						(EPROTO,
						 errmsg("invalid frontend message type %d",
								qtype)));
				break;
		}

	}

	/* can't get here because the above loop never exits */
	Assert(false);

	return thrinfo;
}

void
ProcessCommand(Port *myport, StringInfo input_message)
{
	GTM_MessageType mtype;
	GTM_ProxyMsgHeader proxyhdr;

	if (myport->remote_type == GTM_NODE_GTM_PROXY)
		pq_copymsgbytes(input_message, (char *)&proxyhdr, sizeof (GTM_ProxyMsgHeader));
	else
		proxyhdr.ph_conid = InvalidGTMProxyConnID;

	myport->conn_id = proxyhdr.ph_conid;
	mtype = pq_getmsgint(input_message, sizeof (GTM_MessageType));

	/*
	 * The next line will have some overhead.  Better to be in
	 * compile option.
	 */
#ifdef GTM_DEBUG
	elog(DEBUG3, "mtype = %s (%d).", gtm_util_message_name(mtype), (int)mtype);
#endif

	switch (mtype)
	{
		case MSG_SYNC_STANDBY:
			ProcessSyncStandbyCommand(myport, mtype, input_message);
			break;
		case MSG_NODE_REGISTER:
		case MSG_BKUP_NODE_REGISTER:
		case MSG_NODE_UNREGISTER:
		case MSG_BKUP_NODE_UNREGISTER:
		case MSG_NODE_LIST:
			ProcessPGXCNodeCommand(myport, mtype, input_message);
			break;
		case MSG_BEGIN_BACKUP:
			ProcessGTMBeginBackup(myport, input_message);
			break;
		case MSG_END_BACKUP:
			ProcessGTMEndBackup(myport, input_message);
		case MSG_NODE_BEGIN_REPLICATION_INIT:
		case MSG_NODE_END_REPLICATION_INIT:
		case MSG_TXN_BEGIN:
		case MSG_BKUP_TXN_BEGIN:
		case MSG_TXN_BEGIN_GETGXID:
		case MSG_BKUP_TXN_BEGIN_GETGXID:
		case MSG_TXN_BEGIN_GETGXID_AUTOVACUUM:
		case MSG_BKUP_TXN_BEGIN_GETGXID_AUTOVACUUM:
		case MSG_TXN_PREPARE:
		case MSG_BKUP_TXN_PREPARE:
		case MSG_TXN_START_PREPARED:
		case MSG_BKUP_TXN_START_PREPARED:
		case MSG_TXN_COMMIT:
		case MSG_BKUP_TXN_COMMIT:
		case MSG_TXN_COMMIT_PREPARED:
		case MSG_BKUP_TXN_COMMIT_PREPARED:
		case MSG_TXN_ROLLBACK:
		case MSG_BKUP_TXN_ROLLBACK:
		case MSG_TXN_GET_GXID:
		case MSG_BKUP_TXN_GET_GXID:
		case MSG_TXN_BEGIN_GETGXID_MULTI:
		case MSG_BKUP_TXN_BEGIN_GETGXID_MULTI:
		case MSG_TXN_COMMIT_MULTI:
		case MSG_BKUP_TXN_COMMIT_MULTI:
		case MSG_TXN_ROLLBACK_MULTI:
		case MSG_BKUP_TXN_ROLLBACK_MULTI:
		case MSG_TXN_GET_GID_DATA:
		case MSG_TXN_GET_NEXT_GXID:
		case MSG_TXN_GXID_LIST:
			ProcessTransactionCommand(myport, mtype, input_message);
			break;

		case MSG_SNAPSHOT_GET:
		case MSG_SNAPSHOT_GXID_GET:
		case MSG_SNAPSHOT_GET_MULTI:
			ProcessSnapshotCommand(myport, mtype, input_message);
			break;

		case MSG_SEQUENCE_INIT:
		case MSG_BKUP_SEQUENCE_INIT:
		case MSG_SEQUENCE_GET_CURRENT:
		case MSG_SEQUENCE_GET_NEXT:
		case MSG_BKUP_SEQUENCE_GET_NEXT:
		case MSG_SEQUENCE_GET_LAST:
		case MSG_SEQUENCE_SET_VAL:
		case MSG_BKUP_SEQUENCE_SET_VAL:
		case MSG_SEQUENCE_RESET:
		case MSG_BKUP_SEQUENCE_RESET:
		case MSG_SEQUENCE_CLOSE:
		case MSG_BKUP_SEQUENCE_CLOSE:
		case MSG_SEQUENCE_RENAME:
		case MSG_BKUP_SEQUENCE_RENAME:
		case MSG_SEQUENCE_ALTER:
		case MSG_BKUP_SEQUENCE_ALTER:
		case MSG_SEQUENCE_LIST:
			ProcessSequenceCommand(myport, mtype, input_message);
			break;

		case MSG_TXN_GET_STATUS:
		case MSG_TXN_GET_ALL_PREPARED:
			ProcessQueryCommand(myport, mtype, input_message);
			break;

		case MSG_BACKEND_DISCONNECT:
			GTM_RemoveAllTransInfos(proxyhdr.ph_conid);

			/* Mark PGXC Node as disconnected if backend disconnected is postmaster */
			ProcessPGXCNodeBackendDisconnect(myport, input_message);
			break;

		default:
			ereport(FATAL,
					(EPROTO,
					 errmsg("invalid frontend message type %d",
							mtype)));
	}
}

static int
GTMAddConnection(Port *port, GTM_Conn *standby)
{
	GTM_ConnectionInfo *conninfo = NULL;

	conninfo = (GTM_ConnectionInfo *)palloc(sizeof (GTM_ConnectionInfo));
	memset(conninfo, 0, sizeof(GTM_ConnectionInfo));

	if (conninfo == NULL)
	{
		ereport(ERROR,
				(ENOMEM,
				 	errmsg("Out of memory")));
		return STATUS_ERROR;
	}

	elog(DEBUG3, "Started new connection");
	conninfo->con_port = port;

	/*
	 * Add a connection to the standby.
	 */
	if (standby != NULL)
		conninfo->standby = standby;

	/*
	 * XXX Start the thread
	 */
	if (GTM_ThreadCreate(conninfo, GTM_ThreadMain) == NULL)
	{
		elog(ERROR, "failed to create a new thread");
		return STATUS_ERROR;
	}

	return STATUS_OK;
}

/* ----------------
 *		ReadCommand reads a command from either the frontend or
 *		standard input, places it in inBuf, and returns the
 *		message type code (first byte of the message).
 *		EOF is returned if end of file.
 * ----------------
 */
static int
ReadCommand(Port *myport, StringInfo inBuf)
{
	int 			qtype;

	/*
	 * Get message type code from the frontend.
	 */
	qtype = pq_getbyte(myport);

	if (qtype == EOF)			/* frontend disconnected */
	{
		ereport(COMMERROR,
				(EPROTO,
				 errmsg("unexpected EOF on client connection")));
		return EOF;
	}

	/*
	 * Validate message type code before trying to read body; if we have lost
	 * sync, better to say "command unknown" than to run out of memory because
	 * we used garbage as a length word.
	 *
	 * This also gives us a place to set the doing_extended_query_message flag
	 * as soon as possible.
	 */
	switch (qtype)
	{
		case 'C':
			break;

		case 'X':
			break;

		case 'F':
			break;

		default:

			/*
			 * Otherwise we got garbage from the frontend.	We treat this as
			 * fatal because we have probably lost message boundary sync, and
			 * there's no good way to recover.
			 */
			ereport(ERROR,
					(EPROTO,
					 errmsg("invalid frontend message type %d", qtype)));

			break;
	}

	/*
	 * In protocol version 3, all frontend messages have a length word next
	 * after the type code; we can read the message contents independently of
	 * the type.
	 */
	if (pq_getmessage(myport, inBuf, 0))
		return EOF;			/* suitable message already logged */

	return qtype;
}

/*
 * Process MSG_SYNC_STANDBY message
 */
static void
ProcessSyncStandbyCommand(Port *myport, GTM_MessageType mtype, StringInfo message)
{
	StringInfoData	buf;

	pq_getmsgend(message);

	pq_beginmessage(&buf, 'S');
	pq_sendint(&buf, SYNC_STANDBY_RESULT, 4);
	pq_endmessage(myport, &buf);
	/* Sync standby first */
	if (GetMyThreadInfo->thr_conn->standby)
		gtm_sync_standby(GetMyThreadInfo->thr_conn->standby);
	pq_flush(myport);
}



static void
ProcessPGXCNodeCommand(Port *myport, GTM_MessageType mtype, StringInfo message)
{
	switch (mtype)
	{
		case MSG_NODE_REGISTER:
			ProcessPGXCNodeRegister(myport, message, false);
			break;

		case MSG_BKUP_NODE_REGISTER:
			ProcessPGXCNodeRegister(myport, message, true);
			break;

		case MSG_NODE_UNREGISTER:
			ProcessPGXCNodeUnregister(myport, message, false);
			break;

		case MSG_BKUP_NODE_UNREGISTER:
			ProcessPGXCNodeUnregister(myport, message, true);
			break;

		case MSG_NODE_LIST:
			ProcessPGXCNodeList(myport, message);
			break;

		default:
			Assert(0);			/* Shouldn't come here.. keep compiler quite */
	}
}

static void
ProcessTransactionCommand(Port *myport, GTM_MessageType mtype, StringInfo message)
{
	elog(DEBUG1, "ProcessTransactionCommand: mtype:%d", mtype);

	switch (mtype)
	{
		case MSG_NODE_BEGIN_REPLICATION_INIT:
			ProcessBeginReplicationInitialSyncRequest(myport, message);
			break;

		case MSG_NODE_END_REPLICATION_INIT:
			ProcessEndReplicationInitialSyncRequest(myport, message);
			break;

		case MSG_TXN_BEGIN:
			ProcessBeginTransactionCommand(myport, message);
			break;

		case MSG_BKUP_TXN_BEGIN:
			ProcessBkupBeginTransactionCommand(myport, message);
			break;

		case MSG_TXN_BEGIN_GETGXID:
			ProcessBeginTransactionGetGXIDCommand(myport, message);
			break;

		case MSG_BKUP_TXN_BEGIN_GETGXID:
			ProcessBkupBeginTransactionGetGXIDCommand(myport, message);

		case MSG_TXN_BEGIN_GETGXID_AUTOVACUUM:
			ProcessBeginTransactionGetGXIDAutovacuumCommand(myport, message);
			break;

		case MSG_BKUP_TXN_BEGIN_GETGXID_AUTOVACUUM:
			ProcessBkupBeginTransactionGetGXIDAutovacuumCommand(myport, message);
			break;

		case MSG_TXN_BEGIN_GETGXID_MULTI:
			ProcessBeginTransactionGetGXIDCommandMulti(myport, message);
			break;

		case MSG_BKUP_TXN_BEGIN_GETGXID_MULTI:
			ProcessBkupBeginTransactionGetGXIDCommandMulti(myport, message);
			break;

		case MSG_TXN_START_PREPARED:
			ProcessStartPreparedTransactionCommand(myport, message, false);
			break;

		case MSG_BKUP_TXN_START_PREPARED:
			ProcessStartPreparedTransactionCommand(myport, message, true);
			break;

		case MSG_TXN_PREPARE:
			ProcessPrepareTransactionCommand(myport, message, false);
			break;

		case MSG_BKUP_TXN_PREPARE:
			ProcessPrepareTransactionCommand(myport, message, true);
			break;

		case MSG_TXN_COMMIT:
			ProcessCommitTransactionCommand(myport, message, false);
			break;

		case MSG_BKUP_TXN_COMMIT:
			ProcessCommitTransactionCommand(myport, message, true);
			break;

		case MSG_TXN_COMMIT_PREPARED:
			ProcessCommitPreparedTransactionCommand(myport, message, false);
			break;

		case MSG_BKUP_TXN_COMMIT_PREPARED:
			ProcessCommitPreparedTransactionCommand(myport, message, true);
			break;

		case MSG_TXN_ROLLBACK:
			ProcessRollbackTransactionCommand(myport, message, false);
			break;

		case MSG_BKUP_TXN_ROLLBACK:
			ProcessRollbackTransactionCommand(myport, message, true);
			break;

		case MSG_TXN_COMMIT_MULTI:
			ProcessCommitTransactionCommandMulti(myport, message, false);
			break;

		case MSG_BKUP_TXN_COMMIT_MULTI:
			ProcessCommitTransactionCommandMulti(myport, message, true);
			break;

		case MSG_TXN_ROLLBACK_MULTI:
			ProcessRollbackTransactionCommandMulti(myport, message, false);
			break;

		case MSG_BKUP_TXN_ROLLBACK_MULTI:
			ProcessRollbackTransactionCommandMulti(myport, message, true);
			break;

		case MSG_TXN_GET_GXID:
			/*
			 * Notice: we don't have corresponding functions in gtm_client.c
			 *
			 * Because this function is not used, GTM-standby extension is not
			 * included in this function.
			 */
			ProcessGetGXIDTransactionCommand(myport, message);
			break;

		case MSG_TXN_GET_GID_DATA:
			ProcessGetGIDDataTransactionCommand(myport, message);
			break;

		case MSG_TXN_GET_NEXT_GXID:
			ProcessGetNextGXIDTransactionCommand(myport, message);
			break;

		case MSG_TXN_GXID_LIST:
			ProcessGXIDListCommand(myport, message);
			break;

		default:
			Assert(0);			/* Shouldn't come here.. keep compiler quite */
	}
}

static void
ProcessSnapshotCommand(Port *myport, GTM_MessageType mtype, StringInfo message)
{
	switch (mtype)
	{
		case MSG_SNAPSHOT_GET:
			ProcessGetSnapshotCommand(myport, message, false);
			break;

		case MSG_SNAPSHOT_GET_MULTI:
			ProcessGetSnapshotCommandMulti(myport, message);
			break;

		case MSG_SNAPSHOT_GXID_GET:
			ProcessGetSnapshotCommand(myport, message, true);
			break;

		default:
			Assert(0);			/* Shouldn't come here.. keep compiler quite */
	}

}

static void
ProcessSequenceCommand(Port *myport, GTM_MessageType mtype, StringInfo message)
{
	switch (mtype)
	{
		case MSG_SEQUENCE_INIT:
			ProcessSequenceInitCommand(myport, message, false);
			break;

		case MSG_BKUP_SEQUENCE_INIT:
			ProcessSequenceInitCommand(myport, message, true);
			break;

		case MSG_SEQUENCE_ALTER:
			ProcessSequenceAlterCommand(myport, message, false);
			break;

		case MSG_BKUP_SEQUENCE_ALTER:
			ProcessSequenceAlterCommand(myport, message, true);
			break;

		case MSG_SEQUENCE_GET_CURRENT:
			ProcessSequenceGetCurrentCommand(myport, message);
			break;

		case MSG_SEQUENCE_GET_NEXT:
			ProcessSequenceGetNextCommand(myport, message, false);
			break;

		case MSG_BKUP_SEQUENCE_GET_NEXT:
			ProcessSequenceGetNextCommand(myport, message, true);
			break;

		case MSG_SEQUENCE_SET_VAL:
			ProcessSequenceSetValCommand(myport, message, false);
			break;

		case MSG_BKUP_SEQUENCE_SET_VAL:
			ProcessSequenceSetValCommand(myport, message, true);
			break;

		case MSG_SEQUENCE_RESET:
			ProcessSequenceResetCommand(myport, message, false);
			break;

		case MSG_BKUP_SEQUENCE_RESET:
			ProcessSequenceResetCommand(myport, message, true);
			break;

		case MSG_SEQUENCE_CLOSE:
			ProcessSequenceCloseCommand(myport, message, false);
			break;

		case MSG_BKUP_SEQUENCE_CLOSE:
			ProcessSequenceCloseCommand(myport, message, true);
			break;

		case MSG_SEQUENCE_RENAME:
			ProcessSequenceRenameCommand(myport, message, false);
			break;

		case MSG_BKUP_SEQUENCE_RENAME:
			ProcessSequenceRenameCommand(myport, message, true);
			break;

		case MSG_SEQUENCE_LIST:
			ProcessSequenceListCommand(myport, message);
			break;

		default:
			Assert(0);			/* Shouldn't come here.. keep compiler quite */
	}

}

static void
ProcessQueryCommand(Port *myport, GTM_MessageType mtype, StringInfo message)
{
	switch (mtype)
	{
		case MSG_TXN_GET_STATUS:
		case MSG_TXN_GET_ALL_PREPARED:
			break;

		default:
			Assert(0);			/* Shouldn't come here.. keep compiler quite */
	}

}

static void
GTM_RegisterPGXCNode(Port *myport, char *PGXCNodeName)
{
	elog(DEBUG3, "Registering coordinator with name %s", PGXCNodeName);
	myport->node_name = strdup(PGXCNodeName);
}

/*
 * Validate the proposed data directory
 */
static void
checkDataDir(void)
{
	struct stat stat_buf;

	Assert(GTMDataDir);

retry:
	if (stat(GTMDataDir, &stat_buf) != 0)
	{
		if (errno == ENOENT)
		{
			if (mkdir(GTMDataDir, 0700) != 0)
			{
				ereport(FATAL,
						(errno,
						 errmsg("failed to create the directory \"%s\"",
							 GTMDataDir)));
			}
			goto retry;
		}
		else
			ereport(FATAL,
					(EPERM,
				 errmsg("could not read permissions of directory \"%s\": %m",
						GTMDataDir)));
	}

	/* eventual chdir would fail anyway, but let's test ... */
	if (!S_ISDIR(stat_buf.st_mode))
		ereport(FATAL,
				(EINVAL,
				 errmsg("specified data directory \"%s\" is not a directory",
						GTMDataDir)));

	/*
	 * Check that the directory belongs to my userid; if not, reject.
	 *
	 * This check is an essential part of the interlock that prevents two
	 * postmasters from starting in the same directory (see CreateLockFile()).
	 * Do not remove or weaken it.
	 *
	 * XXX can we safely enable this check on Windows?
	 */
#if !defined(WIN32) && !defined(__CYGWIN__)
	if (stat_buf.st_uid != geteuid())
		ereport(FATAL,
				(EINVAL,
				 errmsg("data directory \"%s\" has wrong ownership",
						GTMDataDir),
				 errhint("The server must be started by the user that owns the data directory.")));
#endif
}

/*
 * Set data directory, but make sure it's an absolute path.  Use this,
 * never set DataDir directly.
 */
void
SetDataDir()
{
	char   *new;

	/* If presented path is relative, convert to absolute */
	new = make_absolute_path(GTMDataDir);
	if (!new)
		ereport(FATAL,
				(errno,
				 errmsg("failed to set the data directory \"%s\"",
						GTMDataDir)));

	if (GTMDataDir)
		free(GTMDataDir);

	GTMDataDir = new;
}

/*
 * Change working directory to DataDir.  Most of the postmaster and backend
 * code assumes that we are in DataDir so it can use relative paths to access
 * stuff in and under the data directory.  For convenience during path
 * setup, however, we don't force the chdir to occur during SetDataDir.
 */
static void
ChangeToDataDir(void)
{
	if (chdir(GTMDataDir) < 0)
		ereport(FATAL,
				(EINVAL,
				 errmsg("could not change directory to \"%s\": %m",
						GTMDataDir)));
}

/*
 * Create the data directory lockfile.
 *
 * When this is called, we must have already switched the working
 * directory to DataDir, so we can just use a relative path.  This
 * helps ensure that we are locking the directory we should be.
 */
static void
CreateDataDirLockFile()
{
	CreateLockFile(GTM_PID_FILE, GTMDataDir);
}

/*
 * Create a lockfile.
 *
 * filename is the name of the lockfile to create.
 * amPostmaster is used to determine how to encode the output PID.
 * isDDLock and refName are used to determine what error message to produce.
 */
static void
CreateLockFile(const char *filename, const char *refName)
{
	int			fd;
	char		buffer[MAXPGPATH + 100];
	int			ntries;
	int			len;
	int			encoded_pid;
	pid_t		other_pid;
	pid_t		my_pid = getpid();

	/*
	 * We need a loop here because of race conditions.	But don't loop forever
	 * (for example, a non-writable $PGDATA directory might cause a failure
	 * that won't go away).  100 tries seems like plenty.
	 */
	for (ntries = 0;; ntries++)
	{
		/*
		 * Try to create the lock file --- O_EXCL makes this atomic.
		 *
		 * Think not to make the file protection weaker than 0600.	See
		 * comments below.
		 */
		fd = open(filename, O_RDWR | O_CREAT | O_EXCL, 0600);
		if (fd >= 0)
			break;				/* Success; exit the retry loop */

		/*
		 * Couldn't create the pid file. Probably it already exists.
		 */
		if ((errno != EEXIST && errno != EACCES) || ntries > 100)
			ereport(FATAL,
					(EINVAL,
					 errmsg("could not create lock file \"%s\": %m",
							filename)));

		/*
		 * Read the file to get the old owner's PID.  Note race condition
		 * here: file might have been deleted since we tried to create it.
		 */
		fd = open(filename, O_RDONLY, 0600);
		if (fd < 0)
		{
			if (errno == ENOENT)
				continue;		/* race condition; try again */
			ereport(FATAL,
					(EINVAL,
					 errmsg("could not open lock file \"%s\": %m",
							filename)));
		}
		if ((len = read(fd, buffer, sizeof(buffer) - 1)) < 0)
			ereport(FATAL,
					(EINVAL,
					 errmsg("could not read lock file \"%s\": %m",
							filename)));
		close(fd);

		buffer[len] = '\0';
		encoded_pid = atoi(buffer);
		other_pid = (pid_t) encoded_pid;

		if (other_pid <= 0)
			elog(FATAL, "bogus data in lock file \"%s\": \"%s\"",
				 filename, buffer);

		/*
		 * Check to see if the other process still exists
		 *
		 * If the PID in the lockfile is our own PID or our parent's PID, then
		 * the file must be stale (probably left over from a previous system
		 * boot cycle).  We need this test because of the likelihood that a
		 * reboot will assign exactly the same PID as we had in the previous
		 * reboot.	Also, if there is just one more process launch in this
		 * reboot than in the previous one, the lockfile might mention our
		 * parent's PID.  We can reject that since we'd never be launched
		 * directly by a competing postmaster.	We can't detect grandparent
		 * processes unfortunately, but if the init script is written
		 * carefully then all but the immediate parent shell will be
		 * root-owned processes and so the kill test will fail with EPERM.
		 *
		 * We can treat the EPERM-error case as okay because that error
		 * implies that the existing process has a different userid than we
		 * do, which means it cannot be a competing postmaster.  A postmaster
		 * cannot successfully attach to a data directory owned by a userid
		 * other than its own.	(This is now checked directly in
		 * checkDataDir(), but has been true for a long time because of the
		 * restriction that the data directory isn't group- or
		 * world-accessible.)  Also, since we create the lockfiles mode 600,
		 * we'd have failed above if the lockfile belonged to another userid
		 * --- which means that whatever process kill() is reporting about
		 * isn't the one that made the lockfile.  (NOTE: this last
		 * consideration is the only one that keeps us from blowing away a
		 * Unix socket file belonging to an instance of Postgres being run by
		 * someone else, at least on machines where /tmp hasn't got a
		 * stickybit.)
		 *
		 * Windows hasn't got getppid(), but doesn't need it since it's not
		 * using real kill() either...
		 *
		 * Normally kill() will fail with ESRCH if the given PID doesn't
		 * exist.
		 */
		if (other_pid != my_pid
#ifndef WIN32
			&& other_pid != getppid()
#endif
			)
		{
			if (kill(other_pid, 0) == 0 ||
				(errno != ESRCH && errno != EPERM))
			{
				/* lockfile belongs to a live process */
				ereport(FATAL,
						(EINVAL,
						 errmsg("lock file \"%s\" already exists",
								filename),
						  errhint("Is another GTM (PID %d) running in data directory \"%s\"?",
								  (int) other_pid, refName)));
			}
		}

		/*
		 * Looks like nobody's home.  Unlink the file and try again to create
		 * it.	Need a loop because of possible race condition against other
		 * would-be creators.
		 */
		if (unlink(filename) < 0)
			ereport(FATAL,
					(EACCES,
					 errmsg("could not remove old lock file \"%s\": %m",
							filename),
					 errhint("The file seems accidentally left over, but "
						   "it could not be removed. Please remove the file "
							 "by hand and try again.")));
	}

	/*
	 * Successfully created the file, now fill it.
	 */
	snprintf(buffer, sizeof(buffer), "%d\n%s\n%d\n",
			 (int) my_pid, GTMDataDir, (Recovery_IsStandby() ? 0 : 1));
	errno = 0;
	if (write(fd, buffer, strlen(buffer)) != strlen(buffer))
	{
		int			save_errno = errno;

		close(fd);
		unlink(filename);
		/* if write didn't set errno, assume problem is no disk space */
		errno = save_errno ? save_errno : ENOSPC;
		ereport(FATAL,
				(EACCES,
				 errmsg("could not write lock file \"%s\": %m", filename)));
	}
	if (close(fd))
	{
		int			save_errno = errno;

		unlink(filename);
		errno = save_errno;
		ereport(FATAL,
				(EACCES,
				 errmsg("could not write lock file \"%s\": %m", filename)));
	}
}

/*
 * Create the opts file
 */
static bool
CreateOptsFile(int argc, char *argv[])
{
	FILE	   *fp;
	int			i;

#define OPTS_FILE	"gtm.opts"

	if ((fp = fopen(OPTS_FILE, "w")) == NULL)
	{
		elog(LOG, "could not create file \"%s\": %m", OPTS_FILE);
		return false;
	}

	for (i = 1; i < argc; i++)
		fprintf(fp, " \"%s\"", argv[i]);
	fputs("\n", fp);

	if (fclose(fp))
	{
		elog(LOG, "could not write file \"%s\": %m", OPTS_FILE);
		return false;
	}

	return true;
}

/* delete pid file */
static void
DeleteLockFile(const char *filename)
{
	if (unlink(filename) < 0)
		ereport(FATAL,
			(EACCES,
			 errmsg("could not remove old lock file \"%s\": %m",
					filename),
			 errhint("The file seems accidentally left over, but "
					 "it could not be removed. Please remove the file "
					 "by hand and try again.")));
}

static void
PromoteToActive(void)
{
	elog(LOG, "Promote signal received. Becoming an active...");

#ifdef XCP
	/*
	 * Just in case if there was locally generated xids on datanodes skip some.
	 * If we do not do that we may return duplicate xids which is causing
	 * problems on data node that can not be automatically recovered.
	 */
	GTM_RWLockAcquire(&GTMTransactions.gt_XidGenLock, GTM_LOCKMODE_WRITE);
	if (GlobalTransactionIdIsValid(GTMTransactions.gt_nextXid))
	{
		GTMTransactions.gt_nextXid += CONTROL_INTERVAL;
		/* Handle wraparound */
		if (!GlobalTransactionIdIsNormal(GTMTransactions.gt_nextXid))
			GTMTransactions.gt_nextXid = FirstNormalGlobalTransactionId;
	}
	else
		GTMTransactions.gt_nextXid = InitialGXIDValue_Default;
	GTM_RWLockRelease(&GTMTransactions.gt_XidGenLock);
#endif

	/*
	 * Do promoting things here.
	 */
	Recovery_StandbySetStandby(false);
	CreateDataDirLockFile();

	return;
}<|MERGE_RESOLUTION|>--- conflicted
+++ resolved
@@ -72,11 +72,6 @@
 char		*error_reporter;
 char		*status_reader;
 bool		isStartUp;
-#ifdef XCP
-GTM_MutexLock   control_lock;
-char		GTMControlFileTmp[GTM_MAX_PATH];
-#define GTM_CONTROL_FILE_TMP		"gtm.control.tmp"
-#endif
 
 /* If this is GTM or not */
 /*
@@ -187,9 +182,6 @@
 	CreateDataDirLockFile();
 
 	sprintf(GTMControlFile, "%s/%s", GTMDataDir, GTM_CONTROL_FILE);
-#ifdef XCP
-	sprintf(GTMControlFileTmp, "%s/%s", GTMDataDir, GTM_CONTROL_FILE_TMP);
-#endif
 	if (GTMLogFile == NULL)
 	{
 		GTMLogFile = (char *) malloc(GTM_MAX_PATH);
@@ -214,9 +206,6 @@
 		fflush(stdout);
 		fflush(stderr);
 	}
-#ifdef XCP
-	GTM_MutexLockInit(&control_lock);
-#endif
 }
 
 static void
@@ -290,49 +279,6 @@
 	exit(0);
 }
 
-#ifdef XCP
-/*
- * Save control file info.
- * if next_gxid = 0, determine what the id is, otherwise use passed in value
- */
-void
-SaveControlInfoWithTransactionId(GlobalTransactionId next_gxid)
-{
-	FILE	   *ctlf;
-
-	GTM_MutexLockAcquire(&control_lock);
-
-	ctlf = fopen(GTMControlFileTmp, "w");
-
-	if (ctlf == NULL)
-	{
-		fprintf(stderr, "Failed to create/open the control file\n");
-		fclose(ctlf);
-		GTM_MutexLockRelease(&control_lock);
-		return;
-		//exit(2); exit?
-	}
-	GTM_SaveTxnInfo(ctlf, next_gxid);
-	GTM_SaveSeqInfo(ctlf);
-	if (ctlf)
-		fclose(ctlf);
-
-	remove(GTMControlFile);
-	rename(GTMControlFileTmp, GTMControlFile);
-
-	GTM_MutexLockRelease(&control_lock);
-}
-/*
- * Save control file info
- */
-void
-SaveControlInfo(void)
-{
-	/* Just pass in 0: determine from info */
-	SaveControlInfoWithTransactionId(0);
-}
-#endif
-
 int
 main(int argc, char *argv[])
 {
@@ -340,15 +286,7 @@
 	int			status;
 	int			i;
 	GlobalTransactionId next_gxid = InvalidGlobalTransactionId;
-<<<<<<< HEAD
-#ifdef XCP
-	FILE			*ctlf;
-#else
-	int			ctlfd;
-#endif
-=======
 	FILE	   *ctlf;
->>>>>>> d03ea805
 
 	/*
 	 * Local variable to hold command line options.
@@ -646,28 +584,11 @@
 	}
 	else
 	{
-<<<<<<< HEAD
-#ifdef XCP
-		GTM_MutexLockAcquire(&control_lock);
-
-=======
->>>>>>> d03ea805
 		ctlf = fopen(GTMControlFile, "r");
 		GTM_RestoreTxnInfo(ctlf, next_gxid);
 		GTM_RestoreSeqInfo(ctlf);
 		if (ctlf)
 			fclose(ctlf);
-<<<<<<< HEAD
-
-		GTM_MutexLockRelease(&control_lock);
-#else
-		ctlfd = open(GTMControlFile, O_RDONLY);
-		GTM_RestoreTxnInfo(ctlfd, next_gxid);
-		GTM_RestoreSeqInfo(ctlfd);
-		close(ctlfd);
-#endif
-=======
->>>>>>> d03ea805
 	}
 
 	if (Recovery_IsStandby())
@@ -848,14 +769,7 @@
 
 		if (GTMAbortPending)
 		{
-<<<<<<< HEAD
-#ifdef XCP
-#else
-			int ctlfd;
-#endif
-=======
 			FILE *ctlf;
->>>>>>> d03ea805
 
 			/*
 			 * XXX We should do a clean shutdown here. For the time being, just
@@ -870,30 +784,15 @@
 			 */
 			GTM_SetShuttingDown();
 
-<<<<<<< HEAD
-#ifdef XCP
-			SaveControlInfo();
-#else
-			ctlfd = open(GTMControlFile, O_WRONLY | O_TRUNC | O_CREAT,
-						 S_IRUSR | S_IWUSR);
-			if (ctlfd == -1)
-=======
 			ctlf = fopen(GTMControlFile, "w");
 			if (ctlf == NULL)
->>>>>>> d03ea805
 			{
 				fprintf(stderr, "Failed to create/open the control file\n");
 				exit(2);
 			}
 
-<<<<<<< HEAD
-			GTM_SaveTxnInfo(ctlfd);
-			GTM_SaveSeqInfo(ctlfd);
-#endif
-=======
 			GTM_SaveTxnInfo(ctlf);
 			GTM_SaveSeqInfo(ctlf);
->>>>>>> d03ea805
 
 #if 0
 			/*
@@ -909,14 +808,7 @@
 			}
 #endif
 
-<<<<<<< HEAD
-#ifdef XCP
-#else
-			close(ctlfd);
-#endif
-=======
 			fclose(ctlf);
->>>>>>> d03ea805
 
 			exit(1);
 		}
@@ -1230,13 +1122,7 @@
 
 				/* Disconnect node if necessary */
 				Recovery_PGXCNodeDisconnect(thrinfo->thr_conn->con_port);
-<<<<<<< HEAD
-#ifdef XCP
 				GTM_RWLockRelease(&thrinfo->thr_lock);
-#endif
-=======
-				GTM_RWLockRelease(&thrinfo->thr_lock);
->>>>>>> d03ea805
 				pthread_exit(thrinfo);
 				break;
 
@@ -2137,25 +2023,6 @@
 {
 	elog(LOG, "Promote signal received. Becoming an active...");
 
-#ifdef XCP
-	/*
-	 * Just in case if there was locally generated xids on datanodes skip some.
-	 * If we do not do that we may return duplicate xids which is causing
-	 * problems on data node that can not be automatically recovered.
-	 */
-	GTM_RWLockAcquire(&GTMTransactions.gt_XidGenLock, GTM_LOCKMODE_WRITE);
-	if (GlobalTransactionIdIsValid(GTMTransactions.gt_nextXid))
-	{
-		GTMTransactions.gt_nextXid += CONTROL_INTERVAL;
-		/* Handle wraparound */
-		if (!GlobalTransactionIdIsNormal(GTMTransactions.gt_nextXid))
-			GTMTransactions.gt_nextXid = FirstNormalGlobalTransactionId;
-	}
-	else
-		GTMTransactions.gt_nextXid = InitialGXIDValue_Default;
-	GTM_RWLockRelease(&GTMTransactions.gt_XidGenLock);
-#endif
-
 	/*
 	 * Do promoting things here.
 	 */

--- conflicted
+++ resolved
@@ -914,10 +914,6 @@
 
 			elog(LOG, "open_sequence() returns rc %d.", rc);
 		}
-#ifdef XCP
-		/* Save control file with new seq info */
-                SaveControlInfo();
-#endif
 		/*
 		 * Send a SUCCESS message back to the client
 		 */
@@ -1032,10 +1028,6 @@
 
 			elog(LOG, "alter_sequence() returns rc %d.", rc);
 		}
-#ifdef XCP
-		/* Save control file info */
-                SaveControlInfo();
-#endif
 		pq_beginmessage(&buf, 'S');
 		pq_sendint(&buf, SEQUENCE_ALTER_RESULT, 4);
 		if (myport->remote_type == GTM_NODE_GTM_PROXY)
@@ -1361,10 +1353,6 @@
 
 			elog(LOG, "set_val() returns rc %d.", rc);
 		}
-#ifdef XCP
-		/* Save control file info */
-                SaveControlInfo();
-#endif
 		/* Respond to the client */
 		pq_beginmessage(&buf, 'S');
 		pq_sendint(&buf, SEQUENCE_SET_VAL_RESULT, 4);
@@ -1435,10 +1423,6 @@
 
 			elog(LOG, "reset_sequence() returns rc %d.", rc);
 		}
-#ifdef XCP
-		/* Save control file info */
-                SaveControlInfo();
-#endif
 		/* Respond to the client */
 		pq_beginmessage(&buf, 'S');
 		pq_sendint(&buf, SEQUENCE_RESET_RESULT, 4);
@@ -1511,10 +1495,6 @@
 
 			elog(LOG, "close_sequence() returns rc %d.", rc);
 		}
-#ifdef XCP
-		/* Save control file */
-                SaveControlInfo();
-#endif
 		/* Respond to the client */
 		pq_beginmessage(&buf, 'S');
 		pq_sendint(&buf, SEQUENCE_CLOSE_RESULT, 4);
@@ -1602,10 +1582,6 @@
 
 			elog(LOG, "rename_sequence() returns rc %d.", rc);
 		}
-#ifdef XCP
-		/* Save control file info */
-                SaveControlInfo();
-#endif
 		/* Send a SUCCESS message back to the client */
 		pq_beginmessage(&buf, 'S');
 		pq_sendint(&buf, SEQUENCE_RENAME_RESULT, 4);
@@ -1632,10 +1608,6 @@
 }
 
 
-<<<<<<< HEAD
-#ifdef XCP
-=======
->>>>>>> d03ea805
 /*
  * Escape whitespace and non-printable characters in the sequence name to
  * store it to the control file.
@@ -1750,29 +1722,14 @@
 }
 
 
-<<<<<<< HEAD
 void
 GTM_SaveSeqInfo(FILE *ctlf)
-#else
-void
-GTM_SaveSeqInfo(int ctlfd)
-#endif
-=======
-void
-GTM_SaveSeqInfo(FILE *ctlf)
->>>>>>> d03ea805
 {
 	GTM_SeqInfoHashBucket *bucket;
 	gtm_ListCell *elem;
 	GTM_SeqInfo *seqinfo = NULL;
 	int hash;
-<<<<<<< HEAD
-#ifdef XCP
 	char buffer[1024];
-#endif
-=======
-	char buffer[1024];
->>>>>>> d03ea805
 
 	for (hash = 0; hash < SEQ_HASH_TABLE_SIZE; hash++)
 	{
@@ -1791,10 +1748,6 @@
 
 			GTM_RWLockAcquire(&seqinfo->gs_lock, GTM_LOCKMODE_READ);
 
-<<<<<<< HEAD
-#ifdef XCP
-=======
->>>>>>> d03ea805
 			encode_seq_key(seqinfo->gs_key, buffer);
 			fprintf(ctlf, "%s\t%ld\t%ld\t%ld\t%ld\t%ld\t%c\t%c\t%x\n",
 					buffer, seqinfo->gs_value,
@@ -1803,23 +1756,6 @@
 					(seqinfo->gs_cycle ? 't' : 'f'),
 					(seqinfo->gs_called ? 't' : 'f'),
 					seqinfo->gs_state);
-<<<<<<< HEAD
-#else
-			write(ctlfd, &SeqStartMagic, sizeof (SeqStartMagic));
-			write(ctlfd, &seqinfo->gs_key->gsk_keylen, sizeof (uint32));
-			write(ctlfd, seqinfo->gs_key->gsk_key, seqinfo->gs_key->gsk_keylen);
-			write(ctlfd, &seqinfo->gs_value, sizeof (GTM_Sequence));
-			write(ctlfd, &seqinfo->gs_init_value, sizeof (GTM_Sequence));
-			write(ctlfd, &seqinfo->gs_increment_by, sizeof (GTM_Sequence));
-			write(ctlfd, &seqinfo->gs_min_value, sizeof (GTM_Sequence));
-			write(ctlfd, &seqinfo->gs_max_value, sizeof (GTM_Sequence));
-			write(ctlfd, &seqinfo->gs_cycle, sizeof (bool));
-			write(ctlfd, &seqinfo->gs_called, sizeof (bool));
-			write(ctlfd, &seqinfo->gs_state, sizeof (int32));
-			write(ctlfd, &SeqEndMagic, sizeof(SeqEndMagic));
-#endif
-=======
->>>>>>> d03ea805
 
 			GTM_RWLockRelease(&seqinfo->gs_lock);
 		}
@@ -1830,8 +1766,6 @@
 }
 
 
-<<<<<<< HEAD
-#ifdef XCP
 void
 GTM_RestoreSeqInfo(FILE *ctlf)
 {
@@ -1903,113 +1837,7 @@
 			elog(WARNING, "Corrupted control file");
 			return;
 		}
-		/* increment current value by control interval in case restarting */
-		curval = curval + CONTROL_INTERVAL;
-		if (curval > maxval)
-		{
-			if (cycle)
-				curval = minval + (curval - maxval);
-			else
-				curval = maxval;
-		}
 		GTM_SeqRestore(&seqkey, increment_by, minval, maxval, startval, curval,
 					   state, cycle, called);
 	}
-}
-#else
-=======
->>>>>>> d03ea805
-void
-GTM_RestoreSeqInfo(FILE *ctlf)
-{
-	char seqname[1024];
-
-	if (ctlf == NULL)
-		return;
-
-	while (fscanf(ctlf, "%s", seqname) == 1)
-	{
-		GTM_SequenceKeyData seqkey;
-		GTM_Sequence increment_by;
-		GTM_Sequence minval;
-		GTM_Sequence maxval;
-		GTM_Sequence startval;
-		GTM_Sequence curval;
-		int32 state;
-		bool cycle;
-		bool called;
-		char boolval[16];
-
-		decode_seq_key(seqname, &seqkey);
-
-		if (fscanf(ctlf, "%ld", &curval) != 1)
-		{
-			elog(WARNING, "Corrupted control file");
-			return;
-		}
-		if (fscanf(ctlf, "%ld", &startval) != 1)
-		{
-			elog(WARNING, "Corrupted control file");
-			return;
-		}
-<<<<<<< HEAD
-
-		seqkey.gsk_key = palloc(seqkey.gsk_keylen);
-		read(ctlfd, seqkey.gsk_key, seqkey.gsk_keylen);
-
-		read(ctlfd, &curval, sizeof (GTM_Sequence));
-		read(ctlfd, &startval, sizeof (GTM_Sequence));
-		read(ctlfd, &increment_by, sizeof (GTM_Sequence));
-		read(ctlfd, &minval, sizeof (GTM_Sequence));
-		read(ctlfd, &maxval, sizeof (GTM_Sequence));
-		read(ctlfd, &cycle, sizeof (bool));
-		read(ctlfd, &called, sizeof (bool));
-		read(ctlfd, &state, sizeof (int32));
-		read(ctlfd, &magic, sizeof(SeqEndMagic));
-
-		if (magic != SeqEndMagic)
-=======
-		if (fscanf(ctlf, "%ld", &increment_by) != 1)
-		{
-			elog(WARNING, "Corrupted control file");
-			return;
-		}
-		if (fscanf(ctlf, "%ld", &minval) != 1)
-		{
-			elog(WARNING, "Corrupted control file");
-			return;
-		}
-		if (fscanf(ctlf, "%ld", &maxval) != 1)
-		{
-			elog(WARNING, "Corrupted control file");
-			return;
-		}
-		if (fscanf(ctlf, "%s", boolval) == 1)
-		{
-			cycle = (*boolval == 't');
-		}
-		else
-		{
-			elog(WARNING, "Corrupted control file");
-			return;
-		}
-		if (fscanf(ctlf, "%s", boolval) == 1)
-		{
-			called = (*boolval == 't');
-		}
-		else
-		{
-			elog(WARNING, "Corrupted control file");
-			return;
-		}
-		if (fscanf(ctlf, "%x", &state) != 1)
->>>>>>> d03ea805
-		{
-			elog(WARNING, "Corrupted control file");
-			return;
-		}
-		GTM_SeqRestore(&seqkey, increment_by, minval, maxval, startval, curval,
-					   state, cycle, called);
-	}
-}
-#endif+}
--- conflicted
+++ resolved
@@ -251,27 +251,6 @@
 		len += sizeof(uint32);
 	}
 
-<<<<<<< HEAD
-#ifndef XCP
-	/* GTM_TransactionInfo.gti_coordname */
-	if (data->gti_coordname != NULL)
-	{
-		namelen = (uint32)strlen(data->gti_coordname);
-		memcpy(buf + len, &namelen, sizeof(uint32));
-		len += sizeof(uint32);
-		memcpy(buf + len, data->gti_coordname, namelen);
-		len += namelen;
-	}
-	else
-	{
-		namelen = 0;
-		memcpy(buf + len, &namelen, sizeof(uint32));
-		len += sizeof(uint32);
-	}
-#endif
-
-=======
->>>>>>> d03ea805
 	/* GTM_TransactionInfo.gti_xmin */
 	memcpy(buf + len, &(data->gti_xmin), sizeof(GlobalTransactionId));
 	len += sizeof(GlobalTransactionId);
@@ -420,16 +399,7 @@
 	{
 		data->nodestring = (char *)genAllocTop(string_len + 1);	/* Should allocate at TopMostMemoryContext */
 		memcpy(data->nodestring, buf + len, string_len);
-<<<<<<< HEAD
-#ifdef XCP
-		// copy/paste error in the original code
-		data->nodestring[string_len] = 0;
-#else
-		data->gti_gid[string_len] = 0;		/* null-terminated */
-#endif
-=======
 		data->nodestring[string_len] = 0;		/* null-terminated */
->>>>>>> d03ea805
 		len += string_len;
 	}
 	else

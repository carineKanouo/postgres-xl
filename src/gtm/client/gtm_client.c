/*-------------------------------------------------------------------------
 *
 * gtm-client.c
 *
 * Portions Copyright (c) 1996-2009, PostgreSQL Global Development Group
 * Portions Copyright (c) 1994, Regents of the University of California
 * Portions Copyright (c) 2010-2012 Postgres-XC Development Group
 *
 *
 * IDENTIFICATION
 *	  $PostgreSQL$
 *
 *-------------------------------------------------------------------------
 */
/* Time in seconds to wait for a response from GTM */
/* We should consider making this a GUC */
#ifndef CLIENT_GTM_TIMEOUT
#ifdef  GTM_DEBUG
#define CLIENT_GTM_TIMEOUT 3600
#else
#define CLIENT_GTM_TIMEOUT 20
#endif
#endif

#include <time.h>

#include "gtm/elog.h"
#include "gtm/gtm_c.h"

#include "gtm/gtm_ip.h"
#include "gtm/libpq-fe.h"
#include "gtm/libpq-int.h"

#include "gtm/gtm_client.h"
#include "gtm/gtm_msg.h"
#include "gtm/gtm_serialize.h"
#include "gtm/register.h"
#include "gtm/assert.h"

extern bool Backup_synchronously;

void GTM_FreeResult(GTM_Result *result, GTM_PGXCNodeType remote_type);

static GTM_Result *makeEmptyResultIfIsNull(GTM_Result *oldres);
static int commit_prepared_transaction_internal(GTM_Conn *conn,
												GlobalTransactionId gxid, GlobalTransactionId prepared_gxid,
												bool is_backup);
static int prepare_transaction_internal(GTM_Conn *conn, GlobalTransactionId gxid, bool is_backup);
static int abort_transaction_internal(GTM_Conn *conn, GlobalTransactionId gxid, bool is_backup);
static int abort_transaction_multi_internal(GTM_Conn *conn, int txn_count, GlobalTransactionId *gxid,
											int *txn_count_out, int *status_out, bool is_backup);
static int open_sequence_internal(GTM_Conn *conn, GTM_SequenceKey key, GTM_Sequence increment,
								  GTM_Sequence minval, GTM_Sequence maxval,
								  GTM_Sequence startval, bool cycle, bool is_backup);
static GTM_Sequence get_next_internal(GTM_Conn *conn, GTM_SequenceKey key, bool is_backup);
static int set_val_internal(GTM_Conn *conn, GTM_SequenceKey key, GTM_Sequence nextval, bool iscalled, bool is_backup);
static int reset_sequence_internal(GTM_Conn *conn, GTM_SequenceKey key, bool is_backup);
static int commit_transaction_internal(GTM_Conn *conn, GlobalTransactionId gxid, bool is_backup);
static int close_sequence_internal(GTM_Conn *conn, GTM_SequenceKey key, bool is_backup);
static int rename_sequence_internal(GTM_Conn *conn, GTM_SequenceKey key, GTM_SequenceKey newkey, bool is_backup);
static int alter_sequence_internal(GTM_Conn *conn, GTM_SequenceKey key, GTM_Sequence increment,
								   GTM_Sequence minval, GTM_Sequence maxval,
								   GTM_Sequence startval, GTM_Sequence lastval, bool cycle, bool is_restart, bool is_backup);
static int node_register_worker(GTM_Conn *conn, GTM_PGXCNodeType type, const char *host, GTM_PGXCNodePort port,
								char *node_name, char *datafolder, GTM_PGXCNodeStatus status, bool is_backup);
static int node_unregister_worker(GTM_Conn *conn, GTM_PGXCNodeType type, const char * node_name, bool is_backup);
/*
 * Make an empty result if old one is null.
 */
static GTM_Result *
makeEmptyResultIfIsNull(GTM_Result *oldres)
{
	GTM_Result *res = NULL;

	if (oldres == NULL)
	{
		res = (GTM_Result *) malloc(sizeof(GTM_Result));
		memset(res, 0, sizeof(GTM_Result));
	}
	else
		return oldres;

	return res;
}

/*
 * Connection Management API
 */
GTM_Conn *
connect_gtm(const char *connect_string)
{
	return PQconnectGTM(connect_string);
}

void
disconnect_gtm(GTM_Conn *conn)
{
	GTMPQfinish(conn);
}

/*
 * begin_replication_initial_sync() acquires several locks to prepare
 * for copying internal transaction, xid and sequence information
 * to the standby node at its startup.
 *
 * returns 1 on success, 0 on failure.
 */
int
begin_replication_initial_sync(GTM_Conn *conn)
{
	GTM_Result *res = NULL;
	time_t finish_time;

	 /* Start the message. */
	if (gtmpqPutMsgStart('C', true, conn) ||
		gtmpqPutInt(MSG_NODE_BEGIN_REPLICATION_INIT, sizeof (GTM_MessageType), conn))
		goto send_failed;

	/* Finish the message. */
	if (gtmpqPutMsgEnd(conn))
		goto send_failed;

	/* Flush to ensure backend gets it. */
	if (gtmpqFlush(conn))
		goto send_failed;

	finish_time = time(NULL) + CLIENT_GTM_TIMEOUT;
	if (gtmpqWaitTimed(true, false, conn, finish_time) ||
		gtmpqReadData(conn) < 0)
		goto receive_failed;

	if ((res = GTMPQgetResult(conn)) == NULL)
		goto receive_failed;

	if (res->gr_status == GTM_RESULT_OK)
		Assert(res->gr_type == NODE_BEGIN_REPLICATION_INIT_RESULT);
	else
		return 0;

	return 1;

receive_failed:
send_failed:
	conn->result->gr_status = GTM_RESULT_COMM_ERROR;
	return 0;
}

/*
 * end_replication_initial_sync() releases several locks
 * after copying internal transaction, xid and sequence information
 * to the standby node at its startup.
 *
 * returns 1 on success, 0 on failure.
 */
int
end_replication_initial_sync(GTM_Conn *conn)
{
	GTM_Result *res = NULL;
	time_t finish_time;

	 /* Start the message. */
	if (gtmpqPutMsgStart('C', true, conn) ||
	    gtmpqPutInt(MSG_NODE_END_REPLICATION_INIT, sizeof (GTM_MessageType), conn))
		goto send_failed;

	/* Finish the message. */
	if (gtmpqPutMsgEnd(conn))
		goto send_failed;

	/* Flush to ensure backend gets it. */
	if (gtmpqFlush(conn))
		goto send_failed;

	finish_time = time(NULL) + CLIENT_GTM_TIMEOUT;
	if (gtmpqWaitTimed(true, false, conn, finish_time) ||
		gtmpqReadData(conn) < 0)
		goto receive_failed;

	if ((res = GTMPQgetResult(conn)) == NULL)
		goto receive_failed;

	if (res->gr_status == GTM_RESULT_OK)
		Assert(res->gr_type == NODE_END_REPLICATION_INIT_RESULT);

	return 1;

receive_failed:
send_failed:
	conn->result->gr_status = GTM_RESULT_COMM_ERROR;
	return 0;
}

/*
 * get_node_list()
 *
 * returns a number of nodes on success, -1 on failure.
 */
size_t
get_node_list(GTM_Conn *conn, GTM_PGXCNodeInfo *data, size_t maxlen)
{
	GTM_Result *res = NULL;
	time_t finish_time;
	size_t num_node;
	int i;

	 /* Start the message. */
	if (gtmpqPutMsgStart('C', true, conn) ||
	    gtmpqPutInt(MSG_NODE_LIST, sizeof (GTM_MessageType), conn))
		goto send_failed;

	/* Finish the message. */
	if (gtmpqPutMsgEnd(conn))
		goto send_failed;

	/* Flush to ensure backend gets it. */
	if (gtmpqFlush(conn))
		goto send_failed;

	finish_time = time(NULL) + CLIENT_GTM_TIMEOUT;
	if (gtmpqWaitTimed(true, false, conn, finish_time) ||
		gtmpqReadData(conn) < 0)
		goto receive_failed;

	if ((res = GTMPQgetResult(conn)) == NULL)
		goto receive_failed;

	/*
	 * Do something here.
	 */
	num_node = res->gr_resdata.grd_node_list.num_node;

	fprintf(stderr, "get_node_list: num_node=%ld\n", num_node);

	for (i = 0; i < num_node; i++)
	{
		memcpy(&data[i], res->gr_resdata.grd_node_list.nodeinfo[i], sizeof(GTM_PGXCNodeInfo));
	}

	if (res->gr_status == GTM_RESULT_OK)
		Assert(res->gr_type == NODE_LIST_RESULT);

	return num_node;

receive_failed:
send_failed:
	conn->result->gr_status = GTM_RESULT_COMM_ERROR;
	return -1;
}

/*
 * get_next_gxid()
 *
 * returns the next gxid on success, InvalidGlobalTransactionId on failure.
 */
GlobalTransactionId
get_next_gxid(GTM_Conn *conn)
{
	GTM_Result *res = NULL;
	GlobalTransactionId next_gxid;
	time_t finish_time;

	 /* Start the message. */
	if (gtmpqPutMsgStart('C', true, conn) ||
	    gtmpqPutInt(MSG_TXN_GET_NEXT_GXID, sizeof (GTM_MessageType), conn))
		goto send_failed;

	/* Finish the message. */
	if (gtmpqPutMsgEnd(conn))
		goto send_failed;

	/* Flush to ensure backend gets it. */
	if (gtmpqFlush(conn))
		goto send_failed;

	finish_time = time(NULL) + CLIENT_GTM_TIMEOUT;
	if (gtmpqWaitTimed(true, false, conn, finish_time) ||
		gtmpqReadData(conn) < 0)
		goto receive_failed;

	if ((res = GTMPQgetResult(conn)) == NULL)
		goto receive_failed;

	fprintf(stderr, "GTMPQgetResult() done.\n");
	fflush(stderr);

	next_gxid = res->gr_resdata.grd_next_gxid;

	if (res->gr_status == GTM_RESULT_OK)
		Assert(res->gr_type == TXN_GET_NEXT_GXID_RESULT);

	/* FIXME: should be a number of gxids */
	return next_gxid;

receive_failed:
send_failed:
	conn->result->gr_status = GTM_RESULT_COMM_ERROR;
	return InvalidGlobalTransactionId;
}

/*
 * get_txn_gxid_list()
 *
 * returns a number of gxid on success, -1 on failure.
 */
uint32
get_txn_gxid_list(GTM_Conn *conn, GTM_Transactions *txn)
{
	GTM_Result *res = NULL;
	time_t finish_time;
	int txn_count;

	 /* Start the message. */
	if (gtmpqPutMsgStart('C', true, conn) ||
	    gtmpqPutInt(MSG_TXN_GXID_LIST, sizeof (GTM_MessageType), conn))
		goto send_failed;

	/* Finish the message. */
	if (gtmpqPutMsgEnd(conn))
		goto send_failed;

	/* Flush to ensure backend gets it. */
	if (gtmpqFlush(conn))
		goto send_failed;

	finish_time = time(NULL) + CLIENT_GTM_TIMEOUT;
	if (gtmpqWaitTimed(true, false, conn, finish_time) ||
		gtmpqReadData(conn) < 0)
		goto receive_failed;

	if ((res = GTMPQgetResult(conn)) == NULL)
		goto receive_failed;

	if (res->gr_status == GTM_RESULT_OK)
		Assert(res->gr_type == TXN_GXID_LIST_RESULT);

	txn_count = gtm_deserialize_transactions(txn,
						 res->gr_resdata.grd_txn_gid_list.ptr,
						 res->gr_resdata.grd_txn_gid_list.len);

	return txn_count;

receive_failed:
send_failed:
	conn->result->gr_status = GTM_RESULT_COMM_ERROR;
	return -1;
}

/*
 * get_sequence_list()
 *
 * returns a number of sequences on success, -1 on failure.
 */
size_t
get_sequence_list(GTM_Conn *conn, GTM_SeqInfo **seq_list, size_t seq_max)
{
	GTM_Result *res = NULL;
	time_t finish_time;
	int i;

	 /* Start the message. */
	if (gtmpqPutMsgStart('C', true, conn) ||
	    gtmpqPutInt(MSG_SEQUENCE_LIST, sizeof (GTM_MessageType), conn))
		goto send_failed;

	/* Finish the message. */
	if (gtmpqPutMsgEnd(conn))
		goto send_failed;

	/* Flush to ensure backend gets it. */
	if (gtmpqFlush(conn))
		goto send_failed;

	finish_time = time(NULL) + CLIENT_GTM_TIMEOUT;
	if (gtmpqWaitTimed(true, false, conn, finish_time) ||
		gtmpqReadData(conn) < 0)
		goto receive_failed;

	if ((res = GTMPQgetResult(conn)) == NULL)
		goto receive_failed;

	if (res->gr_status == GTM_RESULT_OK)
		Assert(res->gr_type == SEQUENCE_LIST_RESULT);

	for (i = 0; i < res->gr_resdata.grd_seq_list.seq_count; i++)
	{
		seq_list[i] = res->gr_resdata.grd_seq_list.seq[i];

		if ( i >= seq_max )
			break;
	}

	return i;

receive_failed:
send_failed:
	conn->result->gr_status = GTM_RESULT_COMM_ERROR;
	return -1;
}

/*
 * Transaction Management API
 */

int
bkup_begin_transaction(GTM_Conn *conn, GTM_TransactionHandle txn, GTM_IsolationLevel isolevel,
					   bool read_only, GTM_Timestamp timestamp)
{
	 /* Start the message. */
	if (gtmpqPutMsgStart('C', true, conn) ||
		gtmpqPutInt(MSG_BKUP_TXN_BEGIN, sizeof (GTM_MessageType), conn) ||
		gtmpqPutInt(txn, sizeof(GTM_TransactionHandle), conn) ||
		gtmpqPutInt(isolevel, sizeof (GTM_IsolationLevel), conn) ||
		gtmpqPutc(read_only, conn) ||
		gtmpqPutnchar((char *)&timestamp, sizeof(GTM_Timestamp), conn))
		goto send_failed;

	/* Finish the message. */
	if (gtmpqPutMsgEnd(conn))
		goto send_failed;

	/* Flush to ensure backend gets it. */
	if (gtmpqFlush(conn))
		goto send_failed;

	return 0;

send_failed:
	return -1;

}

int
bkup_begin_transaction_gxid(GTM_Conn *conn, GTM_TransactionHandle txn, GlobalTransactionId gxid,
							GTM_IsolationLevel isolevel, bool read_only, GTM_Timestamp timestamp)
{
	 /* Start the message. */
	if (gtmpqPutMsgStart('C', true, conn) ||
		gtmpqPutInt(MSG_BKUP_TXN_BEGIN_GETGXID, sizeof (GTM_MessageType), conn) ||
		gtmpqPutInt(txn, sizeof(GTM_TransactionHandle), conn) ||
		gtmpqPutInt(gxid, sizeof(GlobalTransactionId), conn) ||
		gtmpqPutInt(isolevel, sizeof (GTM_IsolationLevel), conn) ||
		gtmpqPutc(read_only, conn) ||
		gtmpqPutnchar((char *)&timestamp, sizeof(GTM_Timestamp), conn))
		goto send_failed;

	/* Finish the message. */
	if (gtmpqPutMsgEnd(conn))
		goto send_failed;

	/* Flush to ensure backend gets it. */
	if (gtmpqFlush(conn))
		goto send_failed;

	return 0;

send_failed:
	return -1;
}

GlobalTransactionId
begin_transaction(GTM_Conn *conn, GTM_IsolationLevel isolevel, GTM_Timestamp *timestamp)
{
	bool txn_read_only = false;
	GTM_Result *res = NULL;
	time_t finish_time;

	 /* Start the message. */
	if (gtmpqPutMsgStart('C', true, conn) ||
		gtmpqPutInt(MSG_TXN_BEGIN_GETGXID, sizeof (GTM_MessageType), conn) ||
		gtmpqPutInt(isolevel, sizeof (GTM_IsolationLevel), conn) ||
		gtmpqPutc(txn_read_only, conn))
		goto send_failed;

	/* Finish the message. */
	if (gtmpqPutMsgEnd(conn))
		goto send_failed;

	/* Flush to ensure backend gets it. */
	if (gtmpqFlush(conn))
		goto send_failed;

	finish_time = time(NULL) + CLIENT_GTM_TIMEOUT;
	if (gtmpqWaitTimed(true, false, conn, finish_time) ||
		gtmpqReadData(conn) < 0)
		goto receive_failed;

	if ((res = GTMPQgetResult(conn)) == NULL)
		goto receive_failed;

	if (res->gr_status == GTM_RESULT_OK)
	{
		if (timestamp)
			*timestamp = res->gr_resdata.grd_gxid_tp.timestamp;

		return res->gr_resdata.grd_gxid_tp.gxid;
	}
	else
		return InvalidGlobalTransactionId;

receive_failed:
send_failed:
	conn->result = makeEmptyResultIfIsNull(conn->result);
	conn->result->gr_status = GTM_RESULT_COMM_ERROR;
	return InvalidGlobalTransactionId;
}


int
bkup_begin_transaction_autovacuum(GTM_Conn *conn, GTM_TransactionHandle txn, GlobalTransactionId gxid,
								  GTM_IsolationLevel isolevel)
{
	 /* Start the message. */
	if (gtmpqPutMsgStart('C', true, conn) ||
		gtmpqPutInt(MSG_BKUP_TXN_BEGIN_GETGXID_AUTOVACUUM, sizeof (GTM_MessageType), conn) ||
		gtmpqPutInt(txn, sizeof(GTM_TransactionHandle), conn) ||
		gtmpqPutInt(gxid, sizeof(GlobalTransactionId), conn) ||
		gtmpqPutInt(isolevel, sizeof (GTM_IsolationLevel), conn))
		goto send_failed;

	/* Finish the message. */
	if (gtmpqPutMsgEnd(conn))
		goto send_failed;

	/* Flush to ensure backend gets it. */
	if (gtmpqFlush(conn))
		goto send_failed;

	return 0;

send_failed:
	return -1;
}
/*
 * Transaction Management API
 * Begin a transaction for an autovacuum worker process
 */
GlobalTransactionId
begin_transaction_autovacuum(GTM_Conn *conn, GTM_IsolationLevel isolevel)
{
	bool txn_read_only = false;
	GTM_Result *res = NULL;
	time_t finish_time;

	 /* Start the message. */
	if (gtmpqPutMsgStart('C', true, conn) ||
		gtmpqPutInt(MSG_TXN_BEGIN_GETGXID_AUTOVACUUM, sizeof (GTM_MessageType), conn) ||
		gtmpqPutInt(isolevel, sizeof (GTM_IsolationLevel), conn) ||
		gtmpqPutc(txn_read_only, conn))
		goto send_failed;

	/* Finish the message. */
	if (gtmpqPutMsgEnd(conn))
		goto send_failed;

	/* Flush to ensure backend gets it. */
	if (gtmpqFlush(conn))
		goto send_failed;

	finish_time = time(NULL) + CLIENT_GTM_TIMEOUT;
	if (gtmpqWaitTimed(true, false, conn, finish_time) ||
		gtmpqReadData(conn) < 0)
		goto receive_failed;

	if ((res = GTMPQgetResult(conn)) == NULL)
		goto receive_failed;

	if (res->gr_status == GTM_RESULT_OK)
		return res->gr_resdata.grd_gxid;
	else
		return InvalidGlobalTransactionId;

receive_failed:
send_failed:
	conn->result = makeEmptyResultIfIsNull(conn->result);
	conn->result->gr_status = GTM_RESULT_COMM_ERROR;
	return InvalidGlobalTransactionId;
}

int
bkup_commit_transaction(GTM_Conn *conn, GlobalTransactionId gxid)
{
	return commit_transaction_internal(conn, gxid, true);
}


int
commit_transaction(GTM_Conn *conn, GlobalTransactionId gxid)
{
	return commit_transaction_internal(conn, gxid, false);
}


static int
commit_transaction_internal(GTM_Conn *conn, GlobalTransactionId gxid, bool is_backup)
{
	GTM_Result *res = NULL;
	time_t finish_time;

	 /* Start the message. */
	if (gtmpqPutMsgStart('C', true, conn) ||
		gtmpqPutInt(is_backup ? MSG_BKUP_TXN_COMMIT : MSG_TXN_COMMIT, sizeof (GTM_MessageType), conn) ||
		gtmpqPutc(true, conn) ||
		gtmpqPutnchar((char *)&gxid, sizeof (GlobalTransactionId), conn))
		goto send_failed;

	/* Finish the message. */
	if (gtmpqPutMsgEnd(conn))
		goto send_failed;

	/* Flush to ensure backend gets it. */
	if (gtmpqFlush(conn))
		goto send_failed;

	if (!is_backup)
	{
		finish_time = time(NULL) + CLIENT_GTM_TIMEOUT;
		if (gtmpqWaitTimed(true, false, conn, finish_time) ||
			gtmpqReadData(conn) < 0)
			goto receive_failed;

		if ((res = GTMPQgetResult(conn)) == NULL)
			goto receive_failed;

		if (res->gr_status == GTM_RESULT_OK)
		{
			Assert(res->gr_type == TXN_COMMIT_RESULT);
			Assert(res->gr_resdata.grd_gxid == gxid);
		}

		return res->gr_status;
	}
	return GTM_RESULT_OK;

receive_failed:
send_failed:
	conn->result = makeEmptyResultIfIsNull(conn->result);
	conn->result->gr_status = GTM_RESULT_COMM_ERROR;
	return -1;
}

int
commit_prepared_transaction(GTM_Conn *conn, GlobalTransactionId gxid, GlobalTransactionId prepared_gxid)
{
	return commit_prepared_transaction_internal(conn, gxid, prepared_gxid, false);
}

int
bkup_commit_prepared_transaction(GTM_Conn *conn, GlobalTransactionId gxid, GlobalTransactionId prepared_gxid)
{
	return commit_prepared_transaction_internal(conn, gxid, prepared_gxid, true);
}

static int
commit_prepared_transaction_internal(GTM_Conn *conn, GlobalTransactionId gxid, GlobalTransactionId prepared_gxid, bool is_backup)
{
	GTM_Result *res = NULL;
	time_t finish_time;

	/* Start the message */
	if (gtmpqPutMsgStart('C', true, conn) ||
		gtmpqPutInt(is_backup ? MSG_BKUP_TXN_COMMIT_PREPARED : MSG_TXN_COMMIT_PREPARED, sizeof (GTM_MessageType), conn) ||
		gtmpqPutc(true, conn) ||
		gtmpqPutnchar((char *)&gxid, sizeof (GlobalTransactionId), conn) ||
		gtmpqPutc(true, conn) ||
		gtmpqPutnchar((char *)&prepared_gxid, sizeof (GlobalTransactionId), conn))
		goto send_failed;

	/* Finish the message */
	if (gtmpqPutMsgEnd(conn))
		goto send_failed;

	/* Flush to ensure backends gets it */
	if (gtmpqFlush(conn))
		goto send_failed;

	if (!is_backup)
	{
		finish_time = time(NULL) + CLIENT_GTM_TIMEOUT;
		if (gtmpqWaitTimed(true, false, conn, finish_time) ||
			gtmpqReadData(conn) < 0)
			goto receive_failed;

		if ((res = GTMPQgetResult(conn)) == NULL)
			goto receive_failed;

		if (res->gr_status == GTM_RESULT_OK)
		{
			Assert(res->gr_type == TXN_COMMIT_PREPARED_RESULT);
			Assert(res->gr_resdata.grd_gxid == gxid);
		}

		return res->gr_status;
	}
	return GTM_RESULT_OK;

send_failed:
receive_failed:
	conn->result = makeEmptyResultIfIsNull(conn->result);
	conn->result->gr_status = GTM_RESULT_COMM_ERROR;
	return -1;
}

int
abort_transaction(GTM_Conn *conn, GlobalTransactionId gxid)
{
	return abort_transaction_internal(conn, gxid, false);
}

int
bkup_abort_transaction(GTM_Conn *conn, GlobalTransactionId gxid)
{
	return abort_transaction_internal(conn, gxid, true);
}

static int
abort_transaction_internal(GTM_Conn *conn, GlobalTransactionId gxid, bool is_backup)
{
	GTM_Result *res = NULL;
	time_t finish_time;

	 /* Start the message. */
	if (gtmpqPutMsgStart('C', true, conn) ||
		gtmpqPutInt(is_backup ? MSG_BKUP_TXN_ROLLBACK : MSG_TXN_ROLLBACK, sizeof (GTM_MessageType), conn) ||
		gtmpqPutc(true, conn) ||
		gtmpqPutnchar((char *)&gxid, sizeof (GlobalTransactionId), conn))
		goto send_failed;

	/* Finish the message. */
	if (gtmpqPutMsgEnd(conn))
		goto send_failed;

	/* Flush to ensure backend gets it. */
	if (gtmpqFlush(conn))
		goto send_failed;

	if (!is_backup)
	{
		finish_time = time(NULL) + CLIENT_GTM_TIMEOUT;
		if (gtmpqWaitTimed(true, false, conn, finish_time) ||
			gtmpqReadData(conn) < 0)
			goto receive_failed;

		if ((res = GTMPQgetResult(conn)) == NULL)
			goto receive_failed;

		if (res->gr_status == GTM_RESULT_OK)
		{
			Assert(res->gr_type == TXN_ROLLBACK_RESULT);
			Assert(res->gr_resdata.grd_gxid == gxid);
		}

		return res->gr_status;
	}
	return GTM_RESULT_OK;

receive_failed:
send_failed:
	conn->result = makeEmptyResultIfIsNull(conn->result);
	conn->result->gr_status = GTM_RESULT_COMM_ERROR;
	return -1;

}

int
backup_start_prepared_transaction(GTM_Conn *conn, GTM_TransactionHandle txn, char *gid,
								  char *nodestring)
{
	Assert(nodestring && gid && conn);

	if (gtmpqPutMsgStart('C', true, conn) ||
		gtmpqPutInt(MSG_BKUP_TXN_START_PREPARED, sizeof(GTM_MessageType), conn) ||
		gtmpqPutc(false, conn) ||
		gtmpqPutInt(txn, sizeof(GTM_TransactionHandle), conn) ||
		gtmpqPutInt(strlen(gid), sizeof(GTM_StrLen), conn) ||
		gtmpqPutnchar(gid, strlen(gid), conn) ||
		gtmpqPutInt(strlen(nodestring), sizeof(GTM_StrLen), conn) ||
		gtmpqPutnchar(nodestring, strlen(nodestring), conn))
		goto send_failed;

	if (gtmpqPutMsgEnd(conn))
		goto send_failed;

	return GTM_RESULT_OK;

send_failed:
	return -1;
}

int
start_prepared_transaction(GTM_Conn *conn, GlobalTransactionId gxid, char *gid,
						   char *nodestring)
{
	GTM_Result *res = NULL;
	time_t finish_time;

	Assert(nodestring);

	 /* Start the message. */
	if (gtmpqPutMsgStart('C', true, conn) ||
		gtmpqPutInt(MSG_TXN_START_PREPARED, sizeof (GTM_MessageType), conn) ||
		gtmpqPutc(true, conn) ||
		gtmpqPutnchar((char *)&gxid, sizeof (GlobalTransactionId), conn) ||
		/* Send also GID for an explicit prepared transaction */
		gtmpqPutInt(strlen(gid), sizeof (GTM_StrLen), conn) ||
		gtmpqPutnchar((char *) gid, strlen(gid), conn) ||
		gtmpqPutInt(strlen(nodestring), sizeof (GTM_StrLen), conn) ||
		gtmpqPutnchar((char *) nodestring, strlen(nodestring), conn))
		goto send_failed;


	/* Finish the message. */
	if (gtmpqPutMsgEnd(conn))
		goto send_failed;

	/* Flush to ensure backend gets it. */
	if (gtmpqFlush(conn))
		goto send_failed;

	finish_time = time(NULL) + CLIENT_GTM_TIMEOUT;
	if (gtmpqWaitTimed(true, false, conn, finish_time) ||
		gtmpqReadData(conn) < 0)
		goto receive_failed;

	if ((res = GTMPQgetResult(conn)) == NULL)
		goto receive_failed;

	if (res->gr_status == GTM_RESULT_OK)
	{
		Assert(res->gr_type == TXN_START_PREPARED_RESULT);
		Assert(res->gr_resdata.grd_gxid == gxid);
	}

	return res->gr_status;

receive_failed:
send_failed:
	conn->result = makeEmptyResultIfIsNull(conn->result);
	conn->result->gr_status = GTM_RESULT_COMM_ERROR;
	return -1;
}

int
prepare_transaction(GTM_Conn *conn, GlobalTransactionId gxid)
{
	return prepare_transaction_internal(conn, gxid, false);
}

int
bkup_prepare_transaction(GTM_Conn *conn, GlobalTransactionId gxid)
{
	return prepare_transaction_internal(conn, gxid, true);
}

static int
prepare_transaction_internal(GTM_Conn *conn, GlobalTransactionId gxid, bool is_backup)
{
	GTM_Result *res = NULL;
	time_t finish_time;

	 /* Start the message. */
	if (gtmpqPutMsgStart('C', true, conn) ||
		gtmpqPutInt(is_backup ? MSG_BKUP_TXN_PREPARE : MSG_TXN_PREPARE, sizeof (GTM_MessageType), conn) ||
		gtmpqPutc(true, conn) ||
		gtmpqPutnchar((char *)&gxid, sizeof (GlobalTransactionId), conn))
		goto send_failed;

	/* Finish the message. */
	if (gtmpqPutMsgEnd(conn))
		goto send_failed;

	/* Flush to ensure backend gets it. */
	if (gtmpqFlush(conn))
		goto send_failed;

	if (!is_backup)
	{
		finish_time = time(NULL) + CLIENT_GTM_TIMEOUT;
		if (gtmpqWaitTimed(true, false, conn, finish_time) ||
			gtmpqReadData(conn) < 0)
			goto receive_failed;

		if ((res = GTMPQgetResult(conn)) == NULL)
			goto receive_failed;

		if (res->gr_status == GTM_RESULT_OK)
		{
			Assert(res->gr_type == TXN_PREPARE_RESULT);
			Assert(res->gr_resdata.grd_gxid == gxid);
		}

		return res->gr_status;
	}
	return GTM_RESULT_OK;

receive_failed:
send_failed:
	conn->result = makeEmptyResultIfIsNull(conn->result);
	conn->result->gr_status = GTM_RESULT_COMM_ERROR;
	return -1;
}

int
get_gid_data(GTM_Conn *conn,
			 GTM_IsolationLevel isolevel,
			 char *gid,
			 GlobalTransactionId *gxid,
			 GlobalTransactionId *prepared_gxid,
			 char **nodestring)
{
	bool txn_read_only = false;
	GTM_Result *res = NULL;
	time_t finish_time;

	/* Start the message */
	if (gtmpqPutMsgStart('C', true, conn) ||
		gtmpqPutInt(MSG_TXN_GET_GID_DATA, sizeof (GTM_MessageType), conn) ||
		gtmpqPutInt(isolevel, sizeof (GTM_IsolationLevel), conn) ||
		gtmpqPutc(txn_read_only, conn) ||
		/* Send also GID for an explicit prepared transaction */
		gtmpqPutInt(strlen(gid), sizeof (GTM_StrLen), conn) ||
		gtmpqPutnchar((char *) gid, strlen(gid), conn))
		goto send_failed;

	/* Finish the message */
	if (gtmpqPutMsgEnd(conn))
		goto send_failed;

	/* Flush to ensure backend gets it. */
	if (gtmpqFlush(conn))
		goto send_failed;

	finish_time = time(NULL) + CLIENT_GTM_TIMEOUT;
	if (gtmpqWaitTimed(true, false, conn, finish_time) ||
		gtmpqReadData(conn) < 0)
		goto receive_failed;

	if ((res = GTMPQgetResult(conn)) == NULL)
		goto receive_failed;

	if (res->gr_status == GTM_RESULT_OK)
	{
		*gxid = res->gr_resdata.grd_txn_get_gid_data.gxid;
		*prepared_gxid = res->gr_resdata.grd_txn_get_gid_data.prepared_gxid;
		*nodestring = res->gr_resdata.grd_txn_get_gid_data.nodestring;
	}

	return res->gr_status;

receive_failed:
send_failed:
	conn->result = makeEmptyResultIfIsNull(conn->result);
	conn->result->gr_status = GTM_RESULT_COMM_ERROR;
	return -1;
}

/*
 * Snapshot Management API
 */
GTM_SnapshotData *
get_snapshot(GTM_Conn *conn, GlobalTransactionId gxid, bool canbe_grouped)
{
	GTM_Result *res = NULL;
	time_t finish_time;

	 /* Start the message. */
	if (gtmpqPutMsgStart('C', true, conn) ||
		gtmpqPutInt(MSG_SNAPSHOT_GET, sizeof (GTM_MessageType), conn) ||
		gtmpqPutc(canbe_grouped, conn) ||
		gtmpqPutc(true, conn) ||
		gtmpqPutnchar((char *)&gxid, sizeof (GlobalTransactionId), conn))
		goto send_failed;

	/* Finish the message. */
	if (gtmpqPutMsgEnd(conn))
		goto send_failed;

	/* Flush to ensure backend gets it. */
	if (gtmpqFlush(conn))
		goto send_failed;

	finish_time = time(NULL) + CLIENT_GTM_TIMEOUT;
	if (gtmpqWaitTimed(true, false, conn, finish_time) ||
		gtmpqReadData(conn) < 0)
		goto receive_failed;

	if ((res = GTMPQgetResult(conn)) == NULL)
		goto receive_failed;

	if (res->gr_status == GTM_RESULT_OK)
	{
		Assert(res->gr_type == SNAPSHOT_GET_RESULT);
		Assert(res->gr_resdata.grd_txn_snap_multi.gxid == gxid);
		return &(res->gr_snapshot);
	}
	else
		return NULL;


receive_failed:
send_failed:
	conn->result = makeEmptyResultIfIsNull(conn->result);
	conn->result->gr_status = GTM_RESULT_COMM_ERROR;
	return NULL;
}

/*
 * Sequence Management API
 */
int
open_sequence(GTM_Conn *conn, GTM_SequenceKey key, GTM_Sequence increment,
			  GTM_Sequence minval, GTM_Sequence maxval,
			  GTM_Sequence startval, bool cycle)
{
	return open_sequence_internal(conn, key, increment, minval, maxval, startval, cycle, false);
}

int
bkup_open_sequence(GTM_Conn *conn, GTM_SequenceKey key, GTM_Sequence increment,
				   GTM_Sequence minval, GTM_Sequence maxval,
				   GTM_Sequence startval, bool cycle)
{
	return open_sequence_internal(conn, key, increment, minval, maxval, startval, cycle, true);
}

static int
open_sequence_internal(GTM_Conn *conn, GTM_SequenceKey key, GTM_Sequence increment,
					   GTM_Sequence minval, GTM_Sequence maxval,
					   GTM_Sequence startval, bool cycle, bool is_backup)
{
	GTM_Result *res = NULL;
	time_t finish_time;

	 /* Start the message. */
	if (gtmpqPutMsgStart('C', true, conn) ||
		gtmpqPutInt(is_backup ? MSG_BKUP_SEQUENCE_INIT : MSG_SEQUENCE_INIT, sizeof (GTM_MessageType), conn) ||
		gtmpqPutInt(key->gsk_keylen, 4, conn) ||
		gtmpqPutnchar(key->gsk_key, key->gsk_keylen, conn) ||
		gtmpqPutnchar((char *)&increment, sizeof (GTM_Sequence), conn) ||
		gtmpqPutnchar((char *)&minval, sizeof (GTM_Sequence), conn) ||
		gtmpqPutnchar((char *)&maxval, sizeof (GTM_Sequence), conn) ||
		gtmpqPutnchar((char *)&startval, sizeof (GTM_Sequence), conn) ||
		gtmpqPutc(cycle, conn))
		goto send_failed;

	if (!is_backup)
	{
		/* Finish the message. */
		if (gtmpqPutMsgEnd(conn))
			goto send_failed;

		/* Flush to ensure backend gets it. */
		if (gtmpqFlush(conn))
			goto send_failed;

		finish_time = time(NULL) + CLIENT_GTM_TIMEOUT;
		if (gtmpqWaitTimed(true, false, conn, finish_time) ||
			gtmpqReadData(conn) < 0)
			goto receive_failed;

		if ((res = GTMPQgetResult(conn)) == NULL)
			goto receive_failed;

		return res->gr_status;
	}
	return GTM_RESULT_OK;

receive_failed:
send_failed:
	conn->result = makeEmptyResultIfIsNull(conn->result);
	conn->result->gr_status = GTM_RESULT_COMM_ERROR;
	return -1;
}

int
alter_sequence(GTM_Conn *conn, GTM_SequenceKey key, GTM_Sequence increment,
			   GTM_Sequence minval, GTM_Sequence maxval,
			   GTM_Sequence startval, GTM_Sequence lastval, bool cycle, bool is_restart)
{
	return alter_sequence_internal(conn, key, increment, minval, maxval, startval, lastval, cycle, is_restart, false);
}

int
bkup_alter_sequence(GTM_Conn *conn, GTM_SequenceKey key, GTM_Sequence increment,
					GTM_Sequence minval, GTM_Sequence maxval,
					GTM_Sequence startval, GTM_Sequence lastval, bool cycle, bool is_restart)
{
	return alter_sequence_internal(conn, key, increment, minval, maxval, startval, lastval, cycle, is_restart, true);
}

static int
alter_sequence_internal(GTM_Conn *conn, GTM_SequenceKey key, GTM_Sequence increment,
						GTM_Sequence minval, GTM_Sequence maxval,
						GTM_Sequence startval, GTM_Sequence lastval, bool cycle, bool is_restart, bool is_backup)
{
	GTM_Result *res = NULL;
	time_t finish_time;

	/* Start the message. */
	if (gtmpqPutMsgStart('C', true, conn) ||
		gtmpqPutInt(is_backup ? MSG_BKUP_SEQUENCE_ALTER : MSG_SEQUENCE_ALTER, sizeof (GTM_MessageType), conn) ||
		gtmpqPutInt(key->gsk_keylen, 4, conn) ||
		gtmpqPutnchar(key->gsk_key, key->gsk_keylen, conn) ||
		gtmpqPutnchar((char *)&increment, sizeof (GTM_Sequence), conn) ||
		gtmpqPutnchar((char *)&minval, sizeof (GTM_Sequence), conn) ||
		gtmpqPutnchar((char *)&maxval, sizeof (GTM_Sequence), conn) ||
		gtmpqPutnchar((char *)&startval, sizeof (GTM_Sequence), conn) ||
		gtmpqPutnchar((char *)&lastval, sizeof (GTM_Sequence), conn) ||
		gtmpqPutc(cycle, conn) ||
		gtmpqPutc(is_restart, conn))
		goto send_failed;

	/* Finish the message. */
	if (gtmpqPutMsgEnd(conn))
		goto send_failed;

	/* Flush to ensure backend gets it. */
	if (gtmpqFlush(conn))
		goto send_failed;

	if (!is_backup)
	{
		finish_time = time(NULL) + CLIENT_GTM_TIMEOUT;
		if (gtmpqWaitTimed(true, false, conn, finish_time) ||
			gtmpqReadData(conn) < 0)
			goto receive_failed;

		if ((res = GTMPQgetResult(conn)) == NULL)
			goto receive_failed;

		return res->gr_status;
	}
	return GTM_RESULT_OK;

receive_failed:
send_failed:
	conn->result = makeEmptyResultIfIsNull(conn->result);
	conn->result->gr_status = GTM_RESULT_COMM_ERROR;
	return -1;
}

int
close_sequence(GTM_Conn *conn, GTM_SequenceKey key)
{
	return close_sequence_internal(conn, key, false);
}

int
bkup_close_sequence(GTM_Conn *conn, GTM_SequenceKey key)
{
	return close_sequence_internal(conn, key, true);
}

static int
close_sequence_internal(GTM_Conn *conn, GTM_SequenceKey key, bool is_backup)
{
	GTM_Result *res = NULL;
	time_t finish_time;

	 /* Start the message. */
	if (gtmpqPutMsgStart('C', true, conn) ||
		gtmpqPutInt(is_backup ? MSG_BKUP_SEQUENCE_CLOSE : MSG_SEQUENCE_CLOSE, sizeof (GTM_MessageType), conn) ||
		gtmpqPutInt(key->gsk_keylen, 4, conn) ||
		gtmpqPutnchar(key->gsk_key, key->gsk_keylen, conn) ||
		gtmpqPutnchar((char *)&key->gsk_type, sizeof(GTM_SequenceKeyType), conn))
		goto send_failed;

	/* Finish the message. */
	if (gtmpqPutMsgEnd(conn))
		goto send_failed;

	/* Flush to ensure backend gets it. */
	if (gtmpqFlush(conn))
		goto send_failed;

	if (!is_backup)
	{
		finish_time = time(NULL) + CLIENT_GTM_TIMEOUT;
		if (gtmpqWaitTimed(true, false, conn, finish_time) ||
			gtmpqReadData(conn) < 0)
			goto receive_failed;

		if ((res = GTMPQgetResult(conn)) == NULL)
			goto receive_failed;

		return res->gr_status;
	}
	return GTM_RESULT_OK;

receive_failed:
send_failed:
	conn->result = makeEmptyResultIfIsNull(conn->result);
	conn->result->gr_status = GTM_RESULT_COMM_ERROR;
	return -1;
}

int
rename_sequence(GTM_Conn *conn, GTM_SequenceKey key, GTM_SequenceKey newkey)
{
	return rename_sequence_internal(conn, key, newkey, false);
}

int
bkup_rename_sequence(GTM_Conn *conn, GTM_SequenceKey key, GTM_SequenceKey newkey)
{
	return rename_sequence_internal(conn, key, newkey, true);
}

static int
rename_sequence_internal(GTM_Conn *conn, GTM_SequenceKey key, GTM_SequenceKey newkey, bool is_backup)
{
	GTM_Result *res = NULL;
	time_t finish_time;

	/* Start the message. */
	if (gtmpqPutMsgStart('C', true, conn) ||
		gtmpqPutInt(is_backup ? MSG_BKUP_SEQUENCE_RENAME : MSG_SEQUENCE_RENAME, sizeof (GTM_MessageType), conn) ||
		gtmpqPutInt(key->gsk_keylen, 4, conn) ||
		gtmpqPutnchar(key->gsk_key, key->gsk_keylen, conn)||
		gtmpqPutInt(newkey->gsk_keylen, 4, conn) ||
		gtmpqPutnchar(newkey->gsk_key, newkey->gsk_keylen, conn))
		goto send_failed;

	/* Finish the message. */
	if (gtmpqPutMsgEnd(conn))
		goto send_failed;

	/* Flush to ensure backend gets it. */
	if (gtmpqFlush(conn))
		goto send_failed;

	if (!is_backup)
	{
		finish_time = time(NULL) + CLIENT_GTM_TIMEOUT;
		if (gtmpqWaitTimed(true, false, conn, finish_time) ||
			gtmpqReadData(conn) < 0)
			goto receive_failed;

		if ((res = GTMPQgetResult(conn)) == NULL)
			goto receive_failed;

		return res->gr_status;
	}
	return GTM_RESULT_OK;

receive_failed:
send_failed:
	conn->result = makeEmptyResultIfIsNull(conn->result);
	conn->result->gr_status = GTM_RESULT_COMM_ERROR;
	return -1;
}

GTM_Sequence
get_current(GTM_Conn *conn, GTM_SequenceKey key)
{
	GTM_Result *res = NULL;
	time_t finish_time;

	 /* Start the message. */
	if (gtmpqPutMsgStart('C', true, conn) ||
		gtmpqPutInt(MSG_SEQUENCE_GET_CURRENT, sizeof (GTM_MessageType), conn) ||
		gtmpqPutInt(key->gsk_keylen, 4, conn) ||
		gtmpqPutnchar(key->gsk_key, key->gsk_keylen, conn))
		goto send_failed;

	/* Finish the message. */
	if (gtmpqPutMsgEnd(conn))
		goto send_failed;

	/* Flush to ensure backend gets it. */
	if (gtmpqFlush(conn))
		goto send_failed;

	finish_time = time(NULL) + CLIENT_GTM_TIMEOUT;
	if (gtmpqWaitTimed(true, false, conn, finish_time) ||
		gtmpqReadData(conn) < 0)
		goto receive_failed;

	if ((res = GTMPQgetResult(conn)) == NULL)
		goto receive_failed;

	if (res->gr_status == GTM_RESULT_OK)
		return res->gr_resdata.grd_seq.seqval;
	else
		return InvalidSequenceValue;

receive_failed:
send_failed:
	conn->result = makeEmptyResultIfIsNull(conn->result);
	conn->result->gr_status = GTM_RESULT_COMM_ERROR;
	return -1;
}

int
set_val(GTM_Conn *conn, GTM_SequenceKey key, GTM_Sequence nextval, bool iscalled)
{
	return set_val_internal(conn, key, nextval, iscalled, false);
}

int
bkup_set_val(GTM_Conn *conn, GTM_SequenceKey key, GTM_Sequence nextval, bool iscalled)
{
	return set_val_internal(conn, key, nextval, iscalled, true);
}

static int
set_val_internal(GTM_Conn *conn, GTM_SequenceKey key, GTM_Sequence nextval, bool iscalled, bool is_backup)
{
	GTM_Result *res = NULL;
    time_t finish_time;

	/* Start the message. */
	if (gtmpqPutMsgStart('C', true, conn) ||
		gtmpqPutInt(is_backup ? MSG_BKUP_SEQUENCE_SET_VAL : MSG_SEQUENCE_SET_VAL, sizeof (GTM_MessageType), conn) ||
		gtmpqPutInt(key->gsk_keylen, 4, conn) ||
		gtmpqPutnchar(key->gsk_key, key->gsk_keylen, conn) ||
		gtmpqPutnchar((char *)&nextval, sizeof (GTM_Sequence), conn) ||
		gtmpqPutc(iscalled, conn))
		goto send_failed;

	/* Finish the message. */
	if (gtmpqPutMsgEnd(conn))
		goto send_failed;

	/* Flush to ensure backend gets it. */
	if (gtmpqFlush(conn))
		goto send_failed;

	if (!is_backup)
	{
		finish_time = time(NULL) + CLIENT_GTM_TIMEOUT;
		if (gtmpqWaitTimed(true, false, conn, finish_time) ||
			gtmpqReadData(conn) < 0)
			goto receive_failed;

		if ((res = GTMPQgetResult(conn)) == NULL)
			goto receive_failed;

		return res->gr_status;
	}
	return GTM_RESULT_OK;

receive_failed:
send_failed:
	conn->result = makeEmptyResultIfIsNull(conn->result);
	conn->result->gr_status = GTM_RESULT_COMM_ERROR;
	return -1;
}

GTM_Sequence
get_next(GTM_Conn *conn, GTM_SequenceKey key)
{
	return get_next_internal(conn, key, false);
}

GTM_Sequence
bkup_get_next(GTM_Conn *conn, GTM_SequenceKey key)
{
	return get_next_internal(conn, key, true);
}

static GTM_Sequence
get_next_internal(GTM_Conn *conn, GTM_SequenceKey key, bool is_backup)
{
	GTM_Result *res = NULL;
	time_t finish_time;

	/* Start the message. */
	if (gtmpqPutMsgStart('C', true, conn) ||
		gtmpqPutInt(is_backup ? MSG_BKUP_SEQUENCE_GET_NEXT : MSG_SEQUENCE_GET_NEXT, sizeof (GTM_MessageType), conn) ||
		gtmpqPutInt(key->gsk_keylen, 4, conn) ||
		gtmpqPutnchar(key->gsk_key, key->gsk_keylen, conn))
		goto send_failed;

	/* Finish the message. */
	if (gtmpqPutMsgEnd(conn))
		goto send_failed;

	/* Flush to ensure backend gets it. */
	if (gtmpqFlush(conn))
		goto send_failed;

	if (!is_backup)
	{
		finish_time = time(NULL) + CLIENT_GTM_TIMEOUT;
		if (gtmpqWaitTimed(true, false, conn, finish_time) ||
			gtmpqReadData(conn) < 0)
			goto receive_failed;

		if ((res = GTMPQgetResult(conn)) == NULL)
			goto receive_failed;

		if (res->gr_status == GTM_RESULT_OK)
			return res->gr_resdata.grd_seq.seqval;
		else
			return InvalidSequenceValue;
	}
	return GTM_RESULT_OK;

receive_failed:
send_failed:
	conn->result = makeEmptyResultIfIsNull(conn->result);
	conn->result->gr_status = GTM_RESULT_COMM_ERROR;
	return -1;
}

int
reset_sequence(GTM_Conn *conn, GTM_SequenceKey key)
{
	return reset_sequence_internal(conn, key, false);
}

int
bkup_reset_sequence(GTM_Conn *conn, GTM_SequenceKey key)
{
	return reset_sequence_internal(conn, key, true);
}

static int
reset_sequence_internal(GTM_Conn *conn, GTM_SequenceKey key, bool is_backup)
{
	GTM_Result *res = NULL;
	time_t finish_time;

	 /* Start the message. */
	if (gtmpqPutMsgStart('C', true, conn) ||
		gtmpqPutInt(is_backup ? MSG_BKUP_SEQUENCE_RESET : MSG_SEQUENCE_RESET, sizeof (GTM_MessageType), conn) ||
		gtmpqPutInt(key->gsk_keylen, 4, conn) ||
		gtmpqPutnchar(key->gsk_key, key->gsk_keylen, conn))
		goto send_failed;

	/* Finish the message. */
	if (gtmpqPutMsgEnd(conn))
		goto send_failed;

	/* Flush to ensure backend gets it. */
	if (gtmpqFlush(conn))
		goto send_failed;

	if (!is_backup)
	{
		finish_time = time(NULL) + CLIENT_GTM_TIMEOUT;
		if (gtmpqWaitTimed(true, false, conn, finish_time) ||
			gtmpqReadData(conn) < 0)
			goto receive_failed;

		if ((res = GTMPQgetResult(conn)) == NULL)
			goto receive_failed;

		return res->gr_status;
	}
	return GTM_RESULT_OK;

receive_failed:
send_failed:
	conn->result = makeEmptyResultIfIsNull(conn->result);
	conn->result->gr_status = GTM_RESULT_COMM_ERROR;
	return -1;
}

/*
 * rc would be 0 on success, non-zero on gtm_getnameinfo_all() failure.
 */
char *
node_get_local_addr(GTM_Conn *conn, char *buf, size_t buflen, int *rc)
{
	char local_host[NI_MAXHOST];
	char local_port[NI_MAXSERV];

	*rc = 0;

	memset(local_host, 0, sizeof(local_host));
	memset(local_port, 0, sizeof(local_port));
	memset(buf, 0, buflen);

	if (conn->remote_type != GTM_NODE_GTM_PROXY)
	{
		if (gtm_getnameinfo_all(&conn->laddr.addr, conn->laddr.salen,
					local_host, sizeof(local_host),
					local_port, sizeof(local_port),
					NI_NUMERICSERV))
		{
			*rc = gtm_getnameinfo_all(&conn->laddr.addr, conn->laddr.salen,
							  local_host, sizeof(local_host),
							  local_port, sizeof(local_port),
							  NI_NUMERICHOST | NI_NUMERICSERV);
		}
	}

	if (local_host[0] != '\0')
		strncpy(buf, local_host, buflen);

	return buf;
}

/*
 * Register a Node on GTM
 * Seen from a Node viewpoint, we do not know if we are directly connected to GTM
 * or go through a proxy, so register 0 as proxy number.
 * This number is modified at proxy level automatically.
 *
 * node_register() returns 0 on success, -1 on failure.
 *
 * is_backup indicates the message should be *_BKUP_* message
 */
int node_register(GTM_Conn *conn,
			GTM_PGXCNodeType type,
			GTM_PGXCNodePort port,
			char *node_name,
			char *datafolder)
{
	char host[1024];
	int rc;

	node_get_local_addr(conn, host, sizeof(host), &rc);
	if (rc != 0)
	{
		return -1;
	}

	return node_register_worker(conn, type, host, port, node_name, datafolder, NODE_CONNECTED, false);
}

int node_register_internal(GTM_Conn *conn,
						   GTM_PGXCNodeType type,
						   const char *host,
						   GTM_PGXCNodePort port,
						   char *node_name,
						   char *datafolder,
						   GTM_PGXCNodeStatus status)
{
	return node_register_worker(conn, type, host, port, node_name, datafolder, status, false);
}

int bkup_node_register(GTM_Conn *conn,
					   GTM_PGXCNodeType type,
					   GTM_PGXCNodePort port,
					   char *node_name,
					   char *datafolder)
{
	char host[1024];
	int rc;

	node_get_local_addr(conn, host, sizeof(host), &rc);
	if (rc != 0)
	{
		return -1;
	}

	return node_register_worker(conn, type, host, port, node_name, datafolder, NODE_CONNECTED, true);
}

int bkup_node_register_internal(GTM_Conn *conn,
								GTM_PGXCNodeType type,
								const char *host,
								GTM_PGXCNodePort port,
								char *node_name,
								char *datafolder,
								GTM_PGXCNodeStatus status)
{
	return node_register_worker(conn, type, host, port, node_name, datafolder, status, true);
}

static int node_register_worker(GTM_Conn *conn,
								GTM_PGXCNodeType type,
								const char *host,
								GTM_PGXCNodePort port,
								char *node_name,
								char *datafolder,
								GTM_PGXCNodeStatus status,
								bool is_backup)
{
	GTM_Result *res = NULL;
	time_t finish_time;
	char proxy_name[] = "";

	/*
	 * We should be very careful about the format of the message.
	 * Host name and its length is needed only when registering
	 * GTM Proxy.
	 * In other case, they must not be included in the message.
	 * PGXCTODO: FIXME How would this work in the new scenario
	 * Fix that for GTM and GTM-proxy
	 */
	if (gtmpqPutMsgStart('C', true, conn) ||
		/* Message Type */
		gtmpqPutInt(is_backup? MSG_BKUP_NODE_REGISTER : MSG_NODE_REGISTER, sizeof (GTM_MessageType), conn) ||
		/* Node Type to Register */
		gtmpqPutnchar((char *)&type, sizeof(GTM_PGXCNodeType), conn) ||
		/* Node name length */
		gtmpqPutInt(strlen(node_name), sizeof (GTM_StrLen), conn) ||
		/* Node name (var-len) */
		gtmpqPutnchar(node_name, strlen(node_name), conn) ||
		/* Host name length */
		gtmpqPutInt(strlen(host), sizeof (GTM_StrLen), conn) ||
		/* Host name (var-len) */
		gtmpqPutnchar(host, strlen(host), conn) ||
		/* Port number */
		gtmpqPutnchar((char *)&port, sizeof(GTM_PGXCNodePort), conn) ||
		/* Proxy name length (zero if connected to GTM directly) */
		gtmpqPutInt(strlen(proxy_name), sizeof (GTM_StrLen), conn) ||
		/* Proxy name (var-len) */
		gtmpqPutnchar(proxy_name, strlen(proxy_name), conn) ||
		/* Proxy ID (zero if connected to GTM directly) */
		/* Data Folder length */
		gtmpqPutInt(strlen(datafolder), sizeof (GTM_StrLen), conn) ||
		/* Data Folder (var-len) */
		gtmpqPutnchar(datafolder, strlen(datafolder), conn) ||
		/* Node Status */
		gtmpqPutInt(status, sizeof(GTM_PGXCNodeStatus), conn))
	{
		goto send_failed;
	}

	/* Finish the message. */
	if (gtmpqPutMsgEnd(conn))
	{
		goto send_failed;
	}

	/* Flush to ensure backend gets it. */
	if (gtmpqFlush(conn))
	{
		goto send_failed;
	}

	if (!is_backup)
	{
		finish_time = time(NULL) + CLIENT_GTM_TIMEOUT;
		if (gtmpqWaitTimed(true, false, conn, finish_time) ||
			gtmpqReadData(conn) < 0)
		{
			goto receive_failed;
		}

		if ((res = GTMPQgetResult(conn)) == NULL)
		{
			goto receive_failed;
		}

		/* Check on node type and node name */
		if (res->gr_status == GTM_RESULT_OK)
		{
			Assert(res->gr_resdata.grd_node.type == type);
			Assert((strcmp(res->gr_resdata.grd_node.node_name,node_name) == 0));
		}

		return res->gr_status;
	}
	return GTM_RESULT_OK;

receive_failed:
send_failed:
	conn->result = makeEmptyResultIfIsNull(conn->result);
	conn->result->gr_status = GTM_RESULT_COMM_ERROR;
	return -1;
}

int node_unregister(GTM_Conn *conn, GTM_PGXCNodeType type, const char * node_name)
{
	return node_unregister_worker(conn, type, node_name, false);
}

int bkup_node_unregister(GTM_Conn *conn, GTM_PGXCNodeType type, const char * node_name)
{
	return node_unregister_worker(conn, type, node_name, true);
}

static int node_unregister_worker(GTM_Conn *conn, GTM_PGXCNodeType type, const char * node_name, bool is_backup)
{
	GTM_Result *res = NULL;
	time_t finish_time;

	if (gtmpqPutMsgStart('C', true, conn) ||
		gtmpqPutInt(is_backup ? MSG_BKUP_NODE_UNREGISTER : MSG_NODE_UNREGISTER, sizeof (GTM_MessageType), conn) ||
		gtmpqPutnchar((char *)&type, sizeof(GTM_PGXCNodeType), conn) ||
		/* Node name length */
		gtmpqPutInt(strlen(node_name), sizeof (GTM_StrLen), conn) ||
		/* Node name (var-len) */
		gtmpqPutnchar(node_name, strlen(node_name), conn) )
		goto send_failed;

	/* Finish the message. */
	if (gtmpqPutMsgEnd(conn))
		goto send_failed;

	/* Flush to ensure backend gets it. */
	if (gtmpqFlush(conn))
		goto send_failed;

	if (!is_backup)
	{
		finish_time = time(NULL) + CLIENT_GTM_TIMEOUT;
		if (gtmpqWaitTimed(true, false, conn, finish_time) ||
			gtmpqReadData(conn) < 0)
			goto receive_failed;

		if ((res = GTMPQgetResult(conn)) == NULL)
			goto receive_failed;

		/* Check on node type and node name */
		if (res->gr_status == GTM_RESULT_OK)
		{
			Assert(res->gr_resdata.grd_node.type == type);
			Assert( (strcmp(res->gr_resdata.grd_node.node_name, node_name) == 0) );
		}

		return res->gr_status;
	}
	return GTM_RESULT_OK;

receive_failed:
send_failed:
	conn->result = makeEmptyResultIfIsNull(conn->result);
	conn->result->gr_status = GTM_RESULT_COMM_ERROR;
	return -1;
}


void
GTM_FreeResult(GTM_Result *result, GTM_PGXCNodeType remote_type)
{
	if (result == NULL)
		return;
	gtmpqFreeResultData(result, remote_type);
	free(result);
}

int
backend_disconnect(GTM_Conn *conn, bool is_postmaster, GTM_PGXCNodeType type, char *node_name)
{
	/* Start the message. */
	if (gtmpqPutMsgStart('C', true, conn) ||
	    gtmpqPutInt(MSG_BACKEND_DISCONNECT, sizeof (GTM_MessageType), conn) ||
	    gtmpqPutc(is_postmaster, conn))
		goto send_failed;

	/*
	 * Then send node type and node name if backend is a postmaster to
	 * disconnect the correct node.
	 */
	if (is_postmaster)
	{
		if (gtmpqPutnchar((char *)&type, sizeof(GTM_PGXCNodeType), conn) ||
			/* Node name length */
			gtmpqPutInt(strlen(node_name), sizeof (GTM_StrLen), conn) ||
			/* Node name (var-len) */
			gtmpqPutnchar(node_name, strlen(node_name), conn))
			goto send_failed;
	}

	/* Finish the message. */
	if (gtmpqPutMsgEnd(conn))
		goto send_failed;

	return 1;

send_failed:
	conn->result = makeEmptyResultIfIsNull(conn->result);
	conn->result->gr_status = GTM_RESULT_COMM_ERROR;
	return -1;
}

int
begin_transaction_multi(GTM_Conn *conn, int txn_count, GTM_IsolationLevel *txn_isolation_level,
			bool *txn_read_only, GTMProxy_ConnID *txn_connid,
			int *txn_count_out, GlobalTransactionId *gxid_out, GTM_Timestamp *ts_out)
{
	GTM_Result *res = NULL;
	time_t finish_time;
	int i;

	/* Start the message. */
	if (gtmpqPutMsgStart('C', true, conn)) /* FIXME: no proxy header */
		goto send_failed;

	if (gtmpqPutInt(MSG_TXN_BEGIN_GETGXID_MULTI, sizeof (GTM_MessageType), conn) ||
	    gtmpqPutInt(txn_count, sizeof(int), conn))
		goto send_failed;

	for (i = 0; i < txn_count; i++)
	{
		gtmpqPutInt(txn_isolation_level[i], sizeof(int), conn);
		gtmpqPutc(txn_read_only[i], conn);
		gtmpqPutInt(txn_connid[i], sizeof(int), conn);
	}

	/* Finish the message. */
	if (gtmpqPutMsgEnd(conn))
		goto send_failed;

	/* Flush to ensure backend gets it. */
	if (gtmpqFlush(conn))
		goto send_failed;

	finish_time = time(NULL) + CLIENT_GTM_TIMEOUT;
	if (gtmpqWaitTimed(true, false, conn, finish_time) ||
		gtmpqReadData(conn) < 0)
		goto receive_failed;

	if ((res = GTMPQgetResult(conn)) == NULL)
		goto receive_failed;

	if (res->gr_status == GTM_RESULT_OK)
	{
		memcpy(txn_count_out, &res->gr_resdata.grd_txn_get_multi.txn_count, sizeof(int));
		memcpy(gxid_out, &res->gr_resdata.grd_txn_get_multi.start_gxid, sizeof(GlobalTransactionId));
		memcpy(ts_out, &res->gr_resdata.grd_txn_get_multi.timestamp, sizeof(GTM_Timestamp));
	}

	return res->gr_status;

receive_failed:
send_failed:
	conn->result = makeEmptyResultIfIsNull(conn->result);
	conn->result->gr_status = GTM_RESULT_COMM_ERROR;
	return -1;
}


int
bkup_begin_transaction_multi(GTM_Conn *conn, int txn_count,
							 GTM_TransactionHandle *txn, GlobalTransactionId start_gxid, GTM_IsolationLevel *isolevel,
							 bool *read_only, GTMProxy_ConnID *txn_connid)
{
	int ii;
	GlobalTransactionId gxid = start_gxid;

	/* Start the message. */
	if (gtmpqPutMsgStart('C', true, conn)) /* FIXME: no proxy header */
		goto send_failed;

	if (gtmpqPutInt(MSG_BKUP_TXN_BEGIN_GETGXID_MULTI, sizeof (GTM_MessageType), conn) ||
	    gtmpqPutInt(txn_count, sizeof(int), conn))
		goto send_failed;

	for (ii = 0; ii < txn_count; ii++, gxid++)
	{
		if (gxid == InvalidGlobalTransactionId)
			gxid = FirstNormalGlobalTransactionId;
#ifdef XCP
		if (gtmpqPutInt(txn[ii], sizeof(GTM_TransactionHandle), conn) ||
			gtmpqPutInt(gxid, sizeof(GlobalTransactionId), conn) ||
			gtmpqPutInt(isolevel[ii], sizeof(GTM_IsolationLevel), conn) ||
			gtmpqPutc(read_only[ii], conn) ||
			gtmpqPutInt(txn_connid[ii], sizeof(GTMProxy_ConnID), conn))
#else
		if (gtmpqPutInt(txn[ii], sizeof(GTM_TransactionHandle), conn) ||
			gtmpqPutInt(gxid, sizeof(GlobalTransactionId), conn) ||
			gtmpqPutInt(isolevel[ii], sizeof(GTM_IsolationLevel), conn) ||
			gtmpqPutc(read_only[ii], conn) ||
<<<<<<< HEAD
			gtmpqPutInt(txn_connid[ii], sizeof(int), conn))
#endif
=======
			gtmpqPutInt(txn_connid[ii], sizeof(GTMProxy_ConnID), conn))
>>>>>>> d03ea805
			goto send_failed;
	}

	/* Finish the message. */
	if (gtmpqPutMsgEnd(conn))
		goto send_failed;

	/* Flush to ensure backend gets it. */
	if (gtmpqFlush(conn))
		goto send_failed;

	return 0;

send_failed:
	return -1;
<<<<<<< HEAD

=======
>>>>>>> d03ea805
}

int
bkup_commit_transaction_multi(GTM_Conn *conn, int txn_count, GTM_TransactionHandle *txn)
{
	int ii;

	if (gtmpqPutMsgStart('C', true, conn)) /* FIXME: no proxy header */
		goto send_failed;

	if (gtmpqPutInt(MSG_BKUP_TXN_COMMIT_MULTI, sizeof (GTM_MessageType), conn) ||
	    gtmpqPutInt(txn_count, sizeof(int), conn))
		goto send_failed;

	for (ii = 0; ii < txn_count; ii++)
	{
		if (gtmpqPutc(false, conn) ||
		    gtmpqPutnchar((char *)&txn[ii],
				  sizeof (GTM_TransactionHandle), conn))
			  goto send_failed;
	}

	/* Finish the message. */
	if (gtmpqPutMsgEnd(conn))
		goto send_failed;

	/* Flush to ensure backend gets it. */
	if (gtmpqFlush(conn))
		goto send_failed;

	return GTM_RESULT_OK;

send_failed:
	return -1;
}


int
commit_transaction_multi(GTM_Conn *conn, int txn_count, GlobalTransactionId *gxid,
			 int *txn_count_out, int *status_out)
{
	GTM_Result *res = NULL;
	time_t finish_time;
	int i;

	/* Start the message. */
	if (gtmpqPutMsgStart('C', true, conn)) /* FIXME: no proxy header */
		goto send_failed;

	if (gtmpqPutInt(MSG_TXN_COMMIT_MULTI, sizeof (GTM_MessageType), conn) ||
	    gtmpqPutInt(txn_count, sizeof(int), conn))
		goto send_failed;

	for (i = 0; i < txn_count; i++)
	{
		if (gtmpqPutc(true, conn) ||
		    gtmpqPutnchar((char *)&gxid[i],
				  sizeof (GlobalTransactionId), conn))
			  goto send_failed;
	}

	/* Finish the message. */
	if (gtmpqPutMsgEnd(conn))
		goto send_failed;

	/* Flush to ensure backend gets it. */
	if (gtmpqFlush(conn))
		goto send_failed;

	finish_time = time(NULL) + CLIENT_GTM_TIMEOUT;
	if (gtmpqWaitTimed(true, false, conn, finish_time) ||
		gtmpqReadData(conn) < 0)
		goto receive_failed;

	if ((res = GTMPQgetResult(conn)) == NULL)
		goto receive_failed;

	if (res->gr_status == GTM_RESULT_OK)
	{
		memcpy(txn_count_out, &res->gr_resdata.grd_txn_get_multi.txn_count, sizeof(int));
		memcpy(status_out, &res->gr_resdata.grd_txn_rc_multi.status, sizeof(int) * (*txn_count_out));
	}

	return res->gr_status;

receive_failed:
send_failed:
	conn->result = makeEmptyResultIfIsNull(conn->result);
	conn->result->gr_status = GTM_RESULT_COMM_ERROR;
	return -1;
}

int
abort_transaction_multi(GTM_Conn *conn, int txn_count, GlobalTransactionId *gxid,
						int *txn_count_out, int *status_out)
{
	return abort_transaction_multi_internal(conn, txn_count, gxid, txn_count_out, status_out, false);
}

int
bkup_abort_transaction_multi(GTM_Conn *conn, int txn_count, GlobalTransactionId *gxid)
{
	int txn_count_out;
	int status_out[GTM_MAX_GLOBAL_TRANSACTIONS];

	return abort_transaction_multi_internal(conn, txn_count, gxid, &txn_count_out, status_out, true);
}

static int
abort_transaction_multi_internal(GTM_Conn *conn, int txn_count, GlobalTransactionId *gxid,
								 int *txn_count_out, int *status_out, bool is_backup)
{
	GTM_Result *res = NULL;
	time_t finish_time;
	int i;

	/* Start the message. */
	if (gtmpqPutMsgStart('C', true, conn)) /* FIXME: no proxy header */
		goto send_failed;

	if (gtmpqPutInt(is_backup ? MSG_BKUP_TXN_ROLLBACK_MULTI : MSG_TXN_ROLLBACK_MULTI, sizeof (GTM_MessageType), conn) ||
	    gtmpqPutInt(txn_count, sizeof(int), conn))
		goto send_failed;

	for (i = 0; i < txn_count; i++)
	{
		if (gtmpqPutc(true, conn) ||
		    gtmpqPutnchar((char *)&gxid[i],
				  sizeof (GlobalTransactionId), conn))
			  goto send_failed;
	}

	/* Finish the message. */
	if (gtmpqPutMsgEnd(conn))
		goto send_failed;

	/* Flush to ensure backend gets it. */
	if (gtmpqFlush(conn))
		goto send_failed;

	if (!is_backup)
	{
		finish_time = time(NULL) + CLIENT_GTM_TIMEOUT;
		if (gtmpqWaitTimed(true, false, conn, finish_time) ||
			gtmpqReadData(conn) < 0)
			goto receive_failed;

		if ((res = GTMPQgetResult(conn)) == NULL)
			goto receive_failed;

		if (res->gr_status == GTM_RESULT_OK)
		{
			memcpy(txn_count_out, &res->gr_resdata.grd_txn_get_multi.txn_count, sizeof(int));
			memcpy(status_out, &res->gr_resdata.grd_txn_rc_multi.status, sizeof(int) * (*txn_count_out));
		}

		return res->gr_status;
	}
	return GTM_RESULT_OK;

receive_failed:
send_failed:
	conn->result = makeEmptyResultIfIsNull(conn->result);
	conn->result->gr_status = GTM_RESULT_COMM_ERROR;
	return -1;
}

int
snapshot_get_multi(GTM_Conn *conn, int txn_count, GlobalTransactionId *gxid,
		   int *txn_count_out, int *status_out,
		   GlobalTransactionId *xmin_out, GlobalTransactionId *xmax_out,
		   GlobalTransactionId *recent_global_xmin_out, int32 *xcnt_out)
{
	GTM_Result *res = NULL;
	time_t finish_time;
	int i;

	/* Start the message. */
	if (gtmpqPutMsgStart('C', true, conn)) /* FIXME: no proxy header */
		goto send_failed;

	if (gtmpqPutInt(MSG_SNAPSHOT_GET_MULTI, sizeof (GTM_MessageType), conn) ||
	    gtmpqPutInt(txn_count, sizeof(int), conn))
		goto send_failed;

	for (i = 0; i < txn_count; i++)
	{
		if (gtmpqPutc(true, conn) ||
		    gtmpqPutnchar((char *)&gxid[i],
				  sizeof (GlobalTransactionId), conn))
			  goto send_failed;
	}

	/* Finish the message. */
	if (gtmpqPutMsgEnd(conn))
		goto send_failed;

	/* Flush to ensure backend gets it. */
	if (gtmpqFlush(conn))
		goto send_failed;

	finish_time = time(NULL) + CLIENT_GTM_TIMEOUT;
	if (gtmpqWaitTimed(true, false, conn, finish_time) ||
		gtmpqReadData(conn) < 0)
		goto receive_failed;

	if ((res = GTMPQgetResult(conn)) == NULL)
		goto receive_failed;

	if (res->gr_status == GTM_RESULT_OK)
	{
		memcpy(txn_count_out, &res->gr_resdata.grd_txn_get_multi.txn_count, sizeof(int));
		memcpy(status_out, &res->gr_resdata.grd_txn_rc_multi.status, sizeof(int) * (*txn_count_out));
		memcpy(xmin_out, &res->gr_snapshot.sn_xmin, sizeof(GlobalTransactionId));
		memcpy(xmax_out, &res->gr_snapshot.sn_xmax, sizeof(GlobalTransactionId));
		memcpy(recent_global_xmin_out, &res->gr_snapshot.sn_recent_global_xmin, sizeof(GlobalTransactionId));
		memcpy(xcnt_out, &res->gr_snapshot.sn_xcnt, sizeof(int32));
	}

	return res->gr_status;

receive_failed:
send_failed:
	conn->result = makeEmptyResultIfIsNull(conn->result);
	conn->result->gr_status = GTM_RESULT_COMM_ERROR;
	return -1;
}

int
set_begin_end_backup(GTM_Conn *conn, bool begin)
{
	GTM_Result *res = NULL;
	time_t finish_time;

	if (gtmpqPutMsgStart('C', true, conn))
		goto send_failed;

	if(gtmpqPutInt(begin ? MSG_BEGIN_BACKUP : MSG_END_BACKUP,
				   sizeof(GTM_MessageType), conn))
		goto send_failed;

	if (gtmpqPutMsgEnd(conn))
		goto send_failed;

	if (gtmpqFlush(conn))
		goto send_failed;

	finish_time = time(NULL) + CLIENT_GTM_TIMEOUT;
	if (gtmpqWaitTimed(true, false, conn, finish_time) ||
		gtmpqReadData(conn) < 0)
		goto receive_failed;

	if ((res = GTMPQgetResult(conn)) == NULL)
		goto receive_failed;

	return res->gr_status;

receive_failed:
send_failed:
	conn->result = makeEmptyResultIfIsNull(conn->result);
	conn->result->gr_status = GTM_RESULT_COMM_ERROR;
	return -1;
}

/*
 * Sync with standby
 */
int
gtm_sync_standby(GTM_Conn *conn)
{
	GTM_Result *res = NULL;
	time_t finish_time;

	elog(DEBUG3, "Synchronizing with standby");

	if (gtmpqPutMsgStart('C', true, conn))
		goto send_failed;

	if (gtmpqPutInt(MSG_SYNC_STANDBY, sizeof(GTM_MessageType), conn))
		goto send_failed;

	if (gtmpqPutMsgEnd(conn))
		goto send_failed;

	if (gtmpqFlush(conn))
		goto send_failed;

		finish_time = time(NULL) + CLIENT_GTM_TIMEOUT;
	if (gtmpqWaitTimed(true, false, conn, finish_time) ||
		gtmpqReadData(conn) < 0)
		goto receive_failed;

	if ((res = GTMPQgetResult(conn)) == NULL)
		goto receive_failed;

	return res->gr_status;

receive_failed:
send_failed:
	conn->result = makeEmptyResultIfIsNull(conn->result);
	conn->result->gr_status = GTM_RESULT_COMM_ERROR;
	return -1;
}<|MERGE_RESOLUTION|>--- conflicted
+++ resolved
@@ -1837,23 +1837,11 @@
 	{
 		if (gxid == InvalidGlobalTransactionId)
 			gxid = FirstNormalGlobalTransactionId;
-#ifdef XCP
 		if (gtmpqPutInt(txn[ii], sizeof(GTM_TransactionHandle), conn) ||
 			gtmpqPutInt(gxid, sizeof(GlobalTransactionId), conn) ||
 			gtmpqPutInt(isolevel[ii], sizeof(GTM_IsolationLevel), conn) ||
 			gtmpqPutc(read_only[ii], conn) ||
 			gtmpqPutInt(txn_connid[ii], sizeof(GTMProxy_ConnID), conn))
-#else
-		if (gtmpqPutInt(txn[ii], sizeof(GTM_TransactionHandle), conn) ||
-			gtmpqPutInt(gxid, sizeof(GlobalTransactionId), conn) ||
-			gtmpqPutInt(isolevel[ii], sizeof(GTM_IsolationLevel), conn) ||
-			gtmpqPutc(read_only[ii], conn) ||
-<<<<<<< HEAD
-			gtmpqPutInt(txn_connid[ii], sizeof(int), conn))
-#endif
-=======
-			gtmpqPutInt(txn_connid[ii], sizeof(GTMProxy_ConnID), conn))
->>>>>>> d03ea805
 			goto send_failed;
 	}
 
@@ -1869,10 +1857,6 @@
 
 send_failed:
 	return -1;
-<<<<<<< HEAD
-
-=======
->>>>>>> d03ea805
 }
 
 int

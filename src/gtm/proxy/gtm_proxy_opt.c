/*--------------------------------------------------------------------
 * guc.c
 *
 * Support for grand unified configuration scheme, including SET
 * command, configuration file, and
 command line options.
 * See src/backend/utils/misc/README for more information.
 *
 *
 * Copyright (c) 2000-2011, PostgreSQL Global Development Group
 * Portions Copyright (c) 2010-2012 Postgres-XC Development Group
 * Written by Peter Eisentraut <peter_e@gmx.net>.
 *
 * IDENTIFICATION
 *	  src/backend/utils/misc/guc.c
 *
 *--------------------------------------------------------------------
 */
#include "gtm/gtm_c.h"

#include <ctype.h>
#include <float.h>
#include <math.h>
#include <limits.h>
#include <unistd.h>
#include <sys/stat.h>

#include "gtm/gtm.h"
#include "gtm/path.h"
#include "gtm/gtm_opt_tables.h"
#include "gtm/gtm_opt.h"
#include "gtm/gtm_standby.h"

#define CONFIG_FILENAME "gtm_proxy.conf"
const char *config_filename = CONFIG_FILENAME;

/*
 * Variables declared elsewhere for gtm, mainly option variables.
 */

extern char *GTMProxyNodeName;
extern char *ListenAddresses;
extern int GTMPortNumber;
extern char *error_reporter;
extern char *status_reader;
extern int log_min_messages;
extern int tcp_keepalives_idle;
extern int tcp_keepalives_count;
extern int tcp_keepalives_interval;
extern char *GTMServerHost;
extern int GTMProxyPortNumber;
<<<<<<< HEAD
#ifndef XCP
extern bool IsGTMConnectRetryRequired;
extern int GTMConnectRetryIdle;
extern int GTMConnectRetryCount;
#endif
extern int GTMConnectRetryInterval;
extern int GTMServerPortNumber;
/*
extern int GTMServerKeepalivesIdle;
extern int GTMServerKeepalivesInterval;
extern int GTMServerKeepalivesCount;
*/
#ifndef XCP
extern int GTMErrorWaitIdle;
extern int GTMErrorWaitInterval;
extern int GTMErrorWaitCount;
#endif
=======
extern int GTMConnectRetryInterval;
extern int GTMServerPortNumber;
>>>>>>> d03ea805
extern int GTMProxyWorkerThreads;
extern char *GTMProxyDataDir;
extern char *GTMProxyConfigFileName;
extern char *GTMConfigFileName;


/*
 * Macros for values
 *
 * Some of them are declared also in proxy_main.c.
 */
#define GTM_PROXY_DEFAULT_WORKERS 2

/*
 * We have different sets for client and server message level options because
 * they sort slightly different (see "log" level)
 */

Server_Message_Level_Options();

static const struct config_enum_entry gtm_startup_mode_options[] = {
	{"act", GTM_ACT_MODE, false},
	{"standby", GTM_STANDBY_MODE, false},
	{NULL, 0, false}
};


/*
 * GTM option variables that are exported from this module
 */
char	   *data_directory;
char	   *GTMConfigFileName;


/*
 * Displayable names for context types (enum GtmContext)
 */
gtmOptContext_Names();

/*
 * Displayable names for source types (enum GtmSource)
 *
 */
gtmOptSource_Names();

/*
 * Displayable names for GTM variable types (enum config_type)
 *
 * Note: these strings are deliberately not localized.
 */
Config_Type_Names();


/*
 * Contents of GTM tables
 *
 * See src/backend/utils/misc/README for design notes.
 *
 * TO ADD AN OPTION:
 *
 * 1. Declare a global variable of type bool, int, double, or char*
 *	  and make use of it.
 *
 * 2. Decide at what times it's safe to set the option. See guc.h for
 *	  details.
 *
 * 3. Decide on a name, a default value, upper and lower bounds (if
 *	  applicable), etc.
 *
 * 4. Add a record below.
 *
 * 5. Add it to src/backend/utils/misc/postgresql.conf.sample, if
 *	  appropriate.
 *
 * 6. Don't forget to document the option (at least in config.sgml).
 *
 * 7. If it's a new GTMOPT_LIST option you must edit pg_dumpall.c to ensure
 *	  it is not single quoted at dump time.
 */

/*
 * Definition of option name strings are given in gtm_opt.h, both for gtm.conf
 * and gtm_proxy.conf.   They will be used in command line option handling too.
 */


/******** option records follow ********/

struct config_bool ConfigureNamesBool[] =
{
	/* End-of-list marker */
	{
		{NULL, 0, NULL, NULL, 0}, NULL, false, false, NULL
	}
};


struct config_int ConfigureNamesInt[] =
{
	{
		{
			GTM_OPTNAME_PORT, GTMC_STARTUP,
			gettext_noop("Listen Port of GTM_Proxy server."),
			NULL,
			0
		},
		&GTMProxyPortNumber,
		0, 0, INT_MAX,
		0, NULL
	},
	{
		{
			GTM_OPTNAME_GTM_PORT, GTMC_SIGHUP,
			gettext_noop("GTM server port number."),
			NULL,
			0
		},
		&GTMServerPortNumber,
		0, 0, INT_MAX,
	    0, NULL
	},
#ifndef XCP
	{
		{
<<<<<<< HEAD
			GTM_OPTNAME_CONNECT_RETRY_COUNT, GTMC_SIGHUP,
		 	gettext_noop("Retry count to try to reconnect to GTM."),
		 	NULL,
		 	0
		},
		&GTMConnectRetryCount,
		0, 0, INT_MAX,
		0, NULL
	},
	{
		{
			GTM_OPTNAME_CONNECT_RETRY_IDLE, GTMC_SIGHUP,
		 	gettext_noop("Idle time in second before GTM standby retries "
						 "connection to GTM."),
		 	NULL,
		 	GTMOPT_UNIT_TIME
		},
		&GTMConnectRetryIdle,
		0, 0, INT_MAX,
		0, NULL
	},
#endif
	{
		{
=======
>>>>>>> d03ea805
			GTM_OPTNAME_CONNECT_RETRY_INTERVAL, GTMC_SIGHUP,
			gettext_noop("Interval in second to detect reconnect command."),
			NULL,
			GTMOPT_UNIT_TIME
		},
		&GTMConnectRetryInterval,
<<<<<<< HEAD
#ifdef XCP
		60, 0, INT_MAX,
#else
		0, 0, INT_MAX,
#endif
=======
		60, 0, INT_MAX,
>>>>>>> d03ea805
		0, NULL
	},
	{
		{
			GTM_OPTNAME_KEEPALIVES_IDLE, GTMC_STARTUP,
			gettext_noop("Sets \"keepalives_idle\" option for the connection to GTM."),
		    NULL,
			GTMOPT_UNIT_TIME
		},
		&tcp_keepalives_idle,
		0, 0, INT_MAX,
		0, NULL
	},
	{
		{
			GTM_OPTNAME_KEEPALIVES_INTERVAL, GTMC_STARTUP,
			gettext_noop("Sets \"keepalives_interval\" option fo the connetion to GTM."),
		 	NULL,
			GTMOPT_UNIT_TIME
		},
		&tcp_keepalives_interval,
		0, 0, INT_MAX,
		0, NULL
	},
	{
		{
			GTM_OPTNAME_KEEPALIVES_COUNT, GTMC_STARTUP,
			gettext_noop("Sets \"keepalives_count\" option to the connection to GTM."),
			NULL,
			0
		},
		&tcp_keepalives_count,
		0, 0, INT_MAX,
		0, NULL
	},
#ifndef XCP
	{
		{
<<<<<<< HEAD
			GTM_OPTNAME_ERR_WAIT_IDLE, GTMC_SIGHUP,
			gettext_noop("Time duration after connection to GTM failed and "
						 "wait for reconnect command begins."),
			gettext_noop("This parameter determines GTM Proxy behavior "
						 "when GTM communication error is encountered."),
			0
		},
		&GTMErrorWaitIdle,
		0, 0, INT_MAX,
		0, NULL
	},
	{
		{
			GTM_OPTNAME_ERR_WAIT_INTERVAL, GTMC_SIGHUP,
			gettext_noop("Wait interval to wait for reconnect."),
			gettext_noop("This parameter determines GTM Proxy behavior "
						 "when GTM communication error is encountered."),
			0
		},
		&GTMErrorWaitInterval,
		0, 0, INT_MAX,
		0, NULL
	},
	{
		{
			GTM_OPTNAME_ERR_WAIT_COUNT, GTMC_SIGHUP,
			gettext_noop("Number of err_wait_interval to wait for reconnect."),
			gettext_noop("This parameter determines GTM Prox behavior "
						 "when GTM communication error is encountered."),
		 0
		},
		&GTMErrorWaitCount,
		0, 0, INT_MAX,
		0, NULL
	},
#endif
	{
		{
=======
>>>>>>> d03ea805
			GTM_OPTNAME_WORKER_THREADS, GTMC_STARTUP,
			gettext_noop("Number of worker thread."),
			NULL,
			0
		},
		&GTMProxyWorkerThreads,
		GTM_PROXY_DEFAULT_WORKERS, 1, INT_MAX,
		0, NULL
	},
	/* End-of-list marker */
	{
		{NULL, 0, NULL, NULL, 0}, NULL, 0, 0, 0, 0, NULL
	}
};


struct config_real ConfigureNamesReal[] =
{
	/* End-of-list marker */
	{
		{NULL, 0, NULL, NULL, 0}, NULL, 0.0, 0.0, 0.0, 0.0, NULL
	}
};

struct config_string ConfigureNamesString[] =
{
	{
		{
			GTM_OPTNAME_DATA_DIR, GTMC_STARTUP,
			gettext_noop("Work directory."),
			NULL,
			0
		},
		&GTMProxyDataDir,
		NULL,
		NULL,
		NULL
	},

	{
		{
			GTM_OPTNAME_CONFIG_FILE, GTMC_SIGHUP,
		 	gettext_noop("Configuration file name."),
		 	NULL,
		 	0
		},
		&GTMConfigFileName,
		CONFIG_FILENAME,
		NULL,
		NULL
	},

	{
		{
			GTM_OPTNAME_LISTEN_ADDRESSES, GTMC_STARTUP,
			gettext_noop("Listen address."),
			NULL,
			0
		},
		&ListenAddresses,
		NULL,
		NULL, NULL
	},

	{
		{
			GTM_OPTNAME_NODENAME, GTMC_STARTUP,
		 	gettext_noop("My node name."),
			NULL,
		 	0,
		},
		&GTMProxyNodeName,
		NULL,
		NULL, NULL
	},

	{
		{
			GTM_OPTNAME_GTM_HOST, GTMC_SIGHUP,
			gettext_noop("Address of target GTM ACT."),
			NULL,
			0
		},
		&GTMServerHost,
		NULL,
		NULL, NULL
	},

	{
		{
			GTM_OPTNAME_LOG_FILE, GTMC_SIGHUP,
			gettext_noop("Log file name."),
			NULL,
			0
		},
		&GTMLogFile,
		"gtm_proxy.log",
		NULL, NULL
	},

	{
		{
			GTM_OPTNAME_ERROR_REPORTER, GTMC_SIGHUP,
			gettext_noop("Command to report various errors."),
			NULL,
			0
		},
		&error_reporter,
		NULL,
		NULL, NULL
	},

	{
		{
			GTM_OPTNAME_STATUS_READER, GTMC_SIGHUP,
			gettext_noop("Command to get status of global XC node status."),
			gettext_noop("Runs when configuration file is read by SIGHUP"),
			0
		},
		&status_reader,
		NULL,
		NULL, NULL
	},

	/* End-of-list marker */
	{
		{NULL, 0, NULL, NULL}, NULL, NULL, NULL, NULL
	}
};


struct config_enum ConfigureNamesEnum[] =
{
	{
		{
			GTM_OPTNAME_LOG_MIN_MESSAGES, GTMC_SIGHUP,
			gettext_noop("Minimum message level to write to the log file."),
			NULL,
		 	0
		},
		&log_min_messages,
		WARNING,
		server_message_level_options,
		WARNING, NULL
	},

	/* End-of-list marker */
	{
		{NULL, 0, NULL, NULL, 0}, NULL, 0, NULL, 0, NULL
	}
};

/******** end of options list ********/

/*
 * Actual lookup of variables is done through this single, sorted array.
 */
struct config_generic **gtm_opt_variables;

/* Current number of variables contained in the vector */
int	num_gtm_opt_variables;

/* Vector capacity */
int	size_gtm_opt_variables;


bool reporting_enabled;	/* TRUE to enable GTMOPT_REPORT */

int	GTMOptUpdateCount = 0; /* Indicates when specific option is updated */<|MERGE_RESOLUTION|>--- conflicted
+++ resolved
@@ -49,28 +49,8 @@
 extern int tcp_keepalives_interval;
 extern char *GTMServerHost;
 extern int GTMProxyPortNumber;
-<<<<<<< HEAD
-#ifndef XCP
-extern bool IsGTMConnectRetryRequired;
-extern int GTMConnectRetryIdle;
-extern int GTMConnectRetryCount;
-#endif
 extern int GTMConnectRetryInterval;
 extern int GTMServerPortNumber;
-/*
-extern int GTMServerKeepalivesIdle;
-extern int GTMServerKeepalivesInterval;
-extern int GTMServerKeepalivesCount;
-*/
-#ifndef XCP
-extern int GTMErrorWaitIdle;
-extern int GTMErrorWaitInterval;
-extern int GTMErrorWaitCount;
-#endif
-=======
-extern int GTMConnectRetryInterval;
-extern int GTMServerPortNumber;
->>>>>>> d03ea805
 extern int GTMProxyWorkerThreads;
 extern char *GTMProxyDataDir;
 extern char *GTMProxyConfigFileName;
@@ -192,51 +172,15 @@
 		0, 0, INT_MAX,
 	    0, NULL
 	},
-#ifndef XCP
-	{
-		{
-<<<<<<< HEAD
-			GTM_OPTNAME_CONNECT_RETRY_COUNT, GTMC_SIGHUP,
-		 	gettext_noop("Retry count to try to reconnect to GTM."),
-		 	NULL,
-		 	0
-		},
-		&GTMConnectRetryCount,
-		0, 0, INT_MAX,
-		0, NULL
-	},
-	{
-		{
-			GTM_OPTNAME_CONNECT_RETRY_IDLE, GTMC_SIGHUP,
-		 	gettext_noop("Idle time in second before GTM standby retries "
-						 "connection to GTM."),
-		 	NULL,
-		 	GTMOPT_UNIT_TIME
-		},
-		&GTMConnectRetryIdle,
-		0, 0, INT_MAX,
-		0, NULL
-	},
-#endif
-	{
-		{
-=======
->>>>>>> d03ea805
+	{
+		{
 			GTM_OPTNAME_CONNECT_RETRY_INTERVAL, GTMC_SIGHUP,
 			gettext_noop("Interval in second to detect reconnect command."),
 			NULL,
 			GTMOPT_UNIT_TIME
 		},
 		&GTMConnectRetryInterval,
-<<<<<<< HEAD
-#ifdef XCP
 		60, 0, INT_MAX,
-#else
-		0, 0, INT_MAX,
-#endif
-=======
-		60, 0, INT_MAX,
->>>>>>> d03ea805
 		0, NULL
 	},
 	{
@@ -272,50 +216,8 @@
 		0, 0, INT_MAX,
 		0, NULL
 	},
-#ifndef XCP
-	{
-		{
-<<<<<<< HEAD
-			GTM_OPTNAME_ERR_WAIT_IDLE, GTMC_SIGHUP,
-			gettext_noop("Time duration after connection to GTM failed and "
-						 "wait for reconnect command begins."),
-			gettext_noop("This parameter determines GTM Proxy behavior "
-						 "when GTM communication error is encountered."),
-			0
-		},
-		&GTMErrorWaitIdle,
-		0, 0, INT_MAX,
-		0, NULL
-	},
-	{
-		{
-			GTM_OPTNAME_ERR_WAIT_INTERVAL, GTMC_SIGHUP,
-			gettext_noop("Wait interval to wait for reconnect."),
-			gettext_noop("This parameter determines GTM Proxy behavior "
-						 "when GTM communication error is encountered."),
-			0
-		},
-		&GTMErrorWaitInterval,
-		0, 0, INT_MAX,
-		0, NULL
-	},
-	{
-		{
-			GTM_OPTNAME_ERR_WAIT_COUNT, GTMC_SIGHUP,
-			gettext_noop("Number of err_wait_interval to wait for reconnect."),
-			gettext_noop("This parameter determines GTM Prox behavior "
-						 "when GTM communication error is encountered."),
-		 0
-		},
-		&GTMErrorWaitCount,
-		0, 0, INT_MAX,
-		0, NULL
-	},
-#endif
-	{
-		{
-=======
->>>>>>> d03ea805
+	{
+		{
 			GTM_OPTNAME_WORKER_THREADS, GTMC_STARTUP,
 			gettext_noop("Number of worker thread."),
 			NULL,

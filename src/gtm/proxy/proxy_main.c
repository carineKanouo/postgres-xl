/*-------------------------------------------------------------------------
 *
 * proxy_main.c
 *
 * Portions Copyright (c) 1996-2009, PostgreSQL Global Development Group
 * Portions Copyright (c) 1994, Regents of the University of California
 * Portions Copyright (c) 2010-2012 Postgres-XC Development Group
 *
 *
 * IDENTIFICATION
 *	  $PostgreSQL$
 *
 *-------------------------------------------------------------------------
 */
#include <time.h>
#include <unistd.h>
#include <signal.h>
#include <fcntl.h>
#include <sys/socket.h>
#include <sys/select.h>
#include <sys/stat.h>
#include <sys/time.h>
#include <sys/resource.h>
#include <getopt.h>

#include "gtm/gtm_c.h"
#include "gtm/path.h"
#include "gtm/gtm_proxy.h"
#include "gtm/register.h"
#include "gtm/elog.h"
#include "gtm/memutils.h"
#include "gtm/gtm_list.h"
#include "gtm/libpq.h"
#include "gtm/libpq-be.h"
#include "gtm/libpq-fe.h"
#include "gtm/pqsignal.h"
#include "gtm/pqformat.h"
#include "gtm/assert.h"
#include "gtm/gtm_txn.h"
#include "gtm/gtm_seq.h"
#include "gtm/gtm_msg.h"
#include "gtm/libpq-int.h"
#include "gtm/gtm_ip.h"
#include "gtm/gtm_standby.h"
/* For reconnect control lock */
#include "gtm/gtm_lock.h"
#include "gtm/gtm_opt.h"

extern int	optind;
extern char *optarg;

#define GTM_MAX_PATH			1024
#define GTM_PROXY_DEFAULT_HOSTNAME	"*"
#define GTM_PROXY_DEFAULT_PORT		6666
#define GTM_PROXY_DEFAULT_WORKERS	2
#define GTM_PID_FILE			"gtm_proxy.pid"
#define GTM_LOG_FILE			"gtm_proxy.log"
#ifndef PROXY_CLIENT_TIMEOUT
#ifdef  GTM_DEBUG
#define PROXY_CLIENT_TIMEOUT	3600
#else
#define PROXY_CLIENT_TIMEOUT	20
#endif
#endif

static char *progname = "gtm_proxy";
char	   *ListenAddresses;
int			GTMProxyPortNumber;
int			GTMProxyWorkerThreads;
char		*GTMProxyDataDir;
char		*GTMProxyConfigFileName;
char		*GTMConfigFileName;

<<<<<<< HEAD
#ifndef XCP
/* GTM communication error handling options */
int			GTMErrorWaitIdle = 0;
int			GTMErrorWaitInterval = 0;		/* Duration of each wait */
int			GTMErrorWaitCount = 0;			/* How many durations to wait */
#endif

char		*GTMServerHost;
int			GTMServerPortNumber;

#ifdef XCP
int			GTMConnectRetryInterval = 60;
#else
/* GTM connection retry info */
int			GTMConnectRetryIdle = 0;
int			GTMConnectRetryCount = 0;
int			GTMConnectRetryInterval = 0;
#endif
=======
char		*GTMServerHost;
int			GTMServerPortNumber;

int			GTMConnectRetryInterval = 60;
>>>>>>> d03ea805

/*
 * Keepalives setup for the connection with GTM server
 */
int	tcp_keepalives_idle = 0;
int	tcp_keepalives_interval = 0;
int tcp_keepalives_count = 0;

char *GTMProxyNodeName = NULL;
GTM_ThreadID	TopMostThreadID;

/* Communication area with SIGUSR2 signal handler */
GTMProxy_ThreadInfo **Proxy_ThreadInfo;
short	ReadyToReconnect = FALSE;
char	*NewGTMServerHost;
int		NewGTMServerPortNumber;

/* Status reader/reporter */
char	*error_reporter;
char	*status_reader;

/* Mode */
bool	isStartUp = false;

/* Reconnect Control Lock */
GTM_RWLock 	ReconnectControlLock;
jmp_buf     mainThreadSIGUSR1_buf;
int			SIGUSR1Accepted = FALSE;

/* If this is GTM or not */
/*
 * Used to determine if given Port is in GTM or in GT_Proxy.
 * If it is in GTM, we should consider to flush GTM_Conn before
 * writing anything to Port.
 */
bool isGTM = false;

/* The socket(s) we're listening to. */
#define MAXLISTEN	64
static int	ListenSocket[MAXLISTEN];

pthread_key_t	threadinfo_key;
static bool		GTMProxyAbortPending = false;
static GTM_Conn *master_conn;


/*
 * External Routines
 */
extern void InitializeGTMOptions(void);


/*
 * Internal Routines
 */
static Port *ConnCreate(int serverFd);
static void ConnFree(Port *conn);
static int ServerLoop(void);
static int initMasks(fd_set *rmask);
void *GTMProxy_ThreadMain(void *argp);
static int GTMProxyAddConnection(Port *port);
static int ReadCommand(GTMProxy_ConnectionInfo *conninfo, StringInfo inBuf);
static void GTMProxy_HandshakeConnection(GTMProxy_ConnectionInfo *conninfo);
static void GTMProxy_HandleDisconnect(GTMProxy_ConnectionInfo *conninfo, GTM_Conn *gtm_conn);

static void GTMProxy_ProxyCommand(GTMProxy_ConnectionInfo *conninfo,
		GTM_Conn *gtm_conn, GTM_MessageType mtype, StringInfo message);
static void GTMProxy_ProxyPGXCNodeCommand(GTMProxy_ConnectionInfo *conninfo,
		GTM_Conn *gtm_conn, GTM_MessageType mtype, GTMProxy_CommandData cmd_data);

static void ProcessCommand(GTMProxy_ConnectionInfo *conninfo,
		GTM_Conn *gtm_conn, StringInfo input_message);
static GTM_Conn *HandleGTMError(GTM_Conn *gtm_conn);
static GTM_Conn *HandlePostCommand(GTMProxy_ConnectionInfo *conninfo, GTM_Conn *gtm_conn);
static void ProcessPGXCNodeCommand(GTMProxy_ConnectionInfo *conninfo,
		GTM_Conn *gtm_conn, GTM_MessageType mtype, StringInfo message);
static void ProcessTransactionCommand(GTMProxy_ConnectionInfo *conninfo,
		GTM_Conn *gtm_conn, GTM_MessageType mtype, StringInfo message);
static void ProcessSnapshotCommand(GTMProxy_ConnectionInfo *conninfo,
		GTM_Conn *gtm_conn, GTM_MessageType mtype, StringInfo message);
static void ProcessSequenceCommand(GTMProxy_ConnectionInfo *conninfo,
		GTM_Conn *gtm_conn, GTM_MessageType mtype, StringInfo message);

static void GTMProxy_RegisterPGXCNode(GTMProxy_ConnectionInfo *conninfo,
									  char *node_name,
									  GTM_PGXCNodeType remote_type,
									  bool is_postmaster);

static void ProcessResponse(GTMProxy_ThreadInfo *thrinfo,
		GTMProxy_CommandInfo *cmdinfo, GTM_Result *res);

static void GTMProxy_ProcessPendingCommands(GTMProxy_ThreadInfo *thrinfo);
static void GTMProxy_CommandPending(GTMProxy_ConnectionInfo *conninfo,
		GTM_MessageType mtype, GTMProxy_CommandData cmd_data);

static bool CreateOptsFile(int argc, char *argv[]);
static void CreateDataDirLockFile(void);
static void CreateLockFile(const char *filename, const char *refName);
static void SetDataDir(void);
static void ChangeToDataDir(void);
static void checkDataDir(void);
static void DeleteLockFile(const char *filename);
static void RegisterProxy(bool is_reconnect);
static void UnregisterProxy(void);
static GTM_Conn *ConnectGTM(void);
static void ReleaseCmdBackup(GTMProxy_CommandInfo *cmdinfo);
static void workerThreadReconnectToGTM(void);

/*
 * One-time initialization. It's called immediately after the main process
 * starts
 */
static GTMProxy_ThreadInfo *
MainThreadInit()
{
	GTMProxy_ThreadInfo *thrinfo;

	pthread_key_create(&threadinfo_key, NULL);

	/*
	 * Initialize the lock protecting the global threads info
	 */
	GTM_RWLockInit(&GTMProxyThreads->gt_lock);

	/*
	 * We are called even before memory context management is setup. We must
	 * use malloc
	 */
	thrinfo = (GTMProxy_ThreadInfo *)malloc(sizeof (GTMProxy_ThreadInfo));

	if (thrinfo == NULL)
	{
		fprintf(stderr, "malloc failed: %d", errno);
		fflush(stdout);
		fflush(stderr);
		exit(1);
	}

	memset((char *)thrinfo, 0, sizeof(GTMProxy_ThreadInfo));

	memset((char *)thrinfo, 0, sizeof(GTMProxy_ThreadInfo));

	if (SetMyThreadInfo(thrinfo))
	{
		fprintf(stderr, "SetMyThreadInfo failed: %d", errno);
		fflush(stdout);
		fflush(stderr);
		exit(1);
	}

	TopMostThreadID = pthread_self();

	return thrinfo;
}

static void
BaseInit()
{
	GTMProxy_ThreadInfo *thrinfo;

	thrinfo = MainThreadInit();

	MyThreadID = pthread_self();

	MemoryContextInit();

	checkDataDir();
	SetDataDir();
	ChangeToDataDir();
	CreateDataDirLockFile();

	if (GTMLogFile == NULL)
	{
		GTMLogFile = (char *) malloc(GTM_MAX_PATH);
		sprintf(GTMLogFile, "%s/%s", GTMProxyDataDir, GTM_LOG_FILE);
	}

	/* Initialize reconnect control lock */

	GTM_RWLockInit(&ReconnectControlLock);

	/* Save Node Register File in register.c */
	Recovery_SaveRegisterFileName(GTMProxyDataDir);

	/* Register Proxy on GTM */
	RegisterProxy(false);

	DebugFileOpen();

	/*
	 * The memory context is now set up.
	 * Add the thrinfo structure in the global array
	 */
	if (GTMProxy_ThreadAdd(thrinfo) == -1)
	{
		fprintf(stderr, "GTMProxy_ThreadAdd for main thread failed: %d", errno);
		fflush(stdout);
		fflush(stderr);
	}
}

static char *
read_token(char *line, char **next)
{
	char *tok;
	char *next_token;

	if (line == NULL)
	{
		*next = NULL;
		return(NULL);
	}
	for (tok = line;; tok++)
	{
		if (*tok == 0 || *tok == '\n')
			return(NULL);
		if (*tok == ' ' || *tok == '\t')
			continue;
		else
			break;
	}
	for (next_token = tok;; next_token++)
	{
		if (*next_token == 0 || *next_token == '\n')
		{
			*next_token = 0;
			*next = NULL;
			return(tok);
		}
		if (*next_token == ' ' || *next_token == '\t')

		{
			*next_token = 0;
			*next = next_token + 1;
			return(tok);
		}
		else
			continue;
	}
	Assert(0);		/* Never comes here.  Keep compiler quiet. */
}

/*
 * Returns non-zero if failed.
 * We assume that current working directory is that specified by -D option.
 */
#define MAXLINE 1024
#define INVALID_RECONNECT_OPTION_MSG() \
	do{ \
		ereport(ERROR, (0, errmsg("Invalid Reconnect Option"))); \
	} while(0)

static int
GTMProxy_ReadReconnectInfo(void)
{

	char optstr[MAXLINE];
	char *line;
	FILE *optarg_file;
	char *optValue;
	char *option;
	char *next_token;

	optarg_file = fopen("newgtm", "r");
	if (optarg_file == NULL)
	{
		INVALID_RECONNECT_OPTION_MSG();
		return(-1);
	}
	line = fgets(optstr, MAXLINE, optarg_file);
	if (line == NULL)
	{
		INVALID_RECONNECT_OPTION_MSG();
		return(-1);
	}
	fclose(optarg_file);

	elog(LOG, "reconnect option = \"%s\"\n", optstr);

	next_token = optstr;
	while ((option = read_token(next_token, &next_token)))
	{
		if (strcmp(option, "-t") == 0)	/* New GTM port */
		{
			optValue = read_token(next_token, &next_token);
			if (optValue == NULL)
			{
				INVALID_RECONNECT_OPTION_MSG();
				return(-1);
			}
			NewGTMServerPortNumber = atoi(optValue);
			continue;
		}
		else if (strcmp(option, "-s") == 0)
		{
			optValue = read_token(next_token, &next_token);
			if (optValue == NULL)
			{
				INVALID_RECONNECT_OPTION_MSG();
				return(-1);
			}
			if (NewGTMServerHost)
				free(NewGTMServerHost);
			NewGTMServerHost = strdup(optValue);
			continue;
		}
		else
		{
			INVALID_RECONNECT_OPTION_MSG();
			return(-1);
		}
	}
	return(0);
}

static void
GTMProxy_SigleHandler(int signal)
{
	int ii;

	elog(LOG, "Received signal %d\n", signal);

	switch (signal)
	{
		case SIGKILL:
		case SIGTERM:
		case SIGQUIT:
		case SIGINT:
		case SIGHUP:
			break;
		case SIGUSR1:	/* Reconnect from gtm_ctl */
			/*
			 * Only the main thread can distribute SIGUSR2 to avoid lock contention
			 * of the thread info. If an other thread receives SIGUSR1, it will proxy
			 * SIGUSR1 to the main thread.
			 *
			 * The mask is set to block signals.  They're blocked until all the
			 * threads reconnect to the new GTM.
			 */
			elog(LOG, "Accepted SIGUSR1\n");
			if (MyThreadID != TopMostThreadID)
			{

				elog(LOG, "Not on main thread, proxy the signal to the main thread.");

				pthread_kill(TopMostThreadID, SIGUSR1);
				return;
			}
			/*
			 * Then this is the main thread.
			 */
			PG_SETMASK(&BlockSig);

			elog(LOG, "I'm the main thread. Accepted SIGUSR1.");

			/*
			 * Set Reconnect Info
			 */
			if (!ReadyToReconnect)
			{
				elog(LOG, "SIGUSR1 detected, but not ready to handle this. Ignored");
				PG_SETMASK(&UnBlockSig);
				return;
			}
			elog(LOG, "SIGUSR1 detected. Set reconnect info for each worker thread");
			if (GTMProxy_ReadReconnectInfo() != 0)
			{
				/* Failed to read reconnect information from reconnect data file */
				PG_SETMASK(&UnBlockSig);
				return;
			}
			/*
			 * Send SIGUSR2 to all worker threads.
			 * Check if all the worker threads can accept SIGUSR2
			 */
			for (ii = 0; ii < GTMProxyWorkerThreads; ii++)
			{
				if ((Proxy_ThreadInfo[ii] == NULL) ||
					(Proxy_ThreadInfo[ii]->can_accept_SIGUSR2 == FALSE))
				{
					elog(NOTICE, "Some worker thread is not ready to handle this. Retry reconnection later.\n");
					PG_SETMASK(&UnBlockSig);
					return;
				}
			}
			/*
			 * Before send SIGUSR2 to worker threads, acquire reconnect control lock in write mode
			 * so that worker threads wait until main thread reconnects to new GTM and register
			 * itself.
			 */
			GTM_RWLockAcquire(&ReconnectControlLock, GTM_LOCKMODE_WRITE);

			/* We cannot accept the next SIGUSR1 until all the reconnect is finished. */
			ReadyToReconnect = false;

			/*
			 * Issue SIGUSR2 to all the worker threads.
			 * It will not be issued to the main thread.
			 */
			for (ii = 0; ii < GTMProxyWorkerThreads; ii++)
				pthread_kill(Proxy_ThreadInfo[ii]->thr_id, SIGUSR2);

			elog(LOG, "SIGUSR2 issued to all the worker threads.");
			PG_SETMASK(&UnBlockSig);

			/*
			 * Note that during connection handling with backends, signals are blocked
			 * so it is safe to longjump here.
			 */
			siglongjmp(mainThreadSIGUSR1_buf, 1);

		case SIGUSR2:  /* Reconnect from the main thread */
			/* Main thread has nothing to do twith this signal and should not receive this. */
			PG_SETMASK(&BlockSig);

			elog(LOG, "Detected SIGUSR2, thread:%ld", MyThreadID);

			if (MyThreadID == TopMostThreadID)
			{
				/* This should not be reached. Just in case. */

				elog(LOG, "SIGUSR2 received by the main thread.  Ignoring.");

				PG_SETMASK(&UnBlockSig);
				return;
			}
			GetMyThreadInfo->reconnect_issued = TRUE;
			if (GetMyThreadInfo->can_longjmp)
			{
				siglongjmp(GetMyThreadInfo->longjmp_env, 1);
			}
			PG_SETMASK(&UnBlockSig);
			return;

		default:
			fprintf(stderr, "Unknown signal %d\n", signal);
			return;
	}

	/* Unregister Proxy on GTM */
	UnregisterProxy();

	/* Rewrite Register Information (clean up unregister records) */
	Recovery_SaveRegisterInfo();

	/*
	 * XXX We should do a clean shutdown here.
	 */
	/* Delete pid file before shutting down */
	DeleteLockFile(GTM_PID_FILE);

	PG_SETMASK(&BlockSig);
	GTMProxyAbortPending = true;

	return;
}

/*
 * Help display should match
 */
static void
help(const char *progname)
{
	printf(_("This is the GTM proxy.\n\n"));
	printf(_("Usage:\n  %s [OPTION]...\n\n"), progname);
	printf(_("Options:\n"));
	printf(_("  -h hostname		GTM proxy hostname/IP\n"));
	printf(_("  -p port			GTM proxy port number\n"));
	printf(_("  -s hostname		GTM server hostname/IP \n"));
	printf(_("  -t port			GTM server port number\n"));
	printf(_("  -i nodename 	GTM proxy nodename\n"));
	printf(_("  -n count		Number of worker threads\n"));
	printf(_("  -D directory	GTM proxy working directory\n"));
	printf(_("  -l filename		GTM proxy log file name \n"));
	printf(_("  --help          show this help, then exit\n"));
}


int
main(int argc, char *argv[])
{
	int			opt;
	int			status;
	int			i;

	/*
	 * Variable to store option parameters
	 */
	char	*listen_addresses = NULL;
	char	*node_name = NULL;
	char   	*proxy_port_number = NULL;
	char	*proxy_worker_threads = NULL;
	char	*data_dir = NULL;
	char	*log_file = NULL;
	char	*gtm_host = NULL;
	char	*gtm_port = NULL;

	isStartUp = true;

	/*
	 * At first, initialize options.   Also moved something from BaseInit() here.
	 */
	InitializeGTMOptions();

	/*
	 * Catch standard options before doing much else
	 */
	if (argc > 1)
	{
		if (strcmp(argv[1], "--help") == 0 || strcmp(argv[1], "-?") == 0)
		{
			help(argv[0]);
			exit(0);
		}
	}

/*
	ListenAddresses = strdup(GTM_PROXY_DEFAULT_HOSTNAME);
*/
	GTMProxyPortNumber = GTM_PROXY_DEFAULT_PORT;
	GTMProxyWorkerThreads = GTM_PROXY_DEFAULT_WORKERS;

	NewGTMServerHost = NULL;

	/*
	 * Parse the command like options and set variables
	 */
	while ((opt = getopt(argc, argv, "h:i:p:n:D:l:s:t:")) != -1)
	{
		switch (opt)
		{
			case 'h':
				/* Listen address of the proxy */
				if (listen_addresses)
					free(listen_addresses);
				listen_addresses = strdup(optarg);
				break;

			case 'i':
				/* GTM Proxy identification name */
				if (node_name)
					free(node_name);
				node_name = strdup(optarg);
				break;

			case 'p':
				/* Port number for the proxy to listen on */
				if (proxy_port_number)
					free(proxy_port_number);
				proxy_port_number = strdup(optarg);
				break;

			case 'n':
				/* Number of worker threads */
				if (proxy_worker_threads)
					free(proxy_worker_threads);
				proxy_worker_threads = strdup(optarg);
				break;

			case 'D':
				if (data_dir)
					free(data_dir);
				data_dir = strdup(optarg);
				canonicalize_path(data_dir);
				break;

			case 'l':
				/* The log file */
				if (log_file)
					free(log_file);
				log_file = strdup(optarg);
				break;

			case 's':
				/* GTM server host name */
				if (gtm_host)
					free(gtm_host);
				gtm_host = strdup(optarg);
				break;

			case 't':
				/* GTM server port number */
				if (gtm_port)
					free(gtm_port);
				gtm_port = strdup(optarg);
				break;

			default:
				write_stderr("Try \"%s --help\" for more information.\n",
							 progname);
		}
	}

	/*
	 * Setup working directory
	 */
	if (data_dir)
		SetConfigOption("data_dir", data_dir, GTMC_STARTUP, GTMC_S_OVERRIDE);

	/*
	 * Setup configuration file
	 */
	if (!SelectConfigFiles(data_dir, progname))
		exit(1);

	/*
	 * Parse config file
	 */
	ProcessConfigFile(GTMC_STARTUP);

	/*
	 * Override with command line options.   "data_dir" was handled in the privious line.
	 */
	if (listen_addresses)
	{
		SetConfigOption(GTM_OPTNAME_LISTEN_ADDRESSES, listen_addresses, GTMC_STARTUP, GTMC_S_OVERRIDE);
		free(listen_addresses);
		listen_addresses = NULL;
	}
	if (node_name)
	{
		SetConfigOption(GTM_OPTNAME_NODENAME, node_name, GTMC_STARTUP, GTMC_S_OVERRIDE);
		free(node_name);
		node_name = NULL;
	}
	if (proxy_port_number)
	{
		SetConfigOption(GTM_OPTNAME_PORT, proxy_port_number, GTMC_STARTUP, GTMC_S_OVERRIDE);
		free(proxy_port_number);
		proxy_port_number = NULL;
	}
	if (proxy_worker_threads)
	{
		SetConfigOption(GTM_OPTNAME_WORKER_THREADS, proxy_worker_threads, GTMC_STARTUP, GTMC_S_OVERRIDE);
		free(proxy_worker_threads);
		proxy_worker_threads = NULL;
	}
	if (log_file)
	{
		SetConfigOption(GTM_OPTNAME_LOG_FILE, log_file, GTMC_STARTUP, GTMC_S_OVERRIDE);
		free(log_file);
		log_file = NULL;
	}
	if (gtm_host)
	{
		SetConfigOption(GTM_OPTNAME_GTM_HOST, gtm_host, GTMC_STARTUP, GTMC_S_OVERRIDE);
		free(gtm_host);
		gtm_host = NULL;
	}
	if (gtm_port)
	{
		SetConfigOption(GTM_OPTNAME_GTM_PORT, gtm_port, GTMC_STARTUP, GTMC_S_OVERRIDE);
		free(gtm_port);
		gtm_port = NULL;
	}


	/*
	 * Check Options
	 */
	if (GTMProxyDataDir == NULL)
	{
		write_stderr("GTM Proxy data directory must be specified\n");
		write_stderr("Try \"%s --help\" for more information.\n",
					 progname);
		exit(1);
	}
	if (GTMProxyNodeName == NULL)
	{
		write_stderr("GTM Proxy Node name must be specified\n");
		write_stderr("Try \"%s --help\" for more information.\n",
					 progname);
		exit(1);
	}
	if (ListenAddresses == NULL || *ListenAddresses == '\0')
	{
		write_stderr("GTM Proxy listen addresses must be specified\n");
		write_stderr("Try \"%s --help\" for more information.\n",
					 progname);
		exit(1);
	}
	if (GTMProxyPortNumber == 0)
	{
		write_stderr("GTM Proxy port number must be specified\n");
		write_stderr("Try \"%s --help\" for more information.\n",
					 progname);
		exit(1);

	}
	if (GTMServerHost == NULL || *GTMServerHost == '\0')
	{
		write_stderr("GTM server listen address must be specified\n");
		write_stderr("Try \"%s --help\" for more information.\n",
					 progname);
		exit(1);

	}
	if (GTMServerPortNumber == 0)
	{
		write_stderr("GTM server port number must be specified\n");
		write_stderr("Try \"%s --help\" for more information.\n",
					 progname);
		exit(1);

	}

	/*
	 * GTM accepts no non-option switch arguments.
	 */
	if (optind < argc)
	{
		write_stderr("%s: invalid argument: \"%s\"\n",
					 progname, argv[optind]);
		write_stderr("Try \"%s --help\" for more information.\n",
					 progname);
		exit(1);
	}

	/*
	 * Some basic initialization must happen before we do anything
	 * useful
	 */
	BaseInit();

	elog(LOG, "Starting GTM proxy at (%s:%d)", ListenAddresses, GTMProxyPortNumber);

	/* Recover Data of Registered nodes. */
	Recovery_RestoreRegisterInfo();

	/*
	 * Establish input sockets.
	 */
	for (i = 0; i < MAXLISTEN; i++)
		ListenSocket[i] = -1;

	if (ListenAddresses)
	{
		int			success = 0;

			status = StreamServerPort(AF_UNSPEC, ListenAddresses,
									  (unsigned short) GTMProxyPortNumber,
									  ListenSocket, MAXLISTEN);
		if (status == STATUS_OK)
			success++;
		else
			ereport(FATAL,
					(errmsg("could not create listen socket for \"%s\"",
							ListenAddresses)));
	}

	/*
	 * check that we have some socket to listen on
	 */
	if (ListenSocket[0] == -1)
		ereport(FATAL,
				(errmsg("no socket created for listening")));

	/*
	 * Record gtm proxy options.  We delay this till now to avoid recording
	 * bogus options
	 */
	if (!CreateOptsFile(argc, argv))
		exit(1);

	pqsignal(SIGHUP, GTMProxy_SigleHandler);
	pqsignal(SIGKILL, GTMProxy_SigleHandler);
	pqsignal(SIGQUIT, GTMProxy_SigleHandler);
	pqsignal(SIGTERM, GTMProxy_SigleHandler);
	pqsignal(SIGINT, GTMProxy_SigleHandler);
	pqsignal(SIGUSR1, GTMProxy_SigleHandler);
	pqsignal(SIGUSR2, GTMProxy_SigleHandler);

	pqinitmask();

	/*
	 * Initialize SIGUSR2 interface area (Thread info)
	 */
	Proxy_ThreadInfo = palloc0(sizeof(GTMProxy_ThreadInfo *) * GTMProxyWorkerThreads);

	/*
	 * Pre-fork so many worker threads
	 */
	for (i = 0; i < GTMProxyWorkerThreads; i++)
	{
		/*
		 * XXX Start the worker thread
		 */
		if (GTMProxy_ThreadCreate(GTMProxy_ThreadMain, i) == NULL)
		{
			elog(ERROR, "failed to create a new thread");
			return STATUS_ERROR;
		}
	}

	/*
	 * Accept any new connections. Add for each incoming connection to one of
	 * the pre-forked threads.
	 */
	status = ServerLoop();

	/*
	 * ServerLoop probably shouldn't ever return, but if it does, close down.
	 */
	exit(status != STATUS_OK);

	return 0;					/* not reached */
}

/*
 * ConnCreate -- create a local connection data structure
 */
static Port *
ConnCreate(int serverFd)
{
	Port	   *port;

	if (!(port = (Port *) calloc(1, sizeof(Port))))
	{
		ereport(LOG,
				(ENOMEM,
				 errmsg("out of memory")));
		exit(1);
	}

	if (StreamConnection(serverFd, port) != STATUS_OK)
	{
		if (port->sock >= 0)
			StreamClose(port->sock);
		ConnFree(port);
		port = NULL;
	}

	port->conn_id = InvalidGTMProxyConnID;

	return port;
}

/*
 * ConnFree -- free a local connection data structure
 */
static void
ConnFree(Port *conn)
{
	free(conn);
}

/*
 * Main idle loop of postmaster
 */
static int
ServerLoop(void)
{
	fd_set		readmask;
	int			nSockets;

	nSockets = initMasks(&readmask);

	for (;;)
	{
		fd_set		rmask;
		int			selres;

		if (sigsetjmp(mainThreadSIGUSR1_buf, 1) != 0)
		{
			/*
			 * Reconnect!
			 * Use RegisterProxy() call. Before this, change connection information
			 * of GTM to the new one.
			 * Because this is done while ReconnectControlLock is acquired,
			 * worker threads can use this change and they don't have to worry about
			 * new connection point.
			 *
			 * Because we leave the old socket as is, there could be some waste of
			 * the resource but this may not happen so many times.
			 */

			elog(LOG, "Main Thread reconnecting to new GTM.");
			RegisterProxy(TRUE);
			elog(LOG, "Reconnected.");

			/* If it is done, then release the lock for worker threads. */
			GTM_RWLockRelease(&ReconnectControlLock);
		}
		/*
		 * Delay the point to accept reconnect until here because
		 * longjmp buffer has not been prepared.
		 */
		ReadyToReconnect = TRUE;

		/*
		 * Wait for a connection request to arrive.
		 *
		 * Wait at most one minute, to ensure that the other background
		 * tasks handled below get done even when no requests are arriving.
		 */
		memcpy((char *) &rmask, (char *) &readmask, sizeof(fd_set));

		PG_SETMASK(&UnBlockSig);

		if (GTMProxyAbortPending)
		{
			/*
			 * Tell everybody that we are shutting down
			 *
			 * !! TODO
			 */
			exit(1);
		}

		{
			/* must set timeout each time; some OSes change it! */
			struct timeval timeout;

			timeout.tv_sec = 60;
			timeout.tv_usec = 0;

			selres = select(nSockets, &rmask, NULL, NULL, &timeout);
		}

		/*
		 * Block all signals until we wait again.  (This makes it safe for our
		 * signal handlers to do nontrivial work.)
		 */
		PG_SETMASK(&BlockSig);

		/* Now check the select() result */
		if (selres < 0)
		{
			if (errno != EINTR && errno != EWOULDBLOCK)
			{
				ereport(LOG,
						(EACCES,
						 errmsg("select() failed in postmaster: %m")));
				return STATUS_ERROR;
			}
		}

		/*
		 * New connection pending on any of our sockets? If so, accept the
		 * connection and add it to one of the worker threads.
		 */
		if (selres > 0)
		{
			int			i;

			for (i = 0; i < MAXLISTEN; i++)
			{
				if (ListenSocket[i] == -1)
					break;
				if (FD_ISSET(ListenSocket[i], &rmask))
				{
					Port	   *port;

					port = ConnCreate(ListenSocket[i]);
					if (port)
					{
						if (GTMProxyAddConnection(port) != STATUS_OK)
						{
							elog(ERROR, "Too many connections");
							StreamClose(port->sock);
							ConnFree(port);
						}
					}
				}
			}
		}
	}
}

/*
 * Initialise the masks for select() for the ports we are listening on.
 * Return the number of sockets to listen on.
 */
static int
initMasks(fd_set *rmask)
{
	int			maxsock = -1;
	int			i;

	FD_ZERO(rmask);

	for (i = 0; i < MAXLISTEN; i++)
	{
		int			fd = ListenSocket[i];

		if (fd == -1)
			break;
		FD_SET(fd, rmask);
		if (fd > maxsock)
			maxsock = fd;
	}

	return maxsock + 1;
}

/*
 * The main worker thread routine
 */
void *
GTMProxy_ThreadMain(void *argp)
{
	GTMProxy_ThreadInfo *thrinfo = (GTMProxy_ThreadInfo *)argp;
	int qtype;
	StringInfoData input_message;
	sigjmp_buf  local_sigjmp_buf;
	int32 saved_seqno = -1;
	int ii, nrfds;
	char gtm_connect_string[1024];
	int	first_turn = TRUE;	/* Used only to set longjmp target at the first turn of thread loop */

	elog(DEBUG3, "Starting the connection helper thread");

	/*
	 * Create the memory context we will use in the main loop.
	 *
	 * MessageContext is reset once per iteration of the main loop, ie, upon
	 * completion of processing of each command message from the client.
	 *
	 * This context is thread-specific
	 */
	MessageContext = AllocSetContextCreate(TopMemoryContext,
										   "MessageContext",
										   ALLOCSET_DEFAULT_MINSIZE,
										   ALLOCSET_DEFAULT_INITSIZE,
										   ALLOCSET_DEFAULT_MAXSIZE,
										   false);

	/*
	 * Set up connection with the GTM server
	 */
	sprintf(gtm_connect_string, "host=%s port=%d node_name=%s remote_type=%d",
			GTMServerHost, GTMServerPortNumber, GTMProxyNodeName, GTM_NODE_GTM_PROXY);

	thrinfo->thr_gtm_conn = PQconnectGTM(gtm_connect_string);

	if (thrinfo->thr_gtm_conn == NULL)
		elog(FATAL, "GTM connection failed");

	/*
	 * Get the input_message in the TopMemoryContext so that we don't need to
	 * free/palloc it for every incoming message. Unlike Postgres, we don't
	 * expect the incoming messages to be of arbitrary sizes
	 */

	initStringInfo(&input_message);

<<<<<<< HEAD
#ifndef XCP
	/*
	 * Set GTM communication error handling options.
	 */
	thrinfo->thr_gtm_conn->gtmErrorWaitIdle = GTMErrorWaitIdle;
	thrinfo->thr_gtm_conn->gtmErrorWaitInterval = GTMErrorWaitInterval;
	thrinfo->thr_gtm_conn->gtmErrorWaitCount = GTMErrorWaitCount;
#endif

=======
>>>>>>> d03ea805
	thrinfo->reconnect_issued = FALSE;

	/*
	 * Initialize comand backup area
	 */
	for (ii = 0; ii < GTM_PROXY_MAX_CONNECTIONS; ii++)
	{
		thrinfo->thr_any_backup[ii] = FALSE;
		thrinfo->thr_qtype[ii] = 0;
		initStringInfo(&(thrinfo->thr_inBufData[ii]));
	}

	/*
	 * If an exception is encountered, processing resumes here so we abort the
	 * current transaction and start a new one.
	 *
	 * You might wonder why this isn't coded as an infinite loop around a
	 * PG_TRY construct.  The reason is that this is the bottom of the
	 * exception stack, and so with PG_TRY there would be no exception handler
	 * in force at all during the CATCH part.  By leaving the outermost setjmp
	 * always active, we have at least some chance of recovering from an error
	 * during error recovery.  (If we get into an infinite loop thereby, it
	 * will soon be stopped by overflow of elog.c's internal state stack.)
	 */

	if (sigsetjmp(local_sigjmp_buf, 1) != 0)
	{
		/*
		 * NOTE: if you are tempted to add more code in this if-block,
		 * consider the high probability that it should be in
		 * AbortTransaction() instead.	The only stuff done directly here
		 * should be stuff that is guaranteed to apply *only* for outer-level
		 * error recovery, such as adjusting the FE/BE protocol status.
		 */

		/* Report the error to the client and/or server log */
		if (thrinfo->thr_conn_count > 0)
		{
			for (ii = 0; ii < thrinfo->thr_conn_count; ii++)
			{
				GTMProxy_ConnectionInfo *conninfo = thrinfo->thr_all_conns[ii];
				/*
				 * Now clean up disconnected connections
				 */
				if (conninfo->con_disconnected)
				{
					GTMProxy_ThreadRemoveConnection(thrinfo, conninfo);
					pfree(conninfo);
					ii--;
				}
				else
				{
					/*
					 * Consume all the pending data on this connection and send
					 * error report
					 */
					if (conninfo->con_pending_msg != MSG_TYPE_INVALID)
					{
						conninfo->con_port->PqRecvPointer = conninfo->con_port->PqRecvLength = 0;
						conninfo->con_pending_msg = MSG_TYPE_INVALID;
						EmitErrorReport(conninfo->con_port);
					}
				}
			}
		}
		else
			EmitErrorReport(NULL);

		/*
		 * Now return to normal top-level context and clear ErrorContext for
		 * next time.
		 */
		MemoryContextSwitchTo(TopMemoryContext);
		FlushErrorState();
	}

	/* We can now handle ereport(ERROR) */
	PG_exception_stack = &local_sigjmp_buf;

	/*
	 * Now we're entering thread loop. The last work is to initialize SIGUSR2 control.
	 */
	Disable_Longjmp();
	GetMyThreadInfo->can_accept_SIGUSR2 = TRUE;
	GetMyThreadInfo->reconnect_issued = FALSE;
	GetMyThreadInfo->can_longjmp = FALSE;

	/*--------------------------------------------------------------
	 * Thread Loop
	 *-------------------------------------------------------------
	 */
	for (;;)
	{
		gtm_ListCell *elem = NULL;
		GTM_Result *res = NULL;

		/*
		 * Release storage left over from prior query cycle, and create a new
		 * query input buffer in the cleared MessageContext.
		 */
		MemoryContextSwitchTo(MessageContext);
		MemoryContextResetAndDeleteChildren(MessageContext);

		/*
		 * The following block should be skipped at the first turn.
		 */
		if (!first_turn)
		{
			/*
			 * Check if there are any changes to the connection array assigned to
			 * this thread. If so, we need to rebuild the fd array.
			 */
			GTM_MutexLockAcquire(&thrinfo->thr_lock);
			if (saved_seqno != thrinfo->thr_seqno)
			{
				saved_seqno = thrinfo->thr_seqno;

				while (thrinfo->thr_conn_count <= 0)
				{
					/*
					 * No connections assigned to the thread. Wait for at least one
					 * connection to be assigned to us
					 */
					if (sigsetjmp(GetMyThreadInfo->longjmp_env, 1) == 0)
					{
						Enable_Longjmp();
						GTM_CVWait(&thrinfo->thr_cv, &thrinfo->thr_lock);
						Disable_Longjmp();
					}
					else
					{
						/* SIGUSR2 here */
						workerThreadReconnectToGTM();
					}
				}

				memset(thrinfo->thr_poll_fds, 0, sizeof (thrinfo->thr_poll_fds));

				/*
				 * Now grab all the open connections. A lock is being hold so no
				 * new connections can be added.
				 */
				for (ii = 0; ii < thrinfo->thr_conn_count; ii++)
				{
					GTMProxy_ConnectionInfo *conninfo = thrinfo->thr_all_conns[ii];

					/*
					 * Detect if the connection has been dropped to avoid
					 * a segmentation fault.
					 */
					if (conninfo->con_port == NULL)
					{
						conninfo->con_disconnected = true;
						continue;
					}

					/*
					 * If this is a newly added connection, complete the handshake
					 */
					if (!conninfo->con_authenticated)
						GTMProxy_HandshakeConnection(conninfo);

					thrinfo->thr_poll_fds[ii].fd = conninfo->con_port->sock;
					thrinfo->thr_poll_fds[ii].events = POLLIN;
					thrinfo->thr_poll_fds[ii].revents = 0;
				}
			}
			GTM_MutexLockRelease(&thrinfo->thr_lock);

			while (true)
			{
				Enable_Longjmp();
				nrfds = poll(thrinfo->thr_poll_fds, thrinfo->thr_conn_count, 1000);
				Disable_Longjmp();

				if (nrfds < 0)
				{
					if (errno == EINTR)
						continue;
					elog(FATAL, "poll returned with error %d", nrfds);
				}
				else
					break;
			}

			if (nrfds == 0)
				continue;

			/*
			 * Initialize the lists
			 */
			thrinfo->thr_processed_commands = gtm_NIL;
			memset(thrinfo->thr_pending_commands, 0, sizeof (thrinfo->thr_pending_commands));
		}

		/*
		 * Each SIGUSR2 should return here and please note that from the beginning
		 * of the outer loop, longjmp is disabled and signal handler will simply return
		 * so that we don't have to be botherd with the memory context. We should be
		 * sure to be in MemoryContext where siglongjmp() is issued.
		 */
setjmp_again:
		if (sigsetjmp(thrinfo->longjmp_env, 1) == 0)
		{
			Disable_Longjmp();
		}
		else
		{
			/*
			 * SIGUSR2 is detected and jumped here
			 * Reconnection phase
			 */
			workerThreadReconnectToGTM();

			/*
			 * Correction of pending works.
			 */
			thrinfo->thr_processed_commands = gtm_NIL;
			for (ii = 0; ii < MSG_TYPE_COUNT; ii++)
			{
				thrinfo->thr_pending_commands[ii] = gtm_NIL;
			}
			gtm_list_free_deep(thrinfo->thr_processed_commands);
			thrinfo->thr_processed_commands = gtm_NIL;
			goto setjmp_again;	/* Get ready for another SIGUSR2 */
		}
		if (first_turn)
		{
			first_turn = FALSE;
			continue;
		}

		/*
		 * Just reset the input buffer to avoid repeated palloc/pfrees
		 *
		 * XXX We should consider resetting the MessageContext periodically to
		 * handle any memory leaks
		 */
		resetStringInfo(&input_message);

		/*
		 * Now, read command from each of the connections that has some data to
		 * be read.
		 */
		for (ii = 0; ii < thrinfo->thr_conn_count; ii++)
		{
			GTMProxy_ConnectionInfo *conninfo = thrinfo->thr_all_conns[ii];
			thrinfo->thr_conn = conninfo;

			if (thrinfo->thr_poll_fds[ii].revents & POLLHUP)
			{
				/*
				 * The fd has become invalid. The connection is broken. Add it
				 * to the remove_list and cleanup at the end of this round of
				 * cleanup.
				 */
				GTMProxy_HandleDisconnect(thrinfo->thr_conn, thrinfo->thr_gtm_conn);
				continue;
			}

			if ((thrinfo->thr_any_backup[ii]) ||
				(thrinfo->thr_poll_fds[ii].revents & POLLIN))
			{
				/*
				 * (3) read a command (loop blocks here)
				 */
				qtype = ReadCommand(thrinfo->thr_conn, &input_message);

				thrinfo->thr_poll_fds[ii].revents = 0;

				switch(qtype)
				{
					case 'C':
						ProcessCommand(thrinfo->thr_conn, thrinfo->thr_gtm_conn,
								&input_message);
						HandlePostCommand(thrinfo->thr_conn, thrinfo->thr_gtm_conn);
						break;

					case 'X':
					case EOF:
						/*
						 * Connection termination request
						 *
						 * Close the socket and remember the connection
						 * as disconnected. All such connections will be
						 * removed after the command processing is over. We
						 * can't remove it just yet because we pass the slot id
						 * to the server to quickly find the backend connection
						 * while processing proxied messages.
						 */
						GTMProxy_HandleDisconnect(thrinfo->thr_conn, thrinfo->thr_gtm_conn);
						break;
					default:
						/*
						 * Also disconnect if protocol error
						 */
						GTMProxy_HandleDisconnect(thrinfo->thr_conn, thrinfo->thr_gtm_conn);
						elog(ERROR, "Unexpected message, or client disconnected abruptly.");
						break;
				}

			}
		}

		/*
		 * Ok. All the commands are processed. Commands which can be proxied
		 * directly have been already sent to the GTM server. Now, group the
		 * remaining commands, send them to the server and flush the data.
		 */
		GTMProxy_ProcessPendingCommands(thrinfo);

		/*
		 * Add a special marker to tell the GTM server that we are done with
		 * one round of messages and the GTM server should flush all the
		 * pending responses after seeing this message.
		 */
		if (gtmpqPutMsgStart('F', true, thrinfo->thr_gtm_conn) ||
			gtmpqPutInt(MSG_DATA_FLUSH, sizeof (GTM_MessageType), thrinfo->thr_gtm_conn) ||
			gtmpqPutMsgEnd(thrinfo->thr_gtm_conn))
			elog(ERROR, "Error sending flush message");

		/*
		 * Make sure everything is on wire now
		 */
		Enable_Longjmp();
		gtmpqFlush(thrinfo->thr_gtm_conn);
		Disable_Longjmp();

		/*
		 * Read back the responses and put them on to the right backend
		 * connection.
		 */
		gtm_foreach(elem, thrinfo->thr_processed_commands)
		{
			GTMProxy_CommandInfo *cmdinfo = (GTMProxy_CommandInfo *)gtm_lfirst(elem);

			/*
			 * If this is a continuation of a multi-part command response, we
			 * don't need to read another result from the stream. The previous
			 * result contains our response and we should just read from it.
			 */
			if (cmdinfo->ci_res_index == 0)
			{
				Enable_Longjmp();
				if ((res = GTMPQgetResult(thrinfo->thr_gtm_conn)) == NULL)
				{
					/*
					 * Here's another place to check GTM communication error.
					 * In this case, backup of each command will be taken care of
					 * by ProcessResponse() so if socket read/write error is recorded,
					 * disconnect GTM connection, retry connection and then if it faile,
					 * wait for reconnect from gtm_ctl.
					 */
					if ((thrinfo->thr_gtm_conn->last_errno != 0) || (thrinfo->thr_gtm_conn->status == CONNECTION_BAD))
					{
						/*
						 * Please note that error handling can end up with longjmp() and
						 * may not return here.
						 */
						HandleGTMError(thrinfo->thr_gtm_conn);
					}
					elog(ERROR, "GTMPQgetResult failed");
				}
				Disable_Longjmp();
			}

			ProcessResponse(thrinfo, cmdinfo, res);
		}

		gtm_list_free_deep(thrinfo->thr_processed_commands);
		thrinfo->thr_processed_commands = gtm_NIL;

		/*
		 * Now clean up disconnected connections
		 */
		for (ii = 0; ii < thrinfo->thr_conn_count; ii++)
		{
			GTMProxy_ConnectionInfo *conninfo = thrinfo->thr_all_conns[ii];
			if (conninfo->con_disconnected)
			{
				GTMProxy_ThreadRemoveConnection(thrinfo, conninfo);
				pfree(conninfo);
				ii--;
			}
		}
	}

	/* can't get here because the above loop never exits */
	Assert(false);

	return thrinfo;
}

/*
 * Add the accepted connection to the pool
 */
static int
GTMProxyAddConnection(Port *port)
{
	GTMProxy_ConnectionInfo *conninfo = NULL;

	conninfo = (GTMProxy_ConnectionInfo *)palloc0(sizeof (GTMProxy_ConnectionInfo));

	if (conninfo == NULL)
	{
		ereport(ERROR,
				(ENOMEM,
					errmsg("Out of memory")));
		return STATUS_ERROR;
	}

	elog(DEBUG3, "Started new connection");
	conninfo->con_port = port;

	/*
	 * Add the conninfo struct to the next worker thread in round-robin manner
	 */
	GTMProxy_ThreadAddConnection(conninfo);

	return STATUS_OK;
}

void
ProcessCommand(GTMProxy_ConnectionInfo *conninfo, GTM_Conn *gtm_conn,
		StringInfo input_message)
{
	GTM_MessageType mtype;

	mtype = pq_getmsgint(input_message, sizeof (GTM_MessageType));

	switch (mtype)
	{
		case MSG_NODE_REGISTER:
		case MSG_NODE_UNREGISTER:
			ProcessPGXCNodeCommand(conninfo, gtm_conn, mtype, input_message);
			break;

		case MSG_TXN_BEGIN:
		case MSG_TXN_BEGIN_GETGXID:
		case MSG_TXN_BEGIN_GETGXID_AUTOVACUUM:
		case MSG_TXN_PREPARE:
		case MSG_TXN_START_PREPARED:
		case MSG_TXN_COMMIT:
		case MSG_TXN_COMMIT_PREPARED:
		case MSG_TXN_ROLLBACK:
		case MSG_TXN_GET_GXID:
		case MSG_TXN_GET_GID_DATA:
			ProcessTransactionCommand(conninfo, gtm_conn, mtype, input_message);
			break;

		case MSG_SNAPSHOT_GET:
		case MSG_SNAPSHOT_GXID_GET:
			ProcessSnapshotCommand(conninfo, gtm_conn, mtype, input_message);
			break;

		case MSG_SEQUENCE_INIT:
		case MSG_SEQUENCE_GET_CURRENT:
		case MSG_SEQUENCE_GET_NEXT:
		case MSG_SEQUENCE_GET_LAST:
		case MSG_SEQUENCE_SET_VAL:
		case MSG_SEQUENCE_RESET:
		case MSG_SEQUENCE_CLOSE:
		case MSG_SEQUENCE_RENAME:
		case MSG_SEQUENCE_ALTER:
			ProcessSequenceCommand(conninfo, gtm_conn, mtype, input_message);
			break;

		default:
			ereport(FATAL,
					(EPROTO,
					 errmsg("invalid frontend message type %d",
							mtype)));
	}

	conninfo->con_pending_msg = mtype;

}

/*
 * This funciton mainly takes care of GTM communcation error.
 *
 * Communication error was stored in last_errno chaned from GTMProxy_ConnectionInfo.
 * Note that it is set to zero if the last send/receive/read/write succeeds.
 *
 * If error is detected, then it tries to connect to GTM again, if it is
 * specified by configuration parameters.
 *
 * Relevant configuration parameters are: gtm_connect_retry_idle, gtm_connect_retry_count
 * and gtm_connect_retry_interval.
 *
 * If it is not successfull or configuration parameter does not specify it,
 * then, according to another confugration parameters, it waits "reconnect"
 * command from gtm_proxy.
 *
 * Relevant configuration parameters are: err_wait_idle, err_wait_count, and
 * err_wait_interval.
 */

static GTM_Conn *
HandleGTMError(GTM_Conn *gtm_conn)
{
<<<<<<< HEAD
#ifdef XCP
	char gtm_connect_string[1024];
#else
	int		 ii;
#endif

	Assert(gtm_conn && gtm_conn->last_errno != 0);

#ifdef XCP
	elog(NOTICE,
		 "GTM communication error was detected.  Retrying connection, interval = %d.",
		 GTMConnectRetryInterval);
	sprintf(gtm_connect_string, "host=%s port=%d node_name=%s remote_type=%d",
			GTMServerHost, GTMServerPortNumber, GTMProxyNodeName, GTM_NODE_GTM_PROXY);
	for (;;)
	{

		/* Wait and retry reconnect */
		elog(DEBUG1, "Waiting %d secs.", GTMConnectRetryInterval);
		pg_usleep((long)GTMConnectRetryInterval * 1000000L);

		/*
		 * Connect retry
		 * Because this proxy has been registered to current
		 * GTM, we don't re-register it.
		 *
		 * Please note that GTM-Proxy accepts "reconnect" from gtm_ctl
		 * even while it is retrying to connect to GTM.
		 */
		elog(DEBUG1, "Try to reconnect to GTM");
		/* Make sure RECONNECT command would not come while we reconnecting */
		Disable_Longjmp();
		/* Close and free previous connection object if still active */
		GTMPQfinish(gtm_conn);
		/* Reconnect */
		gtm_conn = PQconnectGTM(gtm_connect_string);
		/*
		 * If reconnect succeeded the connection will be ready to use out of
		 * there, otherwise thr_gtm_conn will be set to NULL preventing double
		 * free.
		 */
		GetMyThreadInfo->thr_gtm_conn = gtm_conn;
		Enable_Longjmp();
		if (gtm_conn)
		{
			/* Success, update thread info and return new connection */
			elog(NOTICE, "GTM connection retry succeeded.");
			return gtm_conn;
		}
		elog(NOTICE, "GTM connection retry failed.");
	}
#else
	if (GTMConnectRetryCount > 0)
=======
	Assert(gtm_conn && gtm_conn->last_errno != 0);

	elog(NOTICE,
		 "GTM communication error was detected.  Retrying connection, interval = %d.",
		 GTMConnectRetryInterval);
	for (;;)
>>>>>>> d03ea805
	{
		char gtm_connect_string[1024];

<<<<<<< HEAD
		elog(NOTICE,
			 "GTM communication error was detected.  Retrying connection. idle: %d, count = %d, interval = %d.",
			 GTMConnectRetryIdle, GTMConnectRetryCount, GTMConnectRetryInterval);
=======
		/* Wait and retry reconnect */
		elog(DEBUG1, "Waiting %d secs.", GTMConnectRetryInterval);
		pg_usleep((long)GTMConnectRetryInterval * 1000000L);

		/*
		 * Connect retry
		 * Because this proxy has been registered to current
		 * GTM, we don't re-register it.
		 *
		 * Please note that GTM-Proxy accepts "reconnect" from gtm_ctl
		 * even while it is retrying to connect to GTM.
		 */
		elog(DEBUG1, "Try to reconnect to GTM");
		/* Make sure RECONNECT command would not come while we reconnecting */
		Disable_Longjmp();
		/* Close and free previous connection object if still active */
>>>>>>> d03ea805
		GTMPQfinish(gtm_conn);
		/* Reconnect */
		sprintf(gtm_connect_string, "host=%s port=%d node_name=%s remote_type=%d",
				GTMServerHost, GTMServerPortNumber, GTMProxyNodeName, GTM_NODE_GTM_PROXY);
<<<<<<< HEAD
		/* Wait and retry reconnect */
		if (GTMConnectRetryIdle > 0) {
			elog(DEBUG1, "Waiting %d secs.", GTMConnectRetryIdle);
			pg_usleep((long)GTMConnectRetryIdle * 1000000L);
		}
		/* GTM connection retry */
		for (ii = 0; ii < GTMConnectRetryCount; ii++)
		{
			/*
			 * Connect retry
			 * Because this proxy has been registered to current
			 * GTM, we don't re-register it.
			 *
			 * Please note that GTM-Proxy accepts "reconnect" from gtm_ctl
			 * even while it is retrying to connect to GTM.
			 */
			elog(DEBUG1, "Try to reconnect to GTM, count %d.", ii);
			Disable_Longjmp();
			new_gtm_conn = PQconnectGTM(gtm_connect_string);
			Enable_Longjmp();
			if (new_gtm_conn != NULL) {
				elog(NOTICE, "GTM connection retry succeeded, count %d.", ii);
				break;
			}
			/* Wait if not successful */
			elog(DEBUG1, "Reconnect failed.  Sleeping %d secs.", GTMConnectRetryInterval);
			Disable_Longjmp();
			pg_usleep((long)GTMConnectRetryInterval * 1000000L);
			Enable_Longjmp();
		}
		if (new_gtm_conn != NULL)
		{
			GetMyThreadInfo->thr_gtm_conn = new_gtm_conn;
			return(new_gtm_conn);
		}
		elog(NOTICE, "GTM connection retry failed.");
	}
	if (GTMErrorWaitIdle == 0 && GTMErrorWaitInterval == 0 && GTMErrorWaitCount == 0)
	{
=======
		gtm_conn = PQconnectGTM(gtm_connect_string);
>>>>>>> d03ea805
		/*
		 * If reconnect succeeded the connection will be ready to use out of
		 * there, otherwise thr_gtm_conn will be set to NULL preventing double
		 * free.
		 */
<<<<<<< HEAD
		elog(FATAL,
			 "No action specified to wait for reconnect.");
		exit(1);		/* Just in case */
	}
	/*
	 * Now wait for reconnect, SIGUSR2.
	 *
	 * All the controls are done by Disable_Logjmp() and Enable_Longjmp().
	 * No longjump occurs after Disable_longjmp() and before Enable_longjmp().
	 * Longjmp occurs inside Enable_longjmp(), only when SIGUSR2 was handled
	 * correctly.
	 *
	 * For details, see gtm_proxy.h.
	 */
	elog(NOTICE,
		 "Waiting for reconnect action from gtm_ctl. idie: %d, count: %d, interval:%d",
		 GTMErrorWaitIdle, GTMErrorWaitCount, GTMErrorWaitInterval);
	Disable_Longjmp();
	elog(DEBUG1, "Witing %d secs.", GTMErrorWaitIdle);
	pg_usleep((long)GTMErrorWaitIdle * 1000000L);
	Enable_Longjmp();

	for (ii = 0; ii < GTMErrorWaitCount; ii++)
	{
		Disable_Longjmp();
		elog(DEBUG1, "Waiting %d secs, count %d.", GTMErrorWaitInterval, ii);
		pg_usleep((long)GTMErrorWaitInterval * 1000000L);
=======
		GetMyThreadInfo->thr_gtm_conn = gtm_conn;
>>>>>>> d03ea805
		Enable_Longjmp();
		if (gtm_conn)
		{
			/* Success, update thread info and return new connection */
			elog(NOTICE, "GTM connection retry succeeded.");
			return gtm_conn;
		}
		elog(NOTICE, "GTM connection retry failed.");
	}
<<<<<<< HEAD
	/*
	 * No reconnect received.
	 */
	elog(FATAL,
		 "No reconnect command recdeived frm gtm_ctl.");
	exit(1);		/* Just in case */
#endif
=======
>>>>>>> d03ea805
}

static GTM_Conn *
HandlePostCommand(GTMProxy_ConnectionInfo *conninfo, GTM_Conn *gtm_conn)
{
	int		connIdx = conninfo->con_id;

	Assert(conninfo && gtm_conn);
	/*
	 * Check if the response was handled without error.
	 * In this case, use last_errno to detect the error
	 * because system call error is only one case to detect GTM error.
	 */
	if (gtm_conn->last_errno != 0)
	{
		return(HandleGTMError(gtm_conn));
	}
	else
	{
		/*
		 * Command handled without error.  Clear the backup.
		 */
		resetStringInfo(&GetMyThreadInfo->thr_inBufData[connIdx]);
		GetMyThreadInfo->thr_any_backup[connIdx] = FALSE;
		return(gtm_conn);
	}

}

static void
ProcessResponse(GTMProxy_ThreadInfo *thrinfo, GTMProxy_CommandInfo *cmdinfo,
		GTM_Result *res)
{
	StringInfoData buf;
	GlobalTransactionId gxid;
	GTM_Timestamp timestamp;

	switch (cmdinfo->ci_mtype)
	{
		case MSG_TXN_BEGIN_GETGXID:
			/*
			 * This is a grouped command. We send just the transaction count to
			 * the GTM server which responds back with the start GXID. We
			 * derive our GXID from the start GXID and the our position in the
			 * command queue
			 */
			if (res->gr_status == GTM_RESULT_OK)
			{
				if (res->gr_type != TXN_BEGIN_GETGXID_MULTI_RESULT)
				{
					ReleaseCmdBackup(cmdinfo);
					elog(ERROR, "Wrong result");
				}
				if (cmdinfo->ci_res_index >= res->gr_resdata.grd_txn_get_multi.txn_count)
				{
					ReleaseCmdBackup(cmdinfo);
					elog(ERROR, "Too few GXIDs");
				}

				gxid = res->gr_resdata.grd_txn_get_multi.start_gxid + cmdinfo->ci_res_index;

				/* Handle wraparound */
				if (gxid < res->gr_resdata.grd_txn_get_multi.start_gxid)
					gxid += FirstNormalGlobalTransactionId;

				/* Send back to each client the same timestamp value asked in this message */
				timestamp = res->gr_resdata.grd_txn_get_multi.timestamp;

				pq_beginmessage(&buf, 'S');
				pq_sendint(&buf, TXN_BEGIN_GETGXID_RESULT, 4);
				pq_sendbytes(&buf, (char *)&gxid, sizeof (GlobalTransactionId));
				pq_sendbytes(&buf, (char *)&timestamp, sizeof (GTM_Timestamp));
				pq_endmessage(cmdinfo->ci_conn->con_port, &buf);
				pq_flush(cmdinfo->ci_conn->con_port);
			}
			else
			{
				pq_beginmessage(&buf, 'E');
				pq_sendbytes(&buf, res->gr_proxy_data, res->gr_msglen);
				pq_endmessage(cmdinfo->ci_conn->con_port, &buf);
				pq_flush(cmdinfo->ci_conn->con_port);
			}
			cmdinfo->ci_conn->con_pending_msg = MSG_TYPE_INVALID;
			ReleaseCmdBackup(cmdinfo);
			break;

		case MSG_TXN_COMMIT:
			if (res->gr_type != TXN_COMMIT_MULTI_RESULT)
			{
				ReleaseCmdBackup(cmdinfo);
				elog(ERROR, "Wrong result");
			}
			/*
			 * These are grouped messages. We send an array of GXIDs to commit
			 * or rollback and the server sends us back an array of status
			 * codes.
			 */
			if (cmdinfo->ci_res_index >= res->gr_resdata.grd_txn_rc_multi.txn_count)
			{
				ReleaseCmdBackup(cmdinfo);
				elog(ERROR, "Too few GXIDs");
			}

			if (res->gr_resdata.grd_txn_rc_multi.status[cmdinfo->ci_res_index] == STATUS_OK)
			{
				pq_beginmessage(&buf, 'S');
				pq_sendint(&buf, TXN_COMMIT_RESULT, 4);
				pq_sendbytes(&buf, (char *)&cmdinfo->ci_data.cd_rc.gxid, sizeof (GlobalTransactionId));
				pq_endmessage(cmdinfo->ci_conn->con_port, &buf);
				pq_flush(cmdinfo->ci_conn->con_port);
			}
			else
			{
				ReleaseCmdBackup(cmdinfo);
				ereport(ERROR2, (EINVAL, errmsg("Transaction commit failed")));
			}
			cmdinfo->ci_conn->con_pending_msg = MSG_TYPE_INVALID;
			ReleaseCmdBackup(cmdinfo);
			break;

		case MSG_TXN_ROLLBACK:
			if (res->gr_type != TXN_ROLLBACK_MULTI_RESULT)
			{
				ReleaseCmdBackup(cmdinfo);
				elog(ERROR, "Wrong result");
			}
			/*
			 * These are grouped messages. We send an array of GXIDs to commit
			 * or rollback and the server sends us back an array of status
			 * codes.
			 */
			if (cmdinfo->ci_res_index >= res->gr_resdata.grd_txn_rc_multi.txn_count)
			{
				ReleaseCmdBackup(cmdinfo);
				elog(ERROR, "Too few GXIDs");
			}

			if (res->gr_resdata.grd_txn_rc_multi.status[cmdinfo->ci_res_index] == STATUS_OK)
			{
				pq_beginmessage(&buf, 'S');
				pq_sendint(&buf, TXN_ROLLBACK_RESULT, 4);
				pq_sendbytes(&buf, (char *)&cmdinfo->ci_data.cd_rc.gxid, sizeof (GlobalTransactionId));
				pq_endmessage(cmdinfo->ci_conn->con_port, &buf);
				pq_flush(cmdinfo->ci_conn->con_port);
			}
			else
			{
				ReleaseCmdBackup(cmdinfo);
				ereport(ERROR2, (EINVAL, errmsg("Transaction commit failed")));
			}
			cmdinfo->ci_conn->con_pending_msg = MSG_TYPE_INVALID;
			ReleaseCmdBackup(cmdinfo);
			break;

		case MSG_SNAPSHOT_GET:
			if ((res->gr_type != SNAPSHOT_GET_RESULT) &&
				(res->gr_type != SNAPSHOT_GET_MULTI_RESULT))
			{
				ReleaseCmdBackup(cmdinfo);
				elog(ERROR, "Wrong result");
			}

			if (cmdinfo->ci_res_index >= res->gr_resdata.grd_txn_snap_multi.txn_count)
			{
				ReleaseCmdBackup(cmdinfo);
				elog(ERROR, "Too few GXIDs");
			}

			if (res->gr_resdata.grd_txn_snap_multi.status[cmdinfo->ci_res_index] == STATUS_OK)
			{
				int txn_count = 1;
				int status = STATUS_OK;

				pq_beginmessage(&buf, 'S');
				pq_sendint(&buf, SNAPSHOT_GET_RESULT, 4);
				pq_sendbytes(&buf, (char *)&cmdinfo->ci_data.cd_snap.gxid, sizeof (GlobalTransactionId));
				pq_sendbytes(&buf, (char *)&txn_count, sizeof (txn_count));
				pq_sendbytes(&buf, (char *)&status, sizeof (status));
				pq_sendbytes(&buf, (char *)&res->gr_snapshot.sn_xmin, sizeof (GlobalTransactionId));
				pq_sendbytes(&buf, (char *)&res->gr_snapshot.sn_xmax, sizeof (GlobalTransactionId));
				pq_sendbytes(&buf, (char *)&res->gr_snapshot.sn_recent_global_xmin, sizeof (GlobalTransactionId));
				pq_sendint(&buf, res->gr_snapshot.sn_xcnt, sizeof (int));
				pq_sendbytes(&buf, (char *)res->gr_snapshot.sn_xip,
							 sizeof(GlobalTransactionId) * res->gr_snapshot.sn_xcnt);
				pq_endmessage(cmdinfo->ci_conn->con_port, &buf);
				pq_flush(cmdinfo->ci_conn->con_port);
			}
			else
			{
				ReleaseCmdBackup(cmdinfo);
				ereport(ERROR2, (EINVAL, errmsg("snapshot request failed")));
			}
			cmdinfo->ci_conn->con_pending_msg = MSG_TYPE_INVALID;
			ReleaseCmdBackup(cmdinfo);
			break;

		case MSG_TXN_BEGIN:
		case MSG_TXN_BEGIN_GETGXID_AUTOVACUUM:
		case MSG_TXN_PREPARE:
		case MSG_TXN_START_PREPARED:
		/* There are not so many 2PC from application messages, so just proxy it. */
		case MSG_TXN_COMMIT_PREPARED:
		case MSG_TXN_GET_GXID:
		case MSG_TXN_GET_GID_DATA:
		case MSG_NODE_REGISTER:
		case MSG_NODE_UNREGISTER:
		case MSG_SNAPSHOT_GXID_GET:
		case MSG_SEQUENCE_INIT:
		case MSG_SEQUENCE_GET_CURRENT:
		case MSG_SEQUENCE_GET_NEXT:
		case MSG_SEQUENCE_GET_LAST:
		case MSG_SEQUENCE_SET_VAL:
		case MSG_SEQUENCE_RESET:
		case MSG_SEQUENCE_CLOSE:
		case MSG_SEQUENCE_RENAME:
		case MSG_SEQUENCE_ALTER:
			if ((res->gr_proxyhdr.ph_conid == InvalidGTMProxyConnID) ||
				(res->gr_proxyhdr.ph_conid >= GTM_PROXY_MAX_CONNECTIONS) ||
				(thrinfo->thr_all_conns[res->gr_proxyhdr.ph_conid] != cmdinfo->ci_conn))
			{
				ReleaseCmdBackup(cmdinfo);
				elog(PANIC, "Invalid response or synchronization loss");
			}

			/*
			 * These are just proxied messages.. so just forward the response
			 * back after stripping the conid part.
			 *
			 * !!TODO As we start adding support for message grouping for
			 * messages, those message types would be removed from the above
			 * and handled separately.
			 */
			switch (res->gr_status)
			{
				case GTM_RESULT_OK:
					pq_beginmessage(&buf, 'S');
					pq_sendint(&buf, res->gr_type, 4);
					pq_sendbytes(&buf, res->gr_proxy_data, res->gr_msglen);
					pq_endmessage(cmdinfo->ci_conn->con_port, &buf);
					pq_flush(cmdinfo->ci_conn->con_port);
					break;

				default:
					pq_beginmessage(&buf, 'E');
					pq_sendbytes(&buf, res->gr_proxy_data, res->gr_msglen);
					pq_endmessage(cmdinfo->ci_conn->con_port, &buf);
					pq_flush(cmdinfo->ci_conn->con_port);
					break;
			}
			cmdinfo->ci_conn->con_pending_msg = MSG_TYPE_INVALID;
			ReleaseCmdBackup(cmdinfo);
			break;

		default:
			ReleaseCmdBackup(cmdinfo);
			ereport(FATAL,
					(EPROTO,
					 errmsg("invalid frontend message type %d",
							cmdinfo->ci_mtype)));
	}
}

/* ----------------
 *		ReadCommand reads a command from either the frontend or
 *		standard input, places it in inBuf, and returns the
 *		message type code (first byte of the message).
 *		EOF is returned if end of file.
 * ----------------
 */
static int
ReadCommand(GTMProxy_ConnectionInfo *conninfo, StringInfo inBuf)
{
	int 			qtype;
	int				connIdx = conninfo->con_id;
	int				anyBackup;
<<<<<<< HEAD
#ifndef XCP
	int				myLocalId;

	myLocalId = GetMyThreadInfo->thr_localid;
#endif
	anyBackup = (GetMyThreadInfo->thr_any_backup[connIdx] ? TRUE : FALSE);


=======

	anyBackup = (GetMyThreadInfo->thr_any_backup[connIdx] ? TRUE : FALSE);

>>>>>>> d03ea805
	/*
	 * Get message type code from the frontend.
	 */
	if (!anyBackup)
	{
		qtype = pq_getbyte(conninfo->con_port);
		GetMyThreadInfo->thr_qtype[connIdx] = qtype;
		/*
		 * We should not update thr_any_backup here.  This should be
		 * updated when the backup is consumed or command processing
		 * is done.
		 */
	}
	else
	{
		qtype = GetMyThreadInfo->thr_qtype[connIdx];
	}

	if (qtype == EOF)			/* frontend disconnected */
	{
		ereport(COMMERROR,
				(EPROTO,
				 errmsg("unexpected EOF on client connection")));
		return qtype;
	}

	/*
	 * Validate message type code before trying to read body; if we have lost
	 * sync, better to say "command unknown" than to run out of memory because
	 * we used garbage as a length word.
	 *
	 * This also gives us a place to set the doing_extended_query_message flag
	 * as soon as possible.
	 */
	switch (qtype)
	{
		case 'C':
			break;

		case 'X':
			break;

		default:

			/*
			 * Otherwise we got garbage from the frontend.	We treat this as
			 * fatal because we have probably lost message boundary sync, and
			 * there's no good way to recover.
			 */
			ereport(ERROR,
					(EPROTO,
					 errmsg("invalid frontend message type %d", qtype)));

			break;
	}

	/*
	 * In protocol version 3, all frontend messages have a length word next
	 * after the type code; we can read the message contents independently of
	 * the type.
	 */
	if (!anyBackup)
	{
		if (pq_getmessage(conninfo->con_port, inBuf, 0))
			return EOF;			/* suitable message already logged */

		copyStringInfo(&(GetMyThreadInfo->thr_inBufData[connIdx]), inBuf);

		/*
		 * The next line is added because we added the code to clear backup
		 * when the response is processed.
		 */
		GetMyThreadInfo->thr_any_backup[connIdx] = TRUE;
	}
	else
	{
		copyStringInfo(inBuf, &(GetMyThreadInfo->thr_inBufData[connIdx]));
	}
	return qtype;
}

static void
ProcessPGXCNodeCommand(GTMProxy_ConnectionInfo *conninfo, GTM_Conn *gtm_conn,
		GTM_MessageType mtype, StringInfo message)
{
	GTMProxy_CommandData	cmd_data;

	/*
	 * For Node registering, proxy number is also saved and registered on GTM with node.
	 * So get and modify the register message in consequence.
	 */
	switch(mtype)
	{
		case MSG_NODE_REGISTER:
		{
			int			len;
			MemoryContext		oldContext;
			char			remote_host[NI_MAXHOST];
			char			remote_port[NI_MAXSERV];

			/* Get Remote IP and port from Conn structure to register */
			remote_host[0] = '\0';
			remote_port[0] = '\0';

			if (gtm_getnameinfo_all(&conninfo->con_port->raddr.addr,
									conninfo->con_port->raddr.salen,
									remote_host, sizeof(remote_host),
									remote_port, sizeof(remote_port),
									NI_NUMERICSERV))
			{
				int ret = gtm_getnameinfo_all(&conninfo->con_port->raddr.addr,
											  conninfo->con_port->raddr.salen,
											  remote_host, sizeof(remote_host),
											  remote_port, sizeof(remote_port),
											  NI_NUMERICHOST | NI_NUMERICSERV);

				if (ret)
					ereport(WARNING,
							(errmsg_internal("gtm_getnameinfo_all() failed")));
			}

			/* Get the node type */
			memcpy(&cmd_data.cd_reg.type, pq_getmsgbytes(message, sizeof (GTM_PGXCNodeType)), sizeof (GTM_PGXCNodeType));

			/* Then obtain the node name */
			len = pq_getmsgint(message, sizeof(GTM_StrLen));
			cmd_data.cd_reg.nodename = palloc(len + 1);
			memcpy(cmd_data.cd_reg.nodename, (char *)pq_getmsgbytes(message, len), len);
			cmd_data.cd_reg.nodename[len] = '\0';

			/*
			 * Now we have to waste the following host information. It is taken from
			 * the address field in the conn.
			 */
			len = pq_getmsgint(message, sizeof(GTM_StrLen));
			cmd_data.cd_reg.ipaddress = palloc(len + 1);
			memcpy(cmd_data.cd_reg.ipaddress, (char *)pq_getmsgbytes(message, len), len);
			cmd_data.cd_reg.ipaddress[len] = '\0';

			/* Then the next is the port number */
			memcpy(&cmd_data.cd_reg.port,
				   pq_getmsgbytes(message,
								  sizeof (GTM_PGXCNodePort)),
				   sizeof (GTM_PGXCNodePort));

			/* Proxy name */
			len = pq_getmsgint(message, sizeof(GTM_StrLen));
			cmd_data.cd_reg.gtm_proxy_nodename = palloc(len + 1);
			memcpy(cmd_data.cd_reg.gtm_proxy_nodename, (char *)pq_getmsgbytes(message, len), len);
			cmd_data.cd_reg.gtm_proxy_nodename[len] = '\0';

			/* get data folder data */
			len = pq_getmsgint(message, sizeof (int));
			cmd_data.cd_reg.datafolder = palloc(len + 1);
			memcpy(cmd_data.cd_reg.datafolder, (char *)pq_getmsgbytes(message, len), len);
			cmd_data.cd_reg.datafolder[len] = '\0';

			/* Now we have one more data to waste, "status" */
			cmd_data.cd_reg.status = pq_getmsgint(message, sizeof(GTM_PGXCNodeStatus));
			pq_getmsgend(message);

			/* Copy also remote host address in data to be proxied */
			cmd_data.cd_reg.ipaddress = (char *) palloc(strlen(remote_host) + 1);
			memcpy(cmd_data.cd_reg.ipaddress, remote_host, strlen(remote_host));
			cmd_data.cd_reg.ipaddress[strlen(remote_host)] = '\0';

			/* Registering has to be saved where it can be seen by all the threads */
			oldContext = MemoryContextSwitchTo(TopMostMemoryContext);

			/* Register Node also on Proxy */
			if (Recovery_PGXCNodeRegister(cmd_data.cd_reg.type,
										  cmd_data.cd_reg.nodename,
										  cmd_data.cd_reg.port,
										  GTMProxyNodeName,
										  NODE_CONNECTED,
										  remote_host,
										  cmd_data.cd_reg.datafolder,
										  false,
										  conninfo->con_port->sock))
			{
				ereport(ERROR,
						(EINVAL,
						 errmsg("Failed to Register node")));
			}

			MemoryContextSwitchTo(oldContext);

			GTMProxy_ProxyPGXCNodeCommand(conninfo, gtm_conn, mtype, cmd_data);
			break;
		}
		case MSG_NODE_UNREGISTER:
		{
			int len;
			MemoryContext	oldContext;
			char *nodename;

			memcpy(&cmd_data.cd_reg.type, pq_getmsgbytes(message, sizeof (GTM_PGXCNodeType)), sizeof (GTM_PGXCNodeType));
			len = pq_getmsgint(message, sizeof(GTM_StrLen));
			nodename = palloc(len + 1);
			memcpy(nodename, pq_getmsgbytes(message, len), len);
			nodename[len] = '\0';		/* Need null-terminate */
			cmd_data.cd_reg.nodename = nodename;
			pq_getmsgend(message);

			/* Unregistering has to be saved in a place where it can be seen by all the threads */
			oldContext = MemoryContextSwitchTo(TopMostMemoryContext);

#ifdef XCP
			/*
			 * Unregister node. Ignore any error here, otherwise we enter
			 * endless loop trying to execute command again and again
			 */
			Recovery_PGXCNodeUnregister(cmd_data.cd_reg.type,
										cmd_data.cd_reg.nodename,
										false,
										conninfo->con_port->sock);
#else
			/* Unregister Node also on Proxy */
			if (Recovery_PGXCNodeUnregister(cmd_data.cd_reg.type,
								cmd_data.cd_reg.nodename,
								false,
								conninfo->con_port->sock))
			{
				ereport(ERROR,
						(EINVAL,
						 errmsg("Failed to Unregister node")));
			}
#endif
			MemoryContextSwitchTo(oldContext);

			GTMProxy_ProxyPGXCNodeCommand(conninfo, gtm_conn, mtype, cmd_data);
			break;
		}
		default:
			Assert(0);			/* Shouldn't come here.. Keep compiler quiet */
	}
	return;
}

static void
ProcessTransactionCommand(GTMProxy_ConnectionInfo *conninfo, GTM_Conn *gtm_conn,
		GTM_MessageType mtype, StringInfo message)
{
	GTMProxy_CommandData cmd_data;

	switch (mtype)
	{
		case MSG_TXN_BEGIN_GETGXID:
			cmd_data.cd_beg.iso_level = pq_getmsgint(message, sizeof (GTM_IsolationLevel));
			cmd_data.cd_beg.rdonly = pq_getmsgbyte(message);
			GTMProxy_CommandPending(conninfo, mtype, cmd_data);
			break;

		case MSG_TXN_COMMIT:
		case MSG_TXN_ROLLBACK:
			cmd_data.cd_rc.isgxid = pq_getmsgbyte(message);
			if (cmd_data.cd_rc.isgxid)
			{
				const char *data = pq_getmsgbytes(message,
						sizeof (GlobalTransactionId));
				if (data == NULL)
					ereport(ERROR,
							(EPROTO,
							 errmsg("Message does not contain valid GXID")));
				memcpy(&cmd_data.cd_rc.gxid, data, sizeof (GlobalTransactionId));
			}
			else
			{
				const char *data = pq_getmsgbytes(message,
						sizeof (GTM_TransactionHandle));
				if (data == NULL)
					ereport(ERROR,
							(EPROTO,
							 errmsg("Message does not contain valid Transaction Handle")));
				memcpy(&cmd_data.cd_rc.handle, data, sizeof (GTM_TransactionHandle));
			}
			pq_getmsgend(message);
			GTMProxy_CommandPending(conninfo, mtype, cmd_data);
			break;

		case MSG_TXN_BEGIN:
		case MSG_TXN_GET_GXID:
			elog(FATAL, "Support not yet added for these message types");
			break;

		case MSG_TXN_BEGIN_GETGXID_AUTOVACUUM:
		case MSG_TXN_PREPARE:
		case MSG_TXN_START_PREPARED:
		case MSG_TXN_GET_GID_DATA:
		case MSG_TXN_COMMIT_PREPARED:
			GTMProxy_ProxyCommand(conninfo, gtm_conn, mtype, message);
			break;

		default:
			Assert(0);			/* Shouldn't come here.. keep compiler quiet */
	}
}

static void
ProcessSnapshotCommand(GTMProxy_ConnectionInfo *conninfo, GTM_Conn *gtm_conn,
		GTM_MessageType mtype, StringInfo message)
{
	bool canbe_grouped = false;
	GTMProxy_CommandData cmd_data;

	switch (mtype)
	{
		case MSG_SNAPSHOT_GET:
			canbe_grouped = pq_getmsgbyte(message);
			if (!canbe_grouped)
				GTMProxy_ProxyCommand(conninfo, gtm_conn, mtype, message);
			else
			{
				cmd_data.cd_snap.isgxid = pq_getmsgbyte(message);
				if (cmd_data.cd_snap.isgxid)
				{
					const char *data = pq_getmsgbytes(message,
							sizeof (GlobalTransactionId));
					if (data == NULL)
						ereport(ERROR,
								(EPROTO,
								 errmsg("Message does not contain valid GXID")));
					memcpy(&cmd_data.cd_snap.gxid, data, sizeof (GlobalTransactionId));
				}
				else
				{
					const char *data = pq_getmsgbytes(message,
							sizeof (GTM_TransactionHandle));
					if (data == NULL)
						ereport(ERROR,
								(EPROTO,
								 errmsg("Message does not contain valid Transaction Handle")));
					memcpy(&cmd_data.cd_snap.handle, data, sizeof (GTM_TransactionHandle));
				}
				pq_getmsgend(message);
				GTMProxy_CommandPending(conninfo, mtype, cmd_data);
			}
			break;

		case MSG_SNAPSHOT_GXID_GET:
			elog(ERROR, "Message not yet support");
			break;

		default:
			Assert(0);			/* Shouldn't come here.. keep compiler quiet */
	}

}

static void
ProcessSequenceCommand(GTMProxy_ConnectionInfo *conninfo, GTM_Conn *gtm_conn,
		GTM_MessageType mtype, StringInfo message)
{
	/*
	 * We proxy the Sequence messages as they are. Just add the connection
	 * identifier to it so that the response can be quickly sent back to the
	 * right backend.
	 *
	 * Write the message, but don't flush it just yet.
	 */
	return GTMProxy_ProxyCommand(conninfo, gtm_conn, mtype, message);
}

/*
 * Proxy the incoming message to the GTM server after adding our own identifier
 * to it. The rest of the message is forwarded as it is without even reading
 * its contents.
 */
static void
GTMProxy_ProxyCommand(GTMProxy_ConnectionInfo *conninfo, GTM_Conn *gtm_conn,
		GTM_MessageType mtype, StringInfo message)
{
	GTMProxy_CommandInfo *cmdinfo;
	GTMProxy_ThreadInfo *thrinfo = GetMyThreadInfo;
	GTM_ProxyMsgHeader proxyhdr;

	proxyhdr.ph_conid = conninfo->con_id;

	 /* Start the message. */
	if (gtmpqPutMsgStart('C', true, gtm_conn) ||
		gtmpqPutnchar((char *)&proxyhdr, sizeof (GTM_ProxyMsgHeader), gtm_conn) ||
		gtmpqPutInt(mtype, sizeof (GTM_MessageType), gtm_conn) ||
		gtmpqPutnchar(pq_getmsgbytes(message, pq_getmsgunreadlen(message)),
					  pq_getmsgunreadlen(message), gtm_conn))
		elog(ERROR, "Error proxing data");

	/*
	 * Add the message to the pending command list
	 */
	cmdinfo = palloc0(sizeof (GTMProxy_CommandInfo));
	cmdinfo->ci_mtype = mtype;
	cmdinfo->ci_conn = conninfo;
	cmdinfo->ci_res_index = 0;
	thrinfo->thr_processed_commands = gtm_lappend(thrinfo->thr_processed_commands, cmdinfo);

	/* Finish the message. */
	Enable_Longjmp();
	if (gtmpqPutMsgEnd(gtm_conn))
		elog(ERROR, "Error finishing the message");
	Disable_Longjmp();

	return;
}


/*
 * Proxy the incoming message to the GTM server after adding our own identifier
 * to it. Add also in the registration message the GTM Proxy number and rebuilt message.
 */
static void GTMProxy_ProxyPGXCNodeCommand(GTMProxy_ConnectionInfo *conninfo,GTM_Conn *gtm_conn, GTM_MessageType mtype, GTMProxy_CommandData cmd_data)
{
	GTMProxy_CommandInfo *cmdinfo;
	GTMProxy_ThreadInfo *thrinfo = GetMyThreadInfo;
	GTM_ProxyMsgHeader proxyhdr;

	proxyhdr.ph_conid = conninfo->con_id;

	switch(mtype)
	{
		case MSG_NODE_REGISTER:
			/* Rebuild the message */
			if (gtmpqPutMsgStart('C', true, gtm_conn) ||
				/* GTM Proxy Header */
				gtmpqPutnchar((char *)&proxyhdr, sizeof (GTM_ProxyMsgHeader), gtm_conn) ||
				/* Message Type */
				gtmpqPutInt(MSG_NODE_REGISTER, sizeof (GTM_MessageType), gtm_conn) ||
				/* Node Type to Register */
				gtmpqPutnchar((char *)&cmd_data.cd_reg.type, sizeof(GTM_PGXCNodeType), gtm_conn) ||
				/* Node Name (length) */
				gtmpqPutInt(strlen(cmd_data.cd_reg.nodename), sizeof (GTM_StrLen), gtm_conn) ||
				/* Node Name (var-len) */
				gtmpqPutnchar(cmd_data.cd_reg.nodename, strlen(cmd_data.cd_reg.nodename), gtm_conn) ||
				/* Host Name (length) */
				gtmpqPutInt(strlen(cmd_data.cd_reg.ipaddress), sizeof (GTM_StrLen), gtm_conn) ||
				/* Host Name (var-len) */
				gtmpqPutnchar(cmd_data.cd_reg.ipaddress, strlen(cmd_data.cd_reg.ipaddress), gtm_conn) ||
				/* Port Number */
				gtmpqPutnchar((char *)&cmd_data.cd_reg.port, sizeof(GTM_PGXCNodePort), gtm_conn) ||
				/* Proxy Name (empty string if connected to GTM directly) */
				gtmpqPutInt(strlen(cmd_data.cd_reg.gtm_proxy_nodename), 4, gtm_conn) ||
				/* Proxy Name name (var-len) */
				gtmpqPutnchar(cmd_data.cd_reg.gtm_proxy_nodename, strlen(cmd_data.cd_reg.gtm_proxy_nodename), gtm_conn) ||
				/* Data Folder length */
				gtmpqPutInt(strlen(cmd_data.cd_reg.datafolder), 4, gtm_conn) ||
				/* Data folder name (var-len) */
				gtmpqPutnchar(cmd_data.cd_reg.datafolder, strlen(cmd_data.cd_reg.datafolder), gtm_conn) ||
				/* Node Status */
				gtmpqPutInt(cmd_data.cd_reg.status, sizeof(GTM_PGXCNodeStatus), gtm_conn))

				elog(ERROR, "Error proxing data");
			break;

		case MSG_NODE_UNREGISTER:
			if (gtmpqPutMsgStart('C', true, gtm_conn) ||
				gtmpqPutnchar((char *)&proxyhdr, sizeof (GTM_ProxyMsgHeader), gtm_conn) ||
				gtmpqPutInt(MSG_NODE_UNREGISTER, sizeof (GTM_MessageType), gtm_conn) ||
				gtmpqPutnchar((char *)&cmd_data.cd_reg.type, sizeof(GTM_PGXCNodeType), gtm_conn) ||
				/* Node Name (length) */
				gtmpqPutInt(strlen(cmd_data.cd_reg.nodename), sizeof (GTM_StrLen), gtm_conn) ||
				/* Node Name (var-len) */
				gtmpqPutnchar(cmd_data.cd_reg.nodename, strlen(cmd_data.cd_reg.nodename), gtm_conn))
				elog(ERROR, "Error proxing data");
			break;

		default:
			Assert(0);			/* Shouldn't come here.. Keep compiler quiet */
	}

	/*
	 * Add the message to the pending command list
	 */
	cmdinfo = palloc0(sizeof (GTMProxy_CommandInfo));
	cmdinfo->ci_mtype = mtype;
	cmdinfo->ci_conn = conninfo;
	cmdinfo->ci_res_index = 0;
	thrinfo->thr_processed_commands = gtm_lappend(thrinfo->thr_processed_commands, cmdinfo);

	/* Finish the message. */
	if (gtmpqPutMsgEnd(gtm_conn))
		elog(ERROR, "Error finishing the message");

	return;
}


/*
 * Record the incoming message as per its type. After all messages of this type
 * are collected, they will be sent in a single message to the GTM server.
 */
static void
GTMProxy_CommandPending(GTMProxy_ConnectionInfo *conninfo, GTM_MessageType mtype,
		GTMProxy_CommandData cmd_data)
{
	GTMProxy_CommandInfo *cmdinfo;
	GTMProxy_ThreadInfo *thrinfo = GetMyThreadInfo;

	/*
	 * Add the message to the pending command list
	 */
	cmdinfo = palloc0(sizeof (GTMProxy_CommandInfo));
	cmdinfo->ci_mtype = mtype;
	cmdinfo->ci_conn = conninfo;
	cmdinfo->ci_res_index = 0;
	cmdinfo->ci_data = cmd_data;
	thrinfo->thr_pending_commands[mtype] = gtm_lappend(thrinfo->thr_pending_commands[mtype], cmdinfo);

	return;
}

/*
 * Register PGXC Node Connection in Proxy
 * Registery on GTM is made with MSG_NODE_REGISTER message type when node is launched.
 */
static void
GTMProxy_RegisterPGXCNode(GTMProxy_ConnectionInfo *conninfo,
						  char *node_name,
						  GTM_PGXCNodeType remote_type,
						  bool is_postmaster)
{
	elog(DEBUG3, "Registering PGXC Node with name %s", node_name);
	conninfo->con_port->node_name = strdup(node_name);
	conninfo->con_port->remote_type = remote_type;
	conninfo->con_port->is_postmaster = is_postmaster;
}

static void
GTMProxy_HandshakeConnection(GTMProxy_ConnectionInfo *conninfo)
{
	/*
	 * We expect a startup message at the very start. The message type is
	 * REGISTER_COORD, followed by the 4 byte PGXC node ID
	 */
	char startup_type;
	GTM_StartupPacket sp;
	StringInfoData inBuf;
	StringInfoData buf;

	startup_type = pq_getbyte(conninfo->con_port);

	if (startup_type != 'A')
		ereport(ERROR,
				(EPROTO,
				 errmsg("Expecting a startup message, but received %c",
					 startup_type)));

	initStringInfo(&inBuf);

	/*
	 * All frontend messages have a length word next
	 * after the type code; we can read the message contents independently of
	 * the type.
	 */
	if (pq_getmessage(conninfo->con_port, &inBuf, 0))
		ereport(ERROR,
				(EPROTO,
				 errmsg("Expecting PGXC Node ID, but received EOF")));

	memcpy(&sp,
		   pq_getmsgbytes(&inBuf, sizeof (GTM_StartupPacket)),
		   sizeof (GTM_StartupPacket));
	pq_getmsgend(&inBuf);

	GTMProxy_RegisterPGXCNode(conninfo, sp.sp_node_name, sp.sp_remotetype, sp.sp_ispostmaster);

	/*
	 * Send a dummy authentication request message 'R' as the client
	 * expects that in the current protocol
	 */
	pq_beginmessage(&buf, 'R');
	pq_endmessage(conninfo->con_port, &buf);
	pq_flush(conninfo->con_port);

	conninfo->con_authenticated = true;

	elog(DEBUG3, "Sent connection authentication message to the client");
}

static void
GTMProxy_HandleDisconnect(GTMProxy_ConnectionInfo *conninfo, GTM_Conn *gtm_conn)
{
	GTM_ProxyMsgHeader proxyhdr;
	int namelen;

	/* Mark node as disconnected if it is a postmaster backend */
	Recovery_PGXCNodeDisconnect(conninfo->con_port);

	 /* Start the message. */
	if (gtmpqPutMsgStart('C', true, gtm_conn) ||
		gtmpqPutnchar((char *)&proxyhdr, sizeof (GTM_ProxyMsgHeader), gtm_conn) ||
		gtmpqPutInt(MSG_BACKEND_DISCONNECT, sizeof (GTM_MessageType), gtm_conn) ||
		gtmpqPutc(conninfo->con_port->is_postmaster, gtm_conn))
		elog(ERROR, "Error proxing data");

	/*
	 * Then send node type and node number if backend is a postmaster to
	 * disconnect the correct node.
	 */
	if (conninfo->con_port->is_postmaster)
	{
		namelen = strlen(conninfo->con_port->node_name);
		if (gtmpqPutnchar((char *)&conninfo->con_port->remote_type, sizeof(GTM_PGXCNodeType), gtm_conn) ||
		    gtmpqPutInt(namelen, sizeof (int), gtm_conn) ||
		    gtmpqPutnchar(conninfo->con_port->node_name, namelen, gtm_conn) )
			elog(ERROR, "Error proxing data");
	}

	/* Finish the message. */
	if (gtmpqPutMsgEnd(gtm_conn))
		elog(ERROR, "Error finishing the message");

	conninfo->con_disconnected = true;
	if (conninfo->con_port->sock > 0)
		StreamClose(conninfo->con_port->sock);
	ConnFree(conninfo->con_port);
	conninfo->con_port = NULL;

	proxyhdr.ph_conid = conninfo->con_id;

	return;
}

/*
 * Process all the pending messages now.
 */
static void
GTMProxy_ProcessPendingCommands(GTMProxy_ThreadInfo *thrinfo)
{
	int ii;
	GTMProxy_CommandInfo *cmdinfo = NULL;
	GTM_ProxyMsgHeader proxyhdr;
	GTM_Conn *gtm_conn = thrinfo->thr_gtm_conn;
	gtm_ListCell *elem = NULL;

	for (ii = 0; ii < MSG_TYPE_COUNT; ii++)
	{
		int res_index = 0;

		if (gtm_list_length(thrinfo->thr_pending_commands[ii]) == 0)
			continue;

		/*
		 * Start a new group message and fill in the headers
		 */
		proxyhdr.ph_conid = InvalidGTMProxyConnID;

		if (gtmpqPutMsgStart('C', true, gtm_conn) ||
			gtmpqPutnchar((char *)&proxyhdr, sizeof (GTM_ProxyMsgHeader), gtm_conn))
			elog(ERROR, "Error proxing data");

		switch (ii)
		{
			case MSG_TXN_BEGIN_GETGXID:
				if (gtm_list_length(thrinfo->thr_pending_commands[ii]) <=0 )
					elog(PANIC, "No pending commands of type %d", ii);

				if (gtmpqPutInt(MSG_TXN_BEGIN_GETGXID_MULTI, sizeof (GTM_MessageType), gtm_conn) ||
					gtmpqPutInt(gtm_list_length(thrinfo->thr_pending_commands[ii]), sizeof(int), gtm_conn))
					elog(ERROR, "Error sending data");
				gtm_foreach (elem, thrinfo->thr_pending_commands[ii])
				{
					cmdinfo = (GTMProxy_CommandInfo *)gtm_lfirst(elem);
					Assert(cmdinfo->ci_mtype == ii);
					cmdinfo->ci_res_index = res_index++;
					if (gtmpqPutInt(cmdinfo->ci_data.cd_beg.iso_level,
								sizeof (GTM_IsolationLevel), gtm_conn) ||
						gtmpqPutc(cmdinfo->ci_data.cd_beg.rdonly, gtm_conn) ||
						gtmpqPutInt(cmdinfo->ci_conn->con_id, sizeof (GTMProxy_ConnID), gtm_conn))
						elog(ERROR, "Error sending data");

				}

				/* Finish the message. */
				Enable_Longjmp();
				if (gtmpqPutMsgEnd(gtm_conn))
					elog(ERROR, "Error finishing the message");
				Disable_Longjmp();

				/*
				 * Move the entire list to the processed command
				 */
				thrinfo->thr_processed_commands = gtm_list_concat(thrinfo->thr_processed_commands,
						thrinfo->thr_pending_commands[ii]);
				thrinfo->thr_pending_commands[ii] = gtm_NIL;
				break;

			case MSG_TXN_COMMIT:
				if (gtmpqPutInt(MSG_TXN_COMMIT_MULTI, sizeof (GTM_MessageType), gtm_conn) ||
					gtmpqPutInt(gtm_list_length(thrinfo->thr_pending_commands[ii]), sizeof(int), gtm_conn))
					elog(ERROR, "Error sending data");

				gtm_foreach (elem, thrinfo->thr_pending_commands[ii])
				{
					cmdinfo = (GTMProxy_CommandInfo *)gtm_lfirst(elem);
					Assert(cmdinfo->ci_mtype == ii);
					cmdinfo->ci_res_index = res_index++;
					if (cmdinfo->ci_data.cd_rc.isgxid)
					{
						if (gtmpqPutc(true, gtm_conn) ||
							gtmpqPutnchar((char *)&cmdinfo->ci_data.cd_rc.gxid,
								sizeof (GlobalTransactionId), gtm_conn))
							elog(ERROR, "Error sending data");
					}
					else
					{
						if (gtmpqPutc(false, gtm_conn) ||
							gtmpqPutnchar((char *)&cmdinfo->ci_data.cd_rc.handle,
								sizeof (GTM_TransactionHandle), gtm_conn))
							elog(ERROR, "Error sending data");
					}
				}

				/* Finish the message. */
				Enable_Longjmp();
				if (gtmpqPutMsgEnd(gtm_conn))
					elog(ERROR, "Error finishing the message");
				Disable_Longjmp();

				/*
				 * Move the entire list to the processed command
				 */
				thrinfo->thr_processed_commands = gtm_list_concat(thrinfo->thr_processed_commands,
						thrinfo->thr_pending_commands[ii]);
				thrinfo->thr_pending_commands[ii] = gtm_NIL;
				break;

				break;

			case MSG_TXN_ROLLBACK:
				if (gtmpqPutInt(MSG_TXN_ROLLBACK_MULTI, sizeof (GTM_MessageType), gtm_conn) ||
					gtmpqPutInt(gtm_list_length(thrinfo->thr_pending_commands[ii]), sizeof(int), gtm_conn))
					elog(ERROR, "Error sending data");

				gtm_foreach (elem, thrinfo->thr_pending_commands[ii])
				{
					cmdinfo = (GTMProxy_CommandInfo *)gtm_lfirst(elem);
					Assert(cmdinfo->ci_mtype == ii);
					cmdinfo->ci_res_index = res_index++;
					if (cmdinfo->ci_data.cd_rc.isgxid)
					{
						if (gtmpqPutc(true, gtm_conn) ||
							gtmpqPutnchar((char *)&cmdinfo->ci_data.cd_rc.gxid,
								sizeof (GlobalTransactionId), gtm_conn))
							elog(ERROR, "Error sending data");
					}
					else
					{
						if (gtmpqPutc(false, gtm_conn) ||
							gtmpqPutnchar((char *)&cmdinfo->ci_data.cd_rc.handle,
								sizeof (GTM_TransactionHandle), gtm_conn))
							elog(ERROR, "Error sending data");
					}
				}

				/* Finish the message. */
				Enable_Longjmp();
				if (gtmpqPutMsgEnd(gtm_conn))
					elog(ERROR, "Error finishing the message");
				Disable_Longjmp();


				/*
				 * Move the entire list to the processed command
				 */
				thrinfo->thr_processed_commands = gtm_list_concat(thrinfo->thr_processed_commands,
						thrinfo->thr_pending_commands[ii]);
				thrinfo->thr_pending_commands[ii] = gtm_NIL;
				break;

			case MSG_SNAPSHOT_GET:
				if (gtmpqPutInt(MSG_SNAPSHOT_GET_MULTI, sizeof (GTM_MessageType), gtm_conn) ||
					gtmpqPutInt(gtm_list_length(thrinfo->thr_pending_commands[ii]), sizeof(int), gtm_conn))
					elog(ERROR, "Error sending data");

				gtm_foreach (elem, thrinfo->thr_pending_commands[ii])
				{
					cmdinfo = (GTMProxy_CommandInfo *)gtm_lfirst(elem);
					Assert(cmdinfo->ci_mtype == ii);
					cmdinfo->ci_res_index = res_index++;
					if (cmdinfo->ci_data.cd_rc.isgxid)
					{
						if (gtmpqPutc(true, gtm_conn) ||
							gtmpqPutnchar((char *)&cmdinfo->ci_data.cd_rc.gxid,
								sizeof (GlobalTransactionId), gtm_conn))
							elog(ERROR, "Error sending data");
					}
					else
					{
						if (gtmpqPutc(false, gtm_conn) ||
							gtmpqPutnchar((char *)&cmdinfo->ci_data.cd_rc.handle,
								sizeof (GTM_TransactionHandle), gtm_conn))
							elog(ERROR, "Error sending data");
					}
				}

				/* Finish the message. */
				Enable_Longjmp();
				if (gtmpqPutMsgEnd(gtm_conn))
					elog(ERROR, "Error finishing the message");
				Disable_Longjmp();

				/*
				 * Move the entire list to the processed command
				 */
				thrinfo->thr_processed_commands = gtm_list_concat(thrinfo->thr_processed_commands,
						thrinfo->thr_pending_commands[ii]);
				thrinfo->thr_pending_commands[ii] = gtm_NIL;
				break;


			default:
				elog(ERROR, "This message type (%d) can not be grouped together", ii);
		}

	}
}

/*
 * Validate the proposed data directory
 */
static void
checkDataDir(void)
{
	struct stat stat_buf;

	Assert(GTMProxyDataDir);

retry:
	if (stat(GTMProxyDataDir, &stat_buf) != 0)
	{
		if (errno == ENOENT)
		{
			if (mkdir(GTMProxyDataDir, 0700) != 0)
			{
				ereport(FATAL,
						(errno,
						 errmsg("failed to create the directory \"%s\"",
							 GTMProxyDataDir)));
			}
			goto retry;
		}
		else
			ereport(FATAL,
					(EPERM,
				 errmsg("could not read permissions of directory \"%s\": %m",
						GTMProxyDataDir)));
	}

	/* eventual chdir would fail anyway, but let's test ... */
	if (!S_ISDIR(stat_buf.st_mode))
		ereport(FATAL,
				(EINVAL,
				 errmsg("specified data directory \"%s\" is not a directory",
						GTMProxyDataDir)));

	/*
	 * Check that the directory belongs to my userid; if not, reject.
	 *
	 * This check is an essential part of the interlock that prevents two
	 * postmasters from starting in the same directory (see CreateLockFile()).
	 * Do not remove or weaken it.
	 *
	 * XXX can we safely enable this check on Windows?
	 */
#if !defined(WIN32) && !defined(__CYGWIN__)
	if (stat_buf.st_uid != geteuid())
		ereport(FATAL,
				(EINVAL,
				 errmsg("data directory \"%s\" has wrong ownership",
						GTMProxyDataDir),
				 errhint("The server must be started by the user that owns the data directory.")));
#endif
}

/*
 * Set data directory, but make sure it's an absolute path.  Use this,
 * never set DataDir directly.
 */
void
SetDataDir(void)
{
	char   *new;

	/* If presented path is relative, convert to absolute */
	new = make_absolute_path(GTMProxyDataDir);
	if (!new)
		ereport(FATAL,
				(errno,
				 errmsg("failed to set the data directory \"%s\"",
						GTMProxyDataDir)));

	if (GTMProxyDataDir)
		free(GTMProxyDataDir);

	GTMProxyDataDir = new;
}

/*
 * Change working directory to DataDir.  Most of the postmaster and backend
 * code assumes that we are in DataDir so it can use relative paths to access
 * stuff in and under the data directory.  For convenience during path
 * setup, however, we don't force the chdir to occur during SetDataDir.
 */
static void
ChangeToDataDir(void)
{
	if (chdir(GTMProxyDataDir) < 0)
		ereport(FATAL,
				(EINVAL,
				 errmsg("could not change directory to \"%s\": %m",
						GTMProxyDataDir)));
}

/*
 * Create the data directory lockfile.
 *
 * When this is called, we must have already switched the working
 * directory to DataDir, so we can just use a relative path.  This
 * helps ensure that we are locking the directory we should be.
 */
static void
CreateDataDirLockFile()
{
	CreateLockFile(GTM_PID_FILE, GTMProxyDataDir);
}

/*
 * Create a lockfile.
 *
 * filename is the name of the lockfile to create.
 * amPostmaster is used to determine how to encode the output PID.
 * isDDLock and refName are used to determine what error message to produce.
 */
static void
CreateLockFile(const char *filename, const char *refName)
{
	int			fd;
	char		buffer[MAXPGPATH + 100];
	int			ntries;
	int			len;
	int			encoded_pid;
	pid_t		other_pid;
	pid_t		my_pid = getpid();

	/*
	 * We need a loop here because of race conditions.	But don't loop forever
	 * (for example, a non-writable $PGDATA directory might cause a failure
	 * that won't go away).  100 tries seems like plenty.
	 */
	for (ntries = 0;; ntries++)
	{
		/*
		 * Try to create the lock file --- O_EXCL makes this atomic.
		 *
		 * Think not to make the file protection weaker than 0600.	See
		 * comments below.
		 */
		fd = open(filename, O_RDWR | O_CREAT | O_EXCL, 0600);
		if (fd >= 0)
			break;				/* Success; exit the retry loop */

		/*
		 * Couldn't create the pid file. Probably it already exists.
		 */
		if ((errno != EEXIST && errno != EACCES) || ntries > 100)
			ereport(FATAL,
					(EINVAL,
					 errmsg("could not create lock file \"%s\": %m",
							filename)));

		/*
		 * Read the file to get the old owner's PID.  Note race condition
		 * here: file might have been deleted since we tried to create it.
		 */
		fd = open(filename, O_RDONLY, 0600);
		if (fd < 0)
		{
			if (errno == ENOENT)
				continue;		/* race condition; try again */
			ereport(FATAL,
					(EINVAL,
					 errmsg("could not open lock file \"%s\": %m",
							filename)));
		}
		if ((len = read(fd, buffer, sizeof(buffer) - 1)) < 0)
			ereport(FATAL,
					(EINVAL,
					 errmsg("could not read lock file \"%s\": %m",
							filename)));
		close(fd);

		buffer[len] = '\0';
		encoded_pid = atoi(buffer);
		other_pid = (pid_t) encoded_pid;

		if (other_pid <= 0)
			elog(FATAL, "bogus data in lock file \"%s\": \"%s\"",
				 filename, buffer);

		/*
		 * Check to see if the other process still exists
		 *
		 * If the PID in the lockfile is our own PID or our parent's PID, then
		 * the file must be stale (probably left over from a previous system
		 * boot cycle).  We need this test because of the likelihood that a
		 * reboot will assign exactly the same PID as we had in the previous
		 * reboot.	Also, if there is just one more process launch in this
		 * reboot than in the previous one, the lockfile might mention our
		 * parent's PID.  We can reject that since we'd never be launched
		 * directly by a competing postmaster.	We can't detect grandparent
		 * processes unfortunately, but if the init script is written
		 * carefully then all but the immediate parent shell will be
		 * root-owned processes and so the kill test will fail with EPERM.
		 *
		 * We can treat the EPERM-error case as okay because that error
		 * implies that the existing process has a different userid than we
		 * do, which means it cannot be a competing postmaster.  A postmaster
		 * cannot successfully attach to a data directory owned by a userid
		 * other than its own.	(This is now checked directly in
		 * checkDataDir(), but has been true for a long time because of the
		 * restriction that the data directory isn't group- or
		 * world-accessible.)  Also, since we create the lockfiles mode 600,
		 * we'd have failed above if the lockfile belonged to another userid
		 * --- which means that whatever process kill() is reporting about
		 * isn't the one that made the lockfile.  (NOTE: this last
		 * consideration is the only one that keeps us from blowing away a
		 * Unix socket file belonging to an instance of Postgres being run by
		 * someone else, at least on machines where /tmp hasn't got a
		 * stickybit.)
		 *
		 * Windows hasn't got getppid(), but doesn't need it since it's not
		 * using real kill() either...
		 *
		 * Normally kill() will fail with ESRCH if the given PID doesn't
		 * exist.
		 */
		if (other_pid != my_pid
#ifndef WIN32
			&& other_pid != getppid()
#endif
			)
		{
			if (kill(other_pid, 0) == 0 ||
				(errno != ESRCH && errno != EPERM))
			{
				/* lockfile belongs to a live process */
				ereport(FATAL,
						(EINVAL,
						 errmsg("lock file \"%s\" already exists",
								filename),
						  errhint("Is another GTM proxy (PID %d) running in data directory \"%s\"?",
								  (int) other_pid, refName)));
			}
		}

		/*
		 * Looks like nobody's home.  Unlink the file and try again to create
		 * it.	Need a loop because of possible race condition against other
		 * would-be creators.
		 */
		if (unlink(filename) < 0)
			ereport(FATAL,
					(EACCES,
					 errmsg("could not remove old lock file \"%s\": %m",
							filename),
					 errhint("The file seems accidentally left over, but "
						   "it could not be removed. Please remove the file "
							 "by hand and try again.")));
	}

	/*
	 * Successfully created the file, now fill it.
	 */
	snprintf(buffer, sizeof(buffer), "%d\n%s\n",
			 (int) my_pid, GTMProxyDataDir);
	errno = 0;
	if (write(fd, buffer, strlen(buffer)) != strlen(buffer))
	{
		int			save_errno = errno;

		close(fd);
		unlink(filename);
		/* if write didn't set errno, assume problem is no disk space */
		errno = save_errno ? save_errno : ENOSPC;
		ereport(FATAL,
				(EACCES,
				 errmsg("could not write lock file \"%s\": %m", filename)));
	}
	if (close(fd))
	{
		int			save_errno = errno;

		unlink(filename);
		errno = save_errno;
		ereport(FATAL,
				(EACCES,
				 errmsg("could not write lock file \"%s\": %m", filename)));
	}

}

/*
 * Create the opts file
 */
static bool
CreateOptsFile(int argc, char *argv[])
{
	FILE	   *fp;
	int			i;

#define OPTS_FILE	"gtm_proxy.opts"

	if ((fp = fopen(OPTS_FILE, "w")) == NULL)
	{
		elog(LOG, "could not create file \"%s\": %m", OPTS_FILE);
		return false;
	}

	for (i = 1; i < argc; i++)
		fprintf(fp, " \"%s\"", argv[i]);
	fputs("\n", fp);

	if (fclose(fp))
	{
		elog(LOG, "could not write file \"%s\": %m", OPTS_FILE);
		return false;
	}

	return true;
}

/* delete pid file */
static void
DeleteLockFile(const char *filename)
{
	if (unlink(filename) < 0)
		ereport(FATAL,
				(EACCES,
				 errmsg("could not remove old lock file \"%s\": %m",
						filename),
				 errhint("The file seems accidentally left over, but "
						 "it could not be removed. Please remove the file "
						 "by hand and try again.")));
}

/*
 * Unregister Proxy on GTM
 */
static void
UnregisterProxy(void)
{
	GTM_PGXCNodeType type = GTM_NODE_GTM_PROXY;
	GTM_Result *res = NULL;
	time_t finish_time;

	if (!master_conn || GTMPQstatus(master_conn) != CONNECTION_OK)
		master_conn = ConnectGTM();
	if (!master_conn || GTMProxyNodeName == NULL)
		goto failed;

	if (gtmpqPutMsgStart('C', true, master_conn) ||
		gtmpqPutInt(MSG_NODE_UNREGISTER, sizeof (GTM_MessageType), master_conn) ||
		gtmpqPutnchar((char *)&type, sizeof(GTM_PGXCNodeType), master_conn) ||
		/* Node name length */
		gtmpqPutInt(strlen(GTMProxyNodeName), sizeof (GTM_StrLen), master_conn) ||
		/* Node name (var-len) */
		gtmpqPutnchar(GTMProxyNodeName, strlen(GTMProxyNodeName), master_conn) )
		goto failed;

	/* Finish the message. */
	if (gtmpqPutMsgEnd(master_conn))
		goto failed;

	/* Flush to ensure backend gets it. */
	if (gtmpqFlush(master_conn))
		goto failed;

	finish_time = time(NULL) + PROXY_CLIENT_TIMEOUT;
	if (gtmpqWaitTimed(true, false, master_conn, finish_time) ||
		gtmpqReadData(master_conn) < 0)
		goto failed;

	if ((res = GTMPQgetResult(master_conn)) == NULL)
		goto failed;

	/* Check on node type and node name */
	if (res->gr_status == GTM_RESULT_OK)
	{
		Assert(res->gr_resdata.grd_node.type == type);
		Assert( strcmp(res->gr_resdata.grd_node.node_name, GTMProxyNodeName) == 0 );
	}

	/* Disconnect cleanly as Proxy is shutting down */
	GTMPQfinish(master_conn);

	return;

failed:
	return elog(ERROR, "can not Unregister Proxy on GTM");
}

/*
 * Register Proxy on GTM
 *
 * If reconnect is specified, then existing connection is closed
 * and the target GTM is taken from NewGTMServerHost and
 * NewGTMServerPortNumber.
 */
static void
RegisterProxy(bool is_reconnect)
{
	GTM_PGXCNodeType type = GTM_NODE_GTM_PROXY;
	GTM_PGXCNodePort port = (GTM_PGXCNodePort) GTMProxyPortNumber;
	GTM_Result *res = NULL;
	char proxyname[] = "";
	time_t finish_time;

	MemoryContext old_mcxt;

	if (is_reconnect)
	{
		elog(NOTICE,
			 "Reconnect to new GTM, hostname=%s, port=%d",
			 NewGTMServerHost, NewGTMServerPortNumber);
		/*
		 * Now reconnect.   Close the exising connection
		 * and update the target host and port.
		 * First, change the memory context to TopMemoryContext
		 */
		old_mcxt = MemoryContextSwitchTo(TopMemoryContext);

		/* Change the target to new GTM */
		GTMPQfinish(master_conn);
		GTMServerHost = NewGTMServerHost;
		GTMServerPortNumber = NewGTMServerPortNumber;
	}

	master_conn = ConnectGTM();
	if (!master_conn || GTMProxyNodeName == NULL)
		goto failed;

	/*
	 * As this node is itself a Proxy it registers 0 as Proxy ID on GTM
	 * as it doesn't go through any other proxy.
	 */
	if (gtmpqPutMsgStart('C', true, master_conn) ||
		gtmpqPutInt(MSG_NODE_REGISTER, sizeof (GTM_MessageType), master_conn) ||
		gtmpqPutnchar((char *)&type, sizeof(GTM_PGXCNodeType), master_conn) ||
		gtmpqPutInt((int)strlen(GTMProxyNodeName), sizeof(int), master_conn) ||
		gtmpqPutnchar(GTMProxyNodeName, (int)strlen(GTMProxyNodeName), master_conn) ||
		gtmpqPutInt((int)strlen(ListenAddresses), sizeof(int), master_conn) ||
		gtmpqPutnchar(ListenAddresses, (int)strlen(ListenAddresses), master_conn) ||
		gtmpqPutnchar((char *)&port, sizeof(GTM_PGXCNodePort), master_conn) ||
		/* PGXCTODO : previously ZERO was used if the node was itself proxy, now its name is empty. */
		gtmpqPutInt((int)strlen(proxyname), sizeof(int), master_conn) ||
		gtmpqPutnchar(proxyname, (int)strlen(proxyname), master_conn) ||
		gtmpqPutInt((int)strlen(GTMProxyDataDir), 4, master_conn) ||
		gtmpqPutnchar(GTMProxyDataDir, strlen(GTMProxyDataDir), master_conn)||
		gtmpqPutInt(NODE_CONNECTED, sizeof(GTM_PGXCNodeStatus), master_conn))
		goto failed;

	/* Finish the message. */
	if (gtmpqPutMsgEnd(master_conn))
		goto failed;

	/* Flush to ensure backend gets it. */
	if (gtmpqFlush(master_conn))
		goto failed;

	finish_time = time(NULL) + PROXY_CLIENT_TIMEOUT;
	if (gtmpqWaitTimed(true, false, master_conn, finish_time) ||
		gtmpqReadData(master_conn) < 0)
	{
		elog(ERROR, "Cannot read data.");
		goto failed;
	}

	if ((res = GTMPQgetResult(master_conn)) == NULL)
	{
		elog(ERROR, "Cannot get result.");
		goto failed;
	}

	if (res->gr_status == GTM_RESULT_OK)
	{
		Assert(res->gr_resdata.grd_node.type == type);
		Assert( strcmp(res->gr_resdata.grd_node.node_name, GTMProxyNodeName) == 0 );
	}

	/* If reconnect, restore the old memory context */
	if (is_reconnect)
		MemoryContextSwitchTo(old_mcxt);
	return;

failed:
	elog(ERROR, "can not register Proxy on GTM");
}

static GTM_Conn*
ConnectGTM(void)
{
	char conn_str[256];
	GTM_Conn *conn;

	sprintf(conn_str, "host=%s port=%d node_name=%s remote_type=%d postmaster=1",
			GTMServerHost, GTMServerPortNumber, GTMProxyNodeName, GTM_NODE_GTM_PROXY_POSTMASTER);

	conn = PQconnectGTM(conn_str);
	if (GTMPQstatus(conn) != CONNECTION_OK)
	{
		int save_errno = errno;

		elog(ERROR, "can not connect to GTM");

		errno = save_errno;

		GTMPQfinish(conn);
		conn = NULL;
	}

	return conn;
}

/*
 * Release backup command data
 */
static void ReleaseCmdBackup(GTMProxy_CommandInfo *cmdinfo)
{
	GTMProxy_ConnID connIdx = cmdinfo->ci_conn->con_id;

	GetMyThreadInfo->thr_any_backup[connIdx] = FALSE;
	GetMyThreadInfo->thr_qtype[connIdx] = 0;
	resetStringInfo(&(GetMyThreadInfo->thr_inBufData[connIdx]));
}


static void
workerThreadReconnectToGTM(void)
{
	char gtm_connect_string[1024];

	/*
	 * First of all, we should acquire reconnect control lock in READ mode
	 * to wait for the main thread to finish reconnect.
	 */
	GTM_RWLockAcquire(&ReconnectControlLock, GTM_LOCKMODE_READ);
	GTM_RWLockRelease(&ReconnectControlLock);	/* The lock not needed any longer */
	PG_SETMASK(&UnBlockSig);

	/* Disconnect the current connection and re-connect to the new GTM */
	if (GetMyThreadInfo->thr_gtm_conn)
		GTMPQfinish(GetMyThreadInfo->thr_gtm_conn);
	sprintf(gtm_connect_string, "host=%s port=%d node_name=%s remote_type=%d",
			GTMServerHost, GTMServerPortNumber, GTMProxyNodeName, GTM_NODE_GTM_PROXY);
	elog(LOG, "Worker thread connecting to %s", gtm_connect_string);
	GetMyThreadInfo->thr_gtm_conn = PQconnectGTM(gtm_connect_string);

	if (GetMyThreadInfo->thr_gtm_conn == NULL)
		elog(FATAL, "Worker thread GTM connection failed.");
	elog(LOG, "Worker thread connection done.");

<<<<<<< HEAD
#ifndef XCP
	/* Set GTM communication error handling option */
	GetMyThreadInfo->thr_gtm_conn->gtmErrorWaitIdle = GTMErrorWaitIdle;
	GetMyThreadInfo->thr_gtm_conn->gtmErrorWaitInterval = GTMErrorWaitInterval;
	GetMyThreadInfo->thr_gtm_conn->gtmErrorWaitCount = GTMErrorWaitCount;
#endif

=======
>>>>>>> d03ea805
	/* Initialize the command processing */
	GetMyThreadInfo->reconnect_issued = FALSE;
}<|MERGE_RESOLUTION|>--- conflicted
+++ resolved
@@ -71,31 +71,10 @@
 char		*GTMProxyConfigFileName;
 char		*GTMConfigFileName;
 
-<<<<<<< HEAD
-#ifndef XCP
-/* GTM communication error handling options */
-int			GTMErrorWaitIdle = 0;
-int			GTMErrorWaitInterval = 0;		/* Duration of each wait */
-int			GTMErrorWaitCount = 0;			/* How many durations to wait */
-#endif
-
 char		*GTMServerHost;
 int			GTMServerPortNumber;
 
-#ifdef XCP
 int			GTMConnectRetryInterval = 60;
-#else
-/* GTM connection retry info */
-int			GTMConnectRetryIdle = 0;
-int			GTMConnectRetryCount = 0;
-int			GTMConnectRetryInterval = 0;
-#endif
-=======
-char		*GTMServerHost;
-int			GTMServerPortNumber;
-
-int			GTMConnectRetryInterval = 60;
->>>>>>> d03ea805
 
 /*
  * Keepalives setup for the connection with GTM server
@@ -1142,18 +1121,6 @@
 
 	initStringInfo(&input_message);
 
-<<<<<<< HEAD
-#ifndef XCP
-	/*
-	 * Set GTM communication error handling options.
-	 */
-	thrinfo->thr_gtm_conn->gtmErrorWaitIdle = GTMErrorWaitIdle;
-	thrinfo->thr_gtm_conn->gtmErrorWaitInterval = GTMErrorWaitInterval;
-	thrinfo->thr_gtm_conn->gtmErrorWaitCount = GTMErrorWaitCount;
-#endif
-
-=======
->>>>>>> d03ea805
 	thrinfo->reconnect_issued = FALSE;
 
 	/*
@@ -1655,23 +1622,14 @@
 static GTM_Conn *
 HandleGTMError(GTM_Conn *gtm_conn)
 {
-<<<<<<< HEAD
-#ifdef XCP
-	char gtm_connect_string[1024];
-#else
-	int		 ii;
-#endif
-
 	Assert(gtm_conn && gtm_conn->last_errno != 0);
 
-#ifdef XCP
 	elog(NOTICE,
 		 "GTM communication error was detected.  Retrying connection, interval = %d.",
 		 GTMConnectRetryInterval);
-	sprintf(gtm_connect_string, "host=%s port=%d node_name=%s remote_type=%d",
-			GTMServerHost, GTMServerPortNumber, GTMProxyNodeName, GTM_NODE_GTM_PROXY);
 	for (;;)
 	{
+		char gtm_connect_string[1024];
 
 		/* Wait and retry reconnect */
 		elog(DEBUG1, "Waiting %d secs.", GTMConnectRetryInterval);
@@ -1691,6 +1649,8 @@
 		/* Close and free previous connection object if still active */
 		GTMPQfinish(gtm_conn);
 		/* Reconnect */
+		sprintf(gtm_connect_string, "host=%s port=%d node_name=%s remote_type=%d",
+				GTMServerHost, GTMServerPortNumber, GTMProxyNodeName, GTM_NODE_GTM_PROXY);
 		gtm_conn = PQconnectGTM(gtm_connect_string);
 		/*
 		 * If reconnect succeeded the connection will be ready to use out of
@@ -1707,143 +1667,6 @@
 		}
 		elog(NOTICE, "GTM connection retry failed.");
 	}
-#else
-	if (GTMConnectRetryCount > 0)
-=======
-	Assert(gtm_conn && gtm_conn->last_errno != 0);
-
-	elog(NOTICE,
-		 "GTM communication error was detected.  Retrying connection, interval = %d.",
-		 GTMConnectRetryInterval);
-	for (;;)
->>>>>>> d03ea805
-	{
-		char gtm_connect_string[1024];
-
-<<<<<<< HEAD
-		elog(NOTICE,
-			 "GTM communication error was detected.  Retrying connection. idle: %d, count = %d, interval = %d.",
-			 GTMConnectRetryIdle, GTMConnectRetryCount, GTMConnectRetryInterval);
-=======
-		/* Wait and retry reconnect */
-		elog(DEBUG1, "Waiting %d secs.", GTMConnectRetryInterval);
-		pg_usleep((long)GTMConnectRetryInterval * 1000000L);
-
-		/*
-		 * Connect retry
-		 * Because this proxy has been registered to current
-		 * GTM, we don't re-register it.
-		 *
-		 * Please note that GTM-Proxy accepts "reconnect" from gtm_ctl
-		 * even while it is retrying to connect to GTM.
-		 */
-		elog(DEBUG1, "Try to reconnect to GTM");
-		/* Make sure RECONNECT command would not come while we reconnecting */
-		Disable_Longjmp();
-		/* Close and free previous connection object if still active */
->>>>>>> d03ea805
-		GTMPQfinish(gtm_conn);
-		/* Reconnect */
-		sprintf(gtm_connect_string, "host=%s port=%d node_name=%s remote_type=%d",
-				GTMServerHost, GTMServerPortNumber, GTMProxyNodeName, GTM_NODE_GTM_PROXY);
-<<<<<<< HEAD
-		/* Wait and retry reconnect */
-		if (GTMConnectRetryIdle > 0) {
-			elog(DEBUG1, "Waiting %d secs.", GTMConnectRetryIdle);
-			pg_usleep((long)GTMConnectRetryIdle * 1000000L);
-		}
-		/* GTM connection retry */
-		for (ii = 0; ii < GTMConnectRetryCount; ii++)
-		{
-			/*
-			 * Connect retry
-			 * Because this proxy has been registered to current
-			 * GTM, we don't re-register it.
-			 *
-			 * Please note that GTM-Proxy accepts "reconnect" from gtm_ctl
-			 * even while it is retrying to connect to GTM.
-			 */
-			elog(DEBUG1, "Try to reconnect to GTM, count %d.", ii);
-			Disable_Longjmp();
-			new_gtm_conn = PQconnectGTM(gtm_connect_string);
-			Enable_Longjmp();
-			if (new_gtm_conn != NULL) {
-				elog(NOTICE, "GTM connection retry succeeded, count %d.", ii);
-				break;
-			}
-			/* Wait if not successful */
-			elog(DEBUG1, "Reconnect failed.  Sleeping %d secs.", GTMConnectRetryInterval);
-			Disable_Longjmp();
-			pg_usleep((long)GTMConnectRetryInterval * 1000000L);
-			Enable_Longjmp();
-		}
-		if (new_gtm_conn != NULL)
-		{
-			GetMyThreadInfo->thr_gtm_conn = new_gtm_conn;
-			return(new_gtm_conn);
-		}
-		elog(NOTICE, "GTM connection retry failed.");
-	}
-	if (GTMErrorWaitIdle == 0 && GTMErrorWaitInterval == 0 && GTMErrorWaitCount == 0)
-	{
-=======
-		gtm_conn = PQconnectGTM(gtm_connect_string);
->>>>>>> d03ea805
-		/*
-		 * If reconnect succeeded the connection will be ready to use out of
-		 * there, otherwise thr_gtm_conn will be set to NULL preventing double
-		 * free.
-		 */
-<<<<<<< HEAD
-		elog(FATAL,
-			 "No action specified to wait for reconnect.");
-		exit(1);		/* Just in case */
-	}
-	/*
-	 * Now wait for reconnect, SIGUSR2.
-	 *
-	 * All the controls are done by Disable_Logjmp() and Enable_Longjmp().
-	 * No longjump occurs after Disable_longjmp() and before Enable_longjmp().
-	 * Longjmp occurs inside Enable_longjmp(), only when SIGUSR2 was handled
-	 * correctly.
-	 *
-	 * For details, see gtm_proxy.h.
-	 */
-	elog(NOTICE,
-		 "Waiting for reconnect action from gtm_ctl. idie: %d, count: %d, interval:%d",
-		 GTMErrorWaitIdle, GTMErrorWaitCount, GTMErrorWaitInterval);
-	Disable_Longjmp();
-	elog(DEBUG1, "Witing %d secs.", GTMErrorWaitIdle);
-	pg_usleep((long)GTMErrorWaitIdle * 1000000L);
-	Enable_Longjmp();
-
-	for (ii = 0; ii < GTMErrorWaitCount; ii++)
-	{
-		Disable_Longjmp();
-		elog(DEBUG1, "Waiting %d secs, count %d.", GTMErrorWaitInterval, ii);
-		pg_usleep((long)GTMErrorWaitInterval * 1000000L);
-=======
-		GetMyThreadInfo->thr_gtm_conn = gtm_conn;
->>>>>>> d03ea805
-		Enable_Longjmp();
-		if (gtm_conn)
-		{
-			/* Success, update thread info and return new connection */
-			elog(NOTICE, "GTM connection retry succeeded.");
-			return gtm_conn;
-		}
-		elog(NOTICE, "GTM connection retry failed.");
-	}
-<<<<<<< HEAD
-	/*
-	 * No reconnect received.
-	 */
-	elog(FATAL,
-		 "No reconnect command recdeived frm gtm_ctl.");
-	exit(1);		/* Just in case */
-#endif
-=======
->>>>>>> d03ea805
 }
 
 static GTM_Conn *
@@ -2119,20 +1942,9 @@
 	int 			qtype;
 	int				connIdx = conninfo->con_id;
 	int				anyBackup;
-<<<<<<< HEAD
-#ifndef XCP
-	int				myLocalId;
-
-	myLocalId = GetMyThreadInfo->thr_localid;
-#endif
+
 	anyBackup = (GetMyThreadInfo->thr_any_backup[connIdx] ? TRUE : FALSE);
 
-
-=======
-
-	anyBackup = (GetMyThreadInfo->thr_any_backup[connIdx] ? TRUE : FALSE);
-
->>>>>>> d03ea805
 	/*
 	 * Get message type code from the frontend.
 	 */
@@ -3493,16 +3305,6 @@
 		elog(FATAL, "Worker thread GTM connection failed.");
 	elog(LOG, "Worker thread connection done.");
 
-<<<<<<< HEAD
-#ifndef XCP
-	/* Set GTM communication error handling option */
-	GetMyThreadInfo->thr_gtm_conn->gtmErrorWaitIdle = GTMErrorWaitIdle;
-	GetMyThreadInfo->thr_gtm_conn->gtmErrorWaitInterval = GTMErrorWaitInterval;
-	GetMyThreadInfo->thr_gtm_conn->gtmErrorWaitCount = GTMErrorWaitCount;
-#endif
-
-=======
->>>>>>> d03ea805
 	/* Initialize the command processing */
 	GetMyThreadInfo->reconnect_issued = FALSE;
 }
--
-- CONSTRAINTS
-- Constraints can be specified with:
--  - DEFAULT clause
--  - CHECK clauses
--  - PRIMARY KEY clauses
--  - UNIQUE clauses
--  - EXCLUDE clauses
--

--
-- DEFAULT syntax
--

CREATE TABLE DEFAULT_TBL (i int DEFAULT 100,
	x text DEFAULT 'vadim', f float8 DEFAULT 123.456);

INSERT INTO DEFAULT_TBL VALUES (1, 'thomas', 57.0613);
INSERT INTO DEFAULT_TBL VALUES (1, 'bruce');
INSERT INTO DEFAULT_TBL (i, f) VALUES (2, 987.654);
INSERT INTO DEFAULT_TBL (x) VALUES ('marc');
INSERT INTO DEFAULT_TBL VALUES (3, null, 1.0);

SELECT '' AS five, * FROM DEFAULT_TBL ORDER BY i,x,f;

CREATE SEQUENCE DEFAULT_SEQ;

CREATE TABLE DEFAULTEXPR_TBL (i1 int DEFAULT 100 + (200-199) * 2,
	i2 int DEFAULT nextval('default_seq'));

INSERT INTO DEFAULTEXPR_TBL VALUES (-1, -2);
INSERT INTO DEFAULTEXPR_TBL (i1) VALUES (-3);
INSERT INTO DEFAULTEXPR_TBL (i2) VALUES (-4);
INSERT INTO DEFAULTEXPR_TBL (i2) VALUES (NULL);

SELECT '' AS four, * FROM DEFAULTEXPR_TBL ORDER BY i1,i2;

-- syntax errors
--  test for extraneous comma
CREATE TABLE error_tbl (i int DEFAULT (100, ));
--  this will fail because gram.y uses b_expr not a_expr for defaults,
--  to avoid a shift/reduce conflict that arises from NOT NULL being
--  part of the column definition syntax:
CREATE TABLE error_tbl (b1 bool DEFAULT 1 IN (1, 2));
--  this should work, however:
CREATE TABLE error_tbl (b1 bool DEFAULT (1 IN (1, 2)));

DROP TABLE error_tbl;

--
-- CHECK syntax
--

CREATE TABLE CHECK_TBL (x int,
	CONSTRAINT CHECK_CON CHECK (x > 3));

INSERT INTO CHECK_TBL VALUES (5);
INSERT INTO CHECK_TBL VALUES (4);
INSERT INTO CHECK_TBL VALUES (3);
INSERT INTO CHECK_TBL VALUES (2);
INSERT INTO CHECK_TBL VALUES (6);
INSERT INTO CHECK_TBL VALUES (1);

SELECT '' AS three, * FROM CHECK_TBL ORDER BY x;

CREATE SEQUENCE CHECK_SEQ;

CREATE TABLE CHECK2_TBL (x int, y text, z int,
	CONSTRAINT SEQUENCE_CON
	CHECK (x > 3 and y <> 'check failed' and z < 8));

INSERT INTO CHECK2_TBL VALUES (4, 'check ok', -2);
INSERT INTO CHECK2_TBL VALUES (1, 'x check failed', -2);
INSERT INTO CHECK2_TBL VALUES (5, 'z check failed', 10);
INSERT INTO CHECK2_TBL VALUES (0, 'check failed', -2);
INSERT INTO CHECK2_TBL VALUES (6, 'check failed', 11);
INSERT INTO CHECK2_TBL VALUES (7, 'check ok', 7);

SELECT '' AS two, * from CHECK2_TBL ORDER BY x,y,z;

--
-- Check constraints on INSERT
--

CREATE SEQUENCE INSERT_SEQ;
-- PGXCTODO : Feature ID 3520518
CREATE TABLE INSERT_TBL (x INT DEFAULT nextval('insert_seq'),
	y TEXT DEFAULT '-NULL-',
	z INT DEFAULT -1 * currval('insert_seq'),
	CONSTRAINT INSERT_TBL_CON CHECK (x >= 3 AND y <> 'check failed' AND x < 8),
	CHECK (x + z = 0));

INSERT INTO INSERT_TBL(x,z) VALUES (2, -2);

SELECT '' AS zero, * FROM INSERT_TBL order by x,y,z;

SELECT 'one' AS one, nextval('insert_seq');

INSERT INTO INSERT_TBL(y) VALUES ('Y');
INSERT INTO INSERT_TBL(y) VALUES ('Y');
INSERT INTO INSERT_TBL(x,z) VALUES (1, -2);
INSERT INTO INSERT_TBL(z,x) VALUES (-7,  7);
INSERT INTO INSERT_TBL VALUES (5, 'check failed', -5);
INSERT INTO INSERT_TBL VALUES (7, '!check failed', -7);
INSERT INTO INSERT_TBL(y) VALUES ('-!NULL-');

SELECT '' AS four, * FROM INSERT_TBL order by x,y,z;

INSERT INTO INSERT_TBL(y,z) VALUES ('check failed', 4);
INSERT INTO INSERT_TBL(x,y) VALUES (5, 'check failed');
INSERT INTO INSERT_TBL(x,y) VALUES (5, '!check failed');
INSERT INTO INSERT_TBL(y) VALUES ('-!NULL-');

SELECT '' AS six, * FROM INSERT_TBL order by x,y,z;

SELECT 'seven' AS one, nextval('insert_seq');

INSERT INTO INSERT_TBL(y) VALUES ('Y');

SELECT 'eight' AS one, currval('insert_seq');

-- According to SQL, it is OK to insert a record that gives rise to NULL
-- constraint-condition results.  Postgres used to reject this, but it
-- was wrong:
INSERT INTO INSERT_TBL VALUES (null, null, null);

SELECT '' AS nine, * FROM INSERT_TBL order by x,y,z;

--
-- Check constraints on system columns
--

CREATE TABLE SYS_COL_CHECK_TBL (city text, state text, is_capital bool,
                  altitude int,
                  CHECK (NOT (is_capital AND tableoid::regclass::text = 'sys_col_check_tbl')));

INSERT INTO SYS_COL_CHECK_TBL VALUES ('Seattle', 'Washington', false, 100);
INSERT INTO SYS_COL_CHECK_TBL VALUES ('Olympia', 'Washington', true, 100);

SELECT *, tableoid::regclass::text FROM SYS_COL_CHECK_TBL;

DROP TABLE SYS_COL_CHECK_TBL;

--
-- Check constraints on system columns other then TableOid should return error
--
CREATE TABLE SYS_COL_CHECK_TBL (city text, state text, is_capital bool,
                  altitude int,
				  CHECK (NOT (is_capital AND ctid::text = 'sys_col_check_tbl')));

--
-- Check inheritance of defaults and constraints
--

CREATE TABLE INSERT_CHILD (cx INT default 42,
	cy INT CHECK (cy > x))
	INHERITS (INSERT_TBL);

INSERT INTO INSERT_CHILD(x,z,cy) VALUES (7,-7,11);
INSERT INTO INSERT_CHILD(x,z,cy) VALUES (7,-7,6);
INSERT INTO INSERT_CHILD(x,z,cy) VALUES (6,-7,7);
INSERT INTO INSERT_CHILD(x,y,z,cy) VALUES (6,'check failed',-6,7);

SELECT * FROM INSERT_CHILD order by 1,2,3;

DROP TABLE INSERT_CHILD;

--
-- Check NO INHERIT type of constraints and inheritance
--

CREATE TABLE ATACC1 (TEST INT
	CHECK (TEST > 0) NO INHERIT);

CREATE TABLE ATACC2 (TEST2 INT) INHERITS (ATACC1);
-- check constraint is not there on child
INSERT INTO ATACC2 (TEST) VALUES (-3);
-- check constraint is there on parent
INSERT INTO ATACC1 (TEST) VALUES (-3);
DROP TABLE ATACC1 CASCADE;

CREATE TABLE ATACC1 (TEST INT, TEST2 INT
	CHECK (TEST > 0), CHECK (TEST2 > 10) NO INHERIT);

CREATE TABLE ATACC2 () INHERITS (ATACC1);
-- check constraint is there on child
INSERT INTO ATACC2 (TEST) VALUES (-3);
-- check constraint is there on parent
INSERT INTO ATACC1 (TEST) VALUES (-3);
-- check constraint is not there on child
INSERT INTO ATACC2 (TEST2) VALUES (3);
-- check constraint is there on parent
INSERT INTO ATACC1 (TEST2) VALUES (3);
DROP TABLE ATACC1 CASCADE;

--
-- Check constraints on INSERT INTO
--

DELETE FROM INSERT_TBL;

ALTER SEQUENCE INSERT_SEQ RESTART WITH 4;

CREATE TABLE tmp (xd INT, yd TEXT, zd INT);

INSERT INTO tmp VALUES (null, 'Y', null);
INSERT INTO tmp VALUES (5, '!check failed', null);
INSERT INTO tmp VALUES (null, 'try again', null);
INSERT INTO INSERT_TBL(y) select yd from tmp;

SELECT '' AS three, * FROM INSERT_TBL order by x,y,z;

INSERT INTO INSERT_TBL SELECT * FROM tmp WHERE yd = 'try again';
INSERT INTO INSERT_TBL(y,z) SELECT yd, -7 FROM tmp WHERE yd = 'try again';
INSERT INTO INSERT_TBL(y,z) SELECT yd, -8 FROM tmp WHERE yd = 'try again';

SELECT '' AS four, * FROM INSERT_TBL order by x,y,z;

DROP TABLE tmp;

--
-- Check constraints on UPDATE
--

UPDATE INSERT_TBL SET x = NULL WHERE x = 5;
UPDATE INSERT_TBL SET x = 6 WHERE x = 6;
UPDATE INSERT_TBL SET x = -z, z = -x;
UPDATE INSERT_TBL SET x = z, z = x;

SELECT * FROM INSERT_TBL order by x,y,z;

-- DROP TABLE INSERT_TBL;

--
-- Check constraints on COPY FROM
--

CREATE TABLE COPY_TBL (x INT, y TEXT, z INT,
	CONSTRAINT COPY_CON
	CHECK (x > 3 AND y <> 'check failed' AND x < 7 ));

COPY COPY_TBL FROM '@abs_srcdir@/data/constro.data';

SELECT '' AS two, * FROM COPY_TBL order by x,y,z;

COPY COPY_TBL FROM '@abs_srcdir@/data/constrf.data';

SELECT * FROM COPY_TBL order by x,y,z;

--
-- Primary keys
--

CREATE TABLE PRIMARY_TBL (i int PRIMARY KEY, t text);

INSERT INTO PRIMARY_TBL VALUES (1, 'one');
INSERT INTO PRIMARY_TBL VALUES (2, 'two');
INSERT INTO PRIMARY_TBL VALUES (1, 'three');
INSERT INTO PRIMARY_TBL VALUES (4, 'three');
INSERT INTO PRIMARY_TBL VALUES (5, 'one');
INSERT INTO PRIMARY_TBL (t) VALUES ('six');

SELECT '' AS four, * FROM PRIMARY_TBL order by i,t;

DROP TABLE PRIMARY_TBL;

CREATE TABLE PRIMARY_TBL (i int, t text,
	PRIMARY KEY(i,t));

INSERT INTO PRIMARY_TBL VALUES (1, 'one');
INSERT INTO PRIMARY_TBL VALUES (2, 'two');
INSERT INTO PRIMARY_TBL VALUES (1, 'three');
INSERT INTO PRIMARY_TBL VALUES (4, 'three');
INSERT INTO PRIMARY_TBL VALUES (5, 'one');
INSERT INTO PRIMARY_TBL (t) VALUES ('six');

SELECT '' AS three, * FROM PRIMARY_TBL order by i,t;

DROP TABLE PRIMARY_TBL;

--
-- Unique keys
--

CREATE TABLE UNIQUE_TBL (i int UNIQUE, t text);

INSERT INTO UNIQUE_TBL VALUES (1, 'one');
INSERT INTO UNIQUE_TBL VALUES (2, 'two');
INSERT INTO UNIQUE_TBL VALUES (1, 'three');
INSERT INTO UNIQUE_TBL VALUES (4, 'four');
INSERT INTO UNIQUE_TBL VALUES (5, 'one');
INSERT INTO UNIQUE_TBL (t) VALUES ('six');
INSERT INTO UNIQUE_TBL (t) VALUES ('seven');

<<<<<<< HEAD
SELECT '' AS five, * FROM UNIQUE_TBL order by i,t; 
=======
INSERT INTO UNIQUE_TBL VALUES (5, 'five-upsert-insert') ON CONFLICT (i) DO UPDATE SET t = 'five-upsert-update';
INSERT INTO UNIQUE_TBL VALUES (6, 'six-upsert-insert') ON CONFLICT (i) DO UPDATE SET t = 'six-upsert-update';
-- should fail
INSERT INTO UNIQUE_TBL VALUES (1, 'a'), (2, 'b'), (2, 'b') ON CONFLICT (i) DO UPDATE SET t = 'fails';

SELECT '' AS five, * FROM UNIQUE_TBL;
>>>>>>> 38d500ac

DROP TABLE UNIQUE_TBL;

CREATE TABLE UNIQUE_TBL (i int, t text,
	UNIQUE(i,t));

INSERT INTO UNIQUE_TBL VALUES (1, 'one');
INSERT INTO UNIQUE_TBL VALUES (2, 'two');
INSERT INTO UNIQUE_TBL VALUES (1, 'three');
INSERT INTO UNIQUE_TBL VALUES (1, 'one');
INSERT INTO UNIQUE_TBL VALUES (5, 'one');
INSERT INTO UNIQUE_TBL (t) VALUES ('six');

SELECT '' AS five, * FROM UNIQUE_TBL order by i,t;

DROP TABLE UNIQUE_TBL;

--
-- Deferrable unique constraints
--
-- PGXCTODO : Feature ID 3520518
CREATE TABLE unique_tbl (i int UNIQUE DEFERRABLE, t text) DISTRIBUTE BY REPLICATION;

INSERT INTO unique_tbl VALUES (0, 'one');
INSERT INTO unique_tbl VALUES (1, 'two');
INSERT INTO unique_tbl VALUES (2, 'tree');
INSERT INTO unique_tbl VALUES (3, 'four');
INSERT INTO unique_tbl VALUES (4, 'five');

BEGIN;

-- default is immediate so this should fail right away
UPDATE unique_tbl SET i = 1 WHERE i = 0;

ROLLBACK;

-- check is done at end of statement, so this should succeed
UPDATE unique_tbl SET i = i+1;

SELECT * FROM unique_tbl ORDER BY 1,t;

-- explicitly defer the constraint
BEGIN;

SET CONSTRAINTS unique_tbl_i_key DEFERRED;

INSERT INTO unique_tbl VALUES (3, 'three');
DELETE FROM unique_tbl WHERE t = 'tree'; -- makes constraint valid again

COMMIT; -- should succeed

SELECT * FROM unique_tbl ORDER BY 1,t;

-- try adding an initially deferred constraint
ALTER TABLE unique_tbl DROP CONSTRAINT unique_tbl_i_key;
ALTER TABLE unique_tbl ADD CONSTRAINT unique_tbl_i_key
	UNIQUE (i) DEFERRABLE INITIALLY DEFERRED;

BEGIN;

INSERT INTO unique_tbl VALUES (1, 'five');
INSERT INTO unique_tbl VALUES (5, 'one');
UPDATE unique_tbl SET i = 4 WHERE i = 2;
UPDATE unique_tbl SET i = 2 WHERE i = 4 AND t = 'four';
DELETE FROM unique_tbl WHERE i = 1 AND t = 'one';
DELETE FROM unique_tbl WHERE i = 5 AND t = 'five';

COMMIT;

SELECT * FROM unique_tbl ORDER BY 1,t;

-- should fail at commit-time
BEGIN;
INSERT INTO unique_tbl VALUES (3, 'Three'); -- should succeed for now
COMMIT; -- should fail

-- make constraint check immediate
BEGIN;

SET CONSTRAINTS ALL IMMEDIATE;

INSERT INTO unique_tbl VALUES (3, 'Three'); -- should fail

COMMIT;

-- forced check when SET CONSTRAINTS is called
BEGIN;

SET CONSTRAINTS ALL DEFERRED;

INSERT INTO unique_tbl VALUES (3, 'Three'); -- should succeed for now

SET CONSTRAINTS ALL IMMEDIATE; -- should fail

COMMIT;

-- test a HOT update that invalidates the conflicting tuple.
-- the trigger should still fire and catch the violation

BEGIN;

INSERT INTO unique_tbl VALUES (3, 'Three'); -- should succeed for now
UPDATE unique_tbl SET t = 'THREE' WHERE i = 3 AND t = 'Three';

COMMIT; -- should fail

SELECT * FROM unique_tbl ORDER BY 1,t;

-- test a HOT update that modifies the newly inserted tuple,
-- but should succeed because we then remove the other conflicting tuple.

BEGIN;

INSERT INTO unique_tbl VALUES(3, 'tree'); -- should succeed for now
UPDATE unique_tbl SET t = 'threex' WHERE t = 'tree';
DELETE FROM unique_tbl WHERE t = 'three';

SELECT * FROM unique_tbl ORDER BY 1,t;

COMMIT;

SELECT * FROM unique_tbl ORDER BY 1,t;

DROP TABLE unique_tbl;

--
-- EXCLUDE constraints
--

CREATE TABLE circles (
  c1 CIRCLE,
  c2 TEXT,
  EXCLUDE USING gist
    (c1 WITH &&, (c2::circle) WITH &&)
    WHERE (circle_center(c1) <> '(0,0)')
);

-- these should succeed because they don't match the index predicate
INSERT INTO circles VALUES('<(0,0), 5>', '<(0,0), 5>');
INSERT INTO circles VALUES('<(0,0), 5>', '<(0,0), 4>');

-- succeed
INSERT INTO circles VALUES('<(10,10), 10>', '<(0,0), 5>');
-- fail, overlaps
INSERT INTO circles VALUES('<(20,20), 10>', '<(0,0), 4>');
-- succeed, because violation is ignored
INSERT INTO circles VALUES('<(20,20), 10>', '<(0,0), 4>')
  ON CONFLICT ON CONSTRAINT circles_c1_c2_excl DO NOTHING;
-- fail, because DO UPDATE variant requires unique index
INSERT INTO circles VALUES('<(20,20), 10>', '<(0,0), 4>')
  ON CONFLICT ON CONSTRAINT circles_c1_c2_excl DO UPDATE SET c2 = EXCLUDED.c2;
-- succeed because c1 doesn't overlap
INSERT INTO circles VALUES('<(20,20), 1>', '<(0,0), 5>');
-- succeed because c2 doesn't overlap
INSERT INTO circles VALUES('<(20,20), 10>', '<(10,10), 5>');

-- should fail on existing data without the WHERE clause
ALTER TABLE circles ADD EXCLUDE USING gist
  (c1 WITH &&, (c2::circle) WITH &&);

-- try reindexing an existing constraint
REINDEX INDEX circles_c1_c2_excl;

DROP TABLE circles;

-- Check deferred exclusion constraint
-- PGXCTODO : Feature ID 3520518
CREATE TABLE deferred_excl (
  f1 int,
  f2 int,
  CONSTRAINT deferred_excl_con EXCLUDE (f1 WITH =) INITIALLY DEFERRED
) DISTRIBUTE BY REPLICATION;

INSERT INTO deferred_excl VALUES(1);
INSERT INTO deferred_excl VALUES(2);
INSERT INTO deferred_excl VALUES(1); -- fail
INSERT INTO deferred_excl VALUES(1) ON CONFLICT ON CONSTRAINT deferred_excl_con DO NOTHING; -- fail
BEGIN;
INSERT INTO deferred_excl VALUES(2); -- no fail here
COMMIT; -- should fail here
BEGIN;
INSERT INTO deferred_excl VALUES(3);
INSERT INTO deferred_excl VALUES(3); -- no fail here
COMMIT; -- should fail here

-- bug #13148: deferred constraint versus HOT update
BEGIN;
INSERT INTO deferred_excl VALUES(2, 1); -- no fail here
DELETE FROM deferred_excl WHERE f1 = 2 AND f2 IS NULL; -- remove old row
UPDATE deferred_excl SET f2 = 2 WHERE f1 = 2;
COMMIT; -- should not fail

SELECT * FROM deferred_excl;

ALTER TABLE deferred_excl DROP CONSTRAINT deferred_excl_con;

-- This should fail, but worth testing because of HOT updates
UPDATE deferred_excl SET f1 = 3;

ALTER TABLE deferred_excl ADD EXCLUDE (f1 WITH =);

DROP TABLE deferred_excl;

-- Comments
CREATE TABLE constraint_comments_tbl (a int CONSTRAINT the_constraint CHECK (a > 0));
CREATE DOMAIN constraint_comments_dom AS int CONSTRAINT the_constraint CHECK (value > 0);

COMMENT ON CONSTRAINT the_constraint ON constraint_comments_tbl IS 'yes, the comment';
COMMENT ON CONSTRAINT the_constraint ON DOMAIN constraint_comments_dom IS 'yes, another comment';

-- no such constraint
COMMENT ON CONSTRAINT no_constraint ON constraint_comments_tbl IS 'yes, the comment';
COMMENT ON CONSTRAINT no_constraint ON DOMAIN constraint_comments_dom IS 'yes, another comment';

-- no such table/domain
COMMENT ON CONSTRAINT the_constraint ON no_comments_tbl IS 'bad comment';
COMMENT ON CONSTRAINT the_constraint ON DOMAIN no_comments_dom IS 'another bad comment';

COMMENT ON CONSTRAINT the_constraint ON constraint_comments_tbl IS NULL;
COMMENT ON CONSTRAINT the_constraint ON DOMAIN constraint_comments_dom IS NULL;

DROP TABLE constraint_comments_tbl;
DROP DOMAIN constraint_comments_dom;<|MERGE_RESOLUTION|>--- conflicted
+++ resolved
@@ -292,16 +292,12 @@
 INSERT INTO UNIQUE_TBL (t) VALUES ('six');
 INSERT INTO UNIQUE_TBL (t) VALUES ('seven');
 
-<<<<<<< HEAD
-SELECT '' AS five, * FROM UNIQUE_TBL order by i,t; 
-=======
 INSERT INTO UNIQUE_TBL VALUES (5, 'five-upsert-insert') ON CONFLICT (i) DO UPDATE SET t = 'five-upsert-update';
 INSERT INTO UNIQUE_TBL VALUES (6, 'six-upsert-insert') ON CONFLICT (i) DO UPDATE SET t = 'six-upsert-update';
 -- should fail
 INSERT INTO UNIQUE_TBL VALUES (1, 'a'), (2, 'b'), (2, 'b') ON CONFLICT (i) DO UPDATE SET t = 'fails';
 
-SELECT '' AS five, * FROM UNIQUE_TBL;
->>>>>>> 38d500ac
+SELECT '' AS five, * FROM UNIQUE_TBL order by i,t; 
 
 DROP TABLE UNIQUE_TBL;
 

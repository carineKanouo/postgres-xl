# src/test/regress/serial_schedule
# This should probably be in an order similar to parallel_schedule.
test: tablespace
test: boolean
test: char
test: name
test: varchar
test: text
test: int2
test: int4
test: int8
test: oid
test: float4
test: float8
test: bit
test: numeric
test: txid
test: uuid
test: enum
test: money
test: strings
test: numerology
test: point
test: lseg
test: box
test: path
test: polygon
test: circle
test: date
test: time
test: timetz
test: timestamp
test: timestamptz
test: interval
test: abstime
test: reltime
test: tinterval
test: inet
test: macaddr
test: tstypes
test: comments
test: geometry
test: horology
test: oidjoins
test: type_sanity
test: opr_sanity
test: insert
test: create_function_1
test: create_type
test: create_table
test: create_function_2
test: create_cast
test: copy
test: copyselect
# This tests hangs server because errors are not handled properly in StormDB
# in case of multi-step statements.
test: constraints
test: triggers
test: create_misc
test: create_aggregate
test: create_operator
test: create_index
test: drop_if_exists
test: inherit
test: typed_table
test: vacuum
test: create_view
test: sanity_check
test: errors
test: select
test: select_into
test: select_distinct
test: select_distinct_on
test: select_implicit
test: select_having
# Test hangs because executor optimizes out a part of a plan on some nodes,
# so results for some nodes are never consumed
# The test may also contain correlated subqueries wich are currently broken
test: subselect
test: union
test: case
#aggregates with join, order by are crashing server, hence commented out for
#now. Bug ID 3284321 tracks this crash.
#test: join
test: aggregates
test: transactions
# SELECT INTO and INSERT SELECT seem do not work properly
# this test may leave uncommitted prepared transaction 
#ignore: random
#test: random
test: portals
test: arrays
test: btree_index
test: hash_index
test: update
test: delete
test: namespace
# statement_timeout does not work if blocked in exec_bindplan (?)
#test: prepared_xacts
# Optimization problem like in "subselect" test
test: privileges
test: security_label
test: collate
test: misc
test: rules
test: select_views
test: portals_p2
test: foreign_key
test: cluster
test: dependency
test: guc
test: bitmapops
test: combocid
test: tsearch
test: tsdicts
test: foreign_data
test: window
test: xmlmap
test: functional_deps
test: advisory_lock
# Problem with passing parameters into a plpgsql function
#test: plancache
test: limit
# Problem with passing down parameters, unable to determine 
# parameter types 
#test: plpgsql
test: copy2
test: temp
test: domain
# Problem with passing down parameters, unable to determine 
# parameter types 
#test: rangefuncs
test: prepare
test: without_oid
test: conversion
test: truncate
test: alter_table
test: sequence
test: polymorphism
test: rowtypes
test: returning
test: largeobject
test: with
test: xml
test: stats
# Two issues: if inner query of a MergeJoin is a RemoteSubplan it should be 
# wrapped by a Result node to support Mark/Restore; RemoteSubquery should
# close cursors on nodes before throwing error to make sure SharedQueues
# are closed. Uncaught error marks portal as failed and it does not clean up
# the executor. 
test: xc_groupby
test: xc_distkey
# The same two issues as in xc_groupby
test: xc_having
<<<<<<< HEAD
# Can not run multistep queries against temp tables
#test: xc_temp
=======
test: xc_temp
test: xc_remote
test: xc_node
test: xc_FQS
test: xc_FQS_join
>>>>>>> 09cc5e73
<|MERGE_RESOLUTION|>--- conflicted
+++ resolved
@@ -152,13 +152,8 @@
 test: xc_distkey
 # The same two issues as in xc_groupby
 test: xc_having
-<<<<<<< HEAD
-# Can not run multistep queries against temp tables
-#test: xc_temp
-=======
 test: xc_temp
 test: xc_remote
 test: xc_node
 test: xc_FQS
-test: xc_FQS_join
->>>>>>> 09cc5e73
+test: xc_FQS_join
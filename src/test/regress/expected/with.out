--
-- Tests for common table expressions (WITH query, ... SELECT ...)
--
-- Basic WITH
WITH q1(x,y) AS (SELECT 1,2)
SELECT * FROM q1, q1 AS q2;
 x | y | x | y 
---+---+---+---
 1 | 2 | 1 | 2
(1 row)

-- Multiple uses are evaluated only once
SELECT count(*) FROM (
  WITH q1(x) AS (SELECT random() FROM generate_series(1, 5))
    SELECT * FROM q1
  UNION
    SELECT * FROM q1
) ss;
 count 
-------
     5
(1 row)

-- WITH RECURSIVE
-- sum of 1..100
WITH RECURSIVE t(n) AS (
    VALUES (1)
UNION ALL
    SELECT n+1 FROM t WHERE n < 100
)
SELECT sum(n) FROM t;
 sum  
------
 5050
(1 row)

WITH RECURSIVE t(n) AS (
    SELECT (VALUES(1))
UNION ALL
    SELECT n+1 FROM t WHERE n < 5
)
SELECT * FROM t ORDER BY n;
 n 
---
 1
 2
 3
 4
 5
(5 rows)

-- recursive view
CREATE RECURSIVE VIEW nums (n) AS
    VALUES (1)
UNION ALL
    SELECT n+1 FROM nums WHERE n < 5;
SELECT * FROM nums;
 n 
---
 1
 2
 3
 4
 5
(5 rows)

CREATE OR REPLACE RECURSIVE VIEW nums (n) AS
    VALUES (1)
UNION ALL
    SELECT n+1 FROM nums WHERE n < 6;
SELECT * FROM nums;
 n 
---
 1
 2
 3
 4
 5
 6
(6 rows)

-- This is an infinite loop with UNION ALL, but not with UNION
WITH RECURSIVE t(n) AS (
    SELECT 1
UNION
    SELECT 10-n FROM t)
SELECT * FROM t ORDER BY n;
 n 
---
 1
 9
(2 rows)

-- This'd be an infinite loop, but outside query reads only as much as needed
WITH RECURSIVE t(n) AS (
    VALUES (1)
UNION ALL
    SELECT n+1 FROM t)
SELECT * FROM t LIMIT 10;
 n  
----
  1
  2
  3
  4
  5
  6
  7
  8
  9
 10
(10 rows)

-- UNION case should have same property
WITH RECURSIVE t(n) AS (
    SELECT 1
UNION
    SELECT n+1 FROM t)
SELECT * FROM t LIMIT 10;
 n  
----
  1
  2
  3
  4
  5
  6
  7
  8
  9
 10
(10 rows)

-- Test behavior with an unknown-type literal in the WITH
WITH q AS (SELECT 'foo' AS x)
SELECT x, x IS OF (unknown) as is_unknown FROM q;
  x  | is_unknown 
-----+------------
 foo | t
(1 row)

WITH RECURSIVE t(n) AS (
    SELECT 'foo'
UNION ALL
    SELECT n || ' bar' FROM t WHERE length(n) < 20
)
SELECT n, n IS OF (text) as is_text FROM t ORDER BY n;
            n            | is_text 
-------------------------+---------
 foo                     | t
 foo bar                 | t
 foo bar bar             | t
 foo bar bar bar         | t
 foo bar bar bar bar     | t
 foo bar bar bar bar bar | t
(6 rows)

--
-- Some examples with a tree
--
-- department structure represented here is as follows:
--
-- ROOT-+->A-+->B-+->C
--      |         |
--      |         +->D-+->F
--      +->E-+->G
CREATE TEMP TABLE department (
	id INTEGER PRIMARY KEY,  -- department ID
	parent_department INTEGER REFERENCES department, -- upper department ID
	name TEXT -- department name
) DISTRIBUTE BY REPLICATION;
INSERT INTO department VALUES (0, NULL, 'ROOT');
INSERT INTO department VALUES (1, 0, 'A');
INSERT INTO department VALUES (2, 1, 'B');
INSERT INTO department VALUES (3, 2, 'C');
INSERT INTO department VALUES (4, 2, 'D');
INSERT INTO department VALUES (5, 0, 'E');
INSERT INTO department VALUES (6, 4, 'F');
INSERT INTO department VALUES (7, 5, 'G');
-- extract all departments under 'A'. Result should be A, B, C, D and F
WITH RECURSIVE subdepartment AS
(
	-- non recursive term
	SELECT name as root_name, * FROM department WHERE name = 'A'
	UNION ALL
	-- recursive term
	SELECT sd.root_name, d.* FROM department AS d, subdepartment AS sd
		WHERE d.parent_department = sd.id
)
SELECT * FROM subdepartment ORDER BY name;
 root_name | id | parent_department | name 
-----------+----+-------------------+------
 A         |  1 |                 0 | A
 A         |  2 |                 1 | B
 A         |  3 |                 2 | C
 A         |  4 |                 2 | D
 A         |  6 |                 4 | F
(5 rows)

-- extract all departments under 'A' with "level" number
WITH RECURSIVE subdepartment(level, id, parent_department, name) AS
(
	-- non recursive term
	SELECT 1, * FROM department WHERE name = 'A'
	UNION ALL
	-- recursive term
	SELECT sd.level + 1, d.* FROM department AS d, subdepartment AS sd
		WHERE d.parent_department = sd.id
)
SELECT * FROM subdepartment ORDER BY name;
 level | id | parent_department | name 
-------+----+-------------------+------
     1 |  1 |                 0 | A
     2 |  2 |                 1 | B
     3 |  3 |                 2 | C
     3 |  4 |                 2 | D
     4 |  6 |                 4 | F
(5 rows)

-- extract all departments under 'A' with "level" number.
-- Only shows level 2 or more
WITH RECURSIVE subdepartment(level, id, parent_department, name) AS
(
	-- non recursive term
	SELECT 1, * FROM department WHERE name = 'A'
	UNION ALL
	-- recursive term
	SELECT sd.level + 1, d.* FROM department AS d, subdepartment AS sd
		WHERE d.parent_department = sd.id
)
SELECT * FROM subdepartment WHERE level >= 2 ORDER BY name;
 level | id | parent_department | name 
-------+----+-------------------+------
     2 |  2 |                 1 | B
     3 |  3 |                 2 | C
     3 |  4 |                 2 | D
     4 |  6 |                 4 | F
(4 rows)

-- "RECURSIVE" is ignored if the query has no self-reference
WITH RECURSIVE subdepartment AS
(
	-- note lack of recursive UNION structure
	SELECT * FROM department WHERE name = 'A'
)
SELECT * FROM subdepartment ORDER BY name;
 id | parent_department | name 
----+-------------------+------
  1 |                 0 | A
(1 row)

-- inside subqueries
SELECT count(*) FROM (
    WITH RECURSIVE t(n) AS (
        SELECT 1 UNION ALL SELECT n + 1 FROM t WHERE n < 500
    )
    SELECT * FROM t) AS t WHERE n < (
        SELECT count(*) FROM (
            WITH RECURSIVE t(n) AS (
                   SELECT 1 UNION ALL SELECT n + 1 FROM t WHERE n < 100
                )
            SELECT * FROM t WHERE n < 50000
         ) AS t WHERE n < 100);
 count 
-------
    98
(1 row)

-- use same CTE twice at different subquery levels
WITH q1(x,y) AS (
    SELECT hundred, sum(ten) FROM tenk1 GROUP BY hundred
  )
SELECT count(*) FROM q1 WHERE y > (SELECT sum(y)/100 FROM q1 qsub);
 count 
-------
    50
(1 row)

-- via a VIEW
CREATE TEMPORARY VIEW vsubdepartment AS
	WITH RECURSIVE subdepartment AS
	(
		 -- non recursive term
		SELECT * FROM department WHERE name = 'A'
		UNION ALL
		-- recursive term
		SELECT d.* FROM department AS d, subdepartment AS sd
			WHERE d.parent_department = sd.id
	)
	SELECT * FROM subdepartment;
SELECT * FROM vsubdepartment ORDER BY name;
 id | parent_department | name 
----+-------------------+------
  1 |                 0 | A
  2 |                 1 | B
  3 |                 2 | C
  4 |                 2 | D
  6 |                 4 | F
(5 rows)

-- Check reverse listing
SELECT pg_get_viewdef('vsubdepartment'::regclass);
                pg_get_viewdef                 
-----------------------------------------------
  WITH RECURSIVE subdepartment AS (           +
          SELECT department.id,               +
             department.parent_department,    +
             department.name                  +
            FROM department                   +
           WHERE (department.name = 'A'::text)+
         UNION ALL                            +
          SELECT d.id,                        +
             d.parent_department,             +
             d.name                           +
            FROM department d,                +
             subdepartment sd                 +
           WHERE (d.parent_department = sd.id)+
         )                                    +
  SELECT subdepartment.id,                    +
     subdepartment.parent_department,         +
     subdepartment.name                       +
    FROM subdepartment;
(1 row)

SELECT pg_get_viewdef('vsubdepartment'::regclass, true);
               pg_get_viewdef                
---------------------------------------------
  WITH RECURSIVE subdepartment AS (         +
          SELECT department.id,             +
             department.parent_department,  +
             department.name                +
            FROM department                 +
           WHERE department.name = 'A'::text+
         UNION ALL                          +
          SELECT d.id,                      +
             d.parent_department,           +
             d.name                         +
            FROM department d,              +
             subdepartment sd               +
           WHERE d.parent_department = sd.id+
         )                                  +
  SELECT subdepartment.id,                  +
     subdepartment.parent_department,       +
     subdepartment.name                     +
    FROM subdepartment;
(1 row)

-- Another reverse-listing example
CREATE VIEW sums_1_100 AS
WITH RECURSIVE t(n) AS (
    VALUES (1)
UNION ALL
    SELECT n+1 FROM t WHERE n < 100
)
SELECT sum(n) FROM t;
\d+ sums_1_100
              View "public.sums_1_100"
 Column |  Type  | Modifiers | Storage | Description 
--------+--------+-----------+---------+-------------
 sum    | bigint |           | plain   | 
View definition:
 WITH RECURSIVE t(n) AS (
         VALUES (1)
        UNION ALL
         SELECT t_1.n + 1
           FROM t t_1
          WHERE t_1.n < 100
        )
 SELECT sum(t.n) AS sum
   FROM t;

-- corner case in which sub-WITH gets initialized first
with recursive q as (
      select * from department
    union all
      (with x as (select * from q)
       select * from x)
    )
select * from q limit 24;
 id | parent_department | name 
----+-------------------+------
  0 |                   | ROOT
  1 |                 0 | A
  2 |                 1 | B
  3 |                 2 | C
  4 |                 2 | D
  5 |                 0 | E
  6 |                 4 | F
  7 |                 5 | G
  0 |                   | ROOT
  1 |                 0 | A
  2 |                 1 | B
  3 |                 2 | C
  4 |                 2 | D
  5 |                 0 | E
  6 |                 4 | F
  7 |                 5 | G
  0 |                   | ROOT
  1 |                 0 | A
  2 |                 1 | B
  3 |                 2 | C
  4 |                 2 | D
  5 |                 0 | E
  6 |                 4 | F
  7 |                 5 | G
(24 rows)

select * from (with recursive q as (
      (select * from department order by id)
    union all
      (with recursive x as (
           select * from department
         union all
           (select * from q union all select * from x)
        )
       select * from x)
    )
select * from q limit 32) rel_alias order by 1, 2, 3;
 id | parent_department | name 
----+-------------------+------
  0 |                   | ROOT
  0 |                   | ROOT
  0 |                   | ROOT
  0 |                   | ROOT
  1 |                 0 | A
  1 |                 0 | A
  1 |                 0 | A
  1 |                 0 | A
  2 |                 1 | B
  2 |                 1 | B
  2 |                 1 | B
  2 |                 1 | B
  3 |                 2 | C
  3 |                 2 | C
  3 |                 2 | C
  3 |                 2 | C
  4 |                 2 | D
  4 |                 2 | D
  4 |                 2 | D
  4 |                 2 | D
  5 |                 0 | E
  5 |                 0 | E
  5 |                 0 | E
  5 |                 0 | E
  6 |                 4 | F
  6 |                 4 | F
  6 |                 4 | F
  6 |                 4 | F
  7 |                 5 | G
  7 |                 5 | G
  7 |                 5 | G
  7 |                 5 | G
(32 rows)

-- recursive term has sub-UNION
WITH RECURSIVE t(i,j) AS (
	VALUES (1,2)
	UNION ALL
	SELECT t2.i, t.j+1 FROM
		(SELECT 2 AS i UNION ALL SELECT 3 AS i) AS t2
		JOIN t ON (t2.i = t.i+1))
	SELECT * FROM t order by i;
 i | j 
---+---
 1 | 2
 2 | 3
 3 | 4
(3 rows)

--
-- different tree example
--
CREATE TEMPORARY TABLE tree(
    id INTEGER PRIMARY KEY,
    parent_id INTEGER 
) DISTRIBUTE BY REPLICATION;
INSERT INTO tree
VALUES (1, NULL), (2, 1), (3,1), (4,2), (5,2), (6,2), (7,3), (8,3),
       (9,4), (10,4), (11,7), (12,7), (13,7), (14, 9), (15,11), (16,11);
--
-- get all paths from "second level" nodes to leaf nodes
--
WITH RECURSIVE t(id, path) AS (
    VALUES(1,ARRAY[]::integer[])
UNION ALL
    SELECT tree.id, t.path || tree.id
    FROM tree JOIN t ON (tree.parent_id = t.id)
)
SELECT t1.*, t2.* FROM t AS t1 JOIN t AS t2 ON
	(t1.path[1] = t2.path[1] AND
	array_upper(t1.path,1) = 1 AND
	array_upper(t2.path,1) > 1)
	ORDER BY t1.id, t2.id;
 id | path | id |    path     
----+------+----+-------------
  2 | {2}  |  4 | {2,4}
  2 | {2}  |  5 | {2,5}
  2 | {2}  |  6 | {2,6}
  2 | {2}  |  9 | {2,4,9}
  2 | {2}  | 10 | {2,4,10}
  2 | {2}  | 14 | {2,4,9,14}
  3 | {3}  |  7 | {3,7}
  3 | {3}  |  8 | {3,8}
  3 | {3}  | 11 | {3,7,11}
  3 | {3}  | 12 | {3,7,12}
  3 | {3}  | 13 | {3,7,13}
  3 | {3}  | 15 | {3,7,11,15}
  3 | {3}  | 16 | {3,7,11,16}
(13 rows)

-- just count 'em
WITH RECURSIVE t(id, path) AS (
    VALUES(1,ARRAY[]::integer[])
UNION ALL
    SELECT tree.id, t.path || tree.id
    FROM tree JOIN t ON (tree.parent_id = t.id)
)
SELECT t1.id, count(t2.*) FROM t AS t1 JOIN t AS t2 ON
	(t1.path[1] = t2.path[1] AND
	array_upper(t1.path,1) = 1 AND
	array_upper(t2.path,1) > 1)
	GROUP BY t1.id
	ORDER BY t1.id;
 id | count 
----+-------
  2 |     6
  3 |     7
(2 rows)

-- this variant tickled a whole-row-variable bug in 8.4devel
WITH RECURSIVE t(id, path) AS (
    VALUES(1,ARRAY[]::integer[])
UNION ALL
    SELECT tree.id, t.path || tree.id
    FROM tree JOIN t ON (tree.parent_id = t.id)
)
SELECT t1.id, t2.path, t2 FROM t AS t1 JOIN t AS t2 ON
(t1.id=t2.id) ORDER BY id;
 id |    path     |         t2         
----+-------------+--------------------
  1 | {}          | (1,{})
  2 | {2}         | (2,{2})
  3 | {3}         | (3,{3})
  4 | {2,4}       | (4,"{2,4}")
  5 | {2,5}       | (5,"{2,5}")
  6 | {2,6}       | (6,"{2,6}")
  7 | {3,7}       | (7,"{3,7}")
  8 | {3,8}       | (8,"{3,8}")
  9 | {2,4,9}     | (9,"{2,4,9}")
 10 | {2,4,10}    | (10,"{2,4,10}")
 11 | {3,7,11}    | (11,"{3,7,11}")
 12 | {3,7,12}    | (12,"{3,7,12}")
 13 | {3,7,13}    | (13,"{3,7,13}")
 14 | {2,4,9,14}  | (14,"{2,4,9,14}")
 15 | {3,7,11,15} | (15,"{3,7,11,15}")
 16 | {3,7,11,16} | (16,"{3,7,11,16}")
(16 rows)

--
-- test cycle detection
--
create temp table graph( f int, t int, label text ) DISTRIBUTE BY REPLICATION;
insert into graph values
	(1, 2, 'arc 1 -> 2'),
	(1, 3, 'arc 1 -> 3'),
	(2, 3, 'arc 2 -> 3'),
	(1, 4, 'arc 1 -> 4'),
	(4, 5, 'arc 4 -> 5'),
	(5, 1, 'arc 5 -> 1');
with recursive search_graph(f, t, label, path, cycle) as (
	select *, array[row(g.f, g.t)], false from graph g
	union all
	select g.*, path || row(g.f, g.t), row(g.f, g.t) = any(path)
	from graph g, search_graph sg
	where g.f = sg.t and not cycle
)
select * from search_graph order by path;
ERROR:  WITH RECURSIVE currently not supported on distributed tables.
-- ordering by the path column has same effect as SEARCH DEPTH FIRST
with recursive search_graph(f, t, label, path, cycle) as (
	select *, array[row(g.f, g.t)], false from graph g
	union all
	select g.*, path || row(g.f, g.t), row(g.f, g.t) = any(path)
	from graph g, search_graph sg
	where g.f = sg.t and not cycle
)
select * from search_graph order by path;
ERROR:  WITH RECURSIVE currently not supported on distributed tables.
--
-- test multiple WITH queries
--
WITH RECURSIVE
  y (id) AS (VALUES (1)),
  x (id) AS (SELECT * FROM y UNION ALL SELECT id+1 FROM x WHERE id < 5)
SELECT * FROM x ORDER BY id;
 id 
----
  1
  2
  3
  4
  5
(5 rows)

-- forward reference OK
WITH RECURSIVE
    x(id) AS (SELECT * FROM y UNION ALL SELECT id+1 FROM x WHERE id < 5),
    y(id) AS (values (1))
 SELECT * FROM x ORDER BY id;
 id 
----
  1
  2
  3
  4
  5
(5 rows)

WITH RECURSIVE
   x(id) AS
     (VALUES (1) UNION ALL SELECT id+1 FROM x WHERE id < 5),
   y(id) AS
     (VALUES (1) UNION ALL SELECT id+1 FROM y WHERE id < 10)
 SELECT y.*, x.* FROM y LEFT JOIN x USING (id) ORDER BY 1;
 id | id 
----+----
  1 |  1
  2 |  2
  3 |  3
  4 |  4
  5 |  5
  6 |   
  7 |   
  8 |   
  9 |   
 10 |   
(10 rows)

WITH RECURSIVE
   x(id) AS
     (VALUES (1) UNION ALL SELECT id+1 FROM x WHERE id < 5),
   y(id) AS
     (VALUES (1) UNION ALL SELECT id+1 FROM x WHERE id < 10)
 SELECT y.*, x.* FROM y LEFT JOIN x USING (id) ORDER BY 1;
 id | id 
----+----
  1 |  1
  2 |  2
  3 |  3
  4 |  4
  5 |  5
  6 |   
(6 rows)

WITH RECURSIVE
   x(id) AS
     (SELECT 1 UNION ALL SELECT id+1 FROM x WHERE id < 3 ),
   y(id) AS
     (SELECT * FROM x UNION ALL SELECT * FROM x),
   z(id) AS
     (SELECT * FROM x UNION ALL SELECT id+1 FROM z WHERE id < 10)
 SELECT * FROM z ORDER BY id;
 id 
----
  1
  2
  2
  3
  3
  3
  4
  4
  4
  5
  5
  5
  6
  6
  6
  7
  7
  7
  8
  8
  8
  9
  9
  9
 10
 10
 10
(27 rows)

WITH RECURSIVE
   x(id) AS
     (SELECT 1 UNION ALL SELECT id+1 FROM x WHERE id < 3 ),
   y(id) AS
     (SELECT * FROM x UNION ALL SELECT * FROM x),
   z(id) AS
     (SELECT * FROM y UNION ALL SELECT id+1 FROM z WHERE id < 10)
 SELECT * FROM z ORDER BY id;
 id 
----
  1
  1
  2
  2
  2
  2
  3
  3
  3
  3
  3
  3
  4
  4
  4
  4
  4
  4
  5
  5
  5
  5
  5
  5
  6
  6
  6
  6
  6
  6
  7
  7
  7
  7
  7
  7
  8
  8
  8
  8
  8
  8
  9
  9
  9
  9
  9
  9
 10
 10
 10
 10
 10
 10
(54 rows)

--
-- Test WITH attached to a data-modifying statement
--
CREATE TEMPORARY TABLE y (a INTEGER) DISTRIBUTE BY REPLICATION;
INSERT INTO y SELECT generate_series(1, 10);
WITH t AS (
	SELECT a FROM y
)
INSERT INTO y
SELECT a+20 FROM t RETURNING *;
ERROR:  INSERT/UPDATE/DELETE is not supported in subquery
SELECT * FROM y order by 1;
 a  
----
  1
  2
  3
  4
  5
  6
  7
  8
  9
 10
(10 rows)

WITH t AS (
	SELECT a FROM y
)
UPDATE y SET a = y.a-10 FROM t WHERE y.a > 20 AND t.a = y.a RETURNING y.a;
ERROR:  could not plan this distributed update
DETAIL:  correlated UPDATE or updating distribution column currently not supported in Postgres-XL.
SELECT * FROM y order by 1;
 a  
----
  1
  2
  3
  4
  5
  6
  7
  8
  9
 10
(10 rows)

WITH RECURSIVE t(a) AS (
	SELECT 11
	UNION ALL
	SELECT a+1 FROM t WHERE a < 50
)
DELETE FROM y USING t WHERE t.a = y.a RETURNING y.a;
ERROR:  WITH RECURSIVE currently not supported on distributed tables.
SELECT * FROM y order by 1;
 a  
----
  1
  2
  3
  4
  5
  6
  7
  8
  9
 10
(10 rows)

DROP TABLE y;
--
-- error cases
--
-- INTERSECT
WITH RECURSIVE x(n) AS (SELECT 1 INTERSECT SELECT n+1 FROM x)
	SELECT * FROM x;
ERROR:  recursive query "x" does not have the form non-recursive-term UNION [ALL] recursive-term
LINE 1: WITH RECURSIVE x(n) AS (SELECT 1 INTERSECT SELECT n+1 FROM x...
                       ^
WITH RECURSIVE x(n) AS (SELECT 1 INTERSECT ALL SELECT n+1 FROM x)
	SELECT * FROM x;
ERROR:  recursive query "x" does not have the form non-recursive-term UNION [ALL] recursive-term
LINE 1: WITH RECURSIVE x(n) AS (SELECT 1 INTERSECT ALL SELECT n+1 FR...
                       ^
-- EXCEPT
WITH RECURSIVE x(n) AS (SELECT 1 EXCEPT SELECT n+1 FROM x)
	SELECT * FROM x;
ERROR:  recursive query "x" does not have the form non-recursive-term UNION [ALL] recursive-term
LINE 1: WITH RECURSIVE x(n) AS (SELECT 1 EXCEPT SELECT n+1 FROM x)
                       ^
WITH RECURSIVE x(n) AS (SELECT 1 EXCEPT ALL SELECT n+1 FROM x)
	SELECT * FROM x;
ERROR:  recursive query "x" does not have the form non-recursive-term UNION [ALL] recursive-term
LINE 1: WITH RECURSIVE x(n) AS (SELECT 1 EXCEPT ALL SELECT n+1 FROM ...
                       ^
-- no non-recursive term
WITH RECURSIVE x(n) AS (SELECT n FROM x)
	SELECT * FROM x;
ERROR:  recursive query "x" does not have the form non-recursive-term UNION [ALL] recursive-term
LINE 1: WITH RECURSIVE x(n) AS (SELECT n FROM x)
                       ^
-- recursive term in the left hand side (strictly speaking, should allow this)
WITH RECURSIVE x(n) AS (SELECT n FROM x UNION ALL SELECT 1)
	SELECT * FROM x;
ERROR:  recursive reference to query "x" must not appear within its non-recursive term
LINE 1: WITH RECURSIVE x(n) AS (SELECT n FROM x UNION ALL SELECT 1)
                                              ^
CREATE TEMPORARY TABLE y (a INTEGER) DISTRIBUTE BY REPLICATION;
INSERT INTO y SELECT generate_series(1, 10);
-- LEFT JOIN
WITH RECURSIVE x(n) AS (SELECT a FROM y WHERE a = 1
	UNION ALL
	SELECT x.n+1 FROM y LEFT JOIN x ON x.n = y.a WHERE n < 10)
SELECT * FROM x;
ERROR:  recursive reference to query "x" must not appear within an outer join
LINE 3:  SELECT x.n+1 FROM y LEFT JOIN x ON x.n = y.a WHERE n < 10)
                                       ^
-- RIGHT JOIN
WITH RECURSIVE x(n) AS (SELECT a FROM y WHERE a = 1
	UNION ALL
	SELECT x.n+1 FROM x RIGHT JOIN y ON x.n = y.a WHERE n < 10)
SELECT * FROM x;
ERROR:  recursive reference to query "x" must not appear within an outer join
LINE 3:  SELECT x.n+1 FROM x RIGHT JOIN y ON x.n = y.a WHERE n < 10)
                           ^
-- FULL JOIN
WITH RECURSIVE x(n) AS (SELECT a FROM y WHERE a = 1
	UNION ALL
	SELECT x.n+1 FROM x FULL JOIN y ON x.n = y.a WHERE n < 10)
SELECT * FROM x;
ERROR:  recursive reference to query "x" must not appear within an outer join
LINE 3:  SELECT x.n+1 FROM x FULL JOIN y ON x.n = y.a WHERE n < 10)
                           ^
-- subquery
WITH RECURSIVE x(n) AS (SELECT 1 UNION ALL SELECT n+1 FROM x
                          WHERE n IN (SELECT * FROM x))
  SELECT * FROM x;
ERROR:  recursive reference to query "x" must not appear within a subquery
LINE 2:                           WHERE n IN (SELECT * FROM x))
                                                            ^
-- aggregate functions
WITH RECURSIVE x(n) AS (SELECT 1 UNION ALL SELECT count(*) FROM x)
  SELECT * FROM x;
ERROR:  aggregate functions are not allowed in a recursive query's recursive term
LINE 1: WITH RECURSIVE x(n) AS (SELECT 1 UNION ALL SELECT count(*) F...
                                                          ^
WITH RECURSIVE x(n) AS (SELECT 1 UNION ALL SELECT sum(n) FROM x)
  SELECT * FROM x;
ERROR:  aggregate functions are not allowed in a recursive query's recursive term
LINE 1: WITH RECURSIVE x(n) AS (SELECT 1 UNION ALL SELECT sum(n) FRO...
                                                          ^
-- ORDER BY
WITH RECURSIVE x(n) AS (SELECT 1 UNION ALL SELECT n+1 FROM x ORDER BY 1)
  SELECT * FROM x;
ERROR:  ORDER BY in a recursive query is not implemented
LINE 1: ...VE x(n) AS (SELECT 1 UNION ALL SELECT n+1 FROM x ORDER BY 1)
                                                                     ^
-- LIMIT/OFFSET
WITH RECURSIVE x(n) AS (SELECT 1 UNION ALL SELECT n+1 FROM x LIMIT 10 OFFSET 1)
  SELECT * FROM x;
ERROR:  OFFSET in a recursive query is not implemented
LINE 1: ... AS (SELECT 1 UNION ALL SELECT n+1 FROM x LIMIT 10 OFFSET 1)
                                                                     ^
-- FOR UPDATE
WITH RECURSIVE x(n) AS (SELECT 1 UNION ALL SELECT n+1 FROM x FOR UPDATE)
  SELECT * FROM x;
ERROR:  FOR UPDATE/SHARE in a recursive query is not implemented
-- target list has a recursive query name
WITH RECURSIVE x(id) AS (values (1)
    UNION ALL
    SELECT (SELECT * FROM x) FROM x WHERE id < 5
) SELECT * FROM x;
ERROR:  recursive reference to query "x" must not appear within a subquery
LINE 3:     SELECT (SELECT * FROM x) FROM x WHERE id < 5
                                  ^
-- mutual recursive query (not implemented)
WITH RECURSIVE
  x (id) AS (SELECT 1 UNION ALL SELECT id+1 FROM y WHERE id < 5),
  y (id) AS (SELECT 1 UNION ALL SELECT id+1 FROM x WHERE id < 5)
SELECT * FROM x;
ERROR:  mutual recursion between WITH items is not implemented
LINE 2:   x (id) AS (SELECT 1 UNION ALL SELECT id+1 FROM y WHERE id ...
          ^
-- non-linear recursion is not allowed
WITH RECURSIVE foo(i) AS
    (values (1)
    UNION ALL
       (SELECT i+1 FROM foo WHERE i < 10
          UNION ALL
       SELECT i+1 FROM foo WHERE i < 5)
) SELECT * FROM foo;
ERROR:  recursive reference to query "foo" must not appear more than once
LINE 6:        SELECT i+1 FROM foo WHERE i < 5)
                               ^
WITH RECURSIVE foo(i) AS
    (values (1)
    UNION ALL
	   SELECT * FROM
       (SELECT i+1 FROM foo WHERE i < 10
          UNION ALL
       SELECT i+1 FROM foo WHERE i < 5) AS t
) SELECT * FROM foo;
ERROR:  recursive reference to query "foo" must not appear more than once
LINE 7:        SELECT i+1 FROM foo WHERE i < 5) AS t
                               ^
WITH RECURSIVE foo(i) AS
    (values (1)
    UNION ALL
       (SELECT i+1 FROM foo WHERE i < 10
          EXCEPT
       SELECT i+1 FROM foo WHERE i < 5)
) SELECT * FROM foo;
ERROR:  recursive reference to query "foo" must not appear within EXCEPT
LINE 6:        SELECT i+1 FROM foo WHERE i < 5)
                               ^
WITH RECURSIVE foo(i) AS
    (values (1)
    UNION ALL
       (SELECT i+1 FROM foo WHERE i < 10
          INTERSECT
       SELECT i+1 FROM foo WHERE i < 5)
) SELECT * FROM foo;
ERROR:  recursive reference to query "foo" must not appear more than once
LINE 6:        SELECT i+1 FROM foo WHERE i < 5)
                               ^
-- Wrong type induced from non-recursive term
WITH RECURSIVE foo(i) AS
   (SELECT i FROM (VALUES(1),(2)) t(i)
   UNION ALL
   SELECT (i+1)::numeric(10,0) FROM foo WHERE i < 10)
SELECT * FROM foo;
ERROR:  recursive query "foo" column 1 has type integer in non-recursive term but type numeric overall
LINE 2:    (SELECT i FROM (VALUES(1),(2)) t(i)
                   ^
HINT:  Cast the output of the non-recursive term to the correct type.
-- rejects different typmod, too (should we allow this?)
WITH RECURSIVE foo(i) AS
   (SELECT i::numeric(3,0) FROM (VALUES(1),(2)) t(i)
   UNION ALL
   SELECT (i+1)::numeric(10,0) FROM foo WHERE i < 10)
SELECT * FROM foo;
ERROR:  recursive query "foo" column 1 has type numeric(3,0) in non-recursive term but type numeric overall
LINE 2:    (SELECT i::numeric(3,0) FROM (VALUES(1),(2)) t(i)
                   ^
HINT:  Cast the output of the non-recursive term to the correct type.
-- disallow OLD/NEW reference in CTE
CREATE TEMPORARY TABLE x (n integer) DISTRIBUTE BY REPLICATION  ;
CREATE RULE r2 AS ON UPDATE TO x DO INSTEAD
    WITH t AS (SELECT OLD.*) UPDATE y SET a = t.n FROM t;
ERROR:  cannot refer to OLD within WITH query
--
-- test for bug #4902
--
with cte(foo) as ( values(42) ) values((select foo from cte));
 column1 
---------
      42
(1 row)

with cte(foo) as ( select 42 ) select * from ((select foo from cte)) q;
 foo 
-----
  42
(1 row)

-- test CTE referencing an outer-level variable (to see that changed-parameter
-- signaling still works properly after fixing this bug)
select ( with cte(foo) as ( values(f1) )
         select (select foo from cte) )
from int4_tbl order by 1;
     foo     
-------------
 -2147483647
     -123456
           0
      123456
  2147483647
(5 rows)

select ( with cte(foo) as ( values(f1) )
          values((select foo from cte)) )
from int4_tbl order by 1;
   column1   
-------------
 -2147483647
     -123456
           0
      123456
  2147483647
(5 rows)

--
-- test for nested-recursive-WITH bug
--
WITH RECURSIVE t(j) AS (
    WITH RECURSIVE s(i) AS (
        VALUES (1)
        UNION ALL
        SELECT i+1 FROM s WHERE i < 10
    )
    SELECT i FROM s
    UNION ALL
    SELECT j+1 FROM t WHERE j < 10
)
SELECT * FROM t order by 1;
 j  
----
  1
  2
  2
  3
  3
  3
  4
  4
  4
  4
  5
  5
  5
  5
  5
  6
  6
  6
  6
  6
  6
  7
  7
  7
  7
  7
  7
  7
  8
  8
  8
  8
  8
  8
  8
  8
  9
  9
  9
  9
  9
  9
  9
  9
  9
 10
 10
 10
 10
 10
 10
 10
 10
 10
 10
(55 rows)

--
-- test WITH attached to intermediate-level set operation
--
WITH outermost(x) AS (
  SELECT 1
  UNION (WITH innermost as (SELECT 2)
         SELECT * FROM innermost
         UNION SELECT 3)
)
SELECT * FROM outermost;
 x 
---
 1
 2
 3
(3 rows)

WITH outermost(x) AS (
  SELECT 1
  UNION (WITH innermost as (SELECT 2)
         SELECT * FROM outermost  -- fail
         UNION SELECT * FROM innermost)
)
SELECT * FROM outermost;
ERROR:  relation "outermost" does not exist
LINE 4:          SELECT * FROM outermost  
                               ^
DETAIL:  There is a WITH item named "outermost", but it cannot be referenced from this part of the query.
HINT:  Use WITH RECURSIVE, or re-order the WITH items to remove forward references.
WITH RECURSIVE outermost(x) AS (
  SELECT 1
  UNION (WITH innermost as (SELECT 2)
         SELECT * FROM outermost
         UNION SELECT * FROM innermost)
)
SELECT * FROM outermost;
 x 
---
 1
 2
(2 rows)

WITH RECURSIVE outermost(x) AS (
  WITH innermost as (SELECT 2 FROM outermost) -- fail
    SELECT * FROM innermost
    UNION SELECT * from outermost
)
SELECT * FROM outermost;
ERROR:  recursive reference to query "outermost" must not appear within a subquery
LINE 2:   WITH innermost as (SELECT 2 FROM outermost) 
                                           ^
--
-- This test will fail with the old implementation of PARAM_EXEC parameter
-- assignment, because the "q1" Var passed down to A's targetlist subselect
-- looks exactly like the "A.id" Var passed down to C's subselect, causing
-- the old code to give them the same runtime PARAM_EXEC slot.  But the
-- lifespans of the two parameters overlap, thanks to B also reading A.
--
with
A as ( select q2 as id, (select q1) as x from int8_tbl ),
B as ( select id, row_number() over (partition by id) as r from A ),
C as ( select A.id, array(select B.id from B where B.id = A.id) from A )
select * from C;
        id         |                array                
-------------------+-------------------------------------
               456 | {456}
  4567890123456789 | {4567890123456789,4567890123456789}
               123 | {123}
  4567890123456789 | {4567890123456789,4567890123456789}
 -4567890123456789 | {-4567890123456789}
(5 rows)

--
-- Test CTEs read in non-initialization orders
--
WITH RECURSIVE
  tab(id_key,link) AS (VALUES (1,17), (2,17), (3,17), (4,17), (6,17), (5,17)),
  iter (id_key, row_type, link) AS (
      SELECT 0, 'base', 17
    UNION ALL (
      WITH remaining(id_key, row_type, link, min) AS (
        SELECT tab.id_key, 'true'::text, iter.link, MIN(tab.id_key) OVER ()
        FROM tab INNER JOIN iter USING (link)
        WHERE tab.id_key > iter.id_key
      ),
      first_remaining AS (
        SELECT id_key, row_type, link
        FROM remaining
        WHERE id_key=min
      ),
      effect AS (
        SELECT tab.id_key, 'new'::text, tab.link
        FROM first_remaining e INNER JOIN tab ON e.id_key=tab.id_key
        WHERE e.row_type = 'false'
      )
      SELECT * FROM first_remaining
      UNION ALL SELECT * FROM effect
    )
  )
SELECT * FROM iter;
 id_key | row_type | link 
--------+----------+------
      0 | base     |   17
      1 | true     |   17
      2 | true     |   17
      3 | true     |   17
      4 | true     |   17
      5 | true     |   17
      6 | true     |   17
(7 rows)

WITH RECURSIVE
  tab(id_key,link) AS (VALUES (1,17), (2,17), (3,17), (4,17), (6,17), (5,17)),
  iter (id_key, row_type, link) AS (
      SELECT 0, 'base', 17
    UNION (
      WITH remaining(id_key, row_type, link, min) AS (
        SELECT tab.id_key, 'true'::text, iter.link, MIN(tab.id_key) OVER ()
        FROM tab INNER JOIN iter USING (link)
        WHERE tab.id_key > iter.id_key
      ),
      first_remaining AS (
        SELECT id_key, row_type, link
        FROM remaining
        WHERE id_key=min
      ),
      effect AS (
        SELECT tab.id_key, 'new'::text, tab.link
        FROM first_remaining e INNER JOIN tab ON e.id_key=tab.id_key
        WHERE e.row_type = 'false'
      )
      SELECT * FROM first_remaining
      UNION ALL SELECT * FROM effect
    )
  )
SELECT * FROM iter;
 id_key | row_type | link 
--------+----------+------
      0 | base     |   17
      1 | true     |   17
      2 | true     |   17
      3 | true     |   17
      4 | true     |   17
      5 | true     |   17
      6 | true     |   17
(7 rows)

--
-- Data-modifying statements in WITH
--
-- INSERT ... RETURNING
WITH t AS (
    INSERT INTO y
    VALUES
        (11),
        (12),
        (13),
        (14),
        (15),
        (16),
        (17),
        (18),
        (19),
        (20)
    RETURNING *
)
SELECT * FROM t;
ERROR:  INSERT/UPDATE/DELETE is not supported in subquery
SELECT * FROM y order by 1;
 a  
----
  1
  2
  3
  4
  5
  6
  7
  8
  9
 10
(10 rows)

-- UPDATE ... RETURNING
WITH t AS (
    UPDATE y
    SET a=a+1
    RETURNING *
)
SELECT * FROM t;
ERROR:  INSERT/UPDATE/DELETE is not supported in subquery
SELECT * FROM y order by 1;
 a  
----
  1
  2
  3
  4
  5
  6
  7
  8
  9
 10
(10 rows)

-- DELETE ... RETURNING
WITH t AS (
    DELETE FROM y
    WHERE a <= 10
    RETURNING *
)
SELECT * FROM t;
ERROR:  INSERT/UPDATE/DELETE is not supported in subquery
SELECT * FROM y order by 1;
 a  
----
  1
  2
  3
  4
  5
  6
  7
  8
  9
 10
(10 rows)

-- forward reference
WITH RECURSIVE t AS (
	INSERT INTO y
		SELECT a+5 FROM t2 WHERE a > 5
	RETURNING *
), t2 AS (
	UPDATE y SET a=a-11 RETURNING *
)
SELECT * FROM t
UNION ALL
SELECT * FROM t2;
ERROR:  INSERT/UPDATE/DELETE is not supported in subquery
SELECT * FROM y order by 1;
 a  
----
  1
  2
  3
  4
  5
  6
  7
  8
  9
 10
(10 rows)

-- unconditional DO INSTEAD rule
CREATE RULE y_rule AS ON DELETE TO y DO INSTEAD
  INSERT INTO y VALUES(42) RETURNING *;
WITH t AS (
	DELETE FROM y RETURNING *
)
SELECT * FROM t;
ERROR:  INSERT/UPDATE/DELETE is not supported in subquery
SELECT * FROM y order by 1;
 a  
----
  1
  2
  3
  4
  5
  6
  7
  8
  9
 10
(10 rows)

DROP RULE y_rule ON y;
-- check merging of outer CTE with CTE in a rule action
CREATE TEMP TABLE bug6051 AS
  select i from generate_series(1,3) as t(i);
SELECT * FROM bug6051 ORDER BY 1;
 i 
---
 1
 2
 3
(3 rows)

WITH t1 AS ( DELETE FROM bug6051 RETURNING * )
INSERT INTO bug6051 SELECT * FROM t1;
ERROR:  INSERT/UPDATE/DELETE is not supported in subquery
SELECT * FROM bug6051 ORDER BY 1;
 i 
---
 1
 2
 3
(3 rows)

CREATE TEMP TABLE bug6051_2 (i int) DISTRIBUTE BY REPLICATION;
CREATE RULE bug6051_ins AS ON INSERT TO bug6051 DO INSTEAD
 INSERT INTO bug6051_2
 SELECT NEW.i;
WITH t1 AS ( DELETE FROM bug6051 RETURNING * )
INSERT INTO bug6051 SELECT * FROM t1;
ERROR:  INSERT/UPDATE/DELETE is not supported in subquery
SELECT * FROM bug6051 ORDER BY 1;
 i 
---
 1
 2
 3
(3 rows)

SELECT * FROM bug6051_2;
 i 
---
(0 rows)

-- a truly recursive CTE in the same list
WITH RECURSIVE t(a) AS (
	SELECT 0
		UNION ALL
	SELECT a+1 FROM t WHERE a+1 < 5
), t2 as (
	INSERT INTO y
		SELECT * FROM t RETURNING *
)
SELECT * FROM t2 JOIN y USING (a) ORDER BY a;
ERROR:  INSERT/UPDATE/DELETE is not supported in subquery
SELECT * FROM y order by 1;
 a  
----
  1
  2
  3
  4
  5
  6
  7
  8
  9
 10
(10 rows)

-- data-modifying WITH in a modifying statement
WITH t AS (
    DELETE FROM y
    WHERE a <= 10
    RETURNING *
)
INSERT INTO y SELECT -a FROM t RETURNING *;
ERROR:  INSERT/UPDATE/DELETE is not supported in subquery
SELECT * FROM y order by 1;
 a  
----
  1
  2
  3
  4
  5
  6
  7
  8
  9
 10
(10 rows)

-- check that WITH query is run to completion even if outer query isn't
WITH t AS (
    UPDATE y SET a = a * 100 RETURNING *
)
SELECT * FROM t LIMIT 10;
ERROR:  INSERT/UPDATE/DELETE is not supported in subquery
SELECT * FROM y order by 1;
 a  
----
  1
  2
  3
  4
  5
  6
  7
  8
  9
 10
(10 rows)

<<<<<<< HEAD
=======
SELECT * FROM y;
   a   
-------
  1100
  1200
  1300
  1400
  1500
  4200
     0
  -100
  -200
  -300
  -400
  -500
  -600
  -700
  -800
  -900
 -1000
     0
  -100
  -200
  -300
  -400
(22 rows)

-- data-modifying WITH containing INSERT...ON CONFLICT DO UPDATE
CREATE TABLE z AS SELECT i AS k, (i || ' v')::text v FROM generate_series(1, 16, 3) i;
ALTER TABLE z ADD UNIQUE (k);
WITH t AS (
    INSERT INTO z SELECT i, 'insert'
    FROM generate_series(0, 16) i
    ON CONFLICT (k) DO UPDATE SET v = z.v || ', now update'
    RETURNING *
)
SELECT * FROM t JOIN y ON t.k = y.a ORDER BY a, k;
 k |   v    | a 
---+--------+---
 0 | insert | 0
 0 | insert | 0
(2 rows)

-- Test EXCLUDED.* reference within CTE
WITH aa AS (
    INSERT INTO z VALUES(1, 5) ON CONFLICT (k) DO UPDATE SET v = EXCLUDED.v
    WHERE z.k != EXCLUDED.k
    RETURNING *
)
SELECT * FROM aa;
 k | v 
---+---
(0 rows)

-- New query/snapshot demonstrates side-effects of previous query.
SELECT * FROM z ORDER BY k;
 k  |        v         
----+------------------
  0 | insert
  1 | 1 v, now update
  2 | insert
  3 | insert
  4 | 4 v, now update
  5 | insert
  6 | insert
  7 | 7 v, now update
  8 | insert
  9 | insert
 10 | 10 v, now update
 11 | insert
 12 | insert
 13 | 13 v, now update
 14 | insert
 15 | insert
 16 | 16 v, now update
(17 rows)

--
-- Ensure subqueries within the update clause work, even if they
-- reference outside values
--
WITH aa AS (SELECT 1 a, 2 b)
INSERT INTO z VALUES(1, 'insert')
ON CONFLICT (k) DO UPDATE SET v = (SELECT b || ' update' FROM aa WHERE a = 1 LIMIT 1);
WITH aa AS (SELECT 1 a, 2 b)
INSERT INTO z VALUES(1, 'insert')
ON CONFLICT (k) DO UPDATE SET v = ' update' WHERE z.k = (SELECT a FROM aa);
WITH aa AS (SELECT 1 a, 2 b)
INSERT INTO z VALUES(1, 'insert')
ON CONFLICT (k) DO UPDATE SET v = (SELECT b || ' update' FROM aa WHERE a = 1 LIMIT 1);
WITH aa AS (SELECT 'a' a, 'b' b UNION ALL SELECT 'a' a, 'b' b)
INSERT INTO z VALUES(1, 'insert')
ON CONFLICT (k) DO UPDATE SET v = (SELECT b || ' update' FROM aa WHERE a = 'a' LIMIT 1);
WITH aa AS (SELECT 1 a, 2 b)
INSERT INTO z VALUES(1, (SELECT b || ' insert' FROM aa WHERE a = 1 ))
ON CONFLICT (k) DO UPDATE SET v = (SELECT b || ' update' FROM aa WHERE a = 1 LIMIT 1);
-- This shows an attempt to update an invisible row, which should really be
-- reported as a cardinality violation, but it doesn't seem worth fixing:
WITH simpletup AS (
  SELECT 2 k, 'Green' v),
upsert_cte AS (
  INSERT INTO z VALUES(2, 'Blue') ON CONFLICT (k) DO
    UPDATE SET (k, v) = (SELECT k, v FROM simpletup WHERE simpletup.k = z.k)
    RETURNING k, v)
INSERT INTO z VALUES(2, 'Red') ON CONFLICT (k) DO
UPDATE SET (k, v) = (SELECT k, v FROM upsert_cte WHERE upsert_cte.k = z.k)
RETURNING k, v;
ERROR:  attempted to update invisible tuple
DROP TABLE z;
>>>>>>> 38d500ac
-- check that run to completion happens in proper ordering
TRUNCATE TABLE y;
INSERT INTO y SELECT generate_series(1, 3);
CREATE TEMPORARY TABLE yy (a INTEGER) DISTRIBUTE BY REPLICATION;
WITH RECURSIVE t1 AS (
  INSERT INTO y SELECT * FROM y RETURNING *
), t2 AS (
  INSERT INTO yy SELECT * FROM t1 RETURNING *
)
SELECT 1;
ERROR:  INSERT/UPDATE/DELETE is not supported in subquery
SELECT * FROM y order by 1;
 a 
---
 1
 2
 3
(3 rows)

SELECT * FROM yy;
 a 
---
(0 rows)

WITH RECURSIVE t1 AS (
  INSERT INTO yy SELECT * FROM t2 RETURNING *
), t2 AS (
  INSERT INTO y SELECT * FROM y RETURNING *
)
SELECT 1;
ERROR:  INSERT/UPDATE/DELETE is not supported in subquery
SELECT * FROM y order by 1;
 a 
---
 1
 2
 3
(3 rows)

SELECT * FROM yy order by 1;
 a 
---
(0 rows)

-- triggers
TRUNCATE TABLE y;
INSERT INTO y SELECT generate_series(1, 10);
CREATE FUNCTION y_trigger() RETURNS trigger AS $$
begin
  raise notice 'y_trigger: a = %', new.a;
  return new;
end;
$$ LANGUAGE plpgsql;
CREATE TRIGGER y_trig BEFORE INSERT ON y FOR EACH ROW
    EXECUTE PROCEDURE y_trigger();
ERROR:  Postgres-XL does not support TRIGGER yet
DETAIL:  The feature is not currently supported
WITH t AS (
    INSERT INTO y
    VALUES
        (21),
        (22),
        (23)
    RETURNING *
)
SELECT * FROM t;
ERROR:  INSERT/UPDATE/DELETE is not supported in subquery
SELECT * FROM y order by 1;
 a  
----
  1
  2
  3
  4
  5
  6
  7
  8
  9
 10
(10 rows)

DROP TRIGGER y_trig ON y;
ERROR:  trigger "y_trig" for table "y" does not exist
CREATE TRIGGER y_trig AFTER INSERT ON y FOR EACH ROW
    EXECUTE PROCEDURE y_trigger();
ERROR:  Postgres-XL does not support TRIGGER yet
DETAIL:  The feature is not currently supported
WITH t AS (
    INSERT INTO y
    VALUES
        (31),
        (32),
        (33)
    RETURNING *
)
SELECT * FROM t LIMIT 1;
ERROR:  INSERT/UPDATE/DELETE is not supported in subquery
SELECT * FROM y order by 1;
 a  
----
  1
  2
  3
  4
  5
  6
  7
  8
  9
 10
(10 rows)

DROP TRIGGER y_trig ON y;
ERROR:  trigger "y_trig" for table "y" does not exist
CREATE OR REPLACE FUNCTION y_trigger() RETURNS trigger AS $$
begin
  raise notice 'y_trigger';
  return null;
end;
$$ LANGUAGE plpgsql;
CREATE TRIGGER y_trig AFTER INSERT ON y FOR EACH STATEMENT
    EXECUTE PROCEDURE y_trigger();
ERROR:  Postgres-XL does not support TRIGGER yet
DETAIL:  The feature is not currently supported
WITH t AS (
    INSERT INTO y
    VALUES
        (41),
        (42),
        (43)
    RETURNING *
)
SELECT * FROM t;
ERROR:  INSERT/UPDATE/DELETE is not supported in subquery
SELECT * FROM y order by 1;
 a  
----
  1
  2
  3
  4
  5
  6
  7
  8
  9
 10
(10 rows)

DROP TRIGGER y_trig ON y;
ERROR:  trigger "y_trig" for table "y" does not exist
DROP FUNCTION y_trigger();
-- WITH attached to inherited UPDATE or DELETE
CREATE TEMP TABLE parent ( id int, val text ) DISTRIBUTE BY REPLICATION;
CREATE TEMP TABLE child1 ( ) INHERITS ( parent ) DISTRIBUTE BY REPLICATION;
CREATE TEMP TABLE child2 ( ) INHERITS ( parent ) DISTRIBUTE BY REPLICATION;
INSERT INTO parent VALUES ( 1, 'p1' );
INSERT INTO child1 VALUES ( 11, 'c11' ),( 12, 'c12' );
INSERT INTO child2 VALUES ( 23, 'c21' ),( 24, 'c22' );
WITH rcte AS ( SELECT sum(id) AS totalid FROM parent )
UPDATE parent SET id = id + totalid FROM rcte;
SELECT * FROM parent ORDER BY id;
 id | val 
----+-----
 72 | p1
 82 | c11
 83 | c12
 94 | c21
 95 | c22
(5 rows)

WITH wcte AS ( INSERT INTO child1 VALUES ( 42, 'new' ) RETURNING id AS newid )
UPDATE parent SET id = id + newid FROM wcte;
ERROR:  INSERT/UPDATE/DELETE is not supported in subquery
SELECT * FROM parent ORDER BY id;
 id | val 
----+-----
 72 | p1
 82 | c11
 83 | c12
 94 | c21
 95 | c22
(5 rows)

WITH rcte AS ( SELECT max(id) AS maxid FROM parent )
DELETE FROM parent USING rcte WHERE id = maxid;
SELECT * FROM parent ORDER BY id;
 id | val 
----+-----
 72 | p1
 82 | c11
 83 | c12
 94 | c21
(4 rows)

WITH wcte AS ( INSERT INTO child2 VALUES ( 42, 'new2' ) RETURNING id AS newid )
DELETE FROM parent USING wcte WHERE id = newid;
ERROR:  INSERT/UPDATE/DELETE is not supported in subquery
SELECT * FROM parent ORDER BY id;
 id | val 
----+-----
 72 | p1
 82 | c11
 83 | c12
 94 | c21
(4 rows)

-- check EXPLAIN VERBOSE for a wCTE with RETURNING
EXPLAIN (VERBOSE, COSTS OFF, NODES OFF, NUM_NODES OFF)
WITH wcte AS ( INSERT INTO int8_tbl VALUES ( 42, 47 ) RETURNING q2 )
DELETE FROM a USING wcte WHERE aa = q2;
                     QUERY PLAN                     
----------------------------------------------------
 Delete on public.a
   Delete on public.a
   Delete on public.b
   Delete on public.c
   Delete on public.d
   CTE wcte
     ->  Insert on public.int8_tbl
           Output: int8_tbl.q2
           ->  Result
                 Output: '42'::bigint, '47'::bigint
   ->  Nested Loop
         Output: a.ctid, wcte.*
         Join Filter: (a.aa = wcte.q2)
         ->  Seq Scan on public.a
               Output: a.ctid, a.aa
         ->  CTE Scan on wcte
               Output: wcte.*, wcte.q2
   ->  Nested Loop
         Output: b.ctid, wcte.*
         Join Filter: (b.aa = wcte.q2)
         ->  Seq Scan on public.b
               Output: b.ctid, b.aa
         ->  CTE Scan on wcte
               Output: wcte.*, wcte.q2
   ->  Nested Loop
         Output: c.ctid, wcte.*
         Join Filter: (c.aa = wcte.q2)
         ->  Seq Scan on public.c
               Output: c.ctid, c.aa
         ->  CTE Scan on wcte
               Output: wcte.*, wcte.q2
   ->  Nested Loop
         Output: d.ctid, wcte.*
         Join Filter: (d.aa = wcte.q2)
         ->  Seq Scan on public.d
               Output: d.ctid, d.aa
         ->  CTE Scan on wcte
               Output: wcte.*, wcte.q2
(38 rows)

-- error cases
-- data-modifying WITH tries to use its own output
WITH RECURSIVE t AS (
	INSERT INTO y
		SELECT * FROM t
)
VALUES(FALSE);
ERROR:  recursive query "t" must not contain data-modifying statements
LINE 1: WITH RECURSIVE t AS (
                       ^
-- no RETURNING in a referenced data-modifying WITH
WITH t AS (
	INSERT INTO y VALUES(0)
)
SELECT * FROM t;
ERROR:  WITH query "t" does not have a RETURNING clause
LINE 4: SELECT * FROM t;
                      ^
-- data-modifying WITH allowed only at the top level
SELECT * FROM (
	WITH t AS (UPDATE y SET a=a+1 RETURNING *)
	SELECT * FROM t
) ss;
ERROR:  WITH clause containing a data-modifying statement must be at the top level
LINE 2:  WITH t AS (UPDATE y SET a=a+1 RETURNING *)
              ^
-- most variants of rules aren't allowed
CREATE RULE y_rule AS ON INSERT TO y WHERE a=0 DO INSTEAD DELETE FROM y;
WITH t AS (
	INSERT INTO y VALUES(0)
)
VALUES(FALSE);
ERROR:  conditional DO INSTEAD rules are not supported for data-modifying statements in WITH
DROP RULE y_rule ON y;
-- check that parser lookahead for WITH doesn't cause any odd behavior
create table foo (with baz);  -- fail, WITH is a reserved word
ERROR:  syntax error at or near "with"
LINE 1: create table foo (with baz);
                          ^
create table foo (with ordinality);  -- fail, WITH is a reserved word
ERROR:  syntax error at or near "with"
LINE 1: create table foo (with ordinality);
                          ^
with ordinality as (select 1 as x) select * from ordinality;
 x 
---
 1
(1 row)
<|MERGE_RESOLUTION|>--- conflicted
+++ resolved
@@ -1513,8 +1513,6 @@
  10
 (10 rows)
 
-<<<<<<< HEAD
-=======
 SELECT * FROM y;
    a   
 -------
@@ -1624,7 +1622,6 @@
 RETURNING k, v;
 ERROR:  attempted to update invisible tuple
 DROP TABLE z;
->>>>>>> 38d500ac
 -- check that run to completion happens in proper ordering
 TRUNCATE TABLE y;
 INSERT INTO y SELECT generate_series(1, 3);

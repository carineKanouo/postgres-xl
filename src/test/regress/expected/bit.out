--- conflicted
+++ resolved
@@ -14,11 +14,7 @@
 ERROR:  bit string length 12 does not match type bit(11)
 --INSERT INTO BIT_TABLE VALUES ('X554');
 --INSERT INTO BIT_TABLE VALUES ('X555');
-<<<<<<< HEAD
 SELECT * FROM BIT_TABLE ORDER BY b; 
-=======
-SELECT * FROM BIT_TABLE;
->>>>>>> a4bebdd9
       b      
 -------------
  00000000000
@@ -35,11 +31,7 @@
 ERROR:  bit string too long for type bit varying(11)
 --INSERT INTO VARBIT_TABLE VALUES ('X554');
 --INSERT INTO VARBIT_TABLE VALUES ('X555');
-<<<<<<< HEAD
 SELECT * FROM VARBIT_TABLE ORDER BY v; 
-=======
-SELECT * FROM VARBIT_TABLE;
->>>>>>> a4bebdd9
       v      
 -------------
  
@@ -118,13 +110,8 @@
 DROP TABLE varbit_table;
 CREATE TABLE varbit_table (a BIT VARYING(16), b BIT VARYING(16));
 COPY varbit_table FROM stdin;
-<<<<<<< HEAD
 SELECT a, b, ~a AS "~ a", a & b AS "a & b", 
        a | b AS "a | b", a # b AS "a # b" FROM varbit_table ORDER BY a,b;
-=======
-SELECT a, b, ~a AS "~ a", a & b AS "a & b",
-       a | b AS "a | b", a # b AS "a # b" FROM varbit_table;
->>>>>>> a4bebdd9
         a         |        b         |       ~ a        |      a & b       |      a | b       |      a # b       
 ------------------+------------------+------------------+------------------+------------------+------------------
  0000000000001111 | 0000000000010000 | 1111111111110000 | 0000000000000000 | 0000000000011111 | 0000000000011111
@@ -175,13 +162,8 @@
 DROP TABLE bit_table;
 CREATE TABLE bit_table (a BIT(16), b BIT(16));
 COPY bit_table FROM stdin;
-<<<<<<< HEAD
 SELECT a,b,~a AS "~ a",a & b AS "a & b", 
 	a|b AS "a | b", a # b AS "a # b" FROM bit_table ORDER BY a,b;
-=======
-SELECT a,b,~a AS "~ a",a & b AS "a & b",
-	a|b AS "a | b", a # b AS "a # b" FROM bit_table;
->>>>>>> a4bebdd9
         a         |        b         |       ~ a        |      a & b       |      a | b       |      a # b       
 ------------------+------------------+------------------+------------------+------------------+------------------
  0000000000001111 | 0000000000010000 | 1111111111110000 | 0000000000000000 | 0000000000011111 | 0000000000011111
@@ -473,13 +455,8 @@
 INSERT INTO BIT_SHIFT_TABLE SELECT b>>8 FROM BIT_SHIFT_TABLE;
 SELECT POSITION(B'1101' IN b),
        POSITION(B'11011' IN b),
-<<<<<<< HEAD
        b 
        FROM BIT_SHIFT_TABLE  ORDER BY b;
-=======
-       b
-       FROM BIT_SHIFT_TABLE ;
->>>>>>> a4bebdd9
  position | position |        b         
 ----------+----------+------------------
         0 |        0 | 0000000000000001
@@ -508,13 +485,8 @@
 INSERT INTO VARBIT_SHIFT_TABLE SELECT CAST(v || B'00000000' AS BIT VARYING(20)) >>8 FROM VARBIT_SHIFT_TABLE;
 SELECT POSITION(B'1101' IN v),
        POSITION(B'11011' IN v),
-<<<<<<< HEAD
        v 
        FROM VARBIT_SHIFT_TABLE  ORDER BY v;
-=======
-       v
-       FROM VARBIT_SHIFT_TABLE ;
->>>>>>> a4bebdd9
  position | position |          v           
 ----------+----------+----------------------
        16 |       16 | 00000000000000011011

--- conflicted
+++ resolved
@@ -1516,13 +1516,7 @@
 -- check corner case where an entirely-dummy subplan is created by
 -- constraint exclusion
 --
-<<<<<<< HEAD
-create temp table t1 (a integer primary key);
-=======
--- Enforce use of COMMIT instead of 2PC for temporary objects
-SET enforce_two_phase_commit TO off;
 create temp table t1 (a integer primary key) distribute by replication;
->>>>>>> d03ea805
 NOTICE:  CREATE TABLE / PRIMARY KEY will create implicit index "t1_pkey" for table "t1"
 create temp table t1_1 (check (a >= 0 and a < 10)) inherits (t1);
 create temp table t1_2 (check (a >= 10 and a < 20)) inherits (t1);

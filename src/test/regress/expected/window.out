--
-- WINDOW FUNCTIONS
--
CREATE TEMPORARY TABLE empsalary (
    depname varchar,
    empno bigint,
    salary int,
    enroll_date date
);
INSERT INTO empsalary VALUES
('develop', 10, 5200, '2007-08-01'),
('sales', 1, 5000, '2006-10-01'),
('personnel', 5, 3500, '2007-12-10'),
('sales', 4, 4800, '2007-08-08'),
('personnel', 2, 3900, '2006-12-23'),
('develop', 7, 4200, '2008-01-01'),
('develop', 9, 4500, '2008-01-01'),
('sales', 3, 4800, '2007-08-01'),
('develop', 8, 6000, '2006-10-01'),
('develop', 11, 5200, '2007-08-15');
SELECT depname, empno, salary, sum(salary) OVER (PARTITION BY depname) FROM empsalary ORDER BY depname, salary;
  depname  | empno | salary |  sum  
-----------+-------+--------+-------
 develop   |     7 |   4200 | 25100
 develop   |     9 |   4500 | 25100
 develop   |    11 |   5200 | 25100
 develop   |    10 |   5200 | 25100
 develop   |     8 |   6000 | 25100
 personnel |     5 |   3500 |  7400
 personnel |     2 |   3900 |  7400
 sales     |     3 |   4800 | 14600
 sales     |     4 |   4800 | 14600
 sales     |     1 |   5000 | 14600
(10 rows)

SELECT depname, empno, salary, rank() OVER (PARTITION BY depname ORDER BY salary) FROM empsalary ORDER BY empno,salary;
  depname  | empno | salary | rank 
-----------+-------+--------+------
 sales     |     1 |   5000 |    3
 personnel |     2 |   3900 |    2
 sales     |     3 |   4800 |    1
 sales     |     4 |   4800 |    1
 personnel |     5 |   3500 |    1
 develop   |     7 |   4200 |    1
 develop   |     8 |   6000 |    5
 develop   |     9 |   4500 |    2
 develop   |    10 |   5200 |    3
 develop   |    11 |   5200 |    3
(10 rows)

-- with GROUP BY
SELECT four, ten, SUM(SUM(four)) OVER (PARTITION BY four), AVG(ten) FROM tenk1
GROUP BY four, ten ORDER BY four, ten;
 four | ten | sum  |          avg           
------+-----+------+------------------------
    0 |   0 |    0 | 0.00000000000000000000
    0 |   2 |    0 |     2.0000000000000000
    0 |   4 |    0 |     4.0000000000000000
    0 |   6 |    0 |     6.0000000000000000
    0 |   8 |    0 |     8.0000000000000000
    1 |   1 | 2500 | 1.00000000000000000000
    1 |   3 | 2500 |     3.0000000000000000
    1 |   5 | 2500 |     5.0000000000000000
    1 |   7 | 2500 |     7.0000000000000000
    1 |   9 | 2500 |     9.0000000000000000
    2 |   0 | 5000 | 0.00000000000000000000
    2 |   2 | 5000 |     2.0000000000000000
    2 |   4 | 5000 |     4.0000000000000000
    2 |   6 | 5000 |     6.0000000000000000
    2 |   8 | 5000 |     8.0000000000000000
    3 |   1 | 7500 | 1.00000000000000000000
    3 |   3 | 7500 |     3.0000000000000000
    3 |   5 | 7500 |     5.0000000000000000
    3 |   7 | 7500 |     7.0000000000000000
    3 |   9 | 7500 |     9.0000000000000000
(20 rows)

SELECT depname, empno, salary, sum(salary) OVER w FROM empsalary WINDOW w AS (PARTITION BY depname) ORDER BY empno,salary;
  depname  | empno | salary |  sum  
-----------+-------+--------+-------
 sales     |     1 |   5000 | 14600
 personnel |     2 |   3900 |  7400
 sales     |     3 |   4800 | 14600
 sales     |     4 |   4800 | 14600
 personnel |     5 |   3500 |  7400
 develop   |     7 |   4200 | 25100
 develop   |     8 |   6000 | 25100
 develop   |     9 |   4500 | 25100
 develop   |    10 |   5200 | 25100
 develop   |    11 |   5200 | 25100
(10 rows)

SELECT depname, empno, salary, rank() OVER w FROM empsalary WINDOW w AS (PARTITION BY depname ORDER BY salary) ORDER BY rank() OVER w,empno;
  depname  | empno | salary | rank 
-----------+-------+--------+------
 sales     |     3 |   4800 |    1
 sales     |     4 |   4800 |    1
 personnel |     5 |   3500 |    1
 develop   |     7 |   4200 |    1
 personnel |     2 |   3900 |    2
 develop   |     9 |   4500 |    2
 sales     |     1 |   5000 |    3
 develop   |    10 |   5200 |    3
 develop   |    11 |   5200 |    3
 develop   |     8 |   6000 |    5
(10 rows)

-- empty window specification
SELECT COUNT(*) OVER () FROM tenk1 WHERE unique2 < 10 ORDER BY 1;
 count 
-------
    10
    10
    10
    10
    10
    10
    10
    10
    10
    10
(10 rows)

SELECT COUNT(*) OVER w FROM tenk1 WHERE unique2 < 10 WINDOW w AS () ORDER BY 1;
 count 
-------
    10
    10
    10
    10
    10
    10
    10
    10
    10
    10
(10 rows)

-- no window operation
SELECT four FROM tenk1 WHERE FALSE WINDOW w AS (PARTITION BY ten);
 four 
------
(0 rows)

-- cumulative aggregate
SELECT sum(four) OVER (PARTITION BY ten ORDER BY unique2) AS sum_1, ten, four FROM tenk1 WHERE unique2 < 10 ORDER BY 1, 2, 3;
 sum_1 | ten | four 
-------+-----+------
     0 |   0 |    0
     0 |   0 |    0
     0 |   4 |    0
     1 |   7 |    1
     1 |   9 |    1
     2 |   0 |    2
     3 |   1 |    3
     3 |   3 |    3
     4 |   1 |    1
     5 |   1 |    1
(10 rows)

SELECT row_number() OVER (ORDER BY unique2) FROM tenk1 WHERE unique2 < 10 ORDER BY 1;
 row_number 
------------
          1
          2
          3
          4
          5
          6
          7
          8
          9
         10
(10 rows)

SELECT rank() OVER (PARTITION BY four ORDER BY ten) AS rank_1, ten, four FROM tenk1 WHERE unique2 < 10 ORDER BY 1, 2, 3;
 rank_1 | ten | four 
--------+-----+------
      1 |   0 |    0
      1 |   0 |    0
      1 |   0 |    2
      1 |   1 |    1
      1 |   1 |    1
      1 |   1 |    3
      2 |   3 |    3
      3 |   4 |    0
      3 |   7 |    1
      4 |   9 |    1
(10 rows)

SELECT dense_rank() OVER (PARTITION BY four ORDER BY ten), ten, four FROM tenk1 WHERE unique2 < 10 ORDER BY 1, 2, 3;
 dense_rank | ten | four 
------------+-----+------
          1 |   0 |    0
          1 |   0 |    0
          1 |   0 |    2
          1 |   1 |    1
          1 |   1 |    1
          1 |   1 |    3
          2 |   3 |    3
          2 |   4 |    0
          2 |   7 |    1
          3 |   9 |    1
(10 rows)

SELECT percent_rank() OVER (PARTITION BY four ORDER BY ten), ten, four FROM tenk1 WHERE unique2 < 10 ORDER BY 1, 2, 3;
   percent_rank    | ten | four 
-------------------+-----+------
                 0 |   0 |    0
                 0 |   0 |    0
                 0 |   0 |    2
                 0 |   1 |    1
                 0 |   1 |    1
                 0 |   1 |    3
 0.666666666666667 |   7 |    1
                 1 |   3 |    3
                 1 |   4 |    0
                 1 |   9 |    1
(10 rows)

SELECT cume_dist() OVER (PARTITION BY four ORDER BY ten), ten, four FROM tenk1 WHERE unique2 < 10 ORDER BY 1, 2, 3;
     cume_dist     | ten | four 
-------------------+-----+------
               0.5 |   1 |    1
               0.5 |   1 |    1
               0.5 |   1 |    3
 0.666666666666667 |   0 |    0
 0.666666666666667 |   0 |    0
              0.75 |   7 |    1
                 1 |   0 |    2
                 1 |   3 |    3
                 1 |   4 |    0
                 1 |   9 |    1
(10 rows)

SELECT ntile(3) OVER (ORDER BY ten, four), ten, four FROM tenk1 WHERE unique2 < 10 ORDER BY 1, 2, 3;
 ntile | ten | four 
-------+-----+------
     1 |   0 |    0
     1 |   0 |    0
     1 |   0 |    2
     1 |   1 |    1
     2 |   1 |    1
     2 |   1 |    3
     2 |   3 |    3
     3 |   4 |    0
     3 |   7 |    1
     3 |   9 |    1
(10 rows)

SELECT ntile(NULL) OVER (ORDER BY ten, four), ten, four FROM tenk1 LIMIT 2;
 ntile | ten | four 
-------+-----+------
       |   0 |    0
       |   0 |    0
(2 rows)

SELECT lag(ten) OVER (PARTITION BY four ORDER BY ten), ten, four FROM tenk1 WHERE unique2 < 10 ORDER BY 1, 2, 3;
 lag | ten | four 
-----+-----+------
   0 |   0 |    0
   0 |   4 |    0
   1 |   1 |    1
   1 |   3 |    3
   1 |   7 |    1
   7 |   9 |    1
     |   0 |    0
     |   0 |    2
     |   1 |    1
     |   1 |    3
(10 rows)

SELECT lag(ten, four) OVER (PARTITION BY four ORDER BY ten), ten, four FROM tenk1 WHERE unique2 < 10 ORDER BY 1, 2, 3;
 lag | ten | four 
-----+-----+------
   0 |   0 |    0
   0 |   0 |    0
   1 |   1 |    1
   1 |   7 |    1
   4 |   4 |    0
   7 |   9 |    1
     |   0 |    2
     |   1 |    1
     |   1 |    3
     |   3 |    3
(10 rows)

SELECT lag(ten, four, 0) OVER (PARTITION BY four ORDER BY ten), ten, four FROM tenk1 WHERE unique2 < 10 ORDER BY 1, 2, 3;
 lag | ten | four 
-----+-----+------
   0 |   0 |    0
   0 |   0 |    0
   0 |   0 |    2
   0 |   1 |    1
   0 |   1 |    3
   0 |   3 |    3
   1 |   1 |    1
   1 |   7 |    1
   4 |   4 |    0
   7 |   9 |    1
(10 rows)

SELECT lead(ten) OVER (PARTITION BY four ORDER BY ten), ten, four FROM tenk1 WHERE unique2 < 10 ORDER BY 1, 2, 3;
 lead | ten | four 
------+-----+------
    0 |   0 |    0
    1 |   1 |    1
    3 |   1 |    3
    4 |   0 |    0
    7 |   1 |    1
    9 |   7 |    1
      |   0 |    2
      |   3 |    3
      |   4 |    0
      |   9 |    1
(10 rows)

SELECT lead(ten * 2, 1) OVER (PARTITION BY four ORDER BY ten), ten, four FROM tenk1 WHERE unique2 < 10 ORDER BY 1, 2, 3;
 lead | ten | four 
------+-----+------
    0 |   0 |    0
    2 |   1 |    1
    6 |   1 |    3
    8 |   0 |    0
   14 |   1 |    1
   18 |   7 |    1
      |   0 |    2
      |   3 |    3
      |   4 |    0
      |   9 |    1
(10 rows)

SELECT lead(ten * 2, 1, -1) OVER (PARTITION BY four ORDER BY ten), ten, four FROM tenk1 WHERE unique2 < 10 ORDER BY 1, 2, 3;
 lead | ten | four 
------+-----+------
   -1 |   0 |    2
   -1 |   3 |    3
   -1 |   4 |    0
   -1 |   9 |    1
    0 |   0 |    0
    2 |   1 |    1
    6 |   1 |    3
    8 |   0 |    0
   14 |   1 |    1
   18 |   7 |    1
(10 rows)

SELECT first_value(ten) OVER (PARTITION BY four ORDER BY ten), ten, four FROM tenk1 WHERE unique2 < 10 ORDER BY 1, 2, 3;
 first_value | ten | four 
-------------+-----+------
           0 |   0 |    0
           0 |   0 |    0
           0 |   0 |    2
           0 |   4 |    0
           1 |   1 |    1
           1 |   1 |    1
           1 |   1 |    3
           1 |   3 |    3
           1 |   7 |    1
           1 |   9 |    1
(10 rows)

-- last_value returns the last row of the frame, which is CURRENT ROW in ORDER BY window.
<<<<<<< HEAD
SELECT last_value(four) OVER (ORDER BY ten), ten, four FROM tenk1 WHERE unique2 < 10 ORDER BY 1, 2, 3; 
=======
SELECT last_value(four) OVER (ORDER BY ten), ten, four FROM tenk1 WHERE unique2 < 10;
>>>>>>> a4bebdd9
 last_value | ten | four 
------------+-----+------
          0 |   0 |    0
          0 |   0 |    0
          0 |   0 |    2
          0 |   4 |    0
          1 |   1 |    1
          1 |   1 |    1
          1 |   1 |    3
          1 |   7 |    1
          1 |   9 |    1
          3 |   3 |    3
(10 rows)

SELECT last_value(ten) OVER (PARTITION BY four), ten, four FROM
	(SELECT * FROM tenk1 WHERE unique2 < 10 ORDER BY four, ten)s
	ORDER BY four, ten;
 last_value | ten | four 
------------+-----+------
          4 |   0 |    0
          4 |   0 |    0
          4 |   4 |    0
          9 |   1 |    1
          9 |   1 |    1
          9 |   7 |    1
          9 |   9 |    1
          0 |   0 |    2
          3 |   1 |    3
          3 |   3 |    3
(10 rows)

SELECT nth_value(ten, four + 1) OVER (PARTITION BY four), ten, four
	FROM (SELECT * FROM tenk1 WHERE unique2 < 10 ORDER BY four, ten)s
	ORDER BY four, ten;
 nth_value | ten | four 
-----------+-----+------
         0 |   0 |    0
         0 |   0 |    0
         0 |   4 |    0
         1 |   1 |    1
         1 |   1 |    1
         1 |   7 |    1
         1 |   9 |    1
           |   0 |    2
           |   1 |    3
           |   3 |    3
(10 rows)

<<<<<<< HEAD
SELECT ten, two, sum(hundred) AS gsum, sum(sum(hundred)) OVER (PARTITION BY two ORDER BY ten) AS wsum 
FROM tenk1 GROUP BY ten, two
ORDER BY ten, two;
=======
SELECT ten, two, sum(hundred) AS gsum, sum(sum(hundred)) OVER (PARTITION BY two ORDER BY ten) AS wsum
FROM tenk1 GROUP BY ten, two;
>>>>>>> a4bebdd9
 ten | two | gsum  |  wsum  
-----+-----+-------+--------
   0 |   0 | 45000 |  45000
   1 |   1 | 46000 |  46000
   2 |   0 | 47000 |  92000
   3 |   1 | 48000 |  94000
   4 |   0 | 49000 | 141000
   5 |   1 | 50000 | 144000
   6 |   0 | 51000 | 192000
   7 |   1 | 52000 | 196000
   8 |   0 | 53000 | 245000
   9 |   1 | 54000 | 250000
(10 rows)

SELECT count(*) OVER (PARTITION BY four), four FROM (SELECT * FROM tenk1 WHERE two = 1)s WHERE unique2 < 10 ORDER BY 1, 2;
 count | four 
-------+------
     2 |    3
     2 |    3
     4 |    1
     4 |    1
     4 |    1
     4 |    1
(6 rows)

<<<<<<< HEAD
SELECT (count(*) OVER (PARTITION BY four ORDER BY ten) + 
  sum(hundred) OVER (PARTITION BY four ORDER BY ten))::varchar AS cntsum 
  FROM tenk1 WHERE unique2 < 10 ORDER BY 1;
=======
SELECT (count(*) OVER (PARTITION BY four ORDER BY ten) +
  sum(hundred) OVER (PARTITION BY four ORDER BY ten))::varchar AS cntsum
  FROM tenk1 WHERE unique2 < 10;
>>>>>>> a4bebdd9
 cntsum 
--------
 136
 22
 22
 24
 24
 51
 82
 87
 92
 92
(10 rows)

-- opexpr with different windows evaluation.
SELECT * FROM(
  SELECT count(*) OVER (PARTITION BY four ORDER BY ten) +
    sum(hundred) OVER (PARTITION BY two ORDER BY ten) AS total,
    count(*) OVER (PARTITION BY four ORDER BY ten) AS fourcount,
    sum(hundred) OVER (PARTITION BY two ORDER BY ten) AS twosum
    FROM tenk1
)sub
WHERE total <> fourcount + twosum;
 total | fourcount | twosum 
-------+-----------+--------
(0 rows)

SELECT avg(four) OVER (PARTITION BY four ORDER BY thousand / 100) FROM tenk1 WHERE unique2 < 10 ORDER BY 1;
          avg           
------------------------
 0.00000000000000000000
 0.00000000000000000000
 0.00000000000000000000
 1.00000000000000000000
 1.00000000000000000000
 1.00000000000000000000
 1.00000000000000000000
     2.0000000000000000
     3.0000000000000000
     3.0000000000000000
(10 rows)

<<<<<<< HEAD
SELECT ten, two, sum(hundred) AS gsum, sum(sum(hundred)) OVER win AS wsum 
FROM tenk1 GROUP BY ten, two WINDOW win AS (PARTITION BY two ORDER BY ten) ORDER BY 1, 2, 3, 4;
=======
SELECT ten, two, sum(hundred) AS gsum, sum(sum(hundred)) OVER win AS wsum
FROM tenk1 GROUP BY ten, two WINDOW win AS (PARTITION BY two ORDER BY ten);
>>>>>>> a4bebdd9
 ten | two | gsum  |  wsum  
-----+-----+-------+--------
   0 |   0 | 45000 |  45000
   1 |   1 | 46000 |  46000
   2 |   0 | 47000 |  92000
   3 |   1 | 48000 |  94000
   4 |   0 | 49000 | 141000
   5 |   1 | 50000 | 144000
   6 |   0 | 51000 | 192000
   7 |   1 | 52000 | 196000
   8 |   0 | 53000 | 245000
   9 |   1 | 54000 | 250000
(10 rows)

-- more than one window with GROUP BY
SELECT sum(salary),
	row_number() OVER (ORDER BY depname),
	sum(sum(salary)) OVER (ORDER BY depname DESC)
FROM empsalary GROUP BY depname;
  sum  | row_number |  sum  
-------+------------+-------
 14600 |          3 | 14600
  7400 |          2 | 22000
 25100 |          1 | 47100
(3 rows)

-- identical windows with different names
SELECT sum(salary) OVER w1, count(*) OVER w2
FROM empsalary WINDOW w1 AS (ORDER BY salary), w2 AS (ORDER BY salary) ORDER BY 1, 2;
  sum  | count 
-------+-------
  3500 |     1
  7400 |     2
 11600 |     3
 16100 |     4
 25700 |     6
 25700 |     6
 30700 |     7
 41100 |     9
 41100 |     9
 47100 |    10
(10 rows)

-- subplan
SELECT lead(ten, (SELECT two FROM tenk1 WHERE s.unique2 = unique2)) OVER (PARTITION BY four ORDER BY ten)
FROM tenk1 s WHERE unique2 < 10 ORDER BY 1;
 lead 
------
    0
    0
    0
    1
    3
    4
    7
    9
     
     
(10 rows)

-- empty table
SELECT count(*) OVER (PARTITION BY four) FROM (SELECT * FROM tenk1 WHERE FALSE)s;
 count 
-------
(0 rows)

-- mixture of agg/wfunc in the same window
SELECT sum(salary) OVER w, rank() OVER w FROM empsalary WINDOW w AS (PARTITION BY depname ORDER BY salary DESC) ORDER BY 1, 2;
  sum  | rank 
-------+------
  3900 |    1
  5000 |    1
  6000 |    1
  7400 |    2
 14600 |    2
 14600 |    2
 16400 |    2
 16400 |    2
 20900 |    4
 25100 |    5
(10 rows)

-- strict aggs
SELECT empno, depname, salary, bonus, depadj, MIN(bonus) OVER (ORDER BY empno), MAX(depadj) OVER () FROM(
	SELECT *,
		CASE WHEN enroll_date < '2008-01-01' THEN 2008 - extract(YEAR FROM enroll_date) END * 500 AS bonus,
		CASE WHEN
			AVG(salary) OVER (PARTITION BY depname) < salary
		THEN 200 END AS depadj FROM empsalary
)s ORDER BY empno;
 empno |  depname  | salary | bonus | depadj | min  | max 
-------+-----------+--------+-------+--------+------+-----
     1 | sales     |   5000 |  1000 |    200 | 1000 | 200
     2 | personnel |   3900 |  1000 |    200 | 1000 | 200
     3 | sales     |   4800 |   500 |        |  500 | 200
     4 | sales     |   4800 |   500 |        |  500 | 200
     5 | personnel |   3500 |   500 |        |  500 | 200
     7 | develop   |   4200 |       |        |  500 | 200
     8 | develop   |   6000 |  1000 |    200 |  500 | 200
     9 | develop   |   4500 |       |        |  500 | 200
    10 | develop   |   5200 |   500 |    200 |  500 | 200
    11 | develop   |   5200 |   500 |    200 |  500 | 200
(10 rows)

-- test non-default frame specifications
SELECT four, ten,
	sum(ten) over (partition by four order by ten),
	last_value(ten) over (partition by four order by ten)
FROM (select distinct ten, four from tenk1) ss ORDER BY 1, 2, 3, 4;
 four | ten | sum | last_value 
------+-----+-----+------------
    0 |   0 |   0 |          0
    0 |   2 |   2 |          2
    0 |   4 |   6 |          4
    0 |   6 |  12 |          6
    0 |   8 |  20 |          8
    1 |   1 |   1 |          1
    1 |   3 |   4 |          3
    1 |   5 |   9 |          5
    1 |   7 |  16 |          7
    1 |   9 |  25 |          9
    2 |   0 |   0 |          0
    2 |   2 |   2 |          2
    2 |   4 |   6 |          4
    2 |   6 |  12 |          6
    2 |   8 |  20 |          8
    3 |   1 |   1 |          1
    3 |   3 |   4 |          3
    3 |   5 |   9 |          5
    3 |   7 |  16 |          7
    3 |   9 |  25 |          9
(20 rows)

SELECT four, ten,
	sum(ten) over (partition by four order by ten range between unbounded preceding and current row),
	last_value(ten) over (partition by four order by ten range between unbounded preceding and current row)
FROM (select distinct ten, four from tenk1) ss ORDER BY 1, 2, 3, 4;
 four | ten | sum | last_value 
------+-----+-----+------------
    0 |   0 |   0 |          0
    0 |   2 |   2 |          2
    0 |   4 |   6 |          4
    0 |   6 |  12 |          6
    0 |   8 |  20 |          8
    1 |   1 |   1 |          1
    1 |   3 |   4 |          3
    1 |   5 |   9 |          5
    1 |   7 |  16 |          7
    1 |   9 |  25 |          9
    2 |   0 |   0 |          0
    2 |   2 |   2 |          2
    2 |   4 |   6 |          4
    2 |   6 |  12 |          6
    2 |   8 |  20 |          8
    3 |   1 |   1 |          1
    3 |   3 |   4 |          3
    3 |   5 |   9 |          5
    3 |   7 |  16 |          7
    3 |   9 |  25 |          9
(20 rows)

SELECT four, ten,
	sum(ten) over (partition by four order by ten range between unbounded preceding and unbounded following),
	last_value(ten) over (partition by four order by ten range between unbounded preceding and unbounded following)
FROM (select distinct ten, four from tenk1) ss ORDER BY 1, 2, 3, 4;
 four | ten | sum | last_value 
------+-----+-----+------------
    0 |   0 |  20 |          8
    0 |   2 |  20 |          8
    0 |   4 |  20 |          8
    0 |   6 |  20 |          8
    0 |   8 |  20 |          8
    1 |   1 |  25 |          9
    1 |   3 |  25 |          9
    1 |   5 |  25 |          9
    1 |   7 |  25 |          9
    1 |   9 |  25 |          9
    2 |   0 |  20 |          8
    2 |   2 |  20 |          8
    2 |   4 |  20 |          8
    2 |   6 |  20 |          8
    2 |   8 |  20 |          8
    3 |   1 |  25 |          9
    3 |   3 |  25 |          9
    3 |   5 |  25 |          9
    3 |   7 |  25 |          9
    3 |   9 |  25 |          9
(20 rows)

SELECT four, ten/4 as two,
	sum(ten/4) over (partition by four order by ten/4 range between unbounded preceding and current row),
	last_value(ten/4) over (partition by four order by ten/4 range between unbounded preceding and current row)
FROM (select distinct ten, four from tenk1) ss ORDER BY 1, 2, 3, 4;
 four | two | sum | last_value 
------+-----+-----+------------
    0 |   0 |   0 |          0
    0 |   0 |   0 |          0
    0 |   1 |   2 |          1
    0 |   1 |   2 |          1
    0 |   2 |   4 |          2
    1 |   0 |   0 |          0
    1 |   0 |   0 |          0
    1 |   1 |   2 |          1
    1 |   1 |   2 |          1
    1 |   2 |   4 |          2
    2 |   0 |   0 |          0
    2 |   0 |   0 |          0
    2 |   1 |   2 |          1
    2 |   1 |   2 |          1
    2 |   2 |   4 |          2
    3 |   0 |   0 |          0
    3 |   0 |   0 |          0
    3 |   1 |   2 |          1
    3 |   1 |   2 |          1
    3 |   2 |   4 |          2
(20 rows)

SELECT four, ten/4 as two,
	sum(ten/4) over (partition by four order by ten/4 rows between unbounded preceding and current row),
	last_value(ten/4) over (partition by four order by ten/4 rows between unbounded preceding and current row)
FROM (select distinct ten, four from tenk1) ss ORDER BY 1, 2, 3, 4;
 four | two | sum | last_value 
------+-----+-----+------------
    0 |   0 |   0 |          0
    0 |   0 |   0 |          0
    0 |   1 |   1 |          1
    0 |   1 |   2 |          1
    0 |   2 |   4 |          2
    1 |   0 |   0 |          0
    1 |   0 |   0 |          0
    1 |   1 |   1 |          1
    1 |   1 |   2 |          1
    1 |   2 |   4 |          2
    2 |   0 |   0 |          0
    2 |   0 |   0 |          0
    2 |   1 |   1 |          1
    2 |   1 |   2 |          1
    2 |   2 |   4 |          2
    3 |   0 |   0 |          0
    3 |   0 |   0 |          0
    3 |   1 |   1 |          1
    3 |   1 |   2 |          1
    3 |   2 |   4 |          2
(20 rows)

SELECT sum(unique1) over (order by four range between current row and unbounded following),
	unique1, four
FROM tenk1 WHERE unique1 < 10;
 sum | unique1 | four 
-----+---------+------
  45 |       0 |    0
  45 |       8 |    0
  45 |       4 |    0
  33 |       5 |    1
  33 |       9 |    1
  33 |       1 |    1
  18 |       6 |    2
  18 |       2 |    2
  10 |       3 |    3
  10 |       7 |    3
(10 rows)

SELECT sum(unique1) over (rows between current row and unbounded following),
	unique1, four
FROM tenk1 WHERE unique1 < 10;
 sum | unique1 | four 
-----+---------+------
  45 |       4 |    0
  41 |       2 |    2
  39 |       1 |    1
  38 |       6 |    2
  32 |       9 |    1
  23 |       8 |    0
  15 |       5 |    1
  10 |       3 |    3
   7 |       7 |    3
   0 |       0 |    0
(10 rows)

SELECT sum(unique1) over (rows between 2 preceding and 2 following),
	unique1, four
FROM tenk1 WHERE unique1 < 10;
 sum | unique1 | four 
-----+---------+------
   7 |       4 |    0
  13 |       2 |    2
  22 |       1 |    1
  26 |       6 |    2
  29 |       9 |    1
  31 |       8 |    0
  32 |       5 |    1
  23 |       3 |    3
  15 |       7 |    3
  10 |       0 |    0
(10 rows)

SELECT sum(unique1) over (rows between 2 preceding and 1 preceding),
	unique1, four
FROM tenk1 WHERE unique1 < 10;
 sum | unique1 | four 
-----+---------+------
     |       4 |    0
   4 |       2 |    2
   6 |       1 |    1
   3 |       6 |    2
   7 |       9 |    1
  15 |       8 |    0
  17 |       5 |    1
  13 |       3 |    3
   8 |       7 |    3
  10 |       0 |    0
(10 rows)

SELECT sum(unique1) over (rows between 1 following and 3 following),
	unique1, four
FROM tenk1 WHERE unique1 < 10;
 sum | unique1 | four 
-----+---------+------
   9 |       4 |    0
  16 |       2 |    2
  23 |       1 |    1
  22 |       6 |    2
  16 |       9 |    1
  15 |       8 |    0
  10 |       5 |    1
   7 |       3 |    3
   0 |       7 |    3
     |       0 |    0
(10 rows)

SELECT sum(unique1) over (rows between unbounded preceding and 1 following),
	unique1, four
FROM tenk1 WHERE unique1 < 10;
 sum | unique1 | four 
-----+---------+------
   6 |       4 |    0
   7 |       2 |    2
  13 |       1 |    1
  22 |       6 |    2
  30 |       9 |    1
  35 |       8 |    0
  38 |       5 |    1
  45 |       3 |    3
  45 |       7 |    3
  45 |       0 |    0
(10 rows)

SELECT sum(unique1) over (w range between current row and unbounded following),
	unique1, four
FROM tenk1 WHERE unique1 < 10 WINDOW w AS (order by four);
 sum | unique1 | four 
-----+---------+------
  45 |       0 |    0
  45 |       8 |    0
  45 |       4 |    0
  33 |       5 |    1
  33 |       9 |    1
  33 |       1 |    1
  18 |       6 |    2
  18 |       2 |    2
  10 |       3 |    3
  10 |       7 |    3
(10 rows)

-- fail: not implemented yet
SELECT sum(unique1) over (order by four range between 2::int8 preceding and 1::int2 preceding),
	unique1, four
FROM tenk1 WHERE unique1 < 10;
ERROR:  RANGE PRECEDING is only supported with UNBOUNDED
LINE 1: SELECT sum(unique1) over (order by four range between 2::int...
                                                ^
SELECT first_value(unique1) over w,
	nth_value(unique1, 2) over w AS nth_2,
	last_value(unique1) over w, unique1, four
FROM tenk1 WHERE unique1 < 10
WINDOW w AS (order by four range between current row and unbounded following);
 first_value | nth_2 | last_value | unique1 | four 
-------------+-------+------------+---------+------
           0 |     8 |          7 |       0 |    0
           0 |     8 |          7 |       8 |    0
           0 |     8 |          7 |       4 |    0
           5 |     9 |          7 |       5 |    1
           5 |     9 |          7 |       9 |    1
           5 |     9 |          7 |       1 |    1
           6 |     2 |          7 |       6 |    2
           6 |     2 |          7 |       2 |    2
           3 |     7 |          7 |       3 |    3
           3 |     7 |          7 |       7 |    3
(10 rows)

SELECT sum(unique1) over
	(rows (SELECT unique1 FROM tenk1 ORDER BY unique1 LIMIT 1) + 1 PRECEDING),
	unique1
FROM tenk1 WHERE unique1 < 10;
 sum | unique1 
-----+---------
   4 |       4
   6 |       2
   3 |       1
   7 |       6
  15 |       9
  17 |       8
  13 |       5
   8 |       3
  10 |       7
   7 |       0
(10 rows)

CREATE TEMP VIEW v_window AS
	SELECT i, sum(i) over (order by i rows between 1 preceding and 1 following) as sum_rows
	FROM generate_series(1, 10) i;
SELECT * FROM v_window;
 i  | sum_rows 
----+----------
  1 |        3
  2 |        6
  3 |        9
  4 |       12
  5 |       15
  6 |       18
  7 |       21
  8 |       24
  9 |       27
 10 |       19
(10 rows)

SELECT pg_get_viewdef('v_window');
                                                         pg_get_viewdef                                                          
---------------------------------------------------------------------------------------------------------------------------------
 SELECT i.i, sum(i.i) OVER (ORDER BY i.i ROWS BETWEEN 1 PRECEDING AND 1 FOLLOWING) AS sum_rows FROM generate_series(1, 10) i(i);
(1 row)

-- with UNION
SELECT count(*) OVER (PARTITION BY four) FROM (SELECT * FROM tenk1 UNION ALL SELECT * FROM tenk2)s LIMIT 0;
 count 
-------
(0 rows)

-- ordering by a non-integer constant is allowed
SELECT rank() OVER (ORDER BY length('abc'));
 rank 
------
    1
(1 row)

-- can't order by another window function
SELECT rank() OVER (ORDER BY rank() OVER (ORDER BY random()));
ERROR:  window functions not allowed in window definition
LINE 1: SELECT rank() OVER (ORDER BY rank() OVER (ORDER BY random())...
                                     ^
-- some other errors
SELECT * FROM empsalary WHERE row_number() OVER (ORDER BY salary) < 10;
ERROR:  window functions not allowed in WHERE clause
LINE 1: SELECT * FROM empsalary WHERE row_number() OVER (ORDER BY sa...
                                      ^
SELECT * FROM empsalary INNER JOIN tenk1 ON row_number() OVER (ORDER BY salary) < 10;
ERROR:  window functions not allowed in JOIN conditions
LINE 1: SELECT * FROM empsalary INNER JOIN tenk1 ON row_number() OVE...
                                                    ^
SELECT rank() OVER (ORDER BY 1), count(*) FROM empsalary GROUP BY 1;
ERROR:  window functions not allowed in GROUP BY clause
LINE 1: SELECT rank() OVER (ORDER BY 1), count(*) FROM empsalary GRO...
               ^
SELECT * FROM rank() OVER (ORDER BY random());
ERROR:  cannot use window function in function expression in FROM
LINE 1: SELECT * FROM rank() OVER (ORDER BY random());
                      ^
DELETE FROM empsalary WHERE (rank() OVER (ORDER BY random())) > 10;
ERROR:  window functions not allowed in WHERE clause
LINE 1: DELETE FROM empsalary WHERE (rank() OVER (ORDER BY random())...
                                     ^
DELETE FROM empsalary RETURNING rank() OVER (ORDER BY random());
ERROR:  cannot use window function in RETURNING
LINE 1: DELETE FROM empsalary RETURNING rank() OVER (ORDER BY random...
                                        ^
SELECT count(*) OVER w FROM tenk1 WINDOW w AS (ORDER BY unique1), w AS (ORDER BY unique1);
ERROR:  window "w" is already defined
LINE 1: ...w FROM tenk1 WINDOW w AS (ORDER BY unique1), w AS (ORDER BY ...
                                                             ^
SELECT rank() OVER (PARTITION BY four, ORDER BY ten) FROM tenk1;
ERROR:  syntax error at or near "ORDER"
LINE 1: SELECT rank() OVER (PARTITION BY four, ORDER BY ten) FROM te...
                                               ^
SELECT count() OVER () FROM tenk1;
ERROR:  count(*) must be used to call a parameterless aggregate function
LINE 1: SELECT count() OVER () FROM tenk1;
               ^
SELECT generate_series(1, 100) OVER () FROM empsalary;
ERROR:  OVER specified, but generate_series is not a window function nor an aggregate function
LINE 1: SELECT generate_series(1, 100) OVER () FROM empsalary;
               ^
SELECT ntile(0) OVER (ORDER BY ten), ten, four FROM tenk1;
ERROR:  argument of ntile must be greater than zero
SELECT nth_value(four, 0) OVER (ORDER BY ten), ten, four FROM tenk1;
ERROR:  argument of nth_value must be greater than zero
-- cleanup
DROP TABLE empsalary;<|MERGE_RESOLUTION|>--- conflicted
+++ resolved
@@ -361,11 +361,7 @@
 (10 rows)
 
 -- last_value returns the last row of the frame, which is CURRENT ROW in ORDER BY window.
-<<<<<<< HEAD
 SELECT last_value(four) OVER (ORDER BY ten), ten, four FROM tenk1 WHERE unique2 < 10 ORDER BY 1, 2, 3; 
-=======
-SELECT last_value(four) OVER (ORDER BY ten), ten, four FROM tenk1 WHERE unique2 < 10;
->>>>>>> a4bebdd9
  last_value | ten | four 
 ------------+-----+------
           0 |   0 |    0
@@ -414,14 +410,9 @@
            |   3 |    3
 (10 rows)
 
-<<<<<<< HEAD
 SELECT ten, two, sum(hundred) AS gsum, sum(sum(hundred)) OVER (PARTITION BY two ORDER BY ten) AS wsum 
 FROM tenk1 GROUP BY ten, two
 ORDER BY ten, two;
-=======
-SELECT ten, two, sum(hundred) AS gsum, sum(sum(hundred)) OVER (PARTITION BY two ORDER BY ten) AS wsum
-FROM tenk1 GROUP BY ten, two;
->>>>>>> a4bebdd9
  ten | two | gsum  |  wsum  
 -----+-----+-------+--------
    0 |   0 | 45000 |  45000
@@ -447,15 +438,9 @@
      4 |    1
 (6 rows)
 
-<<<<<<< HEAD
 SELECT (count(*) OVER (PARTITION BY four ORDER BY ten) + 
   sum(hundred) OVER (PARTITION BY four ORDER BY ten))::varchar AS cntsum 
   FROM tenk1 WHERE unique2 < 10 ORDER BY 1;
-=======
-SELECT (count(*) OVER (PARTITION BY four ORDER BY ten) +
-  sum(hundred) OVER (PARTITION BY four ORDER BY ten))::varchar AS cntsum
-  FROM tenk1 WHERE unique2 < 10;
->>>>>>> a4bebdd9
  cntsum 
 --------
  136
@@ -498,13 +483,8 @@
      3.0000000000000000
 (10 rows)
 
-<<<<<<< HEAD
 SELECT ten, two, sum(hundred) AS gsum, sum(sum(hundred)) OVER win AS wsum 
 FROM tenk1 GROUP BY ten, two WINDOW win AS (PARTITION BY two ORDER BY ten) ORDER BY 1, 2, 3, 4;
-=======
-SELECT ten, two, sum(hundred) AS gsum, sum(sum(hundred)) OVER win AS wsum
-FROM tenk1 GROUP BY ten, two WINDOW win AS (PARTITION BY two ORDER BY ten);
->>>>>>> a4bebdd9
  ten | two | gsum  |  wsum  
 -----+-----+-------+--------
    0 |   0 | 45000 |  45000

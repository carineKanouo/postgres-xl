--- conflicted
+++ resolved
@@ -230,27 +230,19 @@
 (0 rows)
 
 DROP FOREIGN DATA WRAPPER foo;                              -- ERROR
-<<<<<<< HEAD
-ERROR:  foreign-data wrapper "foo" does not exist
-=======
 ERROR:  cannot drop foreign-data wrapper foo because other objects depend on it
 DETAIL:  server s1 depends on foreign-data wrapper foo
 user mapping for foreign_data_user on server s1 depends on server s1
 HINT:  Use DROP ... CASCADE to drop the dependent objects too.
->>>>>>> 4cb7d671
 SET ROLE regress_test_role;
 DROP FOREIGN DATA WRAPPER foo CASCADE;                      -- ERROR
 ERROR:  permission denied to drop foreign-data wrapper "foo"
 HINT:  Must be superuser to drop a foreign-data wrapper.
 RESET ROLE;
 DROP FOREIGN DATA WRAPPER foo CASCADE;
-<<<<<<< HEAD
-ERROR:  foreign-data wrapper "foo" does not exist
-=======
 NOTICE:  drop cascades to 2 other objects
 DETAIL:  drop cascades to server s1
 drop cascades to user mapping for foreign_data_user on server s1
->>>>>>> 4cb7d671
 \dew+
                   List of foreign-data wrappers
  Name | Owner | Handler | Validator | Access privileges | Options 
@@ -411,12 +403,6 @@
 RESET ROLE;
 DROP ROLE regress_test_indirect;                            -- ERROR
 \des+
-<<<<<<< HEAD
-                              List of foreign servers
- Name | Owner | Foreign-data wrapper | Access privileges | Type | Version | Options 
-------+-------+----------------------+-------------------+------+---------+---------
-(0 rows)
-=======
                                                                            List of foreign servers
  Name |         Owner         | Foreign-data wrapper |               Access privileges               |  Type  | Version |             FDW Options              | Description 
 ------+-----------------------+----------------------+-----------------------------------------------+--------+---------+--------------------------------------+-------------
@@ -450,7 +436,6 @@
  t1    | regress_test_role     | foo                  |                                               |        |         |                                      | 
  t2    | regress_test_role     | foo                  |                                               |        |         |                                      | 
 (10 rows)
->>>>>>> 4cb7d671
 
 -- DROP SERVER
 DROP SERVER nonexistent;                                    -- ERROR
@@ -497,17 +482,11 @@
 (0 rows)
 
 DROP SERVER s3;                                             -- ERROR
-<<<<<<< HEAD
-ERROR:  server "s3" does not exist
-DROP SERVER s3 CASCADE;
-ERROR:  server "s3" does not exist
-=======
 ERROR:  cannot drop server s3 because other objects depend on it
 DETAIL:  user mapping for foreign_data_user on server s3 depends on server s3
 HINT:  Use DROP ... CASCADE to drop the dependent objects too.
 DROP SERVER s3 CASCADE;
 NOTICE:  drop cascades to user mapping for foreign_data_user on server s3
->>>>>>> 4cb7d671
 \des
        List of foreign servers
  Name | Owner | Foreign-data wrapper 
@@ -640,18 +619,6 @@
                                    ^
 CREATE FOREIGN TABLE ft1 () SERVER no_server;                   -- ERROR
 ERROR:  server "no_server" does not exist
-<<<<<<< HEAD
-CREATE FOREIGN TABLE ft1 () SERVER sc WITH OIDS;                -- ERROR
-ERROR:  syntax error at or near "WITH OIDS"
-LINE 1: CREATE FOREIGN TABLE ft1 () SERVER sc WITH OIDS;
-                                              ^
-CREATE FOREIGN TABLE ft1 (
-	c1 integer NOT NULL,
-	c2 text,
-	c3 date
-) SERVER sc OPTIONS (delimiter ',', quote '"');
-ERROR:  server "sc" does not exist
-=======
 CREATE FOREIGN TABLE ft1 () SERVER s0 WITH OIDS;                -- ERROR
 ERROR:  syntax error at or near "WITH"
 LINE 1: CREATE FOREIGN TABLE ft1 () SERVER s0 WITH OIDS;
@@ -689,7 +656,6 @@
 	c3 date,
 	CHECK (c3 BETWEEN '1994-01-01'::date AND '1994-01-31'::date)
 ) SERVER s0 OPTIONS (delimiter ',', quote '"', "be quoted" 'value');
->>>>>>> 4cb7d671
 COMMENT ON FOREIGN TABLE ft1 IS 'ft1';
 ERROR:  relation "ft1" does not exist
 COMMENT ON COLUMN ft1.c1 IS 'ft1.c1';
@@ -790,21 +756,6 @@
 ALTER FOREIGN TABLE ft1 ALTER COLUMN c8 SET DATA TYPE integer;	-- ERROR
 ERROR:  relation "ft1" does not exist
 DROP TABLE use_ft1_column_type;
-<<<<<<< HEAD
-ERROR:  table "use_ft1_column_type" does not exist
-ALTER FOREIGN TABLE ft1 ADD CONSTRAINT ft1_c9_check CHECK (c9 < 0); -- ERROR
-ERROR:  constraints are not supported on foreign tables
-LINE 1: ALTER FOREIGN TABLE ft1 ADD CONSTRAINT ft1_c9_check CHECK (c...
-                                    ^
-ALTER FOREIGN TABLE ft1 DROP CONSTRAINT no_const;               -- ERROR
-ERROR:  relation "ft1" does not exist
-ALTER FOREIGN TABLE ft1 DROP CONSTRAINT IF EXISTS no_const;
-ERROR:  relation "ft1" does not exist
-ALTER FOREIGN TABLE ft1 DROP CONSTRAINT ft1_c1_check;
-ERROR:  relation "ft1" does not exist
-ALTER FOREIGN TABLE ft1 SET WITH OIDS;                          -- ERROR
-ERROR:  relation "ft1" does not exist
-=======
 ALTER FOREIGN TABLE ft1 ADD PRIMARY KEY (c7);                   -- ERROR
 ERROR:  primary key constraints are not supported on foreign tables
 LINE 1: ALTER FOREIGN TABLE ft1 ADD PRIMARY KEY (c7);
@@ -818,7 +769,6 @@
 ALTER FOREIGN TABLE ft1 DROP CONSTRAINT IF EXISTS no_const;
 NOTICE:  constraint "no_const" of relation "ft1" does not exist, skipping
 ALTER FOREIGN TABLE ft1 SET WITH OIDS;
->>>>>>> 4cb7d671
 ALTER FOREIGN TABLE ft1 OWNER TO regress_test_role;
 ERROR:  relation "ft1" does not exist
 ALTER FOREIGN TABLE ft1 OPTIONS (DROP delimiter, SET quote '~', ADD escape '@');
@@ -931,17 +881,6 @@
 --------------------------+------------------------+---------------------+-------------+--------------
 (0 rows)
 
-<<<<<<< HEAD
-SELECT * FROM information_schema.usage_privileges WHERE object_type LIKE 'FOREIGN%' ORDER BY 1, 2, 3, 4, 5;
- grantor | grantee | object_catalog | object_schema | object_name | object_type | privilege_type | is_grantable 
----------+---------+----------------+---------------+-------------+-------------+----------------+--------------
-(0 rows)
-
-SELECT * FROM information_schema.role_usage_grants WHERE object_type LIKE 'FOREIGN%' ORDER BY 1, 2, 3, 4, 5;
- grantor | grantee | object_catalog | object_schema | object_name | object_type | privilege_type | is_grantable 
----------+---------+----------------+---------------+-------------+-------------+----------------+--------------
-(0 rows)
-=======
 SELECT * FROM information_schema.usage_privileges WHERE object_type LIKE 'FOREIGN%' AND object_name IN ('s6', 'foo') ORDER BY 1, 2, 3, 4, 5;
         grantor        |        grantee        | object_catalog | object_schema | object_name |     object_type      | privilege_type | is_grantable 
 -----------------------+-----------------------+----------------+---------------+-------------+----------------------+----------------+--------------
@@ -959,7 +898,6 @@
  regress_test_indirect | regress_test_indirect | regression     |               | s6          | FOREIGN SERVER       | USAGE          | YES
  regress_test_indirect | regress_test_role2    | regression     |               | s6          | FOREIGN SERVER       | USAGE          | YES
 (4 rows)
->>>>>>> 4cb7d671
 
 SELECT * FROM information_schema.foreign_tables ORDER BY 1, 2, 3;
  foreign_table_catalog | foreign_table_schema | foreign_table_name | foreign_server_catalog | foreign_server_name 
@@ -977,17 +915,6 @@
 --------------------------+------------------------+---------------------+-------------+--------------
 (0 rows)
 
-<<<<<<< HEAD
-SELECT * FROM information_schema.usage_privileges WHERE object_type LIKE 'FOREIGN%' ORDER BY 1, 2, 3, 4, 5;
- grantor | grantee | object_catalog | object_schema | object_name | object_type | privilege_type | is_grantable 
----------+---------+----------------+---------------+-------------+-------------+----------------+--------------
-(0 rows)
-
-SELECT * FROM information_schema.role_usage_grants WHERE object_type LIKE 'FOREIGN%' ORDER BY 1, 2, 3, 4, 5;
- grantor | grantee | object_catalog | object_schema | object_name | object_type | privilege_type | is_grantable 
----------+---------+----------------+---------------+-------------+-------------+----------------+--------------
-(0 rows)
-=======
 SELECT * FROM information_schema.usage_privileges WHERE object_type LIKE 'FOREIGN%' AND object_name IN ('s6', 'foo') ORDER BY 1, 2, 3, 4, 5;
         grantor        |        grantee        | object_catalog | object_schema | object_name |     object_type      | privilege_type | is_grantable 
 -----------------------+-----------------------+----------------+---------------+-------------+----------------------+----------------+--------------
@@ -1003,7 +930,6 @@
  regress_test_indirect | regress_test_indirect | regression     |               | s6          | FOREIGN SERVER       | USAGE          | YES
  regress_test_indirect | regress_test_role2    | regression     |               | s6          | FOREIGN SERVER       | USAGE          | YES
 (3 rows)
->>>>>>> 4cb7d671
 
 DROP USER MAPPING FOR current_user SERVER t1;
 ERROR:  server "t1" does not exist
@@ -1187,13 +1113,9 @@
 ERROR:  Postgres-XL does not support USER MAPPING yet
 DETAIL:  The feature is not currently supported
 DROP SERVER s9 CASCADE;
-<<<<<<< HEAD
-ERROR:  server "s9" does not exist
-=======
 NOTICE:  drop cascades to 2 other objects
 DETAIL:  drop cascades to user mapping for public on server s9
 drop cascades to user mapping for unprivileged_role on server s9
->>>>>>> 4cb7d671
 RESET ROLE;
 CREATE SERVER s9 FOREIGN DATA WRAPPER foo;
 ERROR:  Postgres-XL does not support SERVER yet
@@ -1763,12 +1685,6 @@
 -- Cleanup
 DROP SCHEMA foreign_schema CASCADE;
 DROP ROLE regress_test_role;                                -- ERROR
-<<<<<<< HEAD
-DROP SERVER s5 CASCADE;
-ERROR:  server "s5" does not exist
-DROP SERVER t1 CASCADE;
-ERROR:  server "t1" does not exist
-=======
 ERROR:  role "regress_test_role" cannot be dropped because some objects depend on it
 DETAIL:  privileges for server s4
 privileges for foreign-data wrapper foo
@@ -1780,7 +1696,6 @@
 NOTICE:  drop cascades to user mapping for regress_test_role on server s5
 DROP SERVER t1 CASCADE;
 NOTICE:  drop cascades to user mapping for public on server t1
->>>>>>> 4cb7d671
 DROP SERVER t2;
 ERROR:  server "t2" does not exist
 DROP USER MAPPING FOR regress_test_role SERVER s6;
@@ -1792,13 +1707,9 @@
 ERROR:  foreign-data wrapper "foo" does not exist
 \set VERBOSITY default
 DROP SERVER s8 CASCADE;
-<<<<<<< HEAD
-ERROR:  server "s8" does not exist
-=======
 NOTICE:  drop cascades to 2 other objects
 DETAIL:  drop cascades to user mapping for foreign_data_user on server s8
 drop cascades to user mapping for public on server s8
->>>>>>> 4cb7d671
 DROP ROLE regress_test_indirect;
 ERROR:  role "regress_test_indirect" does not exist
 DROP ROLE regress_test_role;

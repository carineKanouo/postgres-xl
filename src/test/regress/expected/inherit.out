--- conflicted
+++ resolved
@@ -1,19 +1,10 @@
 --
 -- Test inheritance features
 --
-<<<<<<< HEAD
-CREATE TABLE a (aa TEXT);
-CREATE TABLE b (bb TEXT) INHERITS (a);
-CREATE TABLE c (cc TEXT) INHERITS (a);
-CREATE TABLE d (dd TEXT) INHERITS (b,c,a);
-=======
--- Enforce use of COMMIT instead of 2PC for temporary objects
-SET enforce_two_phase_commit TO off;
 CREATE TABLE a (aa TEXT) distribute by round robin;
 CREATE TABLE b (bb TEXT) INHERITS (a) distribute by round robin;
 CREATE TABLE c (cc TEXT) INHERITS (a) distribute by round robin;
 CREATE TABLE d (dd TEXT) INHERITS (b,c,a) distribute by round robin;
->>>>>>> d03ea805
 NOTICE:  merging multiple inherited definitions of column "aa"
 NOTICE:  merging multiple inherited definitions of column "aa"
 INSERT INTO a(aa) VALUES('aaa');

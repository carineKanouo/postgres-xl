--- conflicted
+++ resolved
@@ -984,17 +984,12 @@
 (1 row)
 
 -- test indexes on arrays
-<<<<<<< HEAD
 -- PGXCTODO: related to feature request 3520520, this distribution type is changed
 -- to replication. As integer arrays are no available distribution types, this table
 -- should use roundrobin distribution if nothing is specified but roundrobin
 -- distribution cannot be safely used to check constraints on remote nodes.
 -- When global constraints are supported, this replication distribution should be removed.
 create temp table arr_tbl (f1 int[] unique) distribute by replication;
-NOTICE:  CREATE TABLE / UNIQUE will create implicit index "arr_tbl_f1_key" for table "arr_tbl"
-=======
-create temp table arr_tbl (f1 int[] unique);
->>>>>>> ab76208e
 insert into arr_tbl values ('{1,2,3}');
 insert into arr_tbl values ('{1,2}');
 -- failure expected:

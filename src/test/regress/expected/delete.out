--- conflicted
+++ resolved
@@ -16,12 +16,7 @@
 LINE 1: DELETE FROM delete_test dt WHERE delete_test.a > 25;
                                          ^
 HINT:  Perhaps you meant to reference the table alias "dt".
-<<<<<<< HEAD
-ROLLBACK;
 SELECT * FROM delete_test ORDER BY id;
-=======
-SELECT * FROM delete_test;
->>>>>>> 1084f317
  id | a  
 ----+----
   1 | 10

/*-------------------------------------------------------------------------
 *
 * postgres.c
 *	  POSTGRES C Backend Interface
 *
 * Portions Copyright (c) 1996-2011, PostgreSQL Global Development Group
 * Portions Copyright (c) 1994, Regents of the University of California
 * Portions Copyright (c) 2010-2012 Nippon Telegraph and Telephone Corporation
 *
 *
 * IDENTIFICATION
 *	  src/backend/tcop/postgres.c
 *
 * NOTES
 *	  this is the "main" module of the postgres backend and
 *	  hence the main module of the "traffic cop".
 *
 *-------------------------------------------------------------------------
 */

#include "postgres.h"

#include <fcntl.h>
#include <limits.h>
#include <signal.h>
#include <time.h>
#include <unistd.h>
#include <sys/socket.h>
#ifdef HAVE_SYS_SELECT_H
#include <sys/select.h>
#endif
#ifdef HAVE_SYS_RESOURCE_H
#include <sys/time.h>
#include <sys/resource.h>
#endif
#ifdef HAVE_GETOPT_H
#include <getopt.h>
#endif

#ifndef HAVE_GETRUSAGE
#include "rusagestub.h"
#endif

#include "access/printtup.h"
#include "access/xact.h"
#include "catalog/pg_type.h"
#include "commands/async.h"
#include "commands/prepare.h"
#ifdef PGXC
#include "commands/trigger.h"
#endif
#include "libpq/libpq.h"
#include "libpq/pqformat.h"
#include "libpq/pqsignal.h"
#include "miscadmin.h"
#include "nodes/print.h"
#include "optimizer/planner.h"
#include "pgstat.h"
#include "pg_trace.h"
#include "parser/analyze.h"
#include "parser/parser.h"
#ifdef PGXC
#include "parser/parse_type.h"
#endif /* PGXC */
#include "postmaster/autovacuum.h"
#include "postmaster/postmaster.h"
#include "replication/walsender.h"
#include "rewrite/rewriteHandler.h"
#include "storage/bufmgr.h"
#include "storage/ipc.h"
#include "storage/proc.h"
#include "storage/procsignal.h"
#include "storage/sinval.h"
#include "tcop/fastpath.h"
#include "tcop/pquery.h"
#include "tcop/tcopprot.h"
#include "tcop/utility.h"
#include "utils/lsyscache.h"
#include "utils/memutils.h"
#include "utils/ps_status.h"
#include "utils/snapmgr.h"
#include "mb/pg_wchar.h"

#ifdef PGXC
#include "storage/procarray.h"
#include "pgxc/pgxc.h"
#include "access/gtm.h"
/* PGXC_COORD */
#include "pgxc/execRemote.h"
#include "pgxc/barrier.h"
#include "pgxc/planner.h"
#include "nodes/nodes.h"
#include "pgxc/poolmgr.h"
#include "pgxc/pgxcnode.h"
#ifdef XCP
#include "pgxc/pause.h"
#include "pgxc/squeue.h"
#endif
#include "commands/copy.h"
/* PGXC_DATANODE */
#include "access/transam.h"
#endif
extern int	optind;

extern char *optarg;
extern int	optind;

#ifdef HAVE_INT_OPTRESET
extern int	optreset;			/* might not be declared by system headers */
#endif


/* ----------------
 *		global variables
 * ----------------
 */
const char *debug_query_string; /* client-supplied query string */

/* Note: whereToSendOutput is initialized for the bootstrap/standalone case */
CommandDest whereToSendOutput = DestDebug;

/* flag for logging end of session */
bool		Log_disconnections = false;

int			log_statement = LOGSTMT_NONE;

/* GUC variable for maximum stack depth (measured in kilobytes) */
int			max_stack_depth = 100;

/* wait N seconds to allow attach from a debugger */
int			PostAuthDelay = 0;

/* ----------------
 *		private variables
 * ----------------
 */

/* max_stack_depth converted to bytes for speed of checking */
static long max_stack_depth_bytes = 100 * 1024L;

/*
 * Stack base pointer -- initialized by PostgresMain. This is not static
 * so that PL/Java can modify it.
 */
char	   *stack_base_ptr = NULL;

/*
 * On IA64 we also have to remember the register stack base.
 */
#if defined(__ia64__) || defined(__ia64)
char	   *register_stack_base_ptr = NULL;
#endif

/*
 * Flag to mark SIGHUP. Whenever the main loop comes around it
 * will reread the configuration file. (Better than doing the
 * reading in the signal handler, ey?)
 */
static volatile sig_atomic_t got_SIGHUP = false;

/*
 * Flag to keep track of whether we have started a transaction.
 * For extended query protocol this has to be remembered across messages.
 */
static bool xact_started = false;

/*
 * Flag to indicate that we are doing the outer loop's read-from-client,
 * as opposed to any random read from client that might happen within
 * commands like COPY FROM STDIN.
 */
static bool DoingCommandRead = false;

/*
 * Flags to implement skip-till-Sync-after-error behavior for messages of
 * the extended query protocol.
 */
static bool doing_extended_query_message = false;
static bool ignore_till_sync = false;

/*
 * If an unnamed prepared statement exists, it's stored here.
 * We keep it separate from the hashtable kept by commands/prepare.c
 * in order to reduce overhead for short-lived queries.
 */
static CachedPlanSource *unnamed_stmt_psrc = NULL;

/* workspace for building a new unnamed statement in */
static MemoryContext unnamed_stmt_context = NULL;


/* assorted command-line switches */
static const char *userDoption = NULL;	/* -D switch */

static bool EchoQuery = false;	/* -E switch */

/*
 * people who want to use EOF should #define DONTUSENEWLINE in
 * tcop/tcopdebug.h
 */
#ifndef TCOP_DONTUSENEWLINE
static int	UseNewLine = 1;		/* Use newlines query delimiters (the default) */
#else
static int	UseNewLine = 0;		/* Use EOF as query delimiters */
#endif   /* TCOP_DONTUSENEWLINE */

/* whether or not, and why, we were cancelled by conflict with recovery */
static bool RecoveryConflictPending = false;
static bool RecoveryConflictRetryable = true;
static ProcSignalReason RecoveryConflictReason;

/* ----------------------------------------------------------------
 *		decls for routines only used in this file
 * ----------------------------------------------------------------
 */
static int	InteractiveBackend(StringInfo inBuf);
static int	interactive_getc(void);
static int	SocketBackend(StringInfo inBuf);
static int	ReadCommand(StringInfo inBuf);
static List *pg_rewrite_query(Query *query);
static bool check_log_statement(List *stmt_list);
static int	errdetail_execute(List *raw_parsetree_list);
static int	errdetail_params(ParamListInfo params);
static int	errdetail_abort(void);
static int	errdetail_recovery_conflict(void);
static void start_xact_command(void);
static void finish_xact_command(void);
static bool IsTransactionExitStmt(Node *parsetree);
static bool IsTransactionExitStmtList(List *parseTrees);
static bool IsTransactionStmtList(List *parseTrees);
static void drop_unnamed_stmt(void);
static void SigHupHandler(SIGNAL_ARGS);
static void log_disconnections(int code, Datum arg);


#ifdef PGXC /* PGXC_DATANODE */
/* ----------------------------------------------------------------
 *		PG-XC routines
 * ----------------------------------------------------------------
 */

/*
 * Called when the backend is ending.
 */
static void
DataNodeShutdown (int code, Datum arg)
{
	/* Close connection with GTM, if active */
	CloseGTM();
}
#endif

/* ----------------------------------------------------------------
 *		routines to obtain user input
 * ----------------------------------------------------------------
 */

/* ----------------
 *	InteractiveBackend() is called for user interactive connections
 *
 *	the string entered by the user is placed in its parameter inBuf,
 *	and we act like a Q message was received.
 *
 *	EOF is returned if end-of-file input is seen; time to shut down.
 * ----------------
 */

static int
InteractiveBackend(StringInfo inBuf)
{
	int			c;				/* character read from getc() */
	bool		end = false;	/* end-of-input flag */
	bool		backslashSeen = false;	/* have we seen a \ ? */

	/*
	 * display a prompt and obtain input from the user
	 */
	printf("backend> ");
	fflush(stdout);

	resetStringInfo(inBuf);

	if (UseNewLine)
	{
		/*
		 * if we are using \n as a delimiter, then read characters until the
		 * \n.
		 */
		while ((c = interactive_getc()) != EOF)
		{
			if (c == '\n')
			{
				if (backslashSeen)
				{
					/* discard backslash from inBuf */
					inBuf->data[--inBuf->len] = '\0';
					backslashSeen = false;
					continue;
				}
				else
				{
					/* keep the newline character */
					appendStringInfoChar(inBuf, '\n');
					break;
				}
			}
			else if (c == '\\')
				backslashSeen = true;
			else
				backslashSeen = false;

			appendStringInfoChar(inBuf, (char) c);
		}

		if (c == EOF)
			end = true;
	}
	else
	{
		/*
		 * otherwise read characters until EOF.
		 */
		while ((c = interactive_getc()) != EOF)
			appendStringInfoChar(inBuf, (char) c);

		/* No input before EOF signal means time to quit. */
		if (inBuf->len == 0)
			end = true;
	}

	if (end)
		return EOF;

	/*
	 * otherwise we have a user query so process it.
	 */

	/* Add '\0' to make it look the same as message case. */
	appendStringInfoChar(inBuf, (char) '\0');

	/*
	 * if the query echo flag was given, print the query..
	 */
	if (EchoQuery)
		printf("statement: %s\n", inBuf->data);
	fflush(stdout);

	return 'Q';
}

/*
 * interactive_getc -- collect one character from stdin
 *
 * Even though we are not reading from a "client" process, we still want to
 * respond to signals, particularly SIGTERM/SIGQUIT.  Hence we must use
 * prepare_for_client_read and client_read_ended.
 */
static int
interactive_getc(void)
{
	int			c;

	prepare_for_client_read();
	c = getc(stdin);
	client_read_ended();
	return c;
}

/* ----------------
 *	SocketBackend()		Is called for frontend-backend connections
 *
 *	Returns the message type code, and loads message body data into inBuf.
 *
 *	EOF is returned if the connection is lost.
 * ----------------
 */
static int
SocketBackend(StringInfo inBuf)
{
	int			qtype;

#ifdef XCP
	/*
	 * Session from data node may need to do some background work if it is
	 * running producing subplans. So just poll the connection, and if it does
	 * not have input for us do the work.
	 * If we do not have producing portals we should use the blocking read
	 * to avoid loop consuming 100% of CPU
	 */
	if (IS_PGXC_DATANODE && IsConnFromDatanode())
	{
		/*
		 * Advance producing portals or poll client connection until we have
		 * a client command to handle.
		 */
		while (true)
		{
			unsigned char c;

			qtype = pq_getbyte_if_available(&c);
			if (qtype == 0)			/* no commands, do producing */
			{
				/*
				 * No command yet, try to advance producing portals, and
				 * depending on result do:
				 * -1 No producing portals, block and wait for client command
				 * 0  All producing portals are paused, sleep for a moment and
				 *    then check again either we have client command or some
				 *    portal is awaken.
				 * 1  check for client command and more continue advancing
				 *    producers immediately
				 */
				int activePortals = -1;
				ListCell   *lc = list_head(getProducingPortals());
				while (lc)
				{
					Portal p = (Portal) lfirst(lc);
					int result;

					/*
					 * Get next already, because next call may remove cell from
					 * the list and invalidate next reference
					 */
					lc = lnext(lc);

					result = AdvanceProducingPortal(p);
					if (result == 0)
					{
						/* Portal is paused */
						if (activePortals < 0)
							activePortals = 0;
					}
					else if (result > 0)
					{
						if (activePortals < 0)
							activePortals = result;
						else
							activePortals += result;
					}
				}
				if (activePortals < 0)
				{
					/* no producers at all, we may wait while next command */
					qtype = pq_getbyte();
					break;
				}
				else if (activePortals == 0)
				{
					/* all producers are paused, sleep a little to allow other
					 * processes to go */
					pg_usleep(10000L);
				}
			}
			else if (qtype == 1)
			{
				/* command code in c is defined, move it to qtype
				 * and break to handle the command */
				qtype = c;
				break;
			}
			else
			{
				/* error, default handling, qtype is already set to EOF */
				break;
			}
		}
	}
	else
	{
		/*
		 * Get message type code from the frontend.
		 */
		qtype = pq_getbyte();
	}
#else
	/*
	 * Get message type code from the frontend.
	 */
	qtype = pq_getbyte();
#endif

	if (qtype == EOF)			/* frontend disconnected */
	{
		ereport(COMMERROR,
				(errcode(ERRCODE_PROTOCOL_VIOLATION),
				 errmsg("unexpected EOF on client connection")));
		return qtype;
	}

	/*
	 * Validate message type code before trying to read body; if we have lost
	 * sync, better to say "command unknown" than to run out of memory because
	 * we used garbage as a length word.
	 *
	 * This also gives us a place to set the doing_extended_query_message flag
	 * as soon as possible.
	 */
	switch (qtype)
	{
		case 'Q':				/* simple query */
			doing_extended_query_message = false;
			if (PG_PROTOCOL_MAJOR(FrontendProtocol) < 3)
			{
				/* old style without length word; convert */
				if (pq_getstring(inBuf))
				{
					ereport(COMMERROR,
							(errcode(ERRCODE_PROTOCOL_VIOLATION),
							 errmsg("unexpected EOF on client connection")));
					return EOF;
				}
			}
			break;

		case 'F':				/* fastpath function call */
			/* we let fastpath.c cope with old-style input of this */
			doing_extended_query_message = false;
			break;

		case 'X':				/* terminate */
			doing_extended_query_message = false;
			ignore_till_sync = false;
			break;

		case 'B':				/* bind */
#ifdef XCP /* PGXC_DATANODE */
		case 'p':				/* plan */
#endif
		case 'C':				/* close */
		case 'D':				/* describe */
		case 'E':				/* execute */
		case 'H':				/* flush */
		case 'P':				/* parse */
			doing_extended_query_message = true;
			/* these are only legal in protocol 3 */
			if (PG_PROTOCOL_MAJOR(FrontendProtocol) < 3)
				ereport(FATAL,
						(errcode(ERRCODE_PROTOCOL_VIOLATION),
						 errmsg("invalid frontend message type %d", qtype)));
			break;

		case 'S':				/* sync */
			/* stop any active skip-till-Sync */
			ignore_till_sync = false;
			/* mark not-extended, so that a new error doesn't begin skip */
			doing_extended_query_message = false;
			/* only legal in protocol 3 */
			if (PG_PROTOCOL_MAJOR(FrontendProtocol) < 3)
				ereport(FATAL,
						(errcode(ERRCODE_PROTOCOL_VIOLATION),
						 errmsg("invalid frontend message type %d", qtype)));
			break;

		case 'd':				/* copy data */
		case 'c':				/* copy done */
		case 'f':				/* copy fail */
			doing_extended_query_message = false;
			/* these are only legal in protocol 3 */
			if (PG_PROTOCOL_MAJOR(FrontendProtocol) < 3)
				ereport(FATAL,
						(errcode(ERRCODE_PROTOCOL_VIOLATION),
						 errmsg("invalid frontend message type %d", qtype)));
			break;
#ifdef PGXC /* PGXC_DATANODE */
		case 'g':				/* GXID */
		case 's':				/* Snapshot */
		case 't':				/* Timestamp */
		case 'b':				/* Barrier */
			break;
#endif

		default:

			/*
			 * Otherwise we got garbage from the frontend.	We treat this as
			 * fatal because we have probably lost message boundary sync, and
			 * there's no good way to recover.
			 */
			ereport(FATAL,
					(errcode(ERRCODE_PROTOCOL_VIOLATION),
					 errmsg("invalid frontend message type %d", qtype)));
			break;
	}

	/*
	 * In protocol version 3, all frontend messages have a length word next
	 * after the type code; we can read the message contents independently of
	 * the type.
	 */
	if (PG_PROTOCOL_MAJOR(FrontendProtocol) >= 3)
	{
		if (pq_getmessage(inBuf, 0))
			return EOF;			/* suitable message already logged */
	}

	return qtype;
}

/* ----------------
 *		ReadCommand reads a command from either the frontend or
 *		standard input, places it in inBuf, and returns the
 *		message type code (first byte of the message).
 *		EOF is returned if end of file.
 * ----------------
 */
static int
ReadCommand(StringInfo inBuf)
{
	int			result;

	if (whereToSendOutput == DestRemote)
		result = SocketBackend(inBuf);
	else
		result = InteractiveBackend(inBuf);

	return result;
}

/*
 * prepare_for_client_read -- set up to possibly block on client input
 *
 * This must be called immediately before any low-level read from the
 * client connection.  It is necessary to do it at a sufficiently low level
 * that there won't be any other operations except the read kernel call
 * itself between this call and the subsequent client_read_ended() call.
 * In particular there mustn't be use of malloc() or other potentially
 * non-reentrant libc functions.  This restriction makes it safe for us
 * to allow interrupt service routines to execute nontrivial code while
 * we are waiting for input.
 */
void
prepare_for_client_read(void)
{
	if (DoingCommandRead)
	{
		/* Enable immediate processing of asynchronous signals */
		EnableNotifyInterrupt();
		EnableCatchupInterrupt();

		/* Allow cancel/die interrupts to be processed while waiting */
		ImmediateInterruptOK = true;

		/* And don't forget to detect one that already arrived */
		CHECK_FOR_INTERRUPTS();
	}
}

/*
 * client_read_ended -- get out of the client-input state
 */
void
client_read_ended(void)
{
	if (DoingCommandRead)
	{
		ImmediateInterruptOK = false;

		DisableNotifyInterrupt();
		DisableCatchupInterrupt();
	}
}


/*
 * Do raw parsing (only).
 *
 * A list of parsetrees is returned, since there might be multiple
 * commands in the given string.
 *
 * NOTE: for interactive queries, it is important to keep this routine
 * separate from the analysis & rewrite stages.  Analysis and rewriting
 * cannot be done in an aborted transaction, since they require access to
 * database tables.  So, we rely on the raw parser to determine whether
 * we've seen a COMMIT or ABORT command; when we are in abort state, other
 * commands are not processed any further than the raw parse stage.
 */
List *
pg_parse_query(const char *query_string)
{
	List	   *raw_parsetree_list;

	TRACE_POSTGRESQL_QUERY_PARSE_START(query_string);

	if (log_parser_stats)
		ResetUsage();

	raw_parsetree_list = raw_parser(query_string);

	if (log_parser_stats)
		ShowUsage("PARSER STATISTICS");

#ifdef COPY_PARSE_PLAN_TREES
	/* Optional debugging check: pass raw parsetrees through copyObject() */
	{
		List	   *new_list = (List *) copyObject(raw_parsetree_list);

		/* This checks both copyObject() and the equal() routines... */
		if (!equal(new_list, raw_parsetree_list))
			elog(WARNING, "copyObject() failed to produce an equal raw parse tree");
		else
			raw_parsetree_list = new_list;
	}
#endif

	TRACE_POSTGRESQL_QUERY_PARSE_DONE(query_string);

	return raw_parsetree_list;
}

/*
 * Given a raw parsetree (gram.y output), and optionally information about
 * types of parameter symbols ($n), perform parse analysis and rule rewriting.
 *
 * A list of Query nodes is returned, since either the analyzer or the
 * rewriter might expand one query to several.
 *
 * NOTE: for reasons mentioned above, this must be separate from raw parsing.
 */
List *
pg_analyze_and_rewrite(Node *parsetree, const char *query_string,
					   Oid *paramTypes, int numParams)
{
	Query	   *query;
	List	   *querytree_list;

	TRACE_POSTGRESQL_QUERY_REWRITE_START(query_string);

	/*
	 * (1) Perform parse analysis.
	 */
	if (log_parser_stats)
		ResetUsage();

	query = parse_analyze(parsetree, query_string, paramTypes, numParams);

	if (log_parser_stats)
		ShowUsage("PARSE ANALYSIS STATISTICS");

	/*
	 * (2) Rewrite the queries, as necessary
	 */
	querytree_list = pg_rewrite_query(query);

#ifdef PGXC
	if (IS_PGXC_COORDINATOR && !IsConnFromCoord())
	{
		ListCell   *lc;

		foreach(lc, querytree_list)
		{
			Query *query = (Query *) lfirst(lc);

			if (query->sql_statement == NULL)
				query->sql_statement = pstrdup(query_string);
		}
	}
#endif

	TRACE_POSTGRESQL_QUERY_REWRITE_DONE(query_string);

	return querytree_list;
}

/*
 * Do parse analysis and rewriting.  This is the same as pg_analyze_and_rewrite
 * except that external-parameter resolution is determined by parser callback
 * hooks instead of a fixed list of parameter datatypes.
 */
List *
pg_analyze_and_rewrite_params(Node *parsetree,
							  const char *query_string,
							  ParserSetupHook parserSetup,
							  void *parserSetupArg)
{
	ParseState *pstate;
	Query	   *query;
	List	   *querytree_list;

	Assert(query_string != NULL);		/* required as of 8.4 */

	TRACE_POSTGRESQL_QUERY_REWRITE_START(query_string);

	/*
	 * (1) Perform parse analysis.
	 */
	if (log_parser_stats)
		ResetUsage();

	pstate = make_parsestate(NULL);
	pstate->p_sourcetext = query_string;
	(*parserSetup) (pstate, parserSetupArg);

	query = transformStmt(pstate, parsetree);

	free_parsestate(pstate);

	if (log_parser_stats)
		ShowUsage("PARSE ANALYSIS STATISTICS");

	/*
	 * (2) Rewrite the queries, as necessary
	 */
	querytree_list = pg_rewrite_query(query);

	TRACE_POSTGRESQL_QUERY_REWRITE_DONE(query_string);

	return querytree_list;
}

/*
 * Perform rewriting of a query produced by parse analysis.
 *
 * Note: query must just have come from the parser, because we do not do
 * AcquireRewriteLocks() on it.
 */
static List *
pg_rewrite_query(Query *query)
{
	List	   *querytree_list;

	if (Debug_print_parse)
		elog_node_display(LOG, "parse tree", query,
						  Debug_pretty_print);

	if (log_parser_stats)
		ResetUsage();

	if (query->commandType == CMD_UTILITY)
	{
		/* don't rewrite utilities, just dump 'em into result list */
		querytree_list = list_make1(query);
	}
#ifdef PGXC
	else if ((query->commandType == CMD_SELECT) && (query->intoClause != NULL))
	{
		/*
		 * CREATE TABLE AS SELECT and SELECT INTO are rewritten so that the
		 * target table is created first. The SELECT query is then transformed
		 * into an INSERT INTO statement
		 */
		querytree_list = QueryRewriteCTAS(query);
	}
#endif
	else
	{
		/* rewrite regular queries */
		querytree_list = QueryRewrite(query);
	}

	if (log_parser_stats)
		ShowUsage("REWRITER STATISTICS");

#ifdef COPY_PARSE_PLAN_TREES
	/* Optional debugging check: pass querytree output through copyObject() */
	{
		List	   *new_list;

		new_list = (List *) copyObject(querytree_list);
		/* This checks both copyObject() and the equal() routines... */
		if (!equal(new_list, querytree_list))
			elog(WARNING, "copyObject() failed to produce equal parse tree");
		else
			querytree_list = new_list;
	}
#endif

	if (Debug_print_rewritten)
		elog_node_display(LOG, "rewritten parse tree", querytree_list,
						  Debug_pretty_print);

	return querytree_list;
}


/*
 * Generate a plan for a single already-rewritten query.
 * This is a thin wrapper around planner() and takes the same parameters.
 */
PlannedStmt *
pg_plan_query(Query *querytree, int cursorOptions, ParamListInfo boundParams)
{
	PlannedStmt *plan;

	/* Utility commands have no plans. */
	if (querytree->commandType == CMD_UTILITY)
		return NULL;

	/* Planner must have a snapshot in case it calls user-defined functions. */
	Assert(ActiveSnapshotSet());

	TRACE_POSTGRESQL_QUERY_PLAN_START();

	if (log_planner_stats)
		ResetUsage();

	/* call the optimizer */
	plan = planner(querytree, cursorOptions, boundParams);

	if (log_planner_stats)
		ShowUsage("PLANNER STATISTICS");

#ifdef COPY_PARSE_PLAN_TREES
	/* Optional debugging check: pass plan output through copyObject() */
	{
		PlannedStmt *new_plan = (PlannedStmt *) copyObject(plan);

		/*
		 * equal() currently does not have routines to compare Plan nodes, so
		 * don't try to test equality here.  Perhaps fix someday?
		 */
#ifdef NOT_USED
		/* This checks both copyObject() and the equal() routines... */
		if (!equal(new_plan, plan))
			elog(WARNING, "copyObject() failed to produce an equal plan tree");
		else
#endif
			plan = new_plan;
	}
#endif

	/*
	 * Print plan if debugging.
	 */
	if (Debug_print_plan)
		elog_node_display(LOG, "plan", plan, Debug_pretty_print);

	TRACE_POSTGRESQL_QUERY_PLAN_DONE();

	return plan;
}

/*
 * Generate plans for a list of already-rewritten queries.
 *
 * Normal optimizable statements generate PlannedStmt entries in the result
 * list.  Utility statements are simply represented by their statement nodes.
 */
List *
pg_plan_queries(List *querytrees, int cursorOptions, ParamListInfo boundParams)
{
	List	   *stmt_list = NIL;
	ListCell   *query_list;

	foreach(query_list, querytrees)
	{
		Query	   *query = (Query *) lfirst(query_list);
		Node	   *stmt;

		if (query->commandType == CMD_UTILITY)
		{
			/* Utility commands have no plans. */
			stmt = query->utilityStmt;
		}
		else
		{
			stmt = (Node *) pg_plan_query(query, cursorOptions, boundParams);
		}

		stmt_list = lappend(stmt_list, stmt);
	}

	return stmt_list;
}


/*
 * exec_simple_query
 *
 * Execute a "simple Query" protocol message.
 */
static void
exec_simple_query(const char *query_string)
{
	CommandDest dest = whereToSendOutput;
	MemoryContext oldcontext;
	List	   *parsetree_list;
	ListCell   *parsetree_item;
	bool		save_log_statement_stats = log_statement_stats;
	bool		was_logged = false;
	bool		isTopLevel;
	char		msec_str[32];

	/*
	 * Report query to various monitoring facilities.
	 */
	debug_query_string = query_string;

	pgstat_report_activity(query_string);

	TRACE_POSTGRESQL_QUERY_START(query_string);

	/*
	 * We use save_log_statement_stats so ShowUsage doesn't report incorrect
	 * results because ResetUsage wasn't called.
	 */
	if (save_log_statement_stats)
		ResetUsage();

	/*
	 * Start up a transaction command.	All queries generated by the
	 * query_string will be in this same command block, *unless* we find a
	 * BEGIN/COMMIT/ABORT statement; we have to force a new xact command after
	 * one of those, else bad things will happen in xact.c. (Note that this
	 * will normally change current memory context.)
	 */
	start_xact_command();

	/*
	 * Zap any pre-existing unnamed statement.	(While not strictly necessary,
	 * it seems best to define simple-Query mode as if it used the unnamed
	 * statement and portal; this ensures we recover any storage used by prior
	 * unnamed operations.)
	 */
	drop_unnamed_stmt();

	/*
	 * Switch to appropriate context for constructing parsetrees.
	 */
	oldcontext = MemoryContextSwitchTo(MessageContext);

	/*
	 * Do basic parsing of the query or queries (this should be safe even if
	 * we are in aborted transaction state!)
	 */
	parsetree_list = pg_parse_query(query_string);

	/* Log immediately if dictated by log_statement */
	if (check_log_statement(parsetree_list))
	{
		ereport(LOG,
				(errmsg("statement: %s", query_string),
				 errhidestmt(true),
				 errdetail_execute(parsetree_list)));
		was_logged = true;
	}

	/*
	 * Switch back to transaction context to enter the loop.
	 */
	MemoryContextSwitchTo(oldcontext);

	/*
	 * We'll tell PortalRun it's a top-level command iff there's exactly one
	 * raw parsetree.  If more than one, it's effectively a transaction block
	 * and we want PreventTransactionChain to reject unsafe commands. (Note:
	 * we're assuming that query rewrite cannot add commands that are
	 * significant to PreventTransactionChain.)
	 */
	isTopLevel = (list_length(parsetree_list) == 1);

	/*
	 * Run through the raw parsetree(s) and process each one.
	 */
	foreach(parsetree_item, parsetree_list)
	{
		Node	   *parsetree = (Node *) lfirst(parsetree_item);
		bool		snapshot_set = false;
		const char *commandTag;
		char		completionTag[COMPLETION_TAG_BUFSIZE];
		List	   *querytree_list,
				   *plantree_list;
		Portal		portal;
		DestReceiver *receiver;
		int16		format;
#ifdef PGXC

		/*
		 * By default we do not want Datanodes or client Coordinators to contact GTM directly,
		 * it should get this information passed down to it.
		 */
		if (IS_PGXC_DATANODE || IsConnFromCoord())
			SetForceXidFromGTM(false);
#endif

		/*
		 * Get the command name for use in status display (it also becomes the
		 * default completion tag, down inside PortalRun).	Set ps_status and
		 * do any special start-of-SQL-command processing needed by the
		 * destination.
		 */
		commandTag = CreateCommandTag(parsetree);

		set_ps_display(commandTag, false);

		BeginCommand(commandTag, dest);

		/*
		 * If we are in an aborted transaction, reject all commands except
		 * COMMIT/ABORT.  It is important that this test occur before we try
		 * to do parse analysis, rewrite, or planning, since all those phases
		 * try to do database accesses, which may fail in abort state. (It
		 * might be safe to allow some additional utility commands in this
		 * state, but not many...)
		 */
		if (IsAbortedTransactionBlockState() &&
			!IsTransactionExitStmt(parsetree))
			ereport(ERROR,
					(errcode(ERRCODE_IN_FAILED_SQL_TRANSACTION),
					 errmsg("current transaction is aborted, "
						  "commands ignored until end of transaction block"),
					 errdetail_abort()));

		/* Make sure we are in a transaction command */
		start_xact_command();

		/* If we got a cancel signal in parsing or prior command, quit */
		CHECK_FOR_INTERRUPTS();

		/*
		 * Set up a snapshot if parse analysis/planning will need one.
		 */
		if (analyze_requires_snapshot(parsetree))
		{
			PushActiveSnapshot(GetTransactionSnapshot());
			snapshot_set = true;
		}

		/*
		 * OK to analyze, rewrite, and plan this query.
		 *
		 * Switch to appropriate context for constructing querytrees (again,
		 * these must outlive the execution context).
		 */
		oldcontext = MemoryContextSwitchTo(MessageContext);

		querytree_list = pg_analyze_and_rewrite(parsetree, query_string,
												NULL, 0);

		plantree_list = pg_plan_queries(querytree_list, 0, NULL);

		/* Done with the snapshot used for parsing/planning */
		if (snapshot_set)
			PopActiveSnapshot();

		/* If we got a cancel signal in analysis or planning, quit */
		CHECK_FOR_INTERRUPTS();

#ifdef PGXC
		/* PGXC_DATANODE */
		/* Force getting Xid from GTM if not autovacuum, but a vacuum */
		if (IS_PGXC_DATANODE && IsA(parsetree, VacuumStmt) && IsPostmasterEnvironment)
			SetForceXidFromGTM(true);
#endif

		/*
		 * Create unnamed portal to run the query or queries in. If there
		 * already is one, silently drop it.
		 */
		portal = CreatePortal("", true, true);
		/* Don't display the portal in pg_cursors */
		portal->visible = false;

		/*
		 * We don't have to copy anything into the portal, because everything
		 * we are passing here is in MessageContext, which will outlive the
		 * portal anyway.
		 */
		PortalDefineQuery(portal,
						  NULL,
						  query_string,
						  commandTag,
						  plantree_list,
						  NULL);

		/*
		 * Start the portal.  No parameters here.
		 */
		PortalStart(portal, NULL, InvalidSnapshot);

		/*
		 * Select the appropriate output format: text unless we are doing a
		 * FETCH from a binary cursor.	(Pretty grotty to have to do this here
		 * --- but it avoids grottiness in other places.  Ah, the joys of
		 * backward compatibility...)
		 */
		format = 0;				/* TEXT is default */
		if (IsA(parsetree, FetchStmt))
		{
			FetchStmt  *stmt = (FetchStmt *) parsetree;

			if (!stmt->ismove)
			{
				Portal		fportal = GetPortalByName(stmt->portalname);

				if (PortalIsValid(fportal) &&
					(fportal->cursorOptions & CURSOR_OPT_BINARY))
					format = 1; /* BINARY */
			}
		}
		PortalSetResultFormat(portal, 1, &format);

		/*
		 * Now we can create the destination receiver object.
		 */
		receiver = CreateDestReceiver(dest);
		if (dest == DestRemote)
			SetRemoteDestReceiverParams(receiver, portal);

		/*
		 * Switch back to transaction context for execution.
		 */
		MemoryContextSwitchTo(oldcontext);

		/*
		 * Run the portal to completion, and then drop it (and the receiver).
		 */
		(void) PortalRun(portal,
						 FETCH_ALL,
						 isTopLevel,
						 receiver,
						 receiver,
						 completionTag);

		(*receiver->rDestroy) (receiver);

		PortalDrop(portal, false);

		if (IsA(parsetree, TransactionStmt))
		{
			/*
			 * If this was a transaction control statement, commit it. We will
			 * start a new xact command for the next command (if any).
			 */
			finish_xact_command();
		}
		else if (lnext(parsetree_item) == NULL)
		{
			/*
			 * If this is the last parsetree of the query string, close down
			 * transaction statement before reporting command-complete.  This
			 * is so that any end-of-transaction errors are reported before
			 * the command-complete message is issued, to avoid confusing
			 * clients who will expect either a command-complete message or an
			 * error, not one and then the other.  But for compatibility with
			 * historical Postgres behavior, we do not force a transaction
			 * boundary between queries appearing in a single query string.
			 */
			finish_xact_command();
		}
		else
		{
			/*
			 * We need a CommandCounterIncrement after every query, except
			 * those that start or end a transaction block.
			 */
			CommandCounterIncrement();
		}

		/*
		 * Tell client that we're done with this query.  Note we emit exactly
		 * one EndCommand report for each raw parsetree, thus one for each SQL
		 * command the client sent, regardless of rewriting. (But a command
		 * aborted by error will not send an EndCommand report at all.)
		 */
		EndCommand(completionTag, dest);
	}							/* end loop over parsetrees */

	/*
	 * Close down transaction statement, if one is open.
	 */
	finish_xact_command();

	/*
	 * If there were no parsetrees, return EmptyQueryResponse message.
	 */
	if (!parsetree_list)
		NullCommand(dest);

	/*
	 * Emit duration logging if appropriate.
	 */
	switch (check_log_duration(msec_str, was_logged))
	{
		case 1:
			ereport(LOG,
					(errmsg("duration: %s ms", msec_str),
					 errhidestmt(true)));
			break;
		case 2:
			ereport(LOG,
					(errmsg("duration: %s ms  statement: %s",
							msec_str, query_string),
					 errhidestmt(true),
					 errdetail_execute(parsetree_list)));
			break;
	}

	if (save_log_statement_stats)
		ShowUsage("QUERY STATISTICS");

	TRACE_POSTGRESQL_QUERY_DONE(query_string);

	debug_query_string = NULL;
}

/*
 * exec_parse_message
 *
 * Execute a "Parse" protocol message.
 * If paramTypeNames is specified, paraTypes is filled with corresponding OIDs.
 * The caller is expected to allocate space for the paramTypes.
 */
static void
exec_parse_message(const char *query_string,	/* string to execute */
				   const char *stmt_name,		/* name for prepared stmt */
				   Oid *paramTypes,		/* parameter types */
				   char **paramTypeNames,	/* parameter type names */
				   int numParams)		/* number of parameters */
{
	MemoryContext oldcontext;
	List	   *parsetree_list;
	Node	   *raw_parse_tree;
	const char *commandTag;
	List	   *querytree_list,
			   *stmt_list;
	bool		is_named;
	bool		fully_planned;
	bool		save_log_statement_stats = log_statement_stats;
	char		msec_str[32];

	/*
	 * Report query to various monitoring facilities.
	 */
	debug_query_string = query_string;

	pgstat_report_activity(query_string);

	set_ps_display("PARSE", false);

	if (save_log_statement_stats)
		ResetUsage();

	ereport(DEBUG2,
			(errmsg("parse %s: %s",
					*stmt_name ? stmt_name : "<unnamed>",
					query_string)));

	/*
	 * Start up a transaction command so we can run parse analysis etc. (Note
	 * that this will normally change current memory context.) Nothing happens
	 * if we are already in one.
	 */
	start_xact_command();

	/*
	 * Switch to appropriate context for constructing parsetrees.
	 *
	 * We have two strategies depending on whether the prepared statement is
	 * named or not.  For a named prepared statement, we do parsing in
	 * MessageContext and copy the finished trees into the prepared
	 * statement's plancache entry; then the reset of MessageContext releases
	 * temporary space used by parsing and planning.  For an unnamed prepared
	 * statement, we assume the statement isn't going to hang around long, so
	 * getting rid of temp space quickly is probably not worth the costs of
	 * copying parse/plan trees.  So in this case, we create the plancache
	 * entry's context here, and do all the parsing work therein.
	 */
	is_named = (stmt_name[0] != '\0');
	if (is_named)
	{
		/* Named prepared statement --- parse in MessageContext */
		oldcontext = MemoryContextSwitchTo(MessageContext);
	}
	else
	{
		/* Unnamed prepared statement --- release any prior unnamed stmt */
		drop_unnamed_stmt();
		/* Create context for parsing/planning */
		unnamed_stmt_context =
			AllocSetContextCreate(CacheMemoryContext,
								  "unnamed prepared statement",
								  ALLOCSET_DEFAULT_MINSIZE,
								  ALLOCSET_DEFAULT_INITSIZE,
								  ALLOCSET_DEFAULT_MAXSIZE);
		oldcontext = MemoryContextSwitchTo(unnamed_stmt_context);
	}

#ifdef PGXC
	/*
	 * if we have the parameter types passed, which happens only in case of
	 * connection from coordinators, fill paramTypes with their OIDs for
	 * subsequent use. We have to do name to OID conversion, in a transaction
	 * context.
	 */
	if (IsConnFromCoord() && paramTypeNames)
	{
		int cnt_param;
		/* we don't expect type mod */
		for (cnt_param = 0; cnt_param < numParams; cnt_param++)
			parseTypeString(paramTypeNames[cnt_param], &paramTypes[cnt_param],
								NULL);

	}
#endif /* PGXC */

	/*
	 * Do basic parsing of the query or queries (this should be safe even if
	 * we are in aborted transaction state!)
	 */
	parsetree_list = pg_parse_query(query_string);

	/*
	 * We only allow a single user statement in a prepared statement. This is
	 * mainly to keep the protocol simple --- otherwise we'd need to worry
	 * about multiple result tupdescs and things like that.
	 */
	if (list_length(parsetree_list) > 1)
		ereport(ERROR,
				(errcode(ERRCODE_SYNTAX_ERROR),
		errmsg("cannot insert multiple commands into a prepared statement")));

	if (parsetree_list != NIL)
	{
		Query	   *query;
		bool		snapshot_set = false;
		int			i;

		raw_parse_tree = (Node *) linitial(parsetree_list);

		/*
		 * Get the command name for possible use in status display.
		 */
		commandTag = CreateCommandTag(raw_parse_tree);

		/*
		 * If we are in an aborted transaction, reject all commands except
		 * COMMIT/ROLLBACK.  It is important that this test occur before we
		 * try to do parse analysis, rewrite, or planning, since all those
		 * phases try to do database accesses, which may fail in abort state.
		 * (It might be safe to allow some additional utility commands in this
		 * state, but not many...)
		 */
		if (IsAbortedTransactionBlockState() &&
			!IsTransactionExitStmt(raw_parse_tree))
			ereport(ERROR,
					(errcode(ERRCODE_IN_FAILED_SQL_TRANSACTION),
					 errmsg("current transaction is aborted, "
						  "commands ignored until end of transaction block"),
					 errdetail_abort()));

		/*
		 * Set up a snapshot if parse analysis/planning will need one.
		 */
		if (analyze_requires_snapshot(raw_parse_tree))
		{
			PushActiveSnapshot(GetTransactionSnapshot());
			snapshot_set = true;
		}

		/*
		 * OK to analyze, rewrite, and plan this query.  Note that the
		 * originally specified parameter set is not required to be complete,
		 * so we have to use parse_analyze_varparams().
		 *
		 * XXX must use copyObject here since parse analysis scribbles on its
		 * input, and we need the unmodified raw parse tree for possible
		 * replanning later.
		 */
		if (log_parser_stats)
			ResetUsage();

		query = parse_analyze_varparams(copyObject(raw_parse_tree),
										query_string,
										&paramTypes,
										&numParams);

		/*
		 * Check all parameter types got determined.
		 */
		for (i = 0; i < numParams; i++)
		{
			Oid			ptype = paramTypes[i];

			if (ptype == InvalidOid || ptype == UNKNOWNOID)
				ereport(ERROR,
						(errcode(ERRCODE_INDETERMINATE_DATATYPE),
					 errmsg("could not determine data type of parameter $%d",
							i + 1)));
		}

		if (log_parser_stats)
			ShowUsage("PARSE ANALYSIS STATISTICS");

		querytree_list = pg_rewrite_query(query);
#ifdef PGXC
		if (IS_PGXC_COORDINATOR && !IsConnFromCoord())
		{
			ListCell   *lc;

			foreach(lc, querytree_list)
			{
				Query *query = (Query *) lfirst(lc);

				if (query->sql_statement == NULL)
					query->sql_statement = pstrdup(query_string);
			}
		}
#endif

		/*
		 * If this is the unnamed statement and it has parameters, defer query
		 * planning until Bind.  Otherwise do it now.
		 */
		if (!is_named && numParams > 0)
		{
			stmt_list = querytree_list;
			fully_planned = false;
		}
		else
		{
			stmt_list = pg_plan_queries(querytree_list, 0, NULL);
			fully_planned = true;
		}

		/* Done with the snapshot used for parsing/planning */
		if (snapshot_set)
			PopActiveSnapshot();
	}
	else
	{
		/* Empty input string.	This is legal. */
		raw_parse_tree = NULL;
		commandTag = NULL;
		stmt_list = NIL;
		fully_planned = true;
	}

	/* If we got a cancel signal in analysis or planning, quit */
	CHECK_FOR_INTERRUPTS();

	/*
	 * Store the query as a prepared statement.  See above comments.
	 */
	if (is_named)
	{
		StorePreparedStatement(stmt_name,
							   raw_parse_tree,
							   query_string,
							   commandTag,
							   paramTypes,
							   numParams,
							   0,		/* default cursor options */
							   stmt_list,
							   false);
	}
	else
	{
		/*
		 * paramTypes and query_string need to be copied into
		 * unnamed_stmt_context.  The rest is there already
		 */
		Oid		   *newParamTypes;

		if (numParams > 0)
		{
			newParamTypes = (Oid *) palloc(numParams * sizeof(Oid));
			memcpy(newParamTypes, paramTypes, numParams * sizeof(Oid));
		}
		else
			newParamTypes = NULL;

		unnamed_stmt_psrc = FastCreateCachedPlan(raw_parse_tree,
												 pstrdup(query_string),
												 commandTag,
												 newParamTypes,
												 numParams,
												 0,		/* cursor options */
												 stmt_list,
												 fully_planned,
												 true,
												 unnamed_stmt_context);
		/* context now belongs to the plancache entry */
		unnamed_stmt_context = NULL;
	}

	MemoryContextSwitchTo(oldcontext);

	/*
	 * We do NOT close the open transaction command here; that only happens
	 * when the client sends Sync.	Instead, do CommandCounterIncrement just
	 * in case something happened during parse/plan.
	 */
	CommandCounterIncrement();

	/*
	 * Send ParseComplete.
	 */
	if (whereToSendOutput == DestRemote)
		pq_putemptymessage('1');

	/*
	 * Emit duration logging if appropriate.
	 */
	switch (check_log_duration(msec_str, false))
	{
		case 1:
			ereport(LOG,
					(errmsg("duration: %s ms", msec_str),
					 errhidestmt(true)));
			break;
		case 2:
			ereport(LOG,
					(errmsg("duration: %s ms  parse %s: %s",
							msec_str,
							*stmt_name ? stmt_name : "<unnamed>",
							query_string),
					 errhidestmt(true)));
			break;
	}

	if (save_log_statement_stats)
		ShowUsage("PARSE MESSAGE STATISTICS");

	debug_query_string = NULL;
}

#ifdef XCP
/*
 * exec_plan_message
 *
 * Execute a "Plan" protocol message - already planned statement.
 */
static void
exec_plan_message(const char *query_string,	/* source of the query */
				  const char *stmt_name,		/* name for prepared stmt */
				  const char *plan_string,		/* encoded plan to execute */
				  char **paramTypeNames,	/* parameter type names */
				  int numParams)		/* number of parameters */
{
	MemoryContext oldcontext;
	List	   *plan_list;
	bool		save_log_statement_stats = log_statement_stats;
	char		msec_str[32];
	Oid		   *paramTypes;
	RemoteStmt *rstmt;
	PlannedStmt *stmt;

	/* Statement name should not be empty */
	Assert(stmt_name[0]);

	/*
	 * Report query to various monitoring facilities.
	 */
	debug_query_string = query_string;

	pgstat_report_activity(query_string);

	set_ps_display("PLAN", false);

	if (save_log_statement_stats)
		ResetUsage();

	ereport(DEBUG2,
			(errmsg("plan %s: %s",
					*stmt_name ? stmt_name : "<unnamed>",
					query_string)));

	/*
	 * Start up a transaction command so we can decode plan etc. (Note
	 * that this will normally change current memory context.) Nothing happens
	 * if we are already in one.
	 */
	start_xact_command();

	/*
	 * XXX
	 * Postgres decides about memory context to use based on "named/unnamed"
	 * assuming named statement is executed multiple times and unnamed is
	 * executed once.
	 * Plan message always provide statement name, but we may use different
	 * criteria, like if plan is referencing "internal" parameters it probably
	 * will be executed multiple times, if not - once.
	 * So far optimize for multiple executions.
	 */
	/* Named prepared statement --- parse in MessageContext */
	oldcontext = MemoryContextSwitchTo(MessageContext);
//	unnamed_stmt_context =
//		AllocSetContextCreate(CacheMemoryContext,
//							  "unnamed prepared statement",
//							  ALLOCSET_DEFAULT_MINSIZE,
//							  ALLOCSET_DEFAULT_INITSIZE,
//							  ALLOCSET_DEFAULT_MAXSIZE);
//	oldcontext = MemoryContextSwitchTo(unnamed_stmt_context);

	/*
	 * Determine parameter types
	 */
	if (numParams > 0)
	{
		int cnt_param;
		paramTypes = (Oid *) palloc(numParams * sizeof(Oid));
		/* we don't expect type mod */
		for (cnt_param = 0; cnt_param < numParams; cnt_param++)
			parseTypeString(paramTypeNames[cnt_param], &paramTypes[cnt_param],
								NULL);

	}

	/*
	 * Restore query plan
	 */
	set_portable_input(true);
	rstmt = (RemoteStmt *) stringToNode((char *) plan_string);
	set_portable_input(false);

	stmt = makeNode(PlannedStmt);

	stmt->commandType = rstmt->commandType;
	stmt->hasReturning = rstmt->hasReturning;
	stmt->canSetTag = true;
	stmt->transientPlan = false; // ???
	stmt->planTree = rstmt->planTree;
	stmt->rtable = rstmt->rtable;
	stmt->resultRelations = rstmt->resultRelations;
	stmt->utilityStmt = NULL;
	stmt->intoClause = NULL;
	stmt->subplans = rstmt->subplans;
	stmt->rewindPlanIDs = NULL;
	stmt->rowMarks = NIL;
	stmt->relationOids = NIL;
	stmt->invalItems = NIL;
	stmt->nParamExec = rstmt->nParamExec;
	stmt->nParamRemote = rstmt->nParamRemote;
	stmt->remoteparams = rstmt->remoteparams;
	stmt->pname = stmt_name;
	stmt->distributionType = rstmt->distributionType;
	stmt->distributionKey = rstmt->distributionKey;
	stmt->distributionNodes = rstmt->distributionNodes;
	stmt->distributionRestrict = rstmt->distributionRestrict;

	plan_list = lappend(NIL, stmt);

	/* If we got a cancel signal, quit */
	CHECK_FOR_INTERRUPTS();

	/*
	 * Store the query as a prepared statement.  See above comments.
	 */
	StorePreparedStatement(stmt_name,
						   NULL, /* no parse tree ? */
						   query_string,
						   "REMOTE SUBPLAN",
						   paramTypes,
						   numParams,
						   0,		/* default cursor options */
						   plan_list,
						   false);

	MemoryContextSwitchTo(oldcontext);

	/*
	 * We do NOT close the open transaction command here; that only happens
	 * when the client sends Sync.	Instead, do CommandCounterIncrement just
	 * in case something happened during parse/plan.
	 */
	CommandCounterIncrement();

	/*
	 * Send ParseComplete.
	 */
	if (whereToSendOutput == DestRemote)
		pq_putemptymessage('1');

	/*
	 * Emit duration logging if appropriate.
	 */
	switch (check_log_duration(msec_str, false))
	{
		case 1:
			ereport(LOG,
					(errmsg("duration: %s ms", msec_str),
					 errhidestmt(true)));
			break;
		case 2:
			ereport(LOG,
					(errmsg("duration: %s ms  parse %s: %s",
							msec_str,
							*stmt_name ? stmt_name : "<unnamed>",
							query_string),
					 errhidestmt(true)));
			break;
	}

	if (save_log_statement_stats)
		ShowUsage("PLAN MESSAGE STATISTICS");

	debug_query_string = NULL;
}
#endif

/*
 * exec_bind_message
 *
 * Process a "Bind" message to create a portal from a prepared statement
 */
static void
exec_bind_message(StringInfo input_message)
{
	const char *portal_name;
	const char *stmt_name;
	int			numPFormats;
	int16	   *pformats = NULL;
	int			numParams;
	int			numRFormats;
	int16	   *rformats = NULL;
	CachedPlanSource *psrc;
	CachedPlan *cplan;
	Portal		portal;
	char	   *query_string;
	char	   *saved_stmt_name;
	ParamListInfo params;
	List	   *plan_list;
	MemoryContext oldContext;
	bool		save_log_statement_stats = log_statement_stats;
	bool		snapshot_set = false;
	char		msec_str[32];

	/* Get the fixed part of the message */
	portal_name = pq_getmsgstring(input_message);
	stmt_name = pq_getmsgstring(input_message);

	ereport(DEBUG2,
			(errmsg("bind %s to %s",
					*portal_name ? portal_name : "<unnamed>",
					*stmt_name ? stmt_name : "<unnamed>")));

	/* Find prepared statement */
	if (stmt_name[0] != '\0')
	{
		PreparedStatement *pstmt;

		pstmt = FetchPreparedStatement(stmt_name, true);
		psrc = pstmt->plansource;
	}
	else
	{
		/* Unnamed statements are re-prepared for every bind */
		psrc = unnamed_stmt_psrc;
		if (!psrc)
			ereport(ERROR,
					(errcode(ERRCODE_UNDEFINED_PSTATEMENT),
					 errmsg("unnamed prepared statement does not exist")));
	}

	/*
	 * Report query to various monitoring facilities.
	 */
	debug_query_string = psrc->query_string;

	pgstat_report_activity(psrc->query_string);

	set_ps_display("BIND", false);

	if (save_log_statement_stats)
		ResetUsage();

	/*
	 * Start up a transaction command so we can call functions etc. (Note that
	 * this will normally change current memory context.) Nothing happens if
	 * we are already in one.
	 */
	start_xact_command();

	/* Switch back to message context */
	MemoryContextSwitchTo(MessageContext);

	/* Get the parameter format codes */
	numPFormats = pq_getmsgint(input_message, 2);
	if (numPFormats > 0)
	{
		int			i;

		pformats = (int16 *) palloc(numPFormats * sizeof(int16));
		for (i = 0; i < numPFormats; i++)
			pformats[i] = pq_getmsgint(input_message, 2);
	}

	/* Get the parameter value count */
	numParams = pq_getmsgint(input_message, 2);

	if (numPFormats > 1 && numPFormats != numParams)
		ereport(ERROR,
				(errcode(ERRCODE_PROTOCOL_VIOLATION),
			errmsg("bind message has %d parameter formats but %d parameters",
				   numPFormats, numParams)));

	if (numParams != psrc->num_params)
		ereport(ERROR,
				(errcode(ERRCODE_PROTOCOL_VIOLATION),
				 errmsg("bind message supplies %d parameters, but prepared statement \"%s\" requires %d",
						numParams, stmt_name, psrc->num_params)));

	/*
	 * If we are in aborted transaction state, the only portals we can
	 * actually run are those containing COMMIT or ROLLBACK commands. We
	 * disallow binding anything else to avoid problems with infrastructure
	 * that expects to run inside a valid transaction.	We also disallow
	 * binding any parameters, since we can't risk calling user-defined I/O
	 * functions.
	 */
	if (IsAbortedTransactionBlockState() &&
		(!IsTransactionExitStmt(psrc->raw_parse_tree) ||
		 numParams != 0))
		ereport(ERROR,
				(errcode(ERRCODE_IN_FAILED_SQL_TRANSACTION),
				 errmsg("current transaction is aborted, "
						"commands ignored until end of transaction block"),
				 errdetail_abort()));

	/*
	 * Create the portal.  Allow silent replacement of an existing portal only
	 * if the unnamed portal is specified.
	 */
	if (portal_name[0] == '\0')
		portal = CreatePortal(portal_name, true, true);
	else
		portal = CreatePortal(portal_name, false, false);

	/*
	 * Prepare to copy stuff into the portal's memory context.  We do all this
	 * copying first, because it could possibly fail (out-of-memory) and we
	 * don't want a failure to occur between RevalidateCachedPlan and
	 * PortalDefineQuery; that would result in leaking our plancache refcount.
	 */
	oldContext = MemoryContextSwitchTo(PortalGetHeapMemory(portal));

	/* Copy the plan's query string into the portal */
	query_string = pstrdup(psrc->query_string);

	/* Likewise make a copy of the statement name, unless it's unnamed */
	if (stmt_name[0])
		saved_stmt_name = pstrdup(stmt_name);
	else
		saved_stmt_name = NULL;

	/*
	 * Set a snapshot if we have parameters to fetch (since the input
	 * functions might need it) or the query isn't a utility command (and
	 * hence could require redoing parse analysis and planning).
	 */
	if (numParams > 0 || analyze_requires_snapshot(psrc->raw_parse_tree))
	{
		PushActiveSnapshot(GetTransactionSnapshot());
		snapshot_set = true;
	}

	/*
	 * Fetch parameters, if any, and store in the portal's memory context.
	 */
	if (numParams > 0)
	{
		int			paramno;

		/* sizeof(ParamListInfoData) includes the first array element */
		params = (ParamListInfo) palloc(sizeof(ParamListInfoData) +
								  (numParams - 1) * sizeof(ParamExternData));
		/* we have static list of params, so no hooks needed */
		params->paramFetch = NULL;
		params->paramFetchArg = NULL;
		params->parserSetup = NULL;
		params->parserSetupArg = NULL;
		params->numParams = numParams;

		for (paramno = 0; paramno < numParams; paramno++)
		{
			Oid			ptype = psrc->param_types[paramno];
			int32		plength;
			Datum		pval;
			bool		isNull;
			StringInfoData pbuf;
			char		csave;
			int16		pformat;

			plength = pq_getmsgint(input_message, 4);
			isNull = (plength == -1);

			if (!isNull)
			{
				const char *pvalue = pq_getmsgbytes(input_message, plength);

				/*
				 * Rather than copying data around, we just set up a phony
				 * StringInfo pointing to the correct portion of the message
				 * buffer.	We assume we can scribble on the message buffer so
				 * as to maintain the convention that StringInfos have a
				 * trailing null.  This is grotty but is a big win when
				 * dealing with very large parameter strings.
				 */
				pbuf.data = (char *) pvalue;
				pbuf.maxlen = plength + 1;
				pbuf.len = plength;
				pbuf.cursor = 0;

				csave = pbuf.data[plength];
				pbuf.data[plength] = '\0';
			}
			else
			{
				pbuf.data = NULL;		/* keep compiler quiet */
				csave = 0;
			}

			if (numPFormats > 1)
				pformat = pformats[paramno];
			else if (numPFormats > 0)
				pformat = pformats[0];
			else
				pformat = 0;	/* default = text */

			if (pformat == 0)	/* text mode */
			{
				Oid			typinput;
				Oid			typioparam;
				char	   *pstring;

				getTypeInputInfo(ptype, &typinput, &typioparam);

				/*
				 * We have to do encoding conversion before calling the
				 * typinput routine.
				 */
				if (isNull)
					pstring = NULL;
				else
					pstring = pg_client_to_server(pbuf.data, plength);

				pval = OidInputFunctionCall(typinput, pstring, typioparam, -1);

				/* Free result of encoding conversion, if any */
				if (pstring && pstring != pbuf.data)
					pfree(pstring);
			}
			else if (pformat == 1)		/* binary mode */
			{
				Oid			typreceive;
				Oid			typioparam;
				StringInfo	bufptr;

				/*
				 * Call the parameter type's binary input converter
				 */
				getTypeBinaryInputInfo(ptype, &typreceive, &typioparam);

				if (isNull)
					bufptr = NULL;
				else
					bufptr = &pbuf;

				pval = OidReceiveFunctionCall(typreceive, bufptr, typioparam, -1);

				/* Trouble if it didn't eat the whole buffer */
				if (!isNull && pbuf.cursor != pbuf.len)
					ereport(ERROR,
							(errcode(ERRCODE_INVALID_BINARY_REPRESENTATION),
							 errmsg("incorrect binary data format in bind parameter %d",
									paramno + 1)));
			}
			else
			{
				ereport(ERROR,
						(errcode(ERRCODE_INVALID_PARAMETER_VALUE),
						 errmsg("unsupported format code: %d",
								pformat)));
				pval = 0;		/* keep compiler quiet */
			}

			/* Restore message buffer contents */
			if (!isNull)
				pbuf.data[plength] = csave;

			params->params[paramno].value = pval;
			params->params[paramno].isnull = isNull;

			/*
			 * We mark the params as CONST.  This has no effect if we already
			 * did planning, but if we didn't, it licenses the planner to
			 * substitute the parameters directly into the one-shot plan we
			 * will generate below.
			 */
			params->params[paramno].pflags = PARAM_FLAG_CONST;
			params->params[paramno].ptype = ptype;
		}
	}
	else
		params = NULL;

	/* Done storing stuff in portal's context */
	MemoryContextSwitchTo(oldContext);

	/* Get the result format codes */
	numRFormats = pq_getmsgint(input_message, 2);
	if (numRFormats > 0)
	{
		int			i;

		rformats = (int16 *) palloc(numRFormats * sizeof(int16));
		for (i = 0; i < numRFormats; i++)
			rformats[i] = pq_getmsgint(input_message, 2);
	}

	pq_getmsgend(input_message);

	if (psrc->fully_planned)
	{
		/*
		 * Revalidate the cached plan; this may result in replanning.  Any
		 * cruft will be generated in MessageContext.  The plan refcount will
		 * be assigned to the Portal, so it will be released at portal
		 * destruction.
		 */
		cplan = RevalidateCachedPlan(psrc, false);
		plan_list = cplan->stmt_list;
	}
	else
	{
		List	   *query_list;

		/*
		 * Revalidate the cached plan; this may result in redoing parse
		 * analysis and rewriting (but not planning).  Any cruft will be
		 * generated in MessageContext.  The plan refcount is assigned to
		 * CurrentResourceOwner.
		 */
		cplan = RevalidateCachedPlan(psrc, true);

		/*
		 * We didn't plan the query before, so do it now.  This allows the
		 * planner to make use of the concrete parameter values we now have.
		 * Because we use PARAM_FLAG_CONST, the plan is good only for this set
		 * of param values, and so we generate the plan in the portal's own
		 * memory context where it will be thrown away after use. As in
		 * exec_parse_message, we make no attempt to recover planner temporary
		 * memory until the end of the operation.
		 *
		 * XXX because the planner has a bad habit of scribbling on its input,
		 * we have to make a copy of the parse trees.  FIXME someday.
		 */
		oldContext = MemoryContextSwitchTo(PortalGetHeapMemory(portal));
		query_list = copyObject(cplan->stmt_list);
		plan_list = pg_plan_queries(query_list, 0, params);
		MemoryContextSwitchTo(oldContext);

		/* We no longer need the cached plan refcount ... */
		ReleaseCachedPlan(cplan, true);
		/* ... and we don't want the portal to depend on it, either */
		cplan = NULL;
	}

	/*
	 * Now we can define the portal.
	 *
	 * DO NOT put any code that could possibly throw an error between the
	 * above "RevalidateCachedPlan(psrc, false)" call and here.
	 */
	PortalDefineQuery(portal,
					  saved_stmt_name,
					  query_string,
					  psrc->commandTag,
					  plan_list,
					  cplan);

	/* Done with the snapshot used for parameter I/O and parsing/planning */
	if (snapshot_set)
		PopActiveSnapshot();

	/*
	 * And we're ready to start portal execution.
	 */
	PortalStart(portal, params, InvalidSnapshot);

	/*
	 * Apply the result format requests to the portal.
	 */
	PortalSetResultFormat(portal, numRFormats, rformats);

	/*
	 * Send BindComplete.
	 */
	if (whereToSendOutput == DestRemote)
		pq_putemptymessage('2');

	/*
	 * Emit duration logging if appropriate.
	 */
	switch (check_log_duration(msec_str, false))
	{
		case 1:
			ereport(LOG,
					(errmsg("duration: %s ms", msec_str),
					 errhidestmt(true)));
			break;
		case 2:
			ereport(LOG,
					(errmsg("duration: %s ms  bind %s%s%s: %s",
							msec_str,
							*stmt_name ? stmt_name : "<unnamed>",
							*portal_name ? "/" : "",
							*portal_name ? portal_name : "",
							psrc->query_string),
					 errhidestmt(true),
					 errdetail_params(params)));
			break;
	}

	if (save_log_statement_stats)
		ShowUsage("BIND MESSAGE STATISTICS");

	debug_query_string = NULL;
}

/*
 * exec_execute_message
 *
 * Process an "Execute" message for a portal
 */
static void
exec_execute_message(const char *portal_name, long max_rows)
{
	CommandDest dest;
	DestReceiver *receiver;
	Portal		portal;
	bool		completed;
	char		completionTag[COMPLETION_TAG_BUFSIZE];
	const char *sourceText;
	const char *prepStmtName;
	ParamListInfo portalParams;
	bool		save_log_statement_stats = log_statement_stats;
	bool		is_xact_command;
	bool		execute_is_fetch;
	bool		was_logged = false;
	char		msec_str[32];

	/* Adjust destination to tell printtup.c what to do */
	dest = whereToSendOutput;
	if (dest == DestRemote)
		dest = DestRemoteExecute;

	portal = GetPortalByName(portal_name);
	if (!PortalIsValid(portal))
		ereport(ERROR,
				(errcode(ERRCODE_UNDEFINED_CURSOR),
				 errmsg("portal \"%s\" does not exist", portal_name)));

	/*
	 * If the original query was a null string, just return
	 * EmptyQueryResponse.
	 */
	if (portal->commandTag == NULL)
	{
		Assert(portal->stmts == NIL);
		NullCommand(dest);
		return;
	}

	/* Does the portal contain a transaction command? */
	is_xact_command = IsTransactionStmtList(portal->stmts);

	/*
	 * We must copy the sourceText and prepStmtName into MessageContext in
	 * case the portal is destroyed during finish_xact_command. Can avoid the
	 * copy if it's not an xact command, though.
	 */
	if (is_xact_command)
	{
		sourceText = pstrdup(portal->sourceText);
		if (portal->prepStmtName)
			prepStmtName = pstrdup(portal->prepStmtName);
		else
			prepStmtName = "<unnamed>";

		/*
		 * An xact command shouldn't have any parameters, which is a good
		 * thing because they wouldn't be around after finish_xact_command.
		 */
		portalParams = NULL;
	}
	else
	{
		sourceText = portal->sourceText;
		if (portal->prepStmtName)
			prepStmtName = portal->prepStmtName;
		else
			prepStmtName = "<unnamed>";
		portalParams = portal->portalParams;
	}

	/*
	 * Report query to various monitoring facilities.
	 */
	debug_query_string = sourceText;

	pgstat_report_activity(sourceText);

	set_ps_display(portal->commandTag, false);

	if (save_log_statement_stats)
		ResetUsage();

	BeginCommand(portal->commandTag, dest);

	/*
	 * Create dest receiver in MessageContext (we don't want it in transaction
	 * context, because that may get deleted if portal contains VACUUM).
	 */
	receiver = CreateDestReceiver(dest);
	if (dest == DestRemoteExecute)
		SetRemoteDestReceiverParams(receiver, portal);

	/*
	 * Ensure we are in a transaction command (this should normally be the
	 * case already due to prior BIND).
	 */
	start_xact_command();

	/*
	 * If we re-issue an Execute protocol request against an existing portal,
	 * then we are only fetching more rows rather than completely re-executing
	 * the query from the start. atStart is never reset for a v3 portal, so we
	 * are safe to use this check.
	 */
	execute_is_fetch = !portal->atStart;

	/* Log immediately if dictated by log_statement */
	if (check_log_statement(portal->stmts))
	{
		ereport(LOG,
				(errmsg("%s %s%s%s: %s",
						execute_is_fetch ?
						_("execute fetch from") :
						_("execute"),
						prepStmtName,
						*portal_name ? "/" : "",
						*portal_name ? portal_name : "",
						sourceText),
				 errhidestmt(true),
				 errdetail_params(portalParams)));
		was_logged = true;
	}

	/*
	 * If we are in aborted transaction state, the only portals we can
	 * actually run are those containing COMMIT or ROLLBACK commands.
	 */
	if (IsAbortedTransactionBlockState() &&
		!IsTransactionExitStmtList(portal->stmts))
		ereport(ERROR,
				(errcode(ERRCODE_IN_FAILED_SQL_TRANSACTION),
				 errmsg("current transaction is aborted, "
						"commands ignored until end of transaction block"),
				 errdetail_abort()));

	/* Check for cancel signal before we start execution */
	CHECK_FOR_INTERRUPTS();

	/*
	 * Okay to run the portal.
	 */
	if (max_rows <= 0)
		max_rows = FETCH_ALL;

	completed = PortalRun(portal,
						  max_rows,
						  true, /* always top level */
						  receiver,
						  receiver,
						  completionTag);

	(*receiver->rDestroy) (receiver);

	if (completed)
	{
		if (is_xact_command)
		{
			/*
			 * If this was a transaction control statement, commit it.	We
			 * will start a new xact command for the next command (if any).
			 */
			finish_xact_command();
		}
		else
		{
			/*
			 * We need a CommandCounterIncrement after every query, except
			 * those that start or end a transaction block.
			 */
			CommandCounterIncrement();
		}

		/* Send appropriate CommandComplete to client */
		EndCommand(completionTag, dest);
	}
	else
	{
		/* Portal run not complete, so send PortalSuspended */
		if (whereToSendOutput == DestRemote)
			pq_putemptymessage('s');
	}

	/*
	 * Emit duration logging if appropriate.
	 */
	switch (check_log_duration(msec_str, was_logged))
	{
		case 1:
			ereport(LOG,
					(errmsg("duration: %s ms", msec_str),
					 errhidestmt(true)));
			break;
		case 2:
			ereport(LOG,
					(errmsg("duration: %s ms  %s %s%s%s: %s",
							msec_str,
							execute_is_fetch ?
							_("execute fetch from") :
							_("execute"),
							prepStmtName,
							*portal_name ? "/" : "",
							*portal_name ? portal_name : "",
							sourceText),
					 errhidestmt(true),
					 errdetail_params(portalParams)));
			break;
	}

	if (save_log_statement_stats)
		ShowUsage("EXECUTE MESSAGE STATISTICS");

	debug_query_string = NULL;
}

/*
 * check_log_statement
 *		Determine whether command should be logged because of log_statement
 *
 * parsetree_list can be either raw grammar output or a list of planned
 * statements
 */
static bool
check_log_statement(List *stmt_list)
{
	ListCell   *stmt_item;

	if (log_statement == LOGSTMT_NONE)
		return false;
	if (log_statement == LOGSTMT_ALL)
		return true;

	/* Else we have to inspect the statement(s) to see whether to log */
	foreach(stmt_item, stmt_list)
	{
		Node	   *stmt = (Node *) lfirst(stmt_item);

		if (GetCommandLogLevel(stmt) <= log_statement)
			return true;
	}

	return false;
}

/*
 * check_log_duration
 *		Determine whether current command's duration should be logged
 *
 * Returns:
 *		0 if no logging is needed
 *		1 if just the duration should be logged
 *		2 if duration and query details should be logged
 *
 * If logging is needed, the duration in msec is formatted into msec_str[],
 * which must be a 32-byte buffer.
 *
 * was_logged should be TRUE if caller already logged query details (this
 * essentially prevents 2 from being returned).
 */
int
check_log_duration(char *msec_str, bool was_logged)
{
	if (log_duration || log_min_duration_statement >= 0)
	{
		long		secs;
		int			usecs;
		int			msecs;
		bool		exceeded;

		TimestampDifference(GetCurrentStatementStartTimestamp(),
							GetCurrentTimestamp(),
							&secs, &usecs);
		msecs = usecs / 1000;

		/*
		 * This odd-looking test for log_min_duration_statement being exceeded
		 * is designed to avoid integer overflow with very long durations:
		 * don't compute secs * 1000 until we've verified it will fit in int.
		 */
		exceeded = (log_min_duration_statement == 0 ||
					(log_min_duration_statement > 0 &&
					 (secs > log_min_duration_statement / 1000 ||
					  secs * 1000 + msecs >= log_min_duration_statement)));

		if (exceeded || log_duration)
		{
			snprintf(msec_str, 32, "%ld.%03d",
					 secs * 1000 + msecs, usecs % 1000);
			if (exceeded && !was_logged)
				return 2;
			else
				return 1;
		}
	}

	return 0;
}

/*
 * errdetail_execute
 *
 * Add an errdetail() line showing the query referenced by an EXECUTE, if any.
 * The argument is the raw parsetree list.
 */
static int
errdetail_execute(List *raw_parsetree_list)
{
	ListCell   *parsetree_item;

	foreach(parsetree_item, raw_parsetree_list)
	{
		Node	   *parsetree = (Node *) lfirst(parsetree_item);

		if (IsA(parsetree, ExecuteStmt))
		{
			ExecuteStmt *stmt = (ExecuteStmt *) parsetree;
			PreparedStatement *pstmt;

			pstmt = FetchPreparedStatement(stmt->name, false);
			if (pstmt)
			{
				errdetail("prepare: %s", pstmt->plansource->query_string);
				return 0;
			}
		}
	}

	return 0;
}

/*
 * errdetail_params
 *
 * Add an errdetail() line showing bind-parameter data, if available.
 */
static int
errdetail_params(ParamListInfo params)
{
	/* We mustn't call user-defined I/O functions when in an aborted xact */
	if (params && params->numParams > 0 && !IsAbortedTransactionBlockState())
	{
		StringInfoData param_str;
		MemoryContext oldcontext;
		int			paramno;

		/* Make sure any trash is generated in MessageContext */
		oldcontext = MemoryContextSwitchTo(MessageContext);

		initStringInfo(&param_str);

		for (paramno = 0; paramno < params->numParams; paramno++)
		{
			ParamExternData *prm = &params->params[paramno];
			Oid			typoutput;
			bool		typisvarlena;
			char	   *pstring;
			char	   *p;

			appendStringInfo(&param_str, "%s$%d = ",
							 paramno > 0 ? ", " : "",
							 paramno + 1);

			if (prm->isnull || !OidIsValid(prm->ptype))
			{
				appendStringInfoString(&param_str, "NULL");
				continue;
			}

			getTypeOutputInfo(prm->ptype, &typoutput, &typisvarlena);

			pstring = OidOutputFunctionCall(typoutput, prm->value);

			appendStringInfoCharMacro(&param_str, '\'');
			for (p = pstring; *p; p++)
			{
				if (*p == '\'') /* double single quotes */
					appendStringInfoCharMacro(&param_str, *p);
				appendStringInfoCharMacro(&param_str, *p);
			}
			appendStringInfoCharMacro(&param_str, '\'');

			pfree(pstring);
		}

		errdetail("parameters: %s", param_str.data);

		pfree(param_str.data);

		MemoryContextSwitchTo(oldcontext);
	}

	return 0;
}

/*
 * errdetail_abort
 *
 * Add an errdetail() line showing abort reason, if any.
 */
static int
errdetail_abort(void)
{
	if (MyProc->recoveryConflictPending)
		errdetail("abort reason: recovery conflict");

	return 0;
}

/*
 * errdetail_recovery_conflict
 *
 * Add an errdetail() line showing conflict source.
 */
static int
errdetail_recovery_conflict(void)
{
	switch (RecoveryConflictReason)
	{
		case PROCSIG_RECOVERY_CONFLICT_BUFFERPIN:
			errdetail("User was holding shared buffer pin for too long.");
			break;
		case PROCSIG_RECOVERY_CONFLICT_LOCK:
			errdetail("User was holding a relation lock for too long.");
			break;
		case PROCSIG_RECOVERY_CONFLICT_TABLESPACE:
			errdetail("User was or might have been using tablespace that must be dropped.");
			break;
		case PROCSIG_RECOVERY_CONFLICT_SNAPSHOT:
			errdetail("User query might have needed to see row versions that must be removed.");
			break;
		case PROCSIG_RECOVERY_CONFLICT_STARTUP_DEADLOCK:
			errdetail("User transaction caused buffer deadlock with recovery.");
			break;
		case PROCSIG_RECOVERY_CONFLICT_DATABASE:
			errdetail("User was connected to a database that must be dropped.");
			break;
		default:
			break;
			/* no errdetail */
	}

	return 0;
}

/*
 * exec_describe_statement_message
 *
 * Process a "Describe" message for a prepared statement
 */
static void
exec_describe_statement_message(const char *stmt_name)
{
	CachedPlanSource *psrc;
	StringInfoData buf;
	int			i;

	/*
	 * Start up a transaction command. (Note that this will normally change
	 * current memory context.) Nothing happens if we are already in one.
	 */
	start_xact_command();

	/* Switch back to message context */
	MemoryContextSwitchTo(MessageContext);

	/* Find prepared statement */
	if (stmt_name[0] != '\0')
	{
		PreparedStatement *pstmt;

		pstmt = FetchPreparedStatement(stmt_name, true);
		psrc = pstmt->plansource;
	}
	else
	{
		/* special-case the unnamed statement */
		psrc = unnamed_stmt_psrc;
		if (!psrc)
			ereport(ERROR,
					(errcode(ERRCODE_UNDEFINED_PSTATEMENT),
					 errmsg("unnamed prepared statement does not exist")));
	}

	/* Prepared statements shouldn't have changeable result descs */
	Assert(psrc->fixed_result);

	/*
	 * If we are in aborted transaction state, we can't run
	 * SendRowDescriptionMessage(), because that needs catalog accesses. (We
	 * can't do RevalidateCachedPlan, either, but that's a lesser problem.)
	 * Hence, refuse to Describe statements that return data.  (We shouldn't
	 * just refuse all Describes, since that might break the ability of some
	 * clients to issue COMMIT or ROLLBACK commands, if they use code that
	 * blindly Describes whatever it does.)  We can Describe parameters
	 * without doing anything dangerous, so we don't restrict that.
	 */
	if (IsAbortedTransactionBlockState() &&
		psrc->resultDesc)
		ereport(ERROR,
				(errcode(ERRCODE_IN_FAILED_SQL_TRANSACTION),
				 errmsg("current transaction is aborted, "
						"commands ignored until end of transaction block"),
				 errdetail_abort()));

	if (whereToSendOutput != DestRemote)
		return;					/* can't actually do anything... */

	/*
	 * First describe the parameters...
	 */
	pq_beginmessage(&buf, 't'); /* parameter description message type */
	pq_sendint(&buf, psrc->num_params, 2);

	for (i = 0; i < psrc->num_params; i++)
	{
		Oid			ptype = psrc->param_types[i];

		pq_sendint(&buf, (int) ptype, 4);
	}
	pq_endmessage(&buf);

	/*
	 * Next send RowDescription or NoData to describe the result...
	 */
	if (psrc->resultDesc)
	{
		CachedPlan *cplan;
		List	   *tlist;

		/* Make sure the plan is up to date */
		cplan = RevalidateCachedPlan(psrc, true);

		/* Get the primary statement and find out what it returns */
		tlist = FetchStatementTargetList(PortalListGetPrimaryStmt(cplan->stmt_list));

		SendRowDescriptionMessage(psrc->resultDesc, tlist, NULL);

		ReleaseCachedPlan(cplan, true);
	}
	else
		pq_putemptymessage('n');	/* NoData */

}

/*
 * exec_describe_portal_message
 *
 * Process a "Describe" message for a portal
 */
static void
exec_describe_portal_message(const char *portal_name)
{
	Portal		portal;

	/*
	 * Start up a transaction command. (Note that this will normally change
	 * current memory context.) Nothing happens if we are already in one.
	 */
	start_xact_command();

	/* Switch back to message context */
	MemoryContextSwitchTo(MessageContext);

	portal = GetPortalByName(portal_name);
	if (!PortalIsValid(portal))
		ereport(ERROR,
				(errcode(ERRCODE_UNDEFINED_CURSOR),
				 errmsg("portal \"%s\" does not exist", portal_name)));

	/*
	 * If we are in aborted transaction state, we can't run
	 * SendRowDescriptionMessage(), because that needs catalog accesses.
	 * Hence, refuse to Describe portals that return data.	(We shouldn't just
	 * refuse all Describes, since that might break the ability of some
	 * clients to issue COMMIT or ROLLBACK commands, if they use code that
	 * blindly Describes whatever it does.)
	 */
	if (IsAbortedTransactionBlockState() &&
		portal->tupDesc)
		ereport(ERROR,
				(errcode(ERRCODE_IN_FAILED_SQL_TRANSACTION),
				 errmsg("current transaction is aborted, "
						"commands ignored until end of transaction block"),
				 errdetail_abort()));

	if (whereToSendOutput != DestRemote)
		return;					/* can't actually do anything... */

	if (portal->tupDesc)
		SendRowDescriptionMessage(portal->tupDesc,
								  FetchPortalTargetList(portal),
								  portal->formats);
	else
		pq_putemptymessage('n');	/* NoData */
}


/*
 * Convenience routines for starting/committing a single command.
 */
static void
start_xact_command(void)
{
	if (!xact_started)
	{
		ereport(DEBUG3,
				(errmsg_internal("StartTransactionCommand")));
		StartTransactionCommand();

		/* Set statement timeout running, if any */
		/* NB: this mustn't be enabled until we are within an xact */
		if (StatementTimeout > 0)
			enable_sig_alarm(StatementTimeout, true);
		else
			cancel_from_timeout = false;

		xact_started = true;
	}
}

static void
finish_xact_command(void)
{
	if (xact_started)
	{
		/* Cancel any active statement timeout before committing */
		disable_sig_alarm(true);

		/* Now commit the command */
		ereport(DEBUG3,
				(errmsg_internal("CommitTransactionCommand")));

		CommitTransactionCommand();

#ifdef MEMORY_CONTEXT_CHECKING
		/* Check all memory contexts that weren't freed during commit */
		/* (those that were, were checked before being deleted) */
		MemoryContextCheck(TopMemoryContext);
#endif

#ifdef SHOW_MEMORY_STATS
		/* Print mem stats after each commit for leak tracking */
		MemoryContextStats(TopMemoryContext);
#endif

		xact_started = false;
	}
}


/*
 * Convenience routines for checking whether a statement is one of the
 * ones that we allow in transaction-aborted state.
 */

/* Test a bare parsetree */
static bool
IsTransactionExitStmt(Node *parsetree)
{
	if (parsetree && IsA(parsetree, TransactionStmt))
	{
		TransactionStmt *stmt = (TransactionStmt *) parsetree;

		if (stmt->kind == TRANS_STMT_COMMIT ||
			stmt->kind == TRANS_STMT_PREPARE ||
			stmt->kind == TRANS_STMT_ROLLBACK ||
			stmt->kind == TRANS_STMT_ROLLBACK_TO)
			return true;
	}
	return false;
}

/* Test a list that might contain Query nodes or bare parsetrees */
static bool
IsTransactionExitStmtList(List *parseTrees)
{
	if (list_length(parseTrees) == 1)
	{
		Node	   *stmt = (Node *) linitial(parseTrees);

		if (IsA(stmt, Query))
		{
			Query	   *query = (Query *) stmt;

			if (query->commandType == CMD_UTILITY &&
				IsTransactionExitStmt(query->utilityStmt))
				return true;
		}
		else if (IsTransactionExitStmt(stmt))
			return true;
	}
	return false;
}

/* Test a list that might contain Query nodes or bare parsetrees */
static bool
IsTransactionStmtList(List *parseTrees)
{
	if (list_length(parseTrees) == 1)
	{
		Node	   *stmt = (Node *) linitial(parseTrees);

		if (IsA(stmt, Query))
		{
			Query	   *query = (Query *) stmt;

			if (query->commandType == CMD_UTILITY &&
				IsA(query->utilityStmt, TransactionStmt))
				return true;
		}
		else if (IsA(stmt, TransactionStmt))
			return true;
	}
	return false;
}

/* Release any existing unnamed prepared statement */
static void
drop_unnamed_stmt(void)
{
	/* Release any completed unnamed statement */
	if (unnamed_stmt_psrc)
		DropCachedPlan(unnamed_stmt_psrc);
	unnamed_stmt_psrc = NULL;

	/*
	 * If we failed while trying to build a prior unnamed statement, we may
	 * have a memory context that wasn't assigned to a completed plancache
	 * entry.  If so, drop it to avoid a permanent memory leak.
	 */
	if (unnamed_stmt_context)
		MemoryContextDelete(unnamed_stmt_context);
	unnamed_stmt_context = NULL;
}


/* --------------------------------
 *		signal handler routines used in PostgresMain()
 * --------------------------------
 */

/*
 * quickdie() occurs when signalled SIGQUIT by the postmaster.
 *
 * Some backend has bought the farm,
 * so we need to stop what we're doing and exit.
 */
void
quickdie(SIGNAL_ARGS)
{
	sigaddset(&BlockSig, SIGQUIT);		/* prevent nested calls */
	PG_SETMASK(&BlockSig);

	/*
	 * If we're aborting out of client auth, don't risk trying to send
	 * anything to the client; we will likely violate the protocol, not to
	 * mention that we may have interrupted the guts of OpenSSL or some
	 * authentication library.
	 */
	if (ClientAuthInProgress && whereToSendOutput == DestRemote)
		whereToSendOutput = DestNone;

	/*
	 * Ideally this should be ereport(FATAL), but then we'd not get control
	 * back...
	 */
	ereport(WARNING,
			(errcode(ERRCODE_CRASH_SHUTDOWN),
			 errmsg("terminating connection because of crash of another server process"),
	errdetail("The postmaster has commanded this server process to roll back"
			  " the current transaction and exit, because another"
			  " server process exited abnormally and possibly corrupted"
			  " shared memory."),
			 errhint("In a moment you should be able to reconnect to the"
					 " database and repeat your command.")));

	/*
	 * We DO NOT want to run proc_exit() callbacks -- we're here because
	 * shared memory may be corrupted, so we don't want to try to clean up our
	 * transaction.  Just nail the windows shut and get out of town.  Now that
	 * there's an atexit callback to prevent third-party code from breaking
	 * things by calling exit() directly, we have to reset the callbacks
	 * explicitly to make this work as intended.
	 */
	on_exit_reset();

	/*
	 * Note we do exit(2) not exit(0).	This is to force the postmaster into a
	 * system reset cycle if some idiot DBA sends a manual SIGQUIT to a random
	 * backend.  This is necessary precisely because we don't clean up our
	 * shared memory state.  (The "dead man switch" mechanism in pmsignal.c
	 * should ensure the postmaster sees this as a crash, too, but no harm in
	 * being doubly sure.)
	 */
	exit(2);
}

/*
 * Shutdown signal from postmaster: abort transaction and exit
 * at soonest convenient time
 */
void
die(SIGNAL_ARGS)
{
	int			save_errno = errno;

	/* Don't joggle the elbow of proc_exit */
	if (!proc_exit_inprogress)
	{
		InterruptPending = true;
		ProcDiePending = true;

		/*
		 * If it's safe to interrupt, and we're waiting for input or a lock,
		 * service the interrupt immediately
		 */
		if (ImmediateInterruptOK && InterruptHoldoffCount == 0 &&
			CritSectionCount == 0)
		{
			/* bump holdoff count to make ProcessInterrupts() a no-op */
			/* until we are done getting ready for it */
			InterruptHoldoffCount++;
			LockWaitCancel();	/* prevent CheckDeadLock from running */
			DisableNotifyInterrupt();
			DisableCatchupInterrupt();
			InterruptHoldoffCount--;
			ProcessInterrupts();
		}

		/* Interrupt any sync rep wait which is currently in progress. */
		SetLatch(&(MyProc->waitLatch));
	}

	errno = save_errno;
}


/*
 * Query-cancel signal from postmaster: abort current transaction
 * at soonest convenient time
 */
void
StatementCancelHandler(SIGNAL_ARGS)
{
	int			save_errno = errno;

	/*
	 * Don't joggle the elbow of proc_exit
	 */
	if (!proc_exit_inprogress)
	{
		InterruptPending = true;
		QueryCancelPending = true;

		/*
		 * If it's safe to interrupt, and we're waiting for input or a lock,
		 * service the interrupt immediately
		 */
		if (ImmediateInterruptOK && InterruptHoldoffCount == 0 &&
			CritSectionCount == 0)
		{
			/* bump holdoff count to make ProcessInterrupts() a no-op */
			/* until we are done getting ready for it */
			InterruptHoldoffCount++;
			LockWaitCancel();	/* prevent CheckDeadLock from running */
			DisableNotifyInterrupt();
			DisableCatchupInterrupt();
			InterruptHoldoffCount--;
			ProcessInterrupts();
		}

		/* Interrupt any sync rep wait which is currently in progress. */
		SetLatch(&(MyProc->waitLatch));
	}

	errno = save_errno;
}

/* signal handler for floating point exception */
void
FloatExceptionHandler(SIGNAL_ARGS)
{
	ereport(ERROR,
			(errcode(ERRCODE_FLOATING_POINT_EXCEPTION),
			 errmsg("floating-point exception"),
			 errdetail("An invalid floating-point operation was signaled. "
					   "This probably means an out-of-range result or an "
					   "invalid operation, such as division by zero.")));
}

/* SIGHUP: set flag to re-read config file at next convenient time */
static void
SigHupHandler(SIGNAL_ARGS)
{
	got_SIGHUP = true;
}

/*
 * RecoveryConflictInterrupt: out-of-line portion of recovery conflict
 * handling following receipt of SIGUSR1. Designed to be similar to die()
 * and StatementCancelHandler(). Called only by a normal user backend
 * that begins a transaction during recovery.
 */
void
RecoveryConflictInterrupt(ProcSignalReason reason)
{
	int			save_errno = errno;

	/*
	 * Don't joggle the elbow of proc_exit
	 */
	if (!proc_exit_inprogress)
	{
		RecoveryConflictReason = reason;
		switch (reason)
		{
			case PROCSIG_RECOVERY_CONFLICT_STARTUP_DEADLOCK:

				/*
				 * If we aren't waiting for a lock we can never deadlock.
				 */
				if (!IsWaitingForLock())
					return;

				/* Intentional drop through to check wait for pin */

			case PROCSIG_RECOVERY_CONFLICT_BUFFERPIN:

				/*
				 * If we aren't blocking the Startup process there is nothing
				 * more to do.
				 */
				if (!HoldingBufferPinThatDelaysRecovery())
					return;

				MyProc->recoveryConflictPending = true;

				/* Intentional drop through to error handling */

			case PROCSIG_RECOVERY_CONFLICT_LOCK:
			case PROCSIG_RECOVERY_CONFLICT_TABLESPACE:
			case PROCSIG_RECOVERY_CONFLICT_SNAPSHOT:

				/*
				 * If we aren't in a transaction any longer then ignore.
				 */
				if (!IsTransactionOrTransactionBlock())
					return;

				/*
				 * If we can abort just the current subtransaction then we are
				 * OK to throw an ERROR to resolve the conflict. Otherwise
				 * drop through to the FATAL case.
				 *
				 * XXX other times that we can throw just an ERROR *may* be
				 * PROCSIG_RECOVERY_CONFLICT_LOCK if no locks are held in
				 * parent transactions
				 *
				 * PROCSIG_RECOVERY_CONFLICT_SNAPSHOT if no snapshots are held
				 * by parent transactions and the transaction is not
				 * transaction-snapshot mode
				 *
				 * PROCSIG_RECOVERY_CONFLICT_TABLESPACE if no temp files or
				 * cursors open in parent transactions
				 */
				if (!IsSubTransaction())
				{
					/*
					 * If we already aborted then we no longer need to cancel.
					 * We do this here since we do not wish to ignore aborted
					 * subtransactions, which must cause FATAL, currently.
					 */
					if (IsAbortedTransactionBlockState())
						return;

					RecoveryConflictPending = true;
					QueryCancelPending = true;
					InterruptPending = true;
					break;
				}

				/* Intentional drop through to session cancel */

			case PROCSIG_RECOVERY_CONFLICT_DATABASE:
				RecoveryConflictPending = true;
				ProcDiePending = true;
				InterruptPending = true;
				break;

			default:
				elog(FATAL, "unrecognized conflict mode: %d",
					 (int) reason);
		}

		Assert(RecoveryConflictPending && (QueryCancelPending || ProcDiePending));

		/*
		 * All conflicts apart from database cause dynamic errors where the
		 * command or transaction can be retried at a later point with some
		 * potential for success. No need to reset this, since non-retryable
		 * conflict errors are currently FATAL.
		 */
		if (reason == PROCSIG_RECOVERY_CONFLICT_DATABASE)
			RecoveryConflictRetryable = false;

		/*
		 * If it's safe to interrupt, and we're waiting for input or a lock,
		 * service the interrupt immediately
		 */
		if (ImmediateInterruptOK && InterruptHoldoffCount == 0 &&
			CritSectionCount == 0)
		{
			/* bump holdoff count to make ProcessInterrupts() a no-op */
			/* until we are done getting ready for it */
			InterruptHoldoffCount++;
			LockWaitCancel();	/* prevent CheckDeadLock from running */
			DisableNotifyInterrupt();
			DisableCatchupInterrupt();
			InterruptHoldoffCount--;
			ProcessInterrupts();
		}
	}

	errno = save_errno;
}

/*
 * ProcessInterrupts: out-of-line portion of CHECK_FOR_INTERRUPTS() macro
 *
 * If an interrupt condition is pending, and it's safe to service it,
 * then clear the flag and accept the interrupt.  Called only when
 * InterruptPending is true.
 */
void
ProcessInterrupts(void)
{
	/* OK to accept interrupt now? */
	if (InterruptHoldoffCount != 0 || CritSectionCount != 0)
		return;
	InterruptPending = false;
	if (ProcDiePending)
	{
		ProcDiePending = false;
		QueryCancelPending = false;		/* ProcDie trumps QueryCancel */
		ImmediateInterruptOK = false;	/* not idle anymore */
		DisableNotifyInterrupt();
		DisableCatchupInterrupt();
		/* As in quickdie, don't risk sending to client during auth */
		if (ClientAuthInProgress && whereToSendOutput == DestRemote)
			whereToSendOutput = DestNone;
		if (IsAutoVacuumWorkerProcess())
			ereport(FATAL,
					(errcode(ERRCODE_ADMIN_SHUTDOWN),
					 errmsg("terminating autovacuum process due to administrator command")));
		else if (RecoveryConflictPending && RecoveryConflictRetryable)
		{
			pgstat_report_recovery_conflict(RecoveryConflictReason);
			ereport(FATAL,
					(errcode(ERRCODE_T_R_SERIALIZATION_FAILURE),
			  errmsg("terminating connection due to conflict with recovery"),
					 errdetail_recovery_conflict()));
		}
		else if (RecoveryConflictPending)
		{
			/* Currently there is only one non-retryable recovery conflict */
			Assert(RecoveryConflictReason == PROCSIG_RECOVERY_CONFLICT_DATABASE);
			pgstat_report_recovery_conflict(RecoveryConflictReason);
			ereport(FATAL,
					(errcode(ERRCODE_DATABASE_DROPPED),
			  errmsg("terminating connection due to conflict with recovery"),
					 errdetail_recovery_conflict()));
		}
		else
			ereport(FATAL,
					(errcode(ERRCODE_ADMIN_SHUTDOWN),
			 errmsg("terminating connection due to administrator command")));
	}
	if (QueryCancelPending)
	{
		QueryCancelPending = false;
		if (ClientAuthInProgress)
		{
			ImmediateInterruptOK = false;		/* not idle anymore */
			DisableNotifyInterrupt();
			DisableCatchupInterrupt();
			/* As in quickdie, don't risk sending to client during auth */
			if (whereToSendOutput == DestRemote)
				whereToSendOutput = DestNone;
			ereport(ERROR,
					(errcode(ERRCODE_QUERY_CANCELED),
					 errmsg("canceling authentication due to timeout")));
		}
		if (cancel_from_timeout)
		{
			ImmediateInterruptOK = false;		/* not idle anymore */
			DisableNotifyInterrupt();
			DisableCatchupInterrupt();
			ereport(ERROR,
					(errcode(ERRCODE_QUERY_CANCELED),
					 errmsg("canceling statement due to statement timeout")));
		}
		if (IsAutoVacuumWorkerProcess())
		{
			ImmediateInterruptOK = false;		/* not idle anymore */
			DisableNotifyInterrupt();
			DisableCatchupInterrupt();
			ereport(ERROR,
					(errcode(ERRCODE_QUERY_CANCELED),
					 errmsg("canceling autovacuum task")));
		}
		if (RecoveryConflictPending)
		{
			ImmediateInterruptOK = false;		/* not idle anymore */
			RecoveryConflictPending = false;
			DisableNotifyInterrupt();
			DisableCatchupInterrupt();
			pgstat_report_recovery_conflict(RecoveryConflictReason);
			if (DoingCommandRead)
				ereport(FATAL,
						(errcode(ERRCODE_T_R_SERIALIZATION_FAILURE),
						 errmsg("terminating connection due to conflict with recovery"),
						 errdetail_recovery_conflict(),
				 errhint("In a moment you should be able to reconnect to the"
						 " database and repeat your command.")));
			else
				ereport(ERROR,
						(errcode(ERRCODE_T_R_SERIALIZATION_FAILURE),
				 errmsg("canceling statement due to conflict with recovery"),
						 errdetail_recovery_conflict()));
		}

		/*
		 * If we are reading a command from the client, just ignore the cancel
		 * request --- sending an extra error message won't accomplish
		 * anything.  Otherwise, go ahead and throw the error.
		 */
		if (!DoingCommandRead)
		{
			ImmediateInterruptOK = false;		/* not idle anymore */
			DisableNotifyInterrupt();
			DisableCatchupInterrupt();
			ereport(ERROR,
					(errcode(ERRCODE_QUERY_CANCELED),
					 errmsg("canceling statement due to user request")));
		}
	}
	/* If we get here, do nothing (probably, QueryCancelPending was reset) */
}


/*
 * IA64-specific code to fetch the AR.BSP register for stack depth checks.
 *
 * We currently support gcc, icc, and HP-UX inline assembly here.
 */
#if defined(__ia64__) || defined(__ia64)

#if defined(__hpux) && !defined(__GNUC__) && !defined __INTEL_COMPILER
#include <ia64/sys/inline.h>
#define ia64_get_bsp() ((char *) (_Asm_mov_from_ar(_AREG_BSP, _NO_FENCE)))
#else

#ifdef __INTEL_COMPILER
#include <asm/ia64regs.h>
#endif

static __inline__ char *
ia64_get_bsp(void)
{
	char	   *ret;

#ifndef __INTEL_COMPILER
	/* the ;; is a "stop", seems to be required before fetching BSP */
	__asm__		__volatile__(
										 ";;\n"
										 "	mov	%0=ar.bsp	\n"
							 :			 "=r"(ret));
#else
	ret = (char *) __getReg(_IA64_REG_AR_BSP);
#endif
	return ret;
}
#endif
#endif   /* IA64 */


/*
 * check_stack_depth: check for excessively deep recursion
 *
 * This should be called someplace in any recursive routine that might possibly
 * recurse deep enough to overflow the stack.  Most Unixen treat stack
 * overflow as an unrecoverable SIGSEGV, so we want to error out ourselves
 * before hitting the hardware limit.
 */
void
check_stack_depth(void)
{
	char		stack_top_loc;
	long		stack_depth;

	/*
	 * Compute distance from PostgresMain's local variables to my own
	 */
	stack_depth = (long) (stack_base_ptr - &stack_top_loc);

	/*
	 * Take abs value, since stacks grow up on some machines, down on others
	 */
	if (stack_depth < 0)
		stack_depth = -stack_depth;

	/*
	 * Trouble?
	 *
	 * The test on stack_base_ptr prevents us from erroring out if called
	 * during process setup or in a non-backend process.  Logically it should
	 * be done first, but putting it here avoids wasting cycles during normal
	 * cases.
	 */
	if (stack_depth > max_stack_depth_bytes &&
		stack_base_ptr != NULL)
	{
		ereport(ERROR,
				(errcode(ERRCODE_STATEMENT_TOO_COMPLEX),
				 errmsg("stack depth limit exceeded"),
				 errhint("Increase the configuration parameter \"max_stack_depth\" (currently %dkB), "
			  "after ensuring the platform's stack depth limit is adequate.",
						 max_stack_depth)));
	}

	/*
	 * On IA64 there is a separate "register" stack that requires its own
	 * independent check.  For this, we have to measure the change in the
	 * "BSP" pointer from PostgresMain to here.  Logic is just as above,
	 * except that we know IA64's register stack grows up.
	 *
	 * Note we assume that the same max_stack_depth applies to both stacks.
	 */
#if defined(__ia64__) || defined(__ia64)
	stack_depth = (long) (ia64_get_bsp() - register_stack_base_ptr);

	if (stack_depth > max_stack_depth_bytes &&
		register_stack_base_ptr != NULL)
	{
		ereport(ERROR,
				(errcode(ERRCODE_STATEMENT_TOO_COMPLEX),
				 errmsg("stack depth limit exceeded"),
				 errhint("Increase the configuration parameter \"max_stack_depth\" (currently %dkB), "
			  "after ensuring the platform's stack depth limit is adequate.",
						 max_stack_depth)));
	}
#endif   /* IA64 */
}

/* GUC check hook for max_stack_depth */
bool
check_max_stack_depth(int *newval, void **extra, GucSource source)
{
	long		newval_bytes = *newval * 1024L;
	long		stack_rlimit = get_stack_depth_rlimit();

	if (stack_rlimit > 0 && newval_bytes > stack_rlimit - STACK_DEPTH_SLOP)
	{
		GUC_check_errdetail("\"max_stack_depth\" must not exceed %ldkB.",
							(stack_rlimit - STACK_DEPTH_SLOP) / 1024L);
		GUC_check_errhint("Increase the platform's stack depth limit via \"ulimit -s\" or local equivalent.");
		return false;
	}
	return true;
}

/* GUC assign hook for max_stack_depth */
void
assign_max_stack_depth(int newval, void *extra)
{
	long		newval_bytes = newval * 1024L;

	max_stack_depth_bytes = newval_bytes;
}


/*
 * set_debug_options --- apply "-d N" command line option
 *
 * -d is not quite the same as setting log_min_messages because it enables
 * other output options.
 */
void
set_debug_options(int debug_flag, GucContext context, GucSource source)
{
	if (debug_flag > 0)
	{
		char		debugstr[64];

		sprintf(debugstr, "debug%d", debug_flag);
		SetConfigOption("log_min_messages", debugstr, context, source);
	}
	else
		SetConfigOption("log_min_messages", "notice", context, source);

	if (debug_flag >= 1 && context == PGC_POSTMASTER)
	{
		SetConfigOption("log_connections", "true", context, source);
		SetConfigOption("log_disconnections", "true", context, source);
	}
	if (debug_flag >= 2)
		SetConfigOption("log_statement", "all", context, source);
	if (debug_flag >= 3)
		SetConfigOption("debug_print_parse", "true", context, source);
	if (debug_flag >= 4)
		SetConfigOption("debug_print_plan", "true", context, source);
	if (debug_flag >= 5)
		SetConfigOption("debug_print_rewritten", "true", context, source);
}


bool
set_plan_disabling_options(const char *arg, GucContext context, GucSource source)
{
	char	   *tmp = NULL;

	switch (arg[0])
	{
		case 's':				/* seqscan */
			tmp = "enable_seqscan";
			break;
		case 'i':				/* indexscan */
			tmp = "enable_indexscan";
			break;
		case 'b':				/* bitmapscan */
			tmp = "enable_bitmapscan";
			break;
		case 't':				/* tidscan */
			tmp = "enable_tidscan";
			break;
		case 'n':				/* nestloop */
			tmp = "enable_nestloop";
			break;
		case 'm':				/* mergejoin */
			tmp = "enable_mergejoin";
			break;
		case 'h':				/* hashjoin */
			tmp = "enable_hashjoin";
			break;
	}
	if (tmp)
	{
		SetConfigOption(tmp, "false", context, source);
		return true;
	}
	else
		return false;
}


const char *
get_stats_option_name(const char *arg)
{
	switch (arg[0])
	{
		case 'p':
			if (optarg[1] == 'a')		/* "parser" */
				return "log_parser_stats";
			else if (optarg[1] == 'l')	/* "planner" */
				return "log_planner_stats";
			break;

		case 'e':				/* "executor" */
			return "log_executor_stats";
			break;
	}

	return NULL;
}


/* ----------------------------------------------------------------
 * process_postgres_switches
 *	   Parse command line arguments for PostgresMain
 *
 * This is called twice, once for the "secure" options coming from the
 * postmaster or command line, and once for the "insecure" options coming
 * from the client's startup packet.  The latter have the same syntax but
 * may be restricted in what they can do.
 *
 * argv[0] is ignored in either case (it's assumed to be the program name).
 *
 * ctx is PGC_POSTMASTER for secure options, PGC_BACKEND for insecure options
 * coming from the client, or PGC_SUSET for insecure options coming from
 * a superuser client.
 *
 * Returns the database name extracted from the command line, if any.
 * ----------------------------------------------------------------
 */
const char *
process_postgres_switches(int argc, char *argv[], GucContext ctx)
{
	const char *dbname;
	bool		secure = (ctx == PGC_POSTMASTER);
	int			errs = 0;
	GucSource	gucsource;
	int			flag;


	if (secure)
	{
		gucsource = PGC_S_ARGV; /* switches came from command line */

		/* Ignore the initial --single argument, if present */
		if (argc > 1 && strcmp(argv[1], "--single") == 0)
		{
			argv++;
			argc--;
		}
	}
	else
	{
		gucsource = PGC_S_CLIENT;		/* switches came from client */
	}

	/*
	 * Parse command-line options.	CAUTION: keep this in sync with
	 * postmaster/postmaster.c (the option sets should not conflict) and with
	 * the common help() function in main/main.c.
	 */
#ifdef PGXC
	while ((flag = getopt(argc, argv, "A:B:bCc:D:d:EeFf:h:ijk:lN:nOo:Pp:r:S:sTt:v:W:Xz:-:")) != -1)
#else
	while ((flag = getopt(argc, argv, "A:B:bc:D:d:EeFf:h:ijk:lN:nOo:Pp:r:S:sTt:v:W:-:")) != -1)
#endif
	{
		switch (flag)
		{
			case 'A':
				SetConfigOption("debug_assertions", optarg, ctx, gucsource);
				break;

			case 'B':
				SetConfigOption("shared_buffers", optarg, ctx, gucsource);
				break;

			case 'b':
				/* Undocumented flag used for binary upgrades */
				IsBinaryUpgrade = true;
				break;
#ifdef PGXC
			case 'C':
				isPGXCCoordinator = true;
				break;
#endif
			case 'D':
				if (secure)
					userDoption = strdup(optarg);
				break;

			case 'd':
				set_debug_options(atoi(optarg), ctx, gucsource);
				break;

			case 'E':
				EchoQuery = true;
				break;

			case 'e':
				SetConfigOption("datestyle", "euro", ctx, gucsource);
				break;

			case 'F':
				SetConfigOption("fsync", "false", ctx, gucsource);
				break;

			case 'f':
				if (!set_plan_disabling_options(optarg, ctx, gucsource))
					errs++;
				break;

			case 'h':
				SetConfigOption("listen_addresses", optarg, ctx, gucsource);
				break;

			case 'i':
				SetConfigOption("listen_addresses", "*", ctx, gucsource);
				break;

			case 'j':
				UseNewLine = 0;
				break;

			case 'k':
				SetConfigOption("unix_socket_directory", optarg, ctx, gucsource);
				break;

			case 'l':
				SetConfigOption("ssl", "true", ctx, gucsource);
				break;

			case 'N':
				SetConfigOption("max_connections", optarg, ctx, gucsource);
				break;

			case 'n':
				/* ignored for consistency with postmaster */
				break;

			case 'O':
				SetConfigOption("allow_system_table_mods", "true", ctx, gucsource);
				break;

			case 'o':
				errs++;
				break;

			case 'P':
				SetConfigOption("ignore_system_indexes", "true", ctx, gucsource);
				break;

			case 'p':
				SetConfigOption("port", optarg, ctx, gucsource);
				break;

			case 'r':
				/* send output (stdout and stderr) to the given file */
				if (secure)
					strlcpy(OutputFileName, optarg, MAXPGPATH);
				break;

			case 'S':
				SetConfigOption("work_mem", optarg, ctx, gucsource);
				break;

			case 's':
				SetConfigOption("log_statement_stats", "true", ctx, gucsource);
				break;

			case 'T':
				/* ignored for consistency with postmaster */
				break;

			case 't':
				{
					const char *tmp = get_stats_option_name(optarg);

					if (tmp)
						SetConfigOption(tmp, "true", ctx, gucsource);
					else
						errs++;
					break;
				}

			case 'v':

				/*
				 * -v is no longer used in normal operation, since
				 * FrontendProtocol is already set before we get here. We keep
				 * the switch only for possible use in standalone operation,
				 * in case we ever support using normal FE/BE protocol with a
				 * standalone backend.
				 */
				if (secure)
					FrontendProtocol = (ProtocolVersion) atoi(optarg);
				break;

			case 'W':
				SetConfigOption("post_auth_delay", optarg, ctx, gucsource);
				break;

#ifdef PGXC
			case 'X':
				isPGXCDataNode = true;
				break;
#endif
			case 'c':
			case '-':
				{
					char	   *name,
							   *value;

					ParseLongOption(optarg, &name, &value);
					if (!value)
					{
						if (flag == '-')
							ereport(ERROR,
									(errcode(ERRCODE_SYNTAX_ERROR),
									 errmsg("--%s requires a value",
											optarg)));
						else
							ereport(ERROR,
									(errcode(ERRCODE_SYNTAX_ERROR),
									 errmsg("-c %s requires a value",
											optarg)));
					}
					SetConfigOption(name, value, ctx, gucsource);
					free(name);
					if (value)
						free(value);
					break;
				}

			default:
				errs++;
				break;
		}
	}

#ifdef PGXC
	/*
	 * Make sure we specified the mode if Coordinator or Data Node.
	 * Allow for the exception of initdb by checking config option
	 */
	if (!IS_PGXC_COORDINATOR && !IS_PGXC_DATANODE && IsUnderPostmaster)
	{
		ereport(FATAL,
				(errcode(ERRCODE_SYNTAX_ERROR),
			 errmsg("PG-XC: must start as either a Coordinator (-C) or Data Node (-X)\n")));
	}
	if (!IsPostmasterEnvironment)
	{
		/* Treat it as a data node for initdb to work properly */
		isPGXCDataNode = true;
	}
#endif

	/*
	 * Should be no more arguments except an optional database name, and
	 * that's only in the secure case.
	 */
	if (errs || argc - optind > 1 || (argc != optind && !secure))
	{
		/* spell the error message a bit differently depending on context */
		if (IsUnderPostmaster)
			ereport(FATAL,
					(errcode(ERRCODE_SYNTAX_ERROR),
				 errmsg("invalid command-line arguments for server process"),
			  errhint("Try \"%s --help\" for more information.", progname)));
		else
			ereport(FATAL,
					(errcode(ERRCODE_SYNTAX_ERROR),
					 errmsg("%s: invalid command-line arguments",
							progname),
			  errhint("Try \"%s --help\" for more information.", progname)));
	}

	if (argc - optind == 1)
		dbname = strdup(argv[optind]);
	else
		dbname = NULL;

	/*
	 * Reset getopt(3) library so that it will work correctly in subprocesses
	 * or when this function is called a second time with another array.
	 */
	optind = 1;
#ifdef HAVE_INT_OPTRESET
	optreset = 1;				/* some systems need this too */
#endif

	return dbname;
}


/* ----------------------------------------------------------------
 * PostgresMain
 *	   postgres main loop -- all backends, interactive or otherwise start here
 *
 * argc/argv are the command line arguments to be used.  (When being forked
 * by the postmaster, these are not the original argv array of the process.)
 * username is the (possibly authenticated) PostgreSQL user name to be used
 * for the session.
 * ----------------------------------------------------------------
 */
int
PostgresMain(int argc, char *argv[], const char *username)
{
	const char *dbname;
	int			firstchar;
	char		stack_base;
	StringInfoData input_message;
	sigjmp_buf	local_sigjmp_buf;
	volatile bool send_ready_for_query = true;

#ifdef XCP
	volatile bool	cluster_lock_held = false;
#endif /* XCP */
#ifdef PGXC /* PGXC_DATANODE */
	/* Snapshot info */
	int 			xmin;
	int 			xmax;
	int			xcnt;
	int 			*xip;
	/* Timestamp info */
	TimestampTz		timestamp;
	PoolHandle		*pool_handle;

	remoteConnType = REMOTE_CONN_APP;
#endif
#ifdef XCP
	parentPGXCNode = NULL;
#endif /* XCP */

	/*
	 * Initialize globals (already done if under postmaster, but not if
	 * standalone).
	 */
	if (!IsUnderPostmaster)
	{
		MyProcPid = getpid();

		MyStartTime = time(NULL);
	}

	/*
	 * Fire up essential subsystems: error and memory management
	 *
	 * If we are running under the postmaster, this is done already.
	 */
	if (!IsUnderPostmaster)
		MemoryContextInit();

	SetProcessingMode(InitProcessing);

	/* Set up reference point for stack depth checking */
	stack_base_ptr = &stack_base;
#if defined(__ia64__) || defined(__ia64)
	register_stack_base_ptr = ia64_get_bsp();
#endif

	/* Compute paths, if we didn't inherit them from postmaster */
	if (my_exec_path[0] == '\0')
	{
		if (find_my_exec(argv[0], my_exec_path) < 0)
			elog(FATAL, "%s: could not locate my own executable path",
				 argv[0]);
	}

	if (pkglib_path[0] == '\0')
		get_pkglib_path(my_exec_path, pkglib_path);

	/*
	 * Set default values for command-line options.
	 */
	if (!IsUnderPostmaster)
		InitializeGUCOptions();

	/*
	 * Parse command-line options.
	 */
	dbname = process_postgres_switches(argc, argv, PGC_POSTMASTER);

	/* Must have gotten a database name, or have a default (the username) */
	if (dbname == NULL)
	{
		dbname = username;
		if (dbname == NULL)
			ereport(FATAL,
					(errcode(ERRCODE_INVALID_PARAMETER_VALUE),
					 errmsg("%s: no database nor user name specified",
							progname)));
	}

	/* Acquire configuration parameters, unless inherited from postmaster */
	if (!IsUnderPostmaster)
	{
		if (!SelectConfigFiles(userDoption, progname))
			proc_exit(1);
		/* If timezone is not set, determine what the OS uses */
		pg_timezone_initialize();
		/* If timezone_abbreviations is not set, select default */
		pg_timezone_abbrev_initialize();
	}

	/*
	 * You might expect to see a setsid() call here, but it's not needed,
	 * because if we are under a postmaster then BackendInitialize() did it.
	 */

	/*
	 * Set up signal handlers and masks.
	 *
	 * Note that postmaster blocked all signals before forking child process,
	 * so there is no race condition whereby we might receive a signal before
	 * we have set up the handler.
	 *
	 * Also note: it's best not to use any signals that are SIG_IGNored in the
	 * postmaster.	If such a signal arrives before we are able to change the
	 * handler to non-SIG_IGN, it'll get dropped.  Instead, make a dummy
	 * handler in the postmaster to reserve the signal. (Of course, this isn't
	 * an issue for signals that are locally generated, such as SIGALRM and
	 * SIGPIPE.)
	 */
	if (am_walsender)
		WalSndSignals();
	else
	{
		pqsignal(SIGHUP, SigHupHandler);		/* set flag to read config
												 * file */
		pqsignal(SIGINT, StatementCancelHandler);		/* cancel current query */
		pqsignal(SIGTERM, die); /* cancel current query and exit */

		/*
		 * In a standalone backend, SIGQUIT can be generated from the keyboard
		 * easily, while SIGTERM cannot, so we make both signals do die()
		 * rather than quickdie().
		 */
		if (IsUnderPostmaster)
			pqsignal(SIGQUIT, quickdie);		/* hard crash time */
		else
			pqsignal(SIGQUIT, die);		/* cancel current query and exit */
		pqsignal(SIGALRM, handle_sig_alarm);	/* timeout conditions */

		/*
		 * Ignore failure to write to frontend. Note: if frontend closes
		 * connection, we will notice it and exit cleanly when control next
		 * returns to outer loop.  This seems safer than forcing exit in the
		 * midst of output during who-knows-what operation...
		 */
		pqsignal(SIGPIPE, SIG_IGN);
		pqsignal(SIGUSR1, procsignal_sigusr1_handler);
		pqsignal(SIGUSR2, SIG_IGN);
		pqsignal(SIGFPE, FloatExceptionHandler);

		/*
		 * Reset some signals that are accepted by postmaster but not by
		 * backend
		 */
		pqsignal(SIGCHLD, SIG_DFL);		/* system() requires this on some
										 * platforms */
	}

	pqinitmask();

	if (IsUnderPostmaster)
	{
		/* We allow SIGQUIT (quickdie) at all times */
		sigdelset(&BlockSig, SIGQUIT);
	}

	PG_SETMASK(&BlockSig);		/* block everything except SIGQUIT */

	if (!IsUnderPostmaster)
	{
		/*
		 * Validate we have been given a reasonable-looking DataDir (if under
		 * postmaster, assume postmaster did this already).
		 */
		Assert(DataDir);
		ValidatePgVersion(DataDir);

		/* Change into DataDir (if under postmaster, was done already) */
		ChangeToDataDir();

		/*
		 * Create lockfile for data directory.
		 */
		CreateDataDirLockFile(false);
	}

	/* Early initialization */
	BaseInit();

	/*
	 * Create a per-backend PGPROC struct in shared memory, except in the
	 * EXEC_BACKEND case where this was done in SubPostmasterMain. We must do
	 * this before we can use LWLocks (and in the EXEC_BACKEND case we already
	 * had to do some stuff with LWLocks).
	 */
#ifdef EXEC_BACKEND
	if (!IsUnderPostmaster)
		InitProcess();
#else
	InitProcess();
#endif

	/* We need to allow SIGINT, etc during the initial transaction */
	PG_SETMASK(&UnBlockSig);

	/*
	 * General initialization.
	 *
	 * NOTE: if you are tempted to add code in this vicinity, consider putting
	 * it inside InitPostgres() instead.  In particular, anything that
	 * involves database access should be there, not here.
	 */
	InitPostgres(dbname, InvalidOid, username, NULL);

	/*
	 * If the PostmasterContext is still around, recycle the space; we don't
	 * need it anymore after InitPostgres completes.  Note this does not trash
	 * *MyProcPort, because ConnCreate() allocated that space with malloc()
	 * ... else we'd need to copy the Port data first.  Also, subsidiary data
	 * such as the username isn't lost either; see ProcessStartupPacket().
	 */
	if (PostmasterContext)
	{
		MemoryContextDelete(PostmasterContext);
		PostmasterContext = NULL;
	}

	SetProcessingMode(NormalProcessing);

	/*
	 * Now all GUC states are fully set up.  Report them to client if
	 * appropriate.
	 */
	BeginReportingGUCOptions();

	/*
	 * Also set up handler to log session end; we have to wait till now to be
	 * sure Log_disconnections has its final value.
	 */
	if (IsUnderPostmaster && Log_disconnections)
		on_proc_exit(log_disconnections, 0);

	/* If this is a WAL sender process, we're done with initialization. */
	if (am_walsender)
		proc_exit(WalSenderMain());

	/*
	 * process any libraries that should be preloaded at backend start (this
	 * likewise can't be done until GUC settings are complete)
	 */
	process_local_preload_libraries();

	/*
	 * Send this backend's cancellation info to the frontend.
	 */
	if (whereToSendOutput == DestRemote &&
		PG_PROTOCOL_MAJOR(FrontendProtocol) >= 2)
	{
		StringInfoData buf;

		pq_beginmessage(&buf, 'K');
		pq_sendint(&buf, (int32) MyProcPid, sizeof(int32));
		pq_sendint(&buf, (int32) MyCancelKey, sizeof(int32));
		pq_endmessage(&buf);
		/* Need not flush since ReadyForQuery will do it. */
	}

	/* Welcome banner for standalone case */
	if (whereToSendOutput == DestDebug)
		printf("\nPostgreSQL stand-alone backend %s\n", PG_VERSION);

	/*
	 * Create the memory context we will use in the main loop.
	 *
	 * MessageContext is reset once per iteration of the main loop, ie, upon
	 * completion of processing of each command message from the client.
	 */
	MessageContext = AllocSetContextCreate(TopMemoryContext,
										   "MessageContext",
										   ALLOCSET_DEFAULT_MINSIZE,
										   ALLOCSET_DEFAULT_INITSIZE,
										   ALLOCSET_DEFAULT_MAXSIZE);

	/*
	 * Remember stand-alone backend startup time
	 */
	if (!IsUnderPostmaster)
		PgStartTime = GetCurrentTimestamp();

#ifdef PGXC
#ifdef XCP
	CurrentResourceOwner = ResourceOwnerCreate(NULL, "ForPGXCNodes");

	InitMultinodeExecutor(false);

	ResourceOwnerRelease(CurrentResourceOwner, RESOURCE_RELEASE_BEFORE_LOCKS, true, true);
	ResourceOwnerRelease(CurrentResourceOwner, RESOURCE_RELEASE_LOCKS, true, true);
	ResourceOwnerRelease(CurrentResourceOwner, RESOURCE_RELEASE_AFTER_LOCKS, true, true);
	CurrentResourceOwner = NULL;

	/* if we exit, try to release cluster lock properly */
	on_shmem_exit(PGXCCleanClusterLock, 0);

	/* if we exit, try to release shared queues */
	on_shmem_exit(SharedQueuesCleanup, 0);

	/* If we exit, first try and clean connections and send to pool */
	on_proc_exit(PGXCNodeCleanAndRelease, 0);
#else
	/* If this postmaster is launched from another Coord, do not initialize handles. skip it */
	if (IS_PGXC_COORDINATOR && !IsPoolHandle())
	{
		CurrentResourceOwner = ResourceOwnerCreate(NULL, "ForPGXCNodes");

		InitMultinodeExecutor(false);

		pool_handle = GetPoolManagerHandle();
		if (pool_handle == NULL)
		{
			ereport(ERROR,
				(errcode(ERRCODE_IO_ERROR),
				 errmsg("Can not connect to pool manager")));
			return STATUS_ERROR;
		}
		/* Pooler initialization has to be made before ressource is released */
		PoolManagerConnect(pool_handle, dbname, username, session_options());

		ResourceOwnerRelease(CurrentResourceOwner, RESOURCE_RELEASE_BEFORE_LOCKS, true, true);
		ResourceOwnerRelease(CurrentResourceOwner, RESOURCE_RELEASE_LOCKS, true, true);
		ResourceOwnerRelease(CurrentResourceOwner, RESOURCE_RELEASE_AFTER_LOCKS, true, true);
		CurrentResourceOwner = NULL;

		/* If we exit, first try and clean connections and send to pool */
		on_proc_exit (PGXCNodeCleanAndRelease, 0);
	}
#endif /* XCP */
	if (IS_PGXC_DATANODE)
	{
		/* If we exit, first try and clean connection to GTM */
		on_proc_exit (DataNodeShutdown, 0);
	}
<<<<<<< HEAD


#ifndef XCP
	if (IS_PGXC_COORDINATOR && !IsConnFromCoord())
	{
		/*
		 * Do not authorize connection to Coordinator if
		 * connection data to remote nodes is inconsistent.
		 */
		bool is_pool_chk = PoolManagerCheckConnectionInfo();

		if (!is_pool_chk && !superuser())
			ereport(ERROR,
					(errcode(ERRCODE_OPERATOR_INTERVENTION),
					 errmsg("Remote node information on pool manager inconsistent "
							"with catalogs")));

		if (!is_pool_chk && superuser())
			elog(WARNING, "Remote connection information on pooler is inconsistent "
						  "with catalogs. You should run pgxc_pool_reload() to reload "
						  "new cluster configuration");
	}
=======
>>>>>>> a1e1b33f
#endif
#endif

	/*
	 * POSTGRES main processing loop begins here
	 *
	 * If an exception is encountered, processing resumes here so we abort the
	 * current transaction and start a new one.
	 *
	 * You might wonder why this isn't coded as an infinite loop around a
	 * PG_TRY construct.  The reason is that this is the bottom of the
	 * exception stack, and so with PG_TRY there would be no exception handler
	 * in force at all during the CATCH part.  By leaving the outermost setjmp
	 * always active, we have at least some chance of recovering from an error
	 * during error recovery.  (If we get into an infinite loop thereby, it
	 * will soon be stopped by overflow of elog.c's internal state stack.)
	 */

	if (sigsetjmp(local_sigjmp_buf, 1) != 0)
	{
		/*
		 * NOTE: if you are tempted to add more code in this if-block,
		 * consider the high probability that it should be in
		 * AbortTransaction() instead.	The only stuff done directly here
		 * should be stuff that is guaranteed to apply *only* for outer-level
		 * error recovery, such as adjusting the FE/BE protocol status.
		 */

		/* Since not using PG_TRY, must reset error stack by hand */
		error_context_stack = NULL;

		/* Prevent interrupts while cleaning up */
		HOLD_INTERRUPTS();

		/*
		 * Forget any pending QueryCancel request, since we're returning to
		 * the idle loop anyway, and cancel the statement timer if running.
		 */
		QueryCancelPending = false;
		disable_sig_alarm(true);
		QueryCancelPending = false;		/* again in case timeout occurred */

		/*
		 * Turn off these interrupts too.  This is only needed here and not in
		 * other exception-catching places since these interrupts are only
		 * enabled while we wait for client input.
		 */
		DoingCommandRead = false;
		DisableNotifyInterrupt();
		DisableCatchupInterrupt();

		/* Make sure libpq is in a good state */
		pq_comm_reset();

		/* Report the error to the client and/or server log */
		EmitErrorReport();

		/*
		 * Make sure debug_query_string gets reset before we possibly clobber
		 * the storage it points at.
		 */
		debug_query_string = NULL;

		/*
		 * Abort the current transaction in order to recover.
		 */
		AbortCurrentTransaction();

		/*
		 * Now return to normal top-level context and clear ErrorContext for
		 * next time.
		 */
		MemoryContextSwitchTo(TopMemoryContext);
		FlushErrorState();

		/*
		 * If we were handling an extended-query-protocol message, initiate
		 * skip till next Sync.  This also causes us not to issue
		 * ReadyForQuery (until we get Sync).
		 */
		if (doing_extended_query_message)
			ignore_till_sync = true;

		/* We don't have a transaction command open anymore */
		xact_started = false;

#ifdef XCP
		/* The ClusterLock should have been released by now */
		cluster_lock_held = false;

		/* AbortTransaction() should have cleared up this too */
		cluster_ex_lock_held = false;
#endif /* XCP */

		/* Now we can allow interrupts again */
		RESUME_INTERRUPTS();
	}

	/* We can now handle ereport(ERROR) */
	PG_exception_stack = &local_sigjmp_buf;

	if (!ignore_till_sync)
		send_ready_for_query = true;	/* initially, or after error */

	/*
	 * Non-error queries loop here.
	 */
	for (;;)
	{
		/*
		 * At top of loop, reset extended-query-message flag, so that any
		 * errors encountered in "idle" state don't provoke skip.
		 */
		doing_extended_query_message = false;

		/*
		 * Release storage left over from prior query cycle, and create a new
		 * query input buffer in the cleared MessageContext.
		 */
		MemoryContextSwitchTo(MessageContext);
		MemoryContextResetAndDeleteChildren(MessageContext);

		initStringInfo(&input_message);

		/*
		 * (1) If we've reached idle state, tell the frontend we're ready for
		 * a new query.
		 *
		 * Note: this includes fflush()'ing the last of the prior output.
		 *
		 * This is also a good time to send collected statistics to the
		 * collector, and to update the PS stats display.  We avoid doing
		 * those every time through the message loop because it'd slow down
		 * processing of batched messages, and because we don't want to report
		 * uncommitted updates (that confuses autovacuum).	The notification
		 * processor wants a call too, if we are not in a transaction block.
		 */
		if (send_ready_for_query)
		{
			if (IsAbortedTransactionBlockState())
			{
				set_ps_display("idle in transaction (aborted)", false);
				pgstat_report_activity("<IDLE> in transaction (aborted)");
			}
			else if (IsTransactionOrTransactionBlock())
			{
				set_ps_display("idle in transaction", false);
				pgstat_report_activity("<IDLE> in transaction");
			}
			else
			{
				ProcessCompletedNotifies();
				pgstat_report_stat(false);

				set_ps_display("idle", false);
				pgstat_report_activity("<IDLE>");
			}

			ReadyForQuery(whereToSendOutput);
#ifdef PGXC
			/*
			 * Helps us catch any problems where we did not send down a snapshot
			 * when it was expected. However if any deferred trigger is supposed 
			 * to be fired at commit time we need to preserve the snapshot sent previously
			 */
			if ((IS_PGXC_DATANODE || IsConnFromCoord()) && !IsAnyAfterTriggerDeferred())
				UnsetGlobalSnapshotData();
#endif

			send_ready_for_query = false;
		}

		/*
		 * (2) Allow asynchronous signals to be executed immediately if they
		 * come in while we are waiting for client input. (This must be
		 * conditional since we don't want, say, reads on behalf of COPY FROM
		 * STDIN doing the same thing.)
		 */
		DoingCommandRead = true;

		/*
		 * (3) read a command (loop blocks here)
		 */
		firstchar = ReadCommand(&input_message);

		/*
		 * (4) disable async signal conditions again.
		 */
		DoingCommandRead = false;

		/*
		 * (5) check for any other interesting events that happened while we
		 * slept.
		 */
		if (got_SIGHUP)
		{
			got_SIGHUP = false;
			ProcessConfigFile(PGC_SIGHUP);
		}

		/*
		 * (6) process the command.  But ignore it if we're skipping till
		 * Sync.
		 */
		if (ignore_till_sync && firstchar != EOF)
			continue;

#ifdef XCP
		/*
		 * Acquire the ClusterLock before starting query processing. Error
		 * processing as well process exit does lwlock cleanup, so nothing
		 * special is needed in those cases, thankfully :)
		 *
		 * If we are inside a transaction block, this lock will be already held
		 * when the transaction began
		 *
		 * If the session has invoked a PAUSE CLUSTER earlier, then this lock
		 * will be held already in exclusive mode. No need to lock in that case
		 *
		 * In case of error handling, the lock would have been released. We do
		 * not take this lock again till the end of the transaction block
		 */
		if (!cluster_ex_lock_held && !cluster_lock_held && !IsAbortedTransactionBlockState())
		{
			LWLockAcquire(ClusterLock, LW_SHARED);
			cluster_lock_held = true;
		}
#endif /* XCP */

		switch (firstchar)
		{
			case 'Q':			/* simple query */
				{
					const char *query_string;

					/* Set statement_timestamp() */
					SetCurrentStatementStartTimestamp();

					query_string = pq_getmsgstring(&input_message);
					pq_getmsgend(&input_message);

					exec_simple_query(query_string);

					send_ready_for_query = true;
				}
				break;

			case 'P':			/* parse */
				{
					const char *stmt_name;
					const char *query_string;
					int			numParams;
					Oid		   *paramTypes = NULL;
					char 	  **paramTypeNames = NULL;

					/* Set statement_timestamp() */
					SetCurrentStatementStartTimestamp();

					stmt_name = pq_getmsgstring(&input_message);
					query_string = pq_getmsgstring(&input_message);
					numParams = pq_getmsgint(&input_message, 2);
					paramTypes = (Oid *) palloc(numParams * sizeof(Oid));
					if (numParams > 0)
					{
						int			i;
#ifdef PGXC
						if (IsConnFromCoord())
						{
							paramTypeNames = (char **)palloc(numParams * sizeof(char *));
							for (i = 0; i < numParams; i++)
								paramTypeNames[i] = (char *)pq_getmsgstring(&input_message);
						}
						else
#endif /* PGXC */
						{
							for (i = 0; i < numParams; i++)
								paramTypes[i] = pq_getmsgint(&input_message, 4);
						}
					}
					pq_getmsgend(&input_message);

					exec_parse_message(query_string, stmt_name,
									   paramTypes, paramTypeNames, numParams);
				}
				break;

#ifdef XCP
			case 'p':			/* plan */
				{
					const char *stmt_name;
					const char *query_string;
					const char *plan_string;
					int			numParams;
					char 	  **paramTypes = NULL;

					/* Set statement_timestamp() */
					SetCurrentStatementStartTimestamp();

					stmt_name = pq_getmsgstring(&input_message);
					query_string = pq_getmsgstring(&input_message);
					plan_string = pq_getmsgstring(&input_message);
					numParams = pq_getmsgint(&input_message, 2);
					paramTypes = (char **)palloc(numParams * sizeof(char *));
					if (numParams > 0)
					{
						int			i;
						for (i = 0; i < numParams; i++)
							paramTypes[i] = (char *)
									pq_getmsgstring(&input_message);
					}
					pq_getmsgend(&input_message);

					exec_plan_message(query_string, stmt_name, plan_string,
									  paramTypes, numParams);
				}
				break;
#endif

			case 'B':			/* bind */
				/* Set statement_timestamp() */
				SetCurrentStatementStartTimestamp();

				/*
				 * this message is complex enough that it seems best to put
				 * the field extraction out-of-line
				 */
				exec_bind_message(&input_message);
				break;

			case 'E':			/* execute */
				{
					const char *portal_name;
					int			max_rows;

					/* Set statement_timestamp() */
					SetCurrentStatementStartTimestamp();

					portal_name = pq_getmsgstring(&input_message);
					max_rows = pq_getmsgint(&input_message, 4);
					pq_getmsgend(&input_message);

					exec_execute_message(portal_name, max_rows);
				}
				break;

			case 'F':			/* fastpath function call */
				/* Set statement_timestamp() */
				SetCurrentStatementStartTimestamp();

				/* Report query to various monitoring facilities. */
				pgstat_report_activity("<FASTPATH> function call");
				set_ps_display("<FASTPATH>", false);

				/* start an xact for this function invocation */
				start_xact_command();

				/*
				 * Note: we may at this point be inside an aborted
				 * transaction.  We can't throw error for that until we've
				 * finished reading the function-call message, so
				 * HandleFunctionRequest() must check for it after doing so.
				 * Be careful not to do anything that assumes we're inside a
				 * valid transaction here.
				 */

				/* switch back to message context */
				MemoryContextSwitchTo(MessageContext);

				if (HandleFunctionRequest(&input_message) == EOF)
				{
					/* lost frontend connection during F message input */

					/*
					 * Reset whereToSendOutput to prevent ereport from
					 * attempting to send any more messages to client.
					 */
					if (whereToSendOutput == DestRemote)
						whereToSendOutput = DestNone;

					proc_exit(0);
				}

				/* commit the function-invocation transaction */
				finish_xact_command();

				send_ready_for_query = true;
				break;

			case 'C':			/* close */
				{
					int			close_type;
					const char *close_target;

					close_type = pq_getmsgbyte(&input_message);
					close_target = pq_getmsgstring(&input_message);
					pq_getmsgend(&input_message);

					switch (close_type)
					{
						case 'S':
							if (close_target[0] != '\0')
								DropPreparedStatement(close_target, false);
							else
							{
								/* special-case the unnamed statement */
								drop_unnamed_stmt();
							}
							break;
						case 'P':
							{
								Portal		portal;

								portal = GetPortalByName(close_target);
								if (PortalIsValid(portal))
									PortalDrop(portal, false);
							}
							break;
						default:
							ereport(ERROR,
									(errcode(ERRCODE_PROTOCOL_VIOLATION),
								   errmsg("invalid CLOSE message subtype %d",
										  close_type)));
							break;
					}

					if (whereToSendOutput == DestRemote)
						pq_putemptymessage('3');		/* CloseComplete */
				}
				break;

			case 'D':			/* describe */
				{
					int			describe_type;
					const char *describe_target;

					/* Set statement_timestamp() (needed for xact) */
					SetCurrentStatementStartTimestamp();

					describe_type = pq_getmsgbyte(&input_message);
					describe_target = pq_getmsgstring(&input_message);
					pq_getmsgend(&input_message);

					switch (describe_type)
					{
						case 'S':
							exec_describe_statement_message(describe_target);
							break;
						case 'P':
							exec_describe_portal_message(describe_target);
							break;
						default:
							ereport(ERROR,
									(errcode(ERRCODE_PROTOCOL_VIOLATION),
								errmsg("invalid DESCRIBE message subtype %d",
									   describe_type)));
							break;
					}
				}
				break;

			case 'H':			/* flush */
				pq_getmsgend(&input_message);
				if (whereToSendOutput == DestRemote)
					pq_flush();
				break;

			case 'S':			/* sync */
				pq_getmsgend(&input_message);
				finish_xact_command();
				send_ready_for_query = true;
				break;

				/*
				 * 'X' means that the frontend is closing down the socket. EOF
				 * means unexpected loss of frontend connection. Either way,
				 * perform normal shutdown.
				 */
			case 'X':
			case EOF:

				/*
				 * Reset whereToSendOutput to prevent ereport from attempting
				 * to send any more messages to client.
				 */
				if (whereToSendOutput == DestRemote)
					whereToSendOutput = DestNone;

				/*
				 * NOTE: if you are tempted to add more code here, DON'T!
				 * Whatever you had in mind to do should be set up as an
				 * on_proc_exit or on_shmem_exit callback, instead. Otherwise
				 * it will fail to be called during other backend-shutdown
				 * scenarios.
				 */
				proc_exit(0);

			case 'd':			/* copy data */
			case 'c':			/* copy done */
			case 'f':			/* copy fail */

				/*
				 * Accept but ignore these messages, per protocol spec; we
				 * probably got here because a COPY failed, and the frontend
				 * is still sending data.
				 */
				break;
#ifdef PGXC
			case 'g':			/* gxid */
				{
					/* Set the GXID we were passed down */
					TransactionId gxid = (TransactionId) pq_getmsgint(&input_message, 4);
					elog(DEBUG1, "Received new gxid %u", gxid);
					SetNextTransactionId(gxid);
					pq_getmsgend(&input_message);
				}
				break;

			case 's':			/* snapshot */
				/* Set the snapshot we were passed down */
				xmin = pq_getmsgint(&input_message, 4);
				xmax = pq_getmsgint(&input_message, 4);
				RecentGlobalXmin = pq_getmsgint(&input_message, 4);
				xcnt = pq_getmsgint(&input_message, 4);
				if (xcnt > 0)
				{
					int i;
					xip = malloc(xcnt * sizeof(int));
					if (xip == NULL)
					{
						ereport(ERROR,
								(errcode(ERRCODE_OUT_OF_MEMORY),
								 errmsg("out of memory")));
					}
					for (i = 0; i < xcnt; i++)
					       xip[i] = pq_getmsgint(&input_message, 4);
				}
				else
					xip = NULL;
				pq_getmsgend(&input_message);
				SetGlobalSnapshotData(xmin, xmax, xcnt, xip);
				break;

			case 't':			/* timestamp */
				timestamp = (TimestampTz) pq_getmsgint64(&input_message);
				pq_getmsgend(&input_message);

				/*
				 * Set in xact.x the static Timestamp difference value with GTM
				 * and the timestampreceivedvalues for Datanode reference
				 */
				SetCurrentGTMDeltaTimestamp(timestamp);
				break;

			case 'b':			/* barrier */
				{
					int command;
					char *id;

					command = pq_getmsgbyte(&input_message);
					id = (char *) pq_getmsgstring(&input_message);
					pq_getmsgend(&input_message);

					switch (command)
					{
						case CREATE_BARRIER_PREPARE:
							ProcessCreateBarrierPrepare(id);
							break;

						case CREATE_BARRIER_END:
							ProcessCreateBarrierEnd(id);
							break;

						case CREATE_BARRIER_EXECUTE:
							ProcessCreateBarrierExecute(id);
							break;

						default:
							ereport(ERROR,
									(errcode(ERRCODE_INTERNAL_ERROR),
									 errmsg("Invalid command received")));
					}
				}
				break;
#endif /* PGXC */

			default:
				ereport(FATAL,
						(errcode(ERRCODE_PROTOCOL_VIOLATION),
						 errmsg("invalid frontend message type %d",
								firstchar)));
		}

#ifdef XCP
		/*
		 * If the connection is going idle, release the cluster lock. However
		 * if the session had invoked a PAUSE CLUSTER earlier, then wait for a
		 * subsequent UNPAUSE to release this lock
		 */
		if (!IsAbortedTransactionBlockState() && !IsTransactionOrTransactionBlock()
							&& cluster_lock_held && !cluster_ex_lock_held)
		{
			/*
			 * Users can do ROLLBACK, in which case lock will be released. Check
			 * if so too
			 */
			if (LWLockHeldByMe(ClusterLock))
				LWLockRelease(ClusterLock);
			cluster_lock_held = false;
		}
#endif /* XCP */
	}							/* end of input-reading loop */

	/* can't get here because the above loop never exits */
	Assert(false);

	return 1;					/* keep compiler quiet */
}


/*
 * Obtain platform stack depth limit (in bytes)
 *
 * Return -1 if unknown
 */
long
get_stack_depth_rlimit(void)
{
#if defined(HAVE_GETRLIMIT) && defined(RLIMIT_STACK)
	static long val = 0;

	/* This won't change after process launch, so check just once */
	if (val == 0)
	{
		struct rlimit rlim;

		if (getrlimit(RLIMIT_STACK, &rlim) < 0)
			val = -1;
		else if (rlim.rlim_cur == RLIM_INFINITY)
			val = LONG_MAX;
		/* rlim_cur is probably of an unsigned type, so check for overflow */
		else if (rlim.rlim_cur >= LONG_MAX)
			val = LONG_MAX;
		else
			val = rlim.rlim_cur;
	}
	return val;
#else							/* no getrlimit */
#if defined(WIN32) || defined(__CYGWIN__)
	/* On Windows we set the backend stack size in src/backend/Makefile */
	return WIN32_STACK_RLIMIT;
#else							/* not windows ... give up */
	return -1;
#endif
#endif
}


static struct rusage Save_r;
static struct timeval Save_t;

void
ResetUsage(void)
{
	getrusage(RUSAGE_SELF, &Save_r);
	gettimeofday(&Save_t, NULL);
}

void
ShowUsage(const char *title)
{
	StringInfoData str;
	struct timeval user,
				sys;
	struct timeval elapse_t;
	struct rusage r;

	getrusage(RUSAGE_SELF, &r);
	gettimeofday(&elapse_t, NULL);
	memcpy((char *) &user, (char *) &r.ru_utime, sizeof(user));
	memcpy((char *) &sys, (char *) &r.ru_stime, sizeof(sys));
	if (elapse_t.tv_usec < Save_t.tv_usec)
	{
		elapse_t.tv_sec--;
		elapse_t.tv_usec += 1000000;
	}
	if (r.ru_utime.tv_usec < Save_r.ru_utime.tv_usec)
	{
		r.ru_utime.tv_sec--;
		r.ru_utime.tv_usec += 1000000;
	}
	if (r.ru_stime.tv_usec < Save_r.ru_stime.tv_usec)
	{
		r.ru_stime.tv_sec--;
		r.ru_stime.tv_usec += 1000000;
	}

	/*
	 * the only stats we don't show here are for memory usage -- i can't
	 * figure out how to interpret the relevant fields in the rusage struct,
	 * and they change names across o/s platforms, anyway. if you can figure
	 * out what the entries mean, you can somehow extract resident set size,
	 * shared text size, and unshared data and stack sizes.
	 */
	initStringInfo(&str);

	appendStringInfo(&str, "! system usage stats:\n");
	appendStringInfo(&str,
				"!\t%ld.%06ld elapsed %ld.%06ld user %ld.%06ld system sec\n",
					 (long) (elapse_t.tv_sec - Save_t.tv_sec),
					 (long) (elapse_t.tv_usec - Save_t.tv_usec),
					 (long) (r.ru_utime.tv_sec - Save_r.ru_utime.tv_sec),
					 (long) (r.ru_utime.tv_usec - Save_r.ru_utime.tv_usec),
					 (long) (r.ru_stime.tv_sec - Save_r.ru_stime.tv_sec),
					 (long) (r.ru_stime.tv_usec - Save_r.ru_stime.tv_usec));
	appendStringInfo(&str,
					 "!\t[%ld.%06ld user %ld.%06ld sys total]\n",
					 (long) user.tv_sec,
					 (long) user.tv_usec,
					 (long) sys.tv_sec,
					 (long) sys.tv_usec);
#if defined(HAVE_GETRUSAGE)
	appendStringInfo(&str,
					 "!\t%ld/%ld [%ld/%ld] filesystem blocks in/out\n",
					 r.ru_inblock - Save_r.ru_inblock,
	/* they only drink coffee at dec */
					 r.ru_oublock - Save_r.ru_oublock,
					 r.ru_inblock, r.ru_oublock);
	appendStringInfo(&str,
			  "!\t%ld/%ld [%ld/%ld] page faults/reclaims, %ld [%ld] swaps\n",
					 r.ru_majflt - Save_r.ru_majflt,
					 r.ru_minflt - Save_r.ru_minflt,
					 r.ru_majflt, r.ru_minflt,
					 r.ru_nswap - Save_r.ru_nswap,
					 r.ru_nswap);
	appendStringInfo(&str,
		 "!\t%ld [%ld] signals rcvd, %ld/%ld [%ld/%ld] messages rcvd/sent\n",
					 r.ru_nsignals - Save_r.ru_nsignals,
					 r.ru_nsignals,
					 r.ru_msgrcv - Save_r.ru_msgrcv,
					 r.ru_msgsnd - Save_r.ru_msgsnd,
					 r.ru_msgrcv, r.ru_msgsnd);
	appendStringInfo(&str,
			 "!\t%ld/%ld [%ld/%ld] voluntary/involuntary context switches\n",
					 r.ru_nvcsw - Save_r.ru_nvcsw,
					 r.ru_nivcsw - Save_r.ru_nivcsw,
					 r.ru_nvcsw, r.ru_nivcsw);
#endif   /* HAVE_GETRUSAGE */

	/* remove trailing newline */
	if (str.data[str.len - 1] == '\n')
		str.data[--str.len] = '\0';

	ereport(LOG,
			(errmsg_internal("%s", title),
			 errdetail("%s", str.data)));

	pfree(str.data);
}

/*
 * on_proc_exit handler to log end of session
 */
static void
log_disconnections(int code, Datum arg)
{
	Port	   *port = MyProcPort;
	long		secs;
	int			usecs;
	int			msecs;
	int			hours,
				minutes,
				seconds;

	TimestampDifference(port->SessionStartTime,
						GetCurrentTimestamp(),
						&secs, &usecs);
	msecs = usecs / 1000;

	hours = secs / SECS_PER_HOUR;
	secs %= SECS_PER_HOUR;
	minutes = secs / SECS_PER_MINUTE;
	seconds = secs % SECS_PER_MINUTE;

	ereport(LOG,
			(errmsg("disconnection: session time: %d:%02d:%02d.%03d "
					"user=%s database=%s host=%s%s%s",
					hours, minutes, seconds, msecs,
					port->user_name, port->database_name, port->remote_host,
				  port->remote_port[0] ? " port=" : "", port->remote_port)));
}<|MERGE_RESOLUTION|>--- conflicted
+++ resolved
@@ -4178,6 +4178,13 @@
 
 	InitMultinodeExecutor(false);
 
+	if (IsUnderPostmaster)
+	{
+		pool_handle = GetPoolManagerHandle();
+		/* Pooler initialization has to be made before ressource is released */
+		PoolManagerConnect(pool_handle, dbname, username, session_options());
+	}
+
 	ResourceOwnerRelease(CurrentResourceOwner, RESOURCE_RELEASE_BEFORE_LOCKS, true, true);
 	ResourceOwnerRelease(CurrentResourceOwner, RESOURCE_RELEASE_LOCKS, true, true);
 	ResourceOwnerRelease(CurrentResourceOwner, RESOURCE_RELEASE_AFTER_LOCKS, true, true);
@@ -4224,32 +4231,6 @@
 		/* If we exit, first try and clean connection to GTM */
 		on_proc_exit (DataNodeShutdown, 0);
 	}
-<<<<<<< HEAD
-
-
-#ifndef XCP
-	if (IS_PGXC_COORDINATOR && !IsConnFromCoord())
-	{
-		/*
-		 * Do not authorize connection to Coordinator if
-		 * connection data to remote nodes is inconsistent.
-		 */
-		bool is_pool_chk = PoolManagerCheckConnectionInfo();
-
-		if (!is_pool_chk && !superuser())
-			ereport(ERROR,
-					(errcode(ERRCODE_OPERATOR_INTERVENTION),
-					 errmsg("Remote node information on pool manager inconsistent "
-							"with catalogs")));
-
-		if (!is_pool_chk && superuser())
-			elog(WARNING, "Remote connection information on pooler is inconsistent "
-						  "with catalogs. You should run pgxc_pool_reload() to reload "
-						  "new cluster configuration");
-	}
-=======
->>>>>>> a1e1b33f
-#endif
 #endif
 
 	/*

--- conflicted
+++ resolved
@@ -3,16 +3,12 @@
  * postgres.c
  *	  POSTGRES C Backend Interface
  *
-<<<<<<< HEAD
  * This Source Code Form is subject to the terms of the Mozilla Public
  * License, v. 2.0. If a copy of the MPL was not distributed with this
  * file, You can obtain one at http://mozilla.org/MPL/2.0/.
  *
  * Portions Copyright (c) 2012-2014, TransLattice, Inc.
- * Portions Copyright (c) 1996-2012, PostgreSQL Global Development Group
-=======
  * Portions Copyright (c) 1996-2014, PostgreSQL Global Development Group
->>>>>>> ab76208e
  * Portions Copyright (c) 1994, Regents of the University of California
  * Portions Copyright (c) 2010-2012 Postgres-XC Development Group
  *
@@ -65,13 +61,10 @@
 #include "pg_trace.h"
 #include "parser/analyze.h"
 #include "parser/parser.h"
-<<<<<<< HEAD
 #ifdef PGXC
 #include "parser/parse_type.h"
 #endif /* PGXC */
-=======
 #include "pg_getopt.h"
->>>>>>> ab76208e
 #include "postmaster/autovacuum.h"
 #include "postmaster/postmaster.h"
 #include "replication/slot.h"
@@ -5018,10 +5011,6 @@
 	}							/* end of input-reading loop */
 }
 
-<<<<<<< HEAD
-	/* can't get here because the above loop never exits */
-	Assert(false);
-=======
 /*
  * Throw an error if we're a WAL sender process.
  *
@@ -5043,7 +5032,6 @@
 					(errcode(ERRCODE_PROTOCOL_VIOLATION),
 					 errmsg("extended query protocol not supported in a replication connection")));
 	}
->>>>>>> ab76208e
 }
 
 

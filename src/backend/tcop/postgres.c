--- conflicted
+++ resolved
@@ -3321,15 +3321,11 @@
 	 * postmaster/postmaster.c (the option sets should not conflict) and with
 	 * the common help() function in main/main.c.
 	 */
-<<<<<<< HEAD
 #ifdef PGXC
-	while ((flag = getopt(argc, argv, "A:B:Cc:D:d:EeFf:h:ijk:lN:nOo:Pp:r:S:sTt:v:W:Xz:-:")) != -1)
+	while ((flag = getopt(argc, argv, "A:B:bCc:D:d:EeFf:h:ijk:lN:nOo:Pp:r:S:sTt:v:W:Xz:-:")) != -1)
 #else
-	while ((flag = getopt(argc, argv, "A:B:c:D:d:EeFf:h:ijk:lN:nOo:Pp:r:S:sTt:v:W:-:")) != -1)
+	while ((flag = getopt(argc, argv, "A:B:bc:D:d:EeFf:h:ijk:lN:nOo:Pp:r:S:sTt:v:W:-:")) != -1)
 #endif
-=======
-	while ((flag = getopt(argc, argv, "A:B:bc:D:d:EeFf:h:ijk:lN:nOo:Pp:r:S:sTt:v:W:-:")) != -1)
->>>>>>> a4bebdd9
 	{
 		switch (flag)
 		{
@@ -3341,19 +3337,15 @@
 				SetConfigOption("shared_buffers", optarg, ctx, gucsource);
 				break;
 
-<<<<<<< HEAD
+			case 'b':
+				/* Undocumented flag used for binary upgrades */
+				IsBinaryUpgrade = true;
+				break;
 #ifdef PGXC
 			case 'C':
 				isPGXCCoordinator = true;
 				break;
 #endif
-=======
-			case 'b':
-				/* Undocumented flag used for binary upgrades */
-				IsBinaryUpgrade = true;
-				break;
->>>>>>> a4bebdd9
-
 			case 'D':
 				if (secure)
 					userDoption = strdup(optarg);

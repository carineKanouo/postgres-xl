/*-------------------------------------------------------------------------
 *
 * utility.c
 *	  Contains functions which control the execution of the POSTGRES utility
 *	  commands.  At one time acted as an interface between the Lisp and C
 *	  systems.
 *
<<<<<<< HEAD
 * This Source Code Form is subject to the terms of the Mozilla Public
 * License, v. 2.0. If a copy of the MPL was not distributed with this
 * file, You can obtain one at http://mozilla.org/MPL/2.0/.
 *
 * Portions Copyright (c) 2012-2014, TransLattice, Inc.
 * Portions Copyright (c) 1996-2014, PostgreSQL Global Development Group
=======
 * Portions Copyright (c) 1996-2015, PostgreSQL Global Development Group
>>>>>>> 4cb7d671
 * Portions Copyright (c) 1994, Regents of the University of California
 * Portions Copyright (c) 2010-2012 Postgres-XC Development Group
 *
 *
 * IDENTIFICATION
 *	  src/backend/tcop/utility.c
 *
 *-------------------------------------------------------------------------
 */
#include "postgres.h"

#include "access/htup_details.h"
#include "access/reloptions.h"
#include "access/twophase.h"
#include "access/xact.h"
#include "access/xlog.h"
#include "catalog/catalog.h"
#include "catalog/namespace.h"
#include "catalog/toasting.h"
#include "commands/alter.h"
#include "commands/async.h"
#include "commands/cluster.h"
#include "commands/comment.h"
#include "commands/collationcmds.h"
#include "commands/conversioncmds.h"
#include "commands/copy.h"
#include "commands/createas.h"
#include "commands/dbcommands.h"
#include "commands/defrem.h"
#include "commands/discard.h"
#include "commands/event_trigger.h"
#include "commands/explain.h"
#include "commands/extension.h"
#include "commands/matview.h"
#include "commands/lockcmds.h"
#include "commands/policy.h"
#include "commands/portalcmds.h"
#include "commands/prepare.h"
#include "commands/proclang.h"
#include "commands/schemacmds.h"
#include "commands/seclabel.h"
#include "commands/sequence.h"
#include "commands/tablecmds.h"
#include "commands/tablespace.h"
#include "commands/trigger.h"
#include "commands/typecmds.h"
#include "commands/user.h"
#include "commands/vacuum.h"
#include "commands/view.h"
#include "miscadmin.h"
#include "parser/parse_utilcmd.h"
#include "postmaster/bgwriter.h"
#include "rewrite/rewriteDefine.h"
#include "rewrite/rewriteRemove.h"
#include "storage/fd.h"
#include "tcop/pquery.h"
#include "tcop/utility.h"
#include "utils/acl.h"
#include "utils/guc.h"
#include "utils/syscache.h"

#ifdef PGXC
#include "pgxc/barrier.h"
#include "pgxc/execRemote.h"
#include "pgxc/locator.h"
#include "pgxc/pgxc.h"
#include "pgxc/planner.h"
#include "pgxc/poolutils.h"
#include "nodes/nodes.h"
#include "pgxc/poolmgr.h"
#include "pgxc/nodemgr.h"
#include "pgxc/groupmgr.h"
#include "utils/lsyscache.h"
#include "utils/rel.h"
#include "utils/builtins.h"
#include "utils/snapmgr.h"
#include "pgxc/xc_maintenance_mode.h"
#ifdef XCP
#include "pgxc/pause.h"
#endif

static void ExecUtilityStmtOnNodes(const char *queryString, ExecNodes *nodes, bool sentToRemote,
								   bool force_autocommit, RemoteQueryExecType exec_type,
								   bool is_temp);
static RemoteQueryExecType ExecUtilityFindNodes(ObjectType objectType,
												Oid relid,
												bool *is_temp);
static RemoteQueryExecType ExecUtilityFindNodesRelkind(Oid relid, bool *is_temp);
static RemoteQueryExecType GetNodesForCommentUtility(CommentStmt *stmt, bool *is_temp);
static RemoteQueryExecType GetNodesForRulesUtility(RangeVar *relation, bool *is_temp);
static void DropStmtPreTreatment(DropStmt *stmt, const char *queryString, bool sentToRemote,
								 bool *is_temp, RemoteQueryExecType *exec_type);
static bool IsStmtAllowedInLockedMode(Node *parsetree, const char *queryString);
static void ExecUtilityWithMessage(const char *queryString, bool sentToRemote, bool is_temp);
#endif

/* Hook for plugins to get control in ProcessUtility() */
ProcessUtility_hook_type ProcessUtility_hook = NULL;

/* local function declarations */
static void ProcessUtilitySlow(Node *parsetree,
				   const char *queryString,
				   ProcessUtilityContext context,
				   ParamListInfo params,
				   DestReceiver *dest,
#ifdef PGXC
				   bool	sentToRemote,
#endif /* PGXC */
				   char *completionTag);

#ifdef PGXC
static void ExecDropStmt(DropStmt *stmt,
					const char *queryString,
					bool sentToRemote,
					bool isTopLevel);
#else
static void ExecDropStmt(DropStmt *stmt, bool isTopLevel);
#endif


/*
 * CommandIsReadOnly: is an executable query read-only?
 *
 * This is a much stricter test than we apply for XactReadOnly mode;
 * the query must be *in truth* read-only, because the caller wishes
 * not to do CommandCounterIncrement for it.
 *
 * Note: currently no need to support Query nodes here
 */
bool
CommandIsReadOnly(Node *parsetree)
{
	if (IsA(parsetree, PlannedStmt))
	{
		PlannedStmt *stmt = (PlannedStmt *) parsetree;

		switch (stmt->commandType)
		{
			case CMD_SELECT:
				if (stmt->rowMarks != NIL)
					return false;		/* SELECT FOR [KEY] UPDATE/SHARE */
				else if (stmt->hasModifyingCTE)
					return false;		/* data-modifying CTE */
				else
					return true;
			case CMD_UPDATE:
			case CMD_INSERT:
			case CMD_DELETE:
				return false;
			default:
				elog(WARNING, "unrecognized commandType: %d",
					 (int) stmt->commandType);
				break;
		}
	}
	/* For now, treat all utility commands as read/write */
	return false;
}

/*
 * check_xact_readonly: is a utility command read-only?
 *
 * Here we use the loose rules of XactReadOnly mode: no permanent effects
 * on the database are allowed.
 */
static void
check_xact_readonly(Node *parsetree)
{
	if (!XactReadOnly)
		return;

	/*
	 * Note: Commands that need to do more complicated checking are handled
	 * elsewhere, in particular COPY and plannable statements do their own
	 * checking.  However they should all call PreventCommandIfReadOnly to
	 * actually throw the error.
	 */

	switch (nodeTag(parsetree))
	{
		case T_AlterDatabaseStmt:
		case T_AlterDatabaseSetStmt:
		case T_AlterDomainStmt:
		case T_AlterFunctionStmt:
		case T_AlterRoleStmt:
		case T_AlterRoleSetStmt:
		case T_AlterObjectSchemaStmt:
		case T_AlterOwnerStmt:
		case T_AlterSeqStmt:
		case T_AlterTableMoveAllStmt:
		case T_AlterTableStmt:
		case T_RenameStmt:
		case T_CommentStmt:
		case T_DefineStmt:
		case T_CreateCastStmt:
		case T_CreateEventTrigStmt:
		case T_AlterEventTrigStmt:
		case T_CreateConversionStmt:
		case T_CreatedbStmt:
		case T_CreateDomainStmt:
		case T_CreateFunctionStmt:
		case T_CreateRoleStmt:
		case T_IndexStmt:
		case T_CreatePLangStmt:
		case T_CreateOpClassStmt:
		case T_CreateOpFamilyStmt:
		case T_AlterOpFamilyStmt:
		case T_RuleStmt:
		case T_CreateSchemaStmt:
		case T_CreateSeqStmt:
		case T_CreateStmt:
		case T_CreateTableAsStmt:
		case T_RefreshMatViewStmt:
		case T_CreateTableSpaceStmt:
		case T_CreateTrigStmt:
		case T_CompositeTypeStmt:
		case T_CreateEnumStmt:
		case T_CreateRangeStmt:
		case T_AlterEnumStmt:
		case T_ViewStmt:
		case T_DropStmt:
		case T_DropdbStmt:
		case T_DropTableSpaceStmt:
		case T_DropRoleStmt:
		case T_GrantStmt:
		case T_GrantRoleStmt:
		case T_AlterDefaultPrivilegesStmt:
		case T_TruncateStmt:
		case T_DropOwnedStmt:
		case T_ReassignOwnedStmt:
		case T_AlterTSDictionaryStmt:
		case T_AlterTSConfigurationStmt:
		case T_CreateExtensionStmt:
		case T_AlterExtensionStmt:
		case T_AlterExtensionContentsStmt:
		case T_CreateFdwStmt:
		case T_AlterFdwStmt:
		case T_CreateForeignServerStmt:
		case T_AlterForeignServerStmt:
		case T_CreateUserMappingStmt:
		case T_AlterUserMappingStmt:
		case T_DropUserMappingStmt:
		case T_AlterTableSpaceOptionsStmt:
		case T_CreateForeignTableStmt:
		case T_ImportForeignSchemaStmt:
		case T_SecLabelStmt:
			PreventCommandIfReadOnly(CreateCommandTag(parsetree));
			break;
		default:
			/* do nothing */
			break;
	}
}

/*
 * PreventCommandIfReadOnly: throw error if XactReadOnly
 *
 * This is useful mainly to ensure consistency of the error message wording;
 * most callers have checked XactReadOnly for themselves.
 */
void
PreventCommandIfReadOnly(const char *cmdname)
{
	if (XactReadOnly)
		ereport(ERROR,
				(errcode(ERRCODE_READ_ONLY_SQL_TRANSACTION),
		/* translator: %s is name of a SQL command, eg CREATE */
				 errmsg("cannot execute %s in a read-only transaction",
						cmdname)));
}

/*
 * PreventCommandDuringRecovery: throw error if RecoveryInProgress
 *
 * The majority of operations that are unsafe in a Hot Standby slave
 * will be rejected by XactReadOnly tests.  However there are a few
 * commands that are allowed in "read-only" xacts but cannot be allowed
 * in Hot Standby mode.  Those commands should call this function.
 */
void
PreventCommandDuringRecovery(const char *cmdname)
{
	if (RecoveryInProgress())
		ereport(ERROR,
				(errcode(ERRCODE_READ_ONLY_SQL_TRANSACTION),
		/* translator: %s is name of a SQL command, eg CREATE */
				 errmsg("cannot execute %s during recovery",
						cmdname)));
}

/*
 * CheckRestrictedOperation: throw error for hazardous command if we're
 * inside a security restriction context.
 *
 * This is needed to protect session-local state for which there is not any
 * better-defined protection mechanism, such as ownership.
 */
static void
CheckRestrictedOperation(const char *cmdname)
{
	if (InSecurityRestrictedOperation())
		ereport(ERROR,
				(errcode(ERRCODE_INSUFFICIENT_PRIVILEGE),
		/* translator: %s is name of a SQL command, eg PREPARE */
			 errmsg("cannot execute %s within security-restricted operation",
					cmdname)));
}


/*
 * ProcessUtility
 *		general utility function invoker
 *
 *	parsetree: the parse tree for the utility statement
 *	queryString: original source text of command
 *	context: identifies source of statement (toplevel client command,
 *		non-toplevel client command, subcommand of a larger utility command)
 *	params: parameters to use during execution
 *	dest: where to send results
 *	completionTag: points to a buffer of size COMPLETION_TAG_BUFSIZE
 *		in which to store a command completion status string.
 *
 * Notes: as of PG 8.4, caller MUST supply a queryString; it is not
 * allowed anymore to pass NULL.  (If you really don't have source text,
 * you can pass a constant string, perhaps "(query not available)".)
 *
 * completionTag is only set nonempty if we want to return a nondefault status.
 *
 * completionTag may be NULL if caller doesn't want a status string.
 */
void
ProcessUtility(Node *parsetree,
			   const char *queryString,
			   ProcessUtilityContext context,
			   ParamListInfo params,
			   DestReceiver *dest,
#ifdef PGXC
			   bool sentToRemote,
#endif
			   char *completionTag)
{
	Assert(queryString != NULL);	/* required as of 8.4 */

	/*
	 * We provide a function hook variable that lets loadable plugins get
	 * control when ProcessUtility is called.  Such a plugin would normally
	 * call standard_ProcessUtility().
	 */
	if (ProcessUtility_hook)
		(*ProcessUtility_hook) (parsetree, queryString,
								context, params,
								dest,
#ifdef PGXC
								sentToRemote,
#endif
								completionTag);
	else
		standard_ProcessUtility(parsetree, queryString,
								context, params,
								dest,
#ifdef PGXC
								sentToRemote,
#endif
								completionTag);
}

/*
 * standard_ProcessUtility itself deals only with utility commands for
 * which we do not provide event trigger support.  Commands that do have
 * such support are passed down to ProcessUtilitySlow, which contains the
 * necessary infrastructure for such triggers.
 *
 * This division is not just for performance: it's critical that the
 * event trigger code not be invoked when doing START TRANSACTION for
 * example, because we might need to refresh the event trigger cache,
 * which requires being in a valid transaction.
 */
void
standard_ProcessUtility(Node *parsetree,
						const char *queryString,
						ProcessUtilityContext context,
						ParamListInfo params,
						DestReceiver *dest,
#ifdef PGXC
						bool sentToRemote,
#endif
						char *completionTag)
{
	bool		isTopLevel = (context == PROCESS_UTILITY_TOPLEVEL);
#ifdef PGXC
	/*
	 * For more detail see comments in function pgxc_lock_for_backup.
	 *
	 * Cosider the following scenario:
	 * Imagine a two cordinator cluster CO1, CO2
	 * Suppose a client connected to CO1 issues select pgxc_lock_for_backup()
	 * Now assume that a client connected to CO2 issues a create table
	 * select pgxc_lock_for_backup() would try to acquire the advisory lock
	 * in exclusive mode, whereas create table would try to acquire the same
	 * lock in shared mode. Both these requests will always try acquire the
	 * lock in the same order i.e. they would both direct the request first to
	 * CO1 and then to CO2. One of the two requests would therefore pass
	 * and the other would fail.
	 *
	 * Consider another scenario:
	 * Suppose we have a two cooridnator cluster CO1 and CO2
	 * Assume one client connected to each coordinator
	 * Further assume one client starts a transaction
	 * and issues a DDL. This is an unfinished transaction.
	 * Now assume the second client issues
	 * select pgxc_lock_for_backup()
	 * This request would fail because the unfinished transaction
	 * would already hold the advisory lock.
	 */
	if (IS_PGXC_LOCAL_COORDINATOR && IsNormalProcessingMode())
	{
		/* Is the statement a prohibited one? */
		if (!IsStmtAllowedInLockedMode(parsetree, queryString))
			pgxc_lock_for_utility_stmt(parsetree);
	}
#endif

	check_xact_readonly(parsetree);

	if (completionTag)
		completionTag[0] = '\0';

	switch (nodeTag(parsetree))
	{
			/*
			 * ******************** transactions ********************
			 */
		case T_TransactionStmt:
			{
				TransactionStmt *stmt = (TransactionStmt *) parsetree;

				switch (stmt->kind)
				{
						/*
						 * START TRANSACTION, as defined by SQL99: Identical
						 * to BEGIN.  Same code for both.
						 */
					case TRANS_STMT_BEGIN:
					case TRANS_STMT_START:
						{
							ListCell   *lc;

							BeginTransactionBlock();
							foreach(lc, stmt->options)
							{
								DefElem    *item = (DefElem *) lfirst(lc);

								if (strcmp(item->defname, "transaction_isolation") == 0)
									SetPGVariable("transaction_isolation",
												  list_make1(item->arg),
												  true);
								else if (strcmp(item->defname, "transaction_read_only") == 0)
									SetPGVariable("transaction_read_only",
												  list_make1(item->arg),
												  true);
								else if (strcmp(item->defname, "transaction_deferrable") == 0)
									SetPGVariable("transaction_deferrable",
												  list_make1(item->arg),
												  true);
							}
						}
						break;

					case TRANS_STMT_COMMIT:
						if (!EndTransactionBlock())
						{
							/* report unsuccessful commit in completionTag */
							if (completionTag)
								strcpy(completionTag, "ROLLBACK");
						}
						break;

					case TRANS_STMT_PREPARE:
						PreventCommandDuringRecovery("PREPARE TRANSACTION");
#ifdef PGXC
						/* Add check if xid is valid */
						if (IS_PGXC_LOCAL_COORDINATOR && !xc_maintenance_mode)
						{
							if (IsXidImplicit((const char *)stmt->gid))
							{
								elog(ERROR, "Invalid transaciton_id to prepare.");
								break;
							}
						}
#endif

						if (!PrepareTransactionBlock(stmt->gid))
						{
							/* report unsuccessful commit in completionTag */
							if (completionTag)
								strcpy(completionTag, "ROLLBACK");
						}
						break;

					case TRANS_STMT_COMMIT_PREPARED:
						PreventTransactionChain(isTopLevel, "COMMIT PREPARED");
						PreventCommandDuringRecovery("COMMIT PREPARED");
#ifdef PGXC
						/*
						 * Commit a transaction which was explicitely prepared
						 * before
						 */
						if (IS_PGXC_LOCAL_COORDINATOR)
						{
							if (FinishRemotePreparedTransaction(stmt->gid, true) || xc_maintenance_mode)
								FinishPreparedTransaction(stmt->gid, true);
						}
						else
#endif
						FinishPreparedTransaction(stmt->gid, true);
						break;

					case TRANS_STMT_ROLLBACK_PREPARED:
						PreventTransactionChain(isTopLevel, "ROLLBACK PREPARED");
						PreventCommandDuringRecovery("ROLLBACK PREPARED");
#ifdef PGXC
						/*
						 * Abort a transaction which was explicitely prepared
						 * before
						 */
						if (IS_PGXC_LOCAL_COORDINATOR)
						{
							if (FinishRemotePreparedTransaction(stmt->gid, false) || xc_maintenance_mode)
								FinishPreparedTransaction(stmt->gid, false);
						}
						else
#endif
						FinishPreparedTransaction(stmt->gid, false);
						break;

					case TRANS_STMT_ROLLBACK:
						UserAbortTransactionBlock();
						break;

					case TRANS_STMT_SAVEPOINT:
						{
							ListCell   *cell;
							char	   *name = NULL;
#ifdef PGXC
							ereport(ERROR,
									(errcode(ERRCODE_STATEMENT_TOO_COMPLEX),
									 (errmsg("SAVEPOINT is not yet supported."))));
#endif


							RequireTransactionChain(isTopLevel, "SAVEPOINT");

							foreach(cell, stmt->options)
							{
								DefElem    *elem = lfirst(cell);

								if (strcmp(elem->defname, "savepoint_name") == 0)
									name = strVal(elem->arg);
							}

							Assert(PointerIsValid(name));

							DefineSavepoint(name);
						}
						break;

					case TRANS_STMT_RELEASE:
						RequireTransactionChain(isTopLevel, "RELEASE SAVEPOINT");
						ReleaseSavepoint(stmt->options);
						break;

					case TRANS_STMT_ROLLBACK_TO:
						RequireTransactionChain(isTopLevel, "ROLLBACK TO SAVEPOINT");
						RollbackToSavepoint(stmt->options);

						/*
						 * CommitTransactionCommand is in charge of
						 * re-defining the savepoint again
						 */
						break;
				}
			}
			break;

			/*
			 * Portal (cursor) manipulation
			 *
			 * Note: DECLARE CURSOR is processed mostly as a SELECT, and
			 * therefore what we will get here is a PlannedStmt not a bare
			 * DeclareCursorStmt.
			 */
		case T_PlannedStmt:
			{
				PlannedStmt *stmt = (PlannedStmt *) parsetree;

				if (stmt->utilityStmt == NULL ||
					!IsA(stmt->utilityStmt, DeclareCursorStmt))
					elog(ERROR, "non-DECLARE CURSOR PlannedStmt passed to ProcessUtility");
				PerformCursorOpen(stmt, params, queryString, isTopLevel);
			}
			break;

		case T_ClosePortalStmt:
			{
				ClosePortalStmt *stmt = (ClosePortalStmt *) parsetree;

				CheckRestrictedOperation("CLOSE");
				PerformPortalClose(stmt->portalname);
			}
			break;

		case T_FetchStmt:
			PerformPortalFetch((FetchStmt *) parsetree, dest,
							   completionTag);
			break;

		case T_DoStmt:
			ExecuteDoStmt((DoStmt *) parsetree);
			break;

		case T_CreateTableSpaceStmt:
			/* no event triggers for global objects */
#ifdef PGXC
			if (IS_PGXC_LOCAL_COORDINATOR)
#endif
				PreventTransactionChain(isTopLevel, "CREATE TABLESPACE");
			CreateTableSpace((CreateTableSpaceStmt *) parsetree);
#ifdef PGXC
			if (IS_PGXC_LOCAL_COORDINATOR)
				ExecUtilityWithMessage(queryString, sentToRemote, false);
#endif
			break;

		case T_DropTableSpaceStmt:
			/* no event triggers for global objects */
#ifdef PGXC
			/* Allow this to be run inside transaction block on remote nodes */
			if (IS_PGXC_LOCAL_COORDINATOR)
#endif
				PreventTransactionChain(isTopLevel, "DROP TABLESPACE");

			DropTableSpace((DropTableSpaceStmt *) parsetree);
#ifdef PGXC
			if (IS_PGXC_COORDINATOR)
				ExecUtilityStmtOnNodes(queryString, NULL, sentToRemote, false, EXEC_ON_ALL_NODES, false);
#endif
			break;

		case T_AlterTableSpaceOptionsStmt:
			/* no event triggers for global objects */
			AlterTableSpaceOptions((AlterTableSpaceOptionsStmt *) parsetree);
#ifdef PGXC
			if (IS_PGXC_LOCAL_COORDINATOR)
				ExecUtilityStmtOnNodes(queryString, NULL, sentToRemote, true, EXEC_ON_ALL_NODES, false);
#endif
			break;

		case T_TruncateStmt:
			ExecuteTruncate((TruncateStmt *) parsetree);
#ifdef PGXC
			/*
			 * Check details of the object being truncated.
			 * If at least one temporary table is truncated truncate cannot use 2PC
			 * at commit.
			 */
			if (IS_PGXC_LOCAL_COORDINATOR)
			{
				bool is_temp = false;
				ListCell	*cell;
				TruncateStmt *stmt = (TruncateStmt *) parsetree;

				foreach(cell, stmt->relations)
				{
					Oid relid;
					RangeVar *rel = (RangeVar *) lfirst(cell);

					relid = RangeVarGetRelid(rel, NoLock, false);
					if (IsTempTable(relid))
					{
						is_temp = true;
						break;
					}
				}

				ExecUtilityStmtOnNodes(queryString, NULL, sentToRemote, false, EXEC_ON_DATANODES, is_temp);
			}
#endif
			break;

<<<<<<< HEAD
		case T_CommentStmt:
			CommentObject((CommentStmt *) parsetree);

#ifdef PGXC
			/* Comment objects depending on their object and temporary types */
			if (IS_PGXC_LOCAL_COORDINATOR)
			{
				bool is_temp = false;
				CommentStmt *stmt = (CommentStmt *) parsetree;
				RemoteQueryExecType exec_type = GetNodesForCommentUtility(stmt, &is_temp);
				ExecUtilityStmtOnNodes(queryString, NULL, sentToRemote, false, exec_type, is_temp);
			}
#endif
			break;

		case T_SecLabelStmt:
			ExecSecLabelStmt((SecLabelStmt *) parsetree);
			break;

=======
>>>>>>> 4cb7d671
		case T_CopyStmt:
			{
				uint64		processed;

				DoCopy((CopyStmt *) parsetree, queryString, &processed);
				if (completionTag)
					snprintf(completionTag, COMPLETION_TAG_BUFSIZE,
							 "COPY " UINT64_FORMAT, processed);
			}
			break;

		case T_PrepareStmt:
			CheckRestrictedOperation("PREPARE");
			PrepareQuery((PrepareStmt *) parsetree, queryString);
			break;

		case T_ExecuteStmt:
			ExecuteQuery((ExecuteStmt *) parsetree, NULL,
						 queryString, params,
						 dest, completionTag);
			break;

		case T_DeallocateStmt:
			CheckRestrictedOperation("DEALLOCATE");
			DeallocateQuery((DeallocateStmt *) parsetree);
			break;

<<<<<<< HEAD
		case T_GrantStmt:
#ifdef PGXC
			if (IS_PGXC_LOCAL_COORDINATOR)
			{
				RemoteQueryExecType remoteExecType = EXEC_ON_ALL_NODES;
				GrantStmt *stmt = (GrantStmt *) parsetree;
				bool is_temp = false;

				/* Launch GRANT on Coordinator if object is a sequence */
				if ((stmt->objtype == ACL_OBJECT_RELATION &&
							stmt->targtype == ACL_TARGET_OBJECT))
				{
					/*
					 * In case object is a relation, differenciate the case
					 * of a sequence, a view and a table
					 */
					ListCell   *cell;
					/* Check the list of objects */
					bool		first = true;
					RemoteQueryExecType type_local = remoteExecType;

					foreach (cell, stmt->objects)
					{
						RangeVar   *relvar = (RangeVar *) lfirst(cell);
						Oid			relid = RangeVarGetRelid(relvar, NoLock, true);

						/* Skip if object does not exist */
						if (!OidIsValid(relid))
							continue;

						remoteExecType = ExecUtilityFindNodesRelkind(relid, &is_temp);

						/* Check if object node type corresponds to the first one */
						if (first)
						{
							type_local = remoteExecType;
							first = false;
						}
						else
						{
							if (type_local != remoteExecType)
								ereport(ERROR,
										(errcode(ERRCODE_FEATURE_NOT_SUPPORTED),
										 errmsg("PGXC does not support GRANT on multiple object types"),
										 errdetail("Grant VIEW/TABLE with separate queries")));
						}
					}
				}
				ExecUtilityStmtOnNodes(queryString, NULL, sentToRemote, false, remoteExecType, is_temp);
			}
#endif
			/* no event triggers for global objects */
			ExecuteGrantStmt((GrantStmt *) parsetree);
			break;

=======
>>>>>>> 4cb7d671
		case T_GrantRoleStmt:
			/* no event triggers for global objects */
			GrantRole((GrantRoleStmt *) parsetree);

#ifdef PGXC
			if (IS_PGXC_LOCAL_COORDINATOR)
				ExecUtilityStmtOnNodes(queryString, NULL, sentToRemote, false, EXEC_ON_ALL_NODES, false);
#endif
			break;

		case T_CreatedbStmt:
			/* no event triggers for global objects */
#ifdef PGXC
			if (IS_PGXC_LOCAL_COORDINATOR)
#endif
			PreventTransactionChain(isTopLevel, "CREATE DATABASE");
			createdb((CreatedbStmt *) parsetree);
#ifdef PGXC
			if (IS_PGXC_LOCAL_COORDINATOR)
				ExecUtilityWithMessage(queryString, sentToRemote, false);
#endif
			break;

		case T_AlterDatabaseStmt:
			/* no event triggers for global objects */
			AlterDatabase((AlterDatabaseStmt *) parsetree, isTopLevel);
#ifdef PGXC
			if (IS_PGXC_LOCAL_COORDINATOR)
			{
				/*
				 * If this is not a SET TABLESPACE statement, just propogate the
				 * cmd as usual.
				 */
				if (!IsSetTableSpace((AlterDatabaseStmt*) parsetree))
					ExecUtilityStmtOnNodes(queryString, NULL, sentToRemote, false, EXEC_ON_ALL_NODES, false);
				else
					ExecUtilityWithMessage(queryString, sentToRemote, false);
			}
#endif
			break;

		case T_AlterDatabaseSetStmt:
			/* no event triggers for global objects */
			AlterDatabaseSet((AlterDatabaseSetStmt *) parsetree);
#ifdef PGXC
			if (IS_PGXC_COORDINATOR)
				ExecUtilityStmtOnNodes(queryString, NULL, sentToRemote, false, EXEC_ON_ALL_NODES, false);
#endif
			break;

		case T_DropdbStmt:
			{
				DropdbStmt *stmt = (DropdbStmt *) parsetree;

				/* no event triggers for global objects */
#ifdef PGXC
				/* Clean connections before dropping a database on local node */
				if (IS_PGXC_LOCAL_COORDINATOR)
				{
					char query[256];
					DropDBCleanConnection(stmt->dbname);

					/* Clean also remote Coordinators */
					sprintf(query, "CLEAN CONNECTION TO ALL FOR DATABASE %s;", stmt->dbname);

#ifdef XCP
					ExecUtilityStmtOnNodes(query, NULL, sentToRemote, true, EXEC_ON_ALL_NODES, false);
#else
					ExecUtilityStmtOnNodes(query, NULL, sentToRemote, true, EXEC_ON_COORDS, false);
#endif
				}
#endif

#ifdef PGXC
				/* Allow this to be run inside transaction block on remote nodes */
				if (IS_PGXC_LOCAL_COORDINATOR)
#endif
					PreventTransactionChain(isTopLevel, "DROP DATABASE");

				dropdb(stmt->dbname, stmt->missing_ok);
			}
#ifdef PGXC
			if (IS_PGXC_LOCAL_COORDINATOR)
				ExecUtilityStmtOnNodes(queryString, NULL, sentToRemote, false, EXEC_ON_ALL_NODES, false);
#endif
			break;

			/* Query-level asynchronous notification */
		case T_NotifyStmt:
			{
				NotifyStmt *stmt = (NotifyStmt *) parsetree;

				PreventCommandDuringRecovery("NOTIFY");
				Async_Notify(stmt->conditionname, stmt->payload);
			}
			break;

		case T_ListenStmt:
			{
				ListenStmt *stmt = (ListenStmt *) parsetree;

				PreventCommandDuringRecovery("LISTEN");
				CheckRestrictedOperation("LISTEN");
				Async_Listen(stmt->conditionname);
			}
			break;

		case T_UnlistenStmt:
			{
				UnlistenStmt *stmt = (UnlistenStmt *) parsetree;

				PreventCommandDuringRecovery("UNLISTEN");
				CheckRestrictedOperation("UNLISTEN");
				if (stmt->conditionname)
					Async_Unlisten(stmt->conditionname);
				else
					Async_UnlistenAll();
			}
			break;

		case T_LoadStmt:
			{
				LoadStmt   *stmt = (LoadStmt *) parsetree;

				closeAllVfds(); /* probably not necessary... */
				/* Allowed names are restricted if you're not superuser */
				load_file(stmt->filename, !superuser());
			}
#ifdef PGXC
			if (IS_PGXC_LOCAL_COORDINATOR)
				ExecUtilityStmtOnNodes(queryString, NULL, sentToRemote, false, EXEC_ON_DATANODES, false);
#endif
			break;

		case T_ClusterStmt:
			/* we choose to allow this during "read only" transactions */
			PreventCommandDuringRecovery("CLUSTER");
#ifdef PGXC
			if (IS_PGXC_LOCAL_COORDINATOR)
				ExecUtilityStmtOnNodes(queryString, NULL, sentToRemote, true, EXEC_ON_DATANODES, false);
#endif
			cluster((ClusterStmt *) parsetree, isTopLevel);
			break;

		case T_VacuumStmt:
			{
				VacuumStmt *stmt = (VacuumStmt *) parsetree;

				/* we choose to allow this during "read only" transactions */
				PreventCommandDuringRecovery((stmt->options & VACOPT_VACUUM) ?
											 "VACUUM" : "ANALYZE");
<<<<<<< HEAD
#ifdef PGXC
				/*
				 * We have to run the command on nodes before Coordinator because
				 * vacuum() pops active snapshot and we can not send it to nodes
				 */
				if (IS_PGXC_LOCAL_COORDINATOR)
					ExecUtilityStmtOnNodes(queryString, NULL, sentToRemote, true, EXEC_ON_DATANODES, false);
#endif
				vacuum(stmt, InvalidOid, true, NULL, false, isTopLevel);
=======
				ExecVacuum(stmt, isTopLevel);
>>>>>>> 4cb7d671
			}
			break;

		case T_ExplainStmt:
			ExplainQuery((ExplainStmt *) parsetree, queryString, params, dest);
			break;

		case T_AlterSystemStmt:
			PreventTransactionChain(isTopLevel, "ALTER SYSTEM");
			AlterSystemSetConfigFile((AlterSystemStmt *) parsetree);
			break;

		case T_VariableSetStmt:
			ExecSetVariableStmt((VariableSetStmt *) parsetree, isTopLevel);
#ifdef PGXC
#ifndef XCP
			/* Let the pooler manage the statement */
			if (IS_PGXC_LOCAL_COORDINATOR)
			{
				VariableSetStmt *stmt = (VariableSetStmt *) parsetree;
				/*
				 * If command is local and we are not in a transaction block do NOT
				 * send this query to backend nodes, it is just bypassed by the backend.
				 */
				if (stmt->is_local)
				{
					if (IsTransactionBlock())
					{
						if (PoolManagerSetCommand(POOL_CMD_LOCAL_SET, queryString) < 0)
							elog(ERROR, "Postgres-XC: ERROR SET query");
					}
				}
				else
				{
					if (PoolManagerSetCommand(POOL_CMD_GLOBAL_SET, queryString) < 0)
						elog(ERROR, "Postgres-XC: ERROR SET query");
				}
			}
#endif
#endif
			break;

		case T_VariableShowStmt:
			{
				VariableShowStmt *n = (VariableShowStmt *) parsetree;

				GetPGVariable(n->name, dest);
			}
			break;

		case T_DiscardStmt:
			/* should we allow DISCARD PLANS? */
			CheckRestrictedOperation("DISCARD");
			DiscardCommand((DiscardStmt *) parsetree, isTopLevel);
#ifdef PGXC
			/*
			 * Discard objects for all the sessions possible.
			 * For example, temporary tables are created on all Datanodes
			 * and Coordinators.
			 */
			if (IS_PGXC_COORDINATOR)
				ExecUtilityStmtOnNodes(queryString, NULL, sentToRemote, true, EXEC_ON_ALL_NODES, false);
#endif
			break;

		case T_CreateEventTrigStmt:
#ifdef XCP
			ereport(ERROR,			
					(errcode(ERRCODE_FEATURE_NOT_SUPPORTED),
					 errmsg("EVENT TRIGGER not yet supported in Postgres-XL")));
#endif			
			/* no event triggers on event triggers */
			CreateEventTrigger((CreateEventTrigStmt *) parsetree);
			break;

		case T_AlterEventTrigStmt:
			/* no event triggers on event triggers */
			AlterEventTrigger((AlterEventTrigStmt *) parsetree);
			break;

			/*
			 * ******************************** ROLE statements ****
			 */
		case T_CreateRoleStmt:
			/* no event triggers for global objects */
			CreateRole((CreateRoleStmt *) parsetree);
#ifdef PGXC
			if (IS_PGXC_LOCAL_COORDINATOR)
				ExecUtilityStmtOnNodes(queryString, NULL, sentToRemote, false, EXEC_ON_ALL_NODES, false);
#endif
			break;

		case T_AlterRoleStmt:
			/* no event triggers for global objects */
			AlterRole((AlterRoleStmt *) parsetree);
#ifdef PGXC
			if (IS_PGXC_LOCAL_COORDINATOR)
				ExecUtilityStmtOnNodes(queryString, NULL, sentToRemote, false, EXEC_ON_ALL_NODES, false);
#endif
			break;

		case T_AlterRoleSetStmt:
			/* no event triggers for global objects */
			AlterRoleSet((AlterRoleSetStmt *) parsetree);
#ifdef PGXC
			if (IS_PGXC_LOCAL_COORDINATOR)
				ExecUtilityStmtOnNodes(queryString, NULL, sentToRemote, false, EXEC_ON_ALL_NODES, false);
#endif
			break;

		case T_DropRoleStmt:
			/* no event triggers for global objects */
			DropRole((DropRoleStmt *) parsetree);
#ifdef PGXC
			if (IS_PGXC_LOCAL_COORDINATOR)
				ExecUtilityStmtOnNodes(queryString, NULL, sentToRemote, false, EXEC_ON_ALL_NODES, false);
#endif
			break;

		case T_ReassignOwnedStmt:
			/* no event triggers for global objects */
			ReassignOwnedObjects((ReassignOwnedStmt *) parsetree);
#ifdef PGXC
			if (IS_PGXC_LOCAL_COORDINATOR)
				ExecUtilityStmtOnNodes(queryString, NULL, sentToRemote, false, EXEC_ON_ALL_NODES, false);
#endif
			break;

		case T_LockStmt:

			/*
			 * Since the lock would just get dropped immediately, LOCK TABLE
			 * outside a transaction block is presumed to be user error.
			 */
			RequireTransactionChain(isTopLevel, "LOCK TABLE");
			LockTableCommand((LockStmt *) parsetree);
#ifdef PGXC
			if (IS_PGXC_LOCAL_COORDINATOR)
				ExecUtilityStmtOnNodes(queryString, NULL, sentToRemote, false, EXEC_ON_ALL_NODES, false);
#endif
			break;

		case T_ConstraintsSetStmt:
			WarnNoTransactionChain(isTopLevel, "SET CONSTRAINTS");
			AfterTriggerSetState((ConstraintsSetStmt *) parsetree);
#ifdef PGXC
#ifdef XCP
			/*
			 * Just send statement to all the datanodes. It is effectively noop
			 * if no transaction, because transaction will be committed and
			 * changes will be cleared after completion.
			 * Side effect of that command is that session takes a connection
			 * to each Datanode and holds it while transaction lasts, even if
			 * subsequent statements won't use some of them.
			 */
			ExecUtilityStmtOnNodes(queryString, NULL, sentToRemote, false,
					EXEC_ON_DATANODES, false);
#else
			/*
			 * Let the pooler manage the statement, SET CONSTRAINT can just be used
			 * inside a transaction block, hence it has no effect outside that, so use
			 * it as a local one.
			 */
			if (IS_PGXC_LOCAL_COORDINATOR && IsTransactionBlock())
			{
				if (PoolManagerSetCommand(POOL_CMD_LOCAL_SET, queryString) < 0)
					elog(ERROR, "Postgres-XC: ERROR SET query");
			}
#endif
#endif
			break;

		case T_CheckPointStmt:
			if (!superuser())
				ereport(ERROR,
						(errcode(ERRCODE_INSUFFICIENT_PRIVILEGE),
						 errmsg("must be superuser to do CHECKPOINT")));

			/*
			 * You might think we should have a PreventCommandDuringRecovery()
			 * here, but we interpret a CHECKPOINT command during recovery as
			 * a request for a restartpoint instead. We allow this since it
			 * can be a useful way of reducing switchover time when using
			 * various forms of replication.
			 */
			RequestCheckpoint(CHECKPOINT_IMMEDIATE | CHECKPOINT_WAIT |
							  (RecoveryInProgress() ? 0 : CHECKPOINT_FORCE));
#ifdef PGXC
			if (IS_PGXC_LOCAL_COORDINATOR)
				ExecUtilityStmtOnNodes(queryString, NULL, sentToRemote, true, EXEC_ON_DATANODES, false);
#endif
			break;

#ifdef PGXC
		case T_BarrierStmt:
			RequestBarrier(((BarrierStmt *) parsetree)->id, completionTag);
			break;
#ifdef XCP
		case T_PauseClusterStmt:
			RequestClusterPause(((PauseClusterStmt *) parsetree)->pause, completionTag);
			break;
#endif

			/*
			 * Node DDL is an operation local to Coordinator.
			 * In case of a new node being created in the cluster,
			 * it is necessary to create this node on all the Coordinators independently.
			 */
		case T_AlterNodeStmt:
			PgxcNodeAlter((AlterNodeStmt *) parsetree);
#ifdef XCP
			if (((AlterNodeStmt *) parsetree)->cluster)
				ExecUtilityStmtOnNodes(queryString, NULL, sentToRemote, false, EXEC_ON_ALL_NODES, false);
#endif
			break;

		case T_CreateNodeStmt:
			PgxcNodeCreate((CreateNodeStmt *) parsetree);
			break;

		case T_DropNodeStmt:
			PgxcNodeRemove((DropNodeStmt *) parsetree);
			break;

		case T_CreateGroupStmt:
			PgxcGroupCreate((CreateGroupStmt *) parsetree);
			break;

		case T_DropGroupStmt:
			PgxcGroupRemove((DropGroupStmt *) parsetree);
			break;
#endif
		case T_ReindexStmt:
			{
				ReindexStmt *stmt = (ReindexStmt *) parsetree;

				/* we choose to allow this during "read only" transactions */
				PreventCommandDuringRecovery("REINDEX");
				switch (stmt->kind)
				{
					case REINDEX_OBJECT_INDEX:
						ReindexIndex(stmt->relation);
						break;
					case REINDEX_OBJECT_TABLE:
						ReindexTable(stmt->relation);
						break;
					case REINDEX_OBJECT_SCHEMA:
					case REINDEX_OBJECT_SYSTEM:
					case REINDEX_OBJECT_DATABASE:

						/*
						 * This cannot run inside a user transaction block; if
						 * we were inside a transaction, then its commit- and
						 * start-transaction-command calls would not have the
						 * intended effect!
						 */
						PreventTransactionChain(isTopLevel,
												(stmt->kind == REINDEX_OBJECT_SCHEMA) ? "REINDEX SCHEMA" :
												(stmt->kind == REINDEX_OBJECT_SYSTEM) ? "REINDEX SYSTEM" :
												"REINDEX DATABASE");
						ReindexMultipleTables(stmt->name, stmt->kind);
						break;
					default:
						elog(ERROR, "unrecognized object type: %d",
							 (int) stmt->kind);
						break;
				}
#ifdef PGXC
				if (IS_PGXC_LOCAL_COORDINATOR)
					ExecUtilityStmtOnNodes(queryString, NULL, sentToRemote,
							stmt->kind == OBJECT_DATABASE, EXEC_ON_ALL_NODES, false);
#endif
			}
			break;

			/*
			 * The following statements are supported by Event Triggers only
			 * in some cases, so we "fast path" them in the other cases.
			 */

		case T_GrantStmt:
			{
				GrantStmt  *stmt = (GrantStmt *) parsetree;

				if (EventTriggerSupportsGrantObjectType(stmt->objtype))
					ProcessUtilitySlow(parsetree, queryString,
									   context, params,
									   dest, completionTag);
				else
					ExecuteGrantStmt((GrantStmt *) parsetree);
			}
			break;

		case T_DropStmt:
			{
				DropStmt   *stmt = (DropStmt *) parsetree;

				if (EventTriggerSupportsObjectType(stmt->removeType))
					ProcessUtilitySlow(parsetree, queryString,
									   context, params,
									   dest,
#ifdef PGXC
									   sentToRemote,
#endif				
									   completionTag);
				else
#ifdef PGXC
					ExecDropStmt(stmt, queryString, sentToRemote, isTopLevel);
#else
					ExecDropStmt(stmt, isTopLevel);
#endif	
			}
			break;

		case T_RenameStmt:
#ifdef PGXC
			if (IS_PGXC_LOCAL_COORDINATOR)
			{
				RenameStmt *stmt = (RenameStmt *) parsetree;
				RemoteQueryExecType exec_type;
				bool is_temp = false;

				/* Try to use the object relation if possible */
				if (stmt->relation)
				{
					/*
					 * When a relation is defined, it is possible that this object does
					 * not exist but an IF EXISTS clause might be used. So we do not do
					 * any error check here but block the access to remote nodes to
					 * this object as it does not exisy
					 */
					Oid relid = RangeVarGetRelid(stmt->relation, NoLock, true);

					if (OidIsValid(relid))
						exec_type = ExecUtilityFindNodes(stmt->renameType,
								relid,
								&is_temp);
					else
						exec_type = EXEC_ON_NONE;
				}
				else
				{
					exec_type = ExecUtilityFindNodes(stmt->renameType,
							InvalidOid,
							&is_temp);
				}

				ExecUtilityStmtOnNodes(queryString,
						NULL,
						sentToRemote,
						false,
						exec_type,
						is_temp);
			}
#endif
			{
				RenameStmt *stmt = (RenameStmt *) parsetree;

				if (EventTriggerSupportsObjectType(stmt->renameType))
					ProcessUtilitySlow(parsetree, queryString,
									   context, params,
									   dest,
#ifdef PGXC
									   sentToRemote,
#endif				
									   completionTag);
				else
					ExecRenameStmt(stmt);
			}
			break;

		case T_AlterObjectSchemaStmt:
#ifdef PGXC
			if (IS_PGXC_LOCAL_COORDINATOR)
			{
				AlterObjectSchemaStmt *stmt = (AlterObjectSchemaStmt *) parsetree;
				RemoteQueryExecType exec_type;
				bool is_temp = false;

				/* Try to use the object relation if possible */
				if (stmt->relation)
				{
					/*
					 * When a relation is defined, it is possible that this object does
					 * not exist but an IF EXISTS clause might be used. So we do not do
					 * any error check here but block the access to remote nodes to
					 * this object as it does not exisy
					 */
					Oid relid = RangeVarGetRelid(stmt->relation, NoLock, true);

					if (OidIsValid(relid))
						exec_type = ExecUtilityFindNodes(stmt->objectType,
								relid,
								&is_temp);
					else
						exec_type = EXEC_ON_NONE;
				}
				else
				{
					exec_type = ExecUtilityFindNodes(stmt->objectType,
							InvalidOid,
							&is_temp);
				}

				ExecUtilityStmtOnNodes(queryString,
						NULL,
						sentToRemote,
						false,
						exec_type,
						is_temp);
			}
#endif
			{
				AlterObjectSchemaStmt *stmt = (AlterObjectSchemaStmt *) parsetree;

				if (EventTriggerSupportsObjectType(stmt->objectType))
					ProcessUtilitySlow(parsetree, queryString,
									   context, params,
									   dest,
#ifdef PGXC
									   sentToRemote,
#endif				
									   completionTag);
				else
					ExecAlterObjectSchemaStmt(stmt, NULL);
			}
			break;

		case T_AlterOwnerStmt:
			{
				AlterOwnerStmt *stmt = (AlterOwnerStmt *) parsetree;

				if (EventTriggerSupportsObjectType(stmt->objectType))
					ProcessUtilitySlow(parsetree, queryString,
									   context, params,
									   dest,
#ifdef PGXC
									   sentToRemote,
#endif				
									   completionTag);
				else
					ExecAlterOwnerStmt(stmt);

#ifdef PGXC
				if (IS_PGXC_LOCAL_COORDINATOR)
					ExecUtilityStmtOnNodes(queryString, NULL, sentToRemote, false, EXEC_ON_ALL_NODES, false);
#endif
			}
			break;

<<<<<<< HEAD
#ifdef PGXC			
		case T_RemoteQuery:
			Assert(IS_PGXC_COORDINATOR);
			/*
			 * Do not launch query on Other Datanodes if remote connection is a Coordinator one
			 * it will cause a deadlock in the cluster at Datanode levels.
			 */
			if (!IsConnFromCoord())
				ExecRemoteUtility((RemoteQuery *) parsetree);
			break;


			case T_CleanConnStmt:
#ifdef XCP
				/*
				 * First send command to other nodes via probably existing
				 * connections, then clean local pooler
				 */
				if (IS_PGXC_COORDINATOR)
					ExecUtilityStmtOnNodes(queryString, NULL, sentToRemote, true, EXEC_ON_ALL_NODES, false);
				CleanConnection((CleanConnStmt *) parsetree);
#else
				Assert(IS_PGXC_COORDINATOR);
				CleanConnection((CleanConnStmt *) parsetree);

				if (IS_PGXC_COORDINATOR)
					ExecUtilityStmtOnNodes(queryString, NULL, sentToRemote, true, EXEC_ON_COORDS, false);
#endif
				break;
#endif
=======
		case T_CommentStmt:
			{
				CommentStmt *stmt = (CommentStmt *) parsetree;

				if (EventTriggerSupportsObjectType(stmt->objtype))
					ProcessUtilitySlow(parsetree, queryString,
									   context, params,
									   dest, completionTag);
				else
					CommentObject((CommentStmt *) parsetree);
				break;
			}

		case T_SecLabelStmt:
			{
				SecLabelStmt *stmt = (SecLabelStmt *) parsetree;

				if (EventTriggerSupportsObjectType(stmt->objtype))
					ProcessUtilitySlow(parsetree, queryString,
									   context, params,
									   dest, completionTag);
				else
					ExecSecLabelStmt(stmt);
				break;
			}
>>>>>>> 4cb7d671

		default:
			/* All other statement types have event trigger support */
			ProcessUtilitySlow(parsetree, queryString,
							   context, params,
							   dest,
#ifdef PGXC
							   sentToRemote,
#endif				
							   completionTag);
			break;
	}
}

/*
 * The "Slow" variant of ProcessUtility should only receive statements
 * supported by the event triggers facility.  Therefore, we always
 * perform the trigger support calls if the context allows it.
 */
static void
ProcessUtilitySlow(Node *parsetree,
				   const char *queryString,
				   ProcessUtilityContext context,
				   ParamListInfo params,
				   DestReceiver *dest,
#ifdef PGXC
				   bool sentToRemote,
#endif				
				   char *completionTag)
{
	bool		isTopLevel = (context == PROCESS_UTILITY_TOPLEVEL);
	bool		isCompleteQuery = (context <= PROCESS_UTILITY_QUERY);
	bool		needCleanup;
	ObjectAddress address;

	/* All event trigger calls are done only when isCompleteQuery is true */
	needCleanup = isCompleteQuery && EventTriggerBeginCompleteQuery();

	/* PG_TRY block is to ensure we call EventTriggerEndCompleteQuery */
	PG_TRY();
	{
		if (isCompleteQuery)
			EventTriggerDDLCommandStart(parsetree);

		switch (nodeTag(parsetree))
		{
				/*
				 * relation and attribute manipulation
				 */
			case T_CreateSchemaStmt:
#ifdef PGXC
				CreateSchemaCommand((CreateSchemaStmt *) parsetree,
									queryString, sentToRemote);
#else				
				CreateSchemaCommand((CreateSchemaStmt *) parsetree,
									queryString);
#endif				
				break;

			case T_CreateStmt:
			case T_CreateForeignTableStmt:
				{
					List	   *stmts;
					ListCell   *l;
<<<<<<< HEAD
					Oid			relOid;
#ifdef PGXC
					bool		is_temp = false;
					bool		is_local = ((CreateStmt *) parsetree)->islocal;
#endif
=======
>>>>>>> 4cb7d671

					/* Run parse analysis ... */
#ifdef XCP
					/*
					 * If sentToRemote is set it is either EXECUTE DIRECT or part
					 * of extencion definition script, that is a kind of extension
					 * specific metadata table. So it makes sense do not distribute
					 * the relation. If someone sure he needs the table distributed
					 * it should explicitly specify distribution.
					 */
					stmts = transformCreateStmt((CreateStmt *) parsetree,
							queryString, !is_local && !sentToRemote);
#else
					stmts = transformCreateStmt((CreateStmt *) parsetree,
												queryString);
#endif
#ifdef PGXC
					if (IS_PGXC_LOCAL_COORDINATOR)
					{
						/*
						 * Scan the list of objects.
						 * Temporary tables are created on Datanodes only.
						 * Non-temporary objects are created on all nodes.
						 * In case temporary and non-temporary objects are mized return an error.
						 */
						bool	is_first = true;

						foreach(l, stmts)
						{
							Node       *stmt = (Node *) lfirst(l);

							if (IsA(stmt, CreateStmt))
							{
								CreateStmt *stmt_loc = (CreateStmt *) stmt;
								bool is_object_temp = stmt_loc->relation->relpersistence == RELPERSISTENCE_TEMP;

								if (is_first)
								{
									is_first = false;
									if (is_object_temp)
										is_temp = true;
								}
								else
								{
									if (is_object_temp != is_temp)
										ereport(ERROR,
												(errcode(ERRCODE_FEATURE_NOT_SUPPORTED),
												 errmsg("CREATE not supported for TEMP and non-TEMP objects"),
												 errdetail("You should separate TEMP and non-TEMP objects")));
								}
							}
							else if (IsA(stmt, CreateForeignTableStmt))
							{
								/* There are no temporary foreign tables */
								if (is_first)
								{
									is_first = false;
								}
								else
								{
									if (!is_temp)
										ereport(ERROR,
												(errcode(ERRCODE_FEATURE_NOT_SUPPORTED),
												 errmsg("CREATE not supported for TEMP and non-TEMP objects"),
												 errdetail("You should separate TEMP and non-TEMP objects")));
								}
							}
						}
					}

					/*
					 * Add a RemoteQuery node for a query at top level on a remote
					 * Coordinator, if not already done so
					 */
					if (!sentToRemote)
#ifdef XCP
						stmts = AddRemoteQueryNode(stmts, queryString, is_local
								? EXEC_ON_NONE
								: (is_temp ? EXEC_ON_DATANODES : EXEC_ON_ALL_NODES));
#else
					stmts = AddRemoteQueryNode(stmts, queryString, EXEC_ON_ALL_NODES, is_temp);
#endif
#endif

					/* ... and do it */
					foreach(l, stmts)
					{
						Node	   *stmt = (Node *) lfirst(l);

						if (IsA(stmt, CreateStmt))
						{
							Datum		toast_options;
							static char *validnsps[] = HEAP_RELOPT_NAMESPACES;
#ifdef PGXC
#ifndef XCP
							/* Set temporary object object flag in pooler */
							if (is_temp)
								PoolManagerSetCommand(POOL_CMD_TEMP, NULL);
#endif
#endif

							/* Create the table itself */
							address = DefineRelation((CreateStmt *) stmt,
													 RELKIND_RELATION,
													 InvalidOid, NULL);

							/*
							 * Let NewRelationCreateToastTable decide if this
							 * one needs a secondary relation too.
							 */
							CommandCounterIncrement();

							/*
							 * parse and validate reloptions for the toast
							 * table
							 */
							toast_options = transformRelOptions((Datum) 0,
											  ((CreateStmt *) stmt)->options,
																"toast",
																validnsps,
																true,
																false);
							(void) heap_reloptions(RELKIND_TOASTVALUE,
												   toast_options,
												   true);

							NewRelationCreateToastTable(address.objectId,
														toast_options);
						}
						else if (IsA(stmt, CreateForeignTableStmt))
						{
							/* Create the table itself */
							address = DefineRelation((CreateStmt *) stmt,
													 RELKIND_FOREIGN_TABLE,
													 InvalidOid, NULL);
							CreateForeignTable((CreateForeignTableStmt *) stmt,
											   address.objectId);
						}
						else
						{
							/* Recurse for anything else */
							ProcessUtility(stmt,
										   queryString,
										   PROCESS_UTILITY_SUBCOMMAND,
										   params,
										   None_Receiver,
#ifdef PGXC
										   true,
#endif										
										   NULL);
						}

						/* Need CCI between commands */
						if (lnext(l) != NULL)
							CommandCounterIncrement();
					}
				}
				break;

			case T_AlterTableStmt:
				{
					AlterTableStmt *atstmt = (AlterTableStmt *) parsetree;
					Oid			relid;
					List	   *stmts;
					ListCell   *l;
					LOCKMODE	lockmode;

					/*
					 * Figure out lock mode, and acquire lock.  This also does
					 * basic permissions checks, so that we won't wait for a
					 * lock on (for example) a relation on which we have no
					 * permissions.
					 */
					lockmode = AlterTableGetLockLevel(atstmt->cmds);
					relid = AlterTableLookupRelation(atstmt, lockmode);

					if (OidIsValid(relid))
					{
						/* Run parse analysis ... */
						stmts = transformAlterTableStmt(relid, atstmt,
														queryString);
#ifdef PGXC
						/*
						 * Add a RemoteQuery node for a query at top level on a remote
						 * Coordinator, if not already done so
						 */
						if (IS_PGXC_LOCAL_COORDINATOR && !sentToRemote)
						{
							bool is_temp = false;
							RemoteQueryExecType exec_type;
							Oid relid = RangeVarGetRelid(atstmt->relation,
									NoLock, true);

							if (OidIsValid(relid))
							{
								exec_type = ExecUtilityFindNodes(atstmt->relkind,
										relid,
										&is_temp);

#ifdef XCP
								stmts = AddRemoteQueryNode(stmts, queryString, exec_type);
#else
								stmts = AddRemoteQueryNode(stmts, queryString, exec_type, is_temp);
#endif
							}
						}
#endif


						/* ... and do it */
						foreach(l, stmts)
						{
							Node	   *stmt = (Node *) lfirst(l);

							if (IsA(stmt, AlterTableStmt))
							{
								/* Do the table alteration proper */
								AlterTable(relid, lockmode,
										   (AlterTableStmt *) stmt);
							}
							else
							{
								/* Recurse for anything else */
								ProcessUtility(stmt,
											   queryString,
											   PROCESS_UTILITY_SUBCOMMAND,
											   params,
											   None_Receiver,
#ifdef PGXC
											   true,
#endif /* PGXC */
											   NULL);
							}

							/* Need CCI between commands */
							if (lnext(l) != NULL)
								CommandCounterIncrement();
						}
					}
					else
						ereport(NOTICE,
						  (errmsg("relation \"%s\" does not exist, skipping",
								  atstmt->relation->relname)));
				}
				break;

			case T_AlterDomainStmt:
				{
					AlterDomainStmt *stmt = (AlterDomainStmt *) parsetree;

					/*
					 * Some or all of these functions are recursive to cover
					 * inherited things, so permission checks are done there.
					 */
					switch (stmt->subtype)
					{
						case 'T':		/* ALTER DOMAIN DEFAULT */

							/*
							 * Recursively alter column default for table and,
							 * if requested, for descendants
							 */
							AlterDomainDefault(stmt->typeName,
											   stmt->def);
							break;
						case 'N':		/* ALTER DOMAIN DROP NOT NULL */
							AlterDomainNotNull(stmt->typeName,
											   false);
							break;
						case 'O':		/* ALTER DOMAIN SET NOT NULL */
							AlterDomainNotNull(stmt->typeName,
											   true);
							break;
						case 'C':		/* ADD CONSTRAINT */
							AlterDomainAddConstraint(stmt->typeName,
													 stmt->def,
													 NULL);
							break;
						case 'X':		/* DROP CONSTRAINT */
							AlterDomainDropConstraint(stmt->typeName,
													  stmt->name,
													  stmt->behavior,
													  stmt->missing_ok);
							break;
						case 'V':		/* VALIDATE CONSTRAINT */
							AlterDomainValidateConstraint(stmt->typeName,
														  stmt->name);
							break;
						default:		/* oops */
							elog(ERROR, "unrecognized alter domain type: %d",
								 (int) stmt->subtype);
							break;
					}
				}
#ifdef PGXC
				if (IS_PGXC_LOCAL_COORDINATOR)
					ExecUtilityStmtOnNodes(queryString, NULL, sentToRemote, false, EXEC_ON_ALL_NODES, false);
#endif
				break;

				/*
				 * ************* object creation / destruction **************
				 */
			case T_DefineStmt:
				{
					DefineStmt *stmt = (DefineStmt *) parsetree;

					switch (stmt->kind)
					{
						case OBJECT_AGGREGATE:
							DefineAggregate(stmt->defnames, stmt->args,
											stmt->oldstyle, stmt->definition,
											queryString);
							break;
						case OBJECT_OPERATOR:
							Assert(stmt->args == NIL);
							DefineOperator(stmt->defnames, stmt->definition);
							break;
						case OBJECT_TYPE:
							Assert(stmt->args == NIL);
							DefineType(stmt->defnames, stmt->definition);
							break;
						case OBJECT_TSPARSER:
							Assert(stmt->args == NIL);
							DefineTSParser(stmt->defnames, stmt->definition);
							break;
						case OBJECT_TSDICTIONARY:
							Assert(stmt->args == NIL);
							DefineTSDictionary(stmt->defnames,
											   stmt->definition);
							break;
						case OBJECT_TSTEMPLATE:
							Assert(stmt->args == NIL);
							DefineTSTemplate(stmt->defnames,
											 stmt->definition);
							break;
						case OBJECT_TSCONFIGURATION:
							Assert(stmt->args == NIL);
							DefineTSConfiguration(stmt->defnames,
												  stmt->definition,
												  NULL);
							break;
						case OBJECT_COLLATION:
							Assert(stmt->args == NIL);
							DefineCollation(stmt->defnames, stmt->definition);
							break;
						default:
							elog(ERROR, "unrecognized define stmt type: %d",
								 (int) stmt->kind);
							break;
					}
				}
#ifdef PGXC
				if (IS_PGXC_LOCAL_COORDINATOR)
					ExecUtilityStmtOnNodes(queryString, NULL, sentToRemote, false, EXEC_ON_ALL_NODES, false);
#endif
				break;

			case T_IndexStmt:	/* CREATE INDEX */
				{
					IndexStmt  *stmt = (IndexStmt *) parsetree;
					Oid			relid;
					LOCKMODE	lockmode;
#ifdef PGXC
					bool is_temp = false;
					RemoteQueryExecType exec_type = EXEC_ON_ALL_NODES;

					if (stmt->concurrent)
					{
						ereport(ERROR,
								(errcode(ERRCODE_FEATURE_NOT_SUPPORTED),
								 errmsg("PGXC does not support concurrent INDEX yet"),
								 errdetail("The feature is not currently supported")));
					}

					/* INDEX on a temporary table cannot use 2PC at commit */
					relid = RangeVarGetRelid(stmt->relation, NoLock, true);

					if (OidIsValid(relid))
						exec_type = ExecUtilityFindNodes(OBJECT_INDEX, relid, &is_temp);
					else
						exec_type = EXEC_ON_NONE;
#endif


					if (stmt->concurrent)
						PreventTransactionChain(isTopLevel,
												"CREATE INDEX CONCURRENTLY");

					/*
					 * Look up the relation OID just once, right here at the
					 * beginning, so that we don't end up repeating the name
					 * lookup later and latching onto a different relation
					 * partway through.  To avoid lock upgrade hazards, it's
					 * important that we take the strongest lock that will
					 * eventually be needed here, so the lockmode calculation
					 * needs to match what DefineIndex() does.
					 */
					lockmode = stmt->concurrent ? ShareUpdateExclusiveLock
						: ShareLock;
					relid =
						RangeVarGetRelidExtended(stmt->relation, lockmode,
												 false, false,
												 RangeVarCallbackOwnsRelation,
												 NULL);

					/* Run parse analysis ... */
					stmt = transformIndexStmt(relid, stmt, queryString);

					/* ... and do it */
					DefineIndex(relid,	/* OID of heap relation */
								stmt,
								InvalidOid,		/* no predefined OID */
								false,	/* is_alter_table */
								true,	/* check_rights */
								false,	/* skip_build */
								false); /* quiet */
#ifdef PGXC
					if (IS_PGXC_COORDINATOR && !stmt->isconstraint && !IsConnFromCoord())
						ExecUtilityStmtOnNodes(queryString, NULL, sentToRemote,
								stmt->concurrent, exec_type, is_temp);
#endif
				}
				break;

			case T_CreateExtensionStmt:
				CreateExtension((CreateExtensionStmt *) parsetree);
#ifdef PGXC
				if (IS_PGXC_LOCAL_COORDINATOR)
					ExecUtilityStmtOnNodes(queryString, NULL, sentToRemote, false, EXEC_ON_ALL_NODES, false);
#endif
				break;

			case T_AlterExtensionStmt:
				ExecAlterExtensionStmt((AlterExtensionStmt *) parsetree);
#ifdef PGXC
				if (IS_PGXC_LOCAL_COORDINATOR)
					ExecUtilityStmtOnNodes(queryString, NULL, sentToRemote, false, EXEC_ON_ALL_NODES, false);
#endif
				break;

			case T_AlterExtensionContentsStmt:
<<<<<<< HEAD
				ExecAlterExtensionContentsStmt((AlterExtensionContentsStmt *) parsetree);
#ifdef PGXC
				if (IS_PGXC_LOCAL_COORDINATOR)
					ExecUtilityStmtOnNodes(queryString, NULL, sentToRemote, false, EXEC_ON_ALL_NODES, false);
#endif
=======
				ExecAlterExtensionContentsStmt((AlterExtensionContentsStmt *) parsetree,
											   NULL);
>>>>>>> 4cb7d671
				break;

			case T_CreateFdwStmt:
#ifdef PGXC
				ereport(ERROR,
						(errcode(ERRCODE_FEATURE_NOT_SUPPORTED),
#ifdef XCP
						 errmsg("Postgres-XL does not support FOREIGN DATA WRAPPER yet"),
#else
						 errmsg("Postgres-XC does not support FOREIGN DATA WRAPPER yet"),
#endif
						 errdetail("The feature is not currently supported")));
#endif
				CreateForeignDataWrapper((CreateFdwStmt *) parsetree);
				break;

			case T_AlterFdwStmt:
				AlterForeignDataWrapper((AlterFdwStmt *) parsetree);
				break;

			case T_CreateForeignServerStmt:
#ifdef PGXC
				ereport(ERROR,
						(errcode(ERRCODE_FEATURE_NOT_SUPPORTED),
#ifdef XCP
						 errmsg("Postgres-XL does not support SERVER yet"),
#else
						 errmsg("Postgres-XC does not support SERVER yet"),
#endif
						 errdetail("The feature is not currently supported")));
#endif
				CreateForeignServer((CreateForeignServerStmt *) parsetree);
				break;

			case T_AlterForeignServerStmt:
				AlterForeignServer((AlterForeignServerStmt *) parsetree);
				break;

			case T_CreateUserMappingStmt:
#ifdef PGXC
				ereport(ERROR,
						(errcode(ERRCODE_FEATURE_NOT_SUPPORTED),
#ifdef XCP
						 errmsg("Postgres-XL does not support USER MAPPING yet"),
#else
						 errmsg("Postgres-XC does not support USER MAPPING yet"),
#endif
						 errdetail("The feature is not currently supported")));
#endif
				CreateUserMapping((CreateUserMappingStmt *) parsetree);
				break;

			case T_AlterUserMappingStmt:
				AlterUserMapping((AlterUserMappingStmt *) parsetree);
				break;

			case T_DropUserMappingStmt:
				RemoveUserMapping((DropUserMappingStmt *) parsetree);
				break;

			case T_ImportForeignSchemaStmt:
				ImportForeignSchema((ImportForeignSchemaStmt *) parsetree);
				break;

			case T_CompositeTypeStmt:	/* CREATE TYPE (composite) */
				{
					CompositeTypeStmt *stmt = (CompositeTypeStmt *) parsetree;

					DefineCompositeType(stmt->typevar, stmt->coldeflist);
				}
#ifdef PGXC
				if (IS_PGXC_LOCAL_COORDINATOR)
					ExecUtilityStmtOnNodes(queryString, NULL, sentToRemote, false, EXEC_ON_ALL_NODES, false);
#endif
				break;

			case T_CreateEnumStmt:		/* CREATE TYPE AS ENUM */
				DefineEnum((CreateEnumStmt *) parsetree);
#ifdef PGXC
				if (IS_PGXC_LOCAL_COORDINATOR)
					ExecUtilityStmtOnNodes(queryString, NULL, sentToRemote, false, EXEC_ON_ALL_NODES, false);
#endif
				break;

			case T_CreateRangeStmt:		/* CREATE TYPE AS RANGE */
				DefineRange((CreateRangeStmt *) parsetree);
#ifdef PGXC
				if (IS_PGXC_LOCAL_COORDINATOR)
					ExecUtilityStmtOnNodes(queryString, NULL, sentToRemote, false, EXEC_ON_ALL_NODES, false);
#endif
				break;

			case T_AlterEnumStmt:		/* ALTER TYPE (enum) */
				AlterEnum((AlterEnumStmt *) parsetree, isTopLevel);
#ifdef PGXC
				/*
				 * In this case force autocommit, this transaction cannot be launched
				 * inside a transaction block.
				 */
				if (IS_PGXC_LOCAL_COORDINATOR)
					ExecUtilityStmtOnNodes(queryString, NULL, sentToRemote,
							true, EXEC_ON_ALL_NODES, false);
#endif
				break;

			case T_ViewStmt:	/* CREATE VIEW */
				DefineView((ViewStmt *) parsetree, queryString);
#ifdef PGXC
				if (IS_PGXC_LOCAL_COORDINATOR)
				{
#ifdef XCP
					ViewStmt *stmt = (ViewStmt *) parsetree;

					if (stmt->view->relpersistence != RELPERSISTENCE_TEMP)
#else
						if (!ExecIsTempObjectIncluded())
#endif
							ExecUtilityStmtOnNodes(queryString, NULL, sentToRemote, false, EXEC_ON_COORDS, false);
				}
#endif
				break;

			case T_CreateFunctionStmt:	/* CREATE FUNCTION */
				CreateFunction((CreateFunctionStmt *) parsetree, queryString);
#ifdef PGXC
				if (IS_PGXC_LOCAL_COORDINATOR)
					ExecUtilityStmtOnNodes(queryString, NULL, sentToRemote, false, EXEC_ON_ALL_NODES, false);
#endif
				break;

			case T_AlterFunctionStmt:	/* ALTER FUNCTION */
				AlterFunction((AlterFunctionStmt *) parsetree);
#ifdef PGXC
				if (IS_PGXC_LOCAL_COORDINATOR)
					ExecUtilityStmtOnNodes(queryString, NULL, sentToRemote, false, EXEC_ON_ALL_NODES, false);
#endif
				break;

			case T_RuleStmt:	/* CREATE RULE */
				DefineRule((RuleStmt *) parsetree, queryString);
#ifdef PGXC
				if (IS_PGXC_LOCAL_COORDINATOR)
				{
					RemoteQueryExecType exec_type;
					bool	is_temp;
					exec_type = GetNodesForRulesUtility(((RuleStmt *) parsetree)->relation,
							&is_temp);
					ExecUtilityStmtOnNodes(queryString, NULL, sentToRemote, false, exec_type, is_temp);
				}
#endif
				break;

			case T_CreateSeqStmt:
				DefineSequence((CreateSeqStmt *) parsetree);
#ifdef PGXC
				if (IS_PGXC_LOCAL_COORDINATOR)
				{
					CreateSeqStmt *stmt = (CreateSeqStmt *) parsetree;

					/* In case this query is related to a SERIAL execution, just bypass */
					if (!stmt->is_serial)
					{
						bool is_temp = stmt->sequence->relpersistence == RELPERSISTENCE_TEMP;

#ifndef XCP
						/* Set temporary object flag in pooler */
						if (is_temp)
							PoolManagerSetCommand(POOL_CMD_TEMP, NULL);
#endif

						ExecUtilityStmtOnNodes(queryString, NULL, sentToRemote, false, EXEC_ON_ALL_NODES, is_temp);
					}
				}
#endif
				break;

			case T_AlterSeqStmt:
				AlterSequence((AlterSeqStmt *) parsetree);
#ifdef PGXC
				if (IS_PGXC_LOCAL_COORDINATOR)
				{
					AlterSeqStmt *stmt = (AlterSeqStmt *) parsetree;

					/* In case this query is related to a SERIAL execution, just bypass */
					if (!stmt->is_serial)
					{
						bool		  is_temp;
						RemoteQueryExecType exec_type;
						Oid					relid = RangeVarGetRelid(stmt->sequence, NoLock, true);

						if (!OidIsValid(relid))
							break;

						exec_type = ExecUtilityFindNodes(OBJECT_SEQUENCE,
								relid,
								&is_temp);

						ExecUtilityStmtOnNodes(queryString, NULL, sentToRemote, false, exec_type, is_temp);
					}
				}
#endif
				break;

			case T_CreateTableAsStmt:
				ExecCreateTableAs((CreateTableAsStmt *) parsetree,
								  queryString, params, completionTag);
#ifdef PGXC
				if ((IS_PGXC_COORDINATOR) && !IsConnFromCoord())
				{
					CreateTableAsStmt *stmt = (CreateTableAsStmt *) parsetree;

					/*
					 * CTAS for normal tables should have been rewritten as a
					 * CREATE TABLE + SELECT INTO
					 */
					Assert(stmt->relkind == OBJECT_MATVIEW);
					if (stmt->into->rel->relpersistence != RELPERSISTENCE_TEMP)
							ExecUtilityStmtOnNodes(queryString, NULL,
									sentToRemote, false, EXEC_ON_COORDS, false);
				}
#endif
				break;

			case T_RefreshMatViewStmt:
				ExecRefreshMatView((RefreshMatViewStmt *) parsetree,
								   queryString, params, completionTag);
#ifdef PGXC
				if ((IS_PGXC_COORDINATOR) && !IsConnFromCoord())
				{
					RefreshMatViewStmt *stmt = (RefreshMatViewStmt *) parsetree;
					if (stmt->relation->relpersistence != RELPERSISTENCE_TEMP)
							ExecUtilityStmtOnNodes(queryString, NULL,
									sentToRemote, false, EXEC_ON_COORDS, false);
				}
#endif
				break;

			case T_CreateTrigStmt:
				(void) CreateTrigger((CreateTrigStmt *) parsetree, queryString,
									 InvalidOid, InvalidOid, InvalidOid,
									 InvalidOid, false);
#ifdef PGXC
				/* Postgres-XC does not support yet triggers */
				ereport(ERROR,
						(errcode(ERRCODE_FEATURE_NOT_SUPPORTED),
#ifdef XCP
						 errmsg("Postgres-XL does not support TRIGGER yet"),
#else
						 errmsg("Postgres-XC does not support TRIGGER yet"),
#endif
						 errdetail("The feature is not currently supported")));

				if (IS_PGXC_LOCAL_COORDINATOR)
					ExecUtilityStmtOnNodes(queryString, NULL, sentToRemote, false, EXEC_ON_ALL_NODES, false);
#endif
				break;

			case T_CreatePLangStmt:
				CreateProceduralLanguage((CreatePLangStmt *) parsetree);
#ifdef PGXC
				if (IS_PGXC_LOCAL_COORDINATOR)
					ExecUtilityStmtOnNodes(queryString, NULL, sentToRemote, false, EXEC_ON_ALL_NODES, false);
#endif
				break;

			case T_CreateDomainStmt:
				DefineDomain((CreateDomainStmt *) parsetree);
#ifdef PGXC
				if (IS_PGXC_LOCAL_COORDINATOR)
					ExecUtilityStmtOnNodes(queryString, NULL, sentToRemote, false, EXEC_ON_ALL_NODES, false);
#endif
				break;

			case T_CreateConversionStmt:
				CreateConversionCommand((CreateConversionStmt *) parsetree);
#ifdef PGXC
				if (IS_PGXC_LOCAL_COORDINATOR)
					ExecUtilityStmtOnNodes(queryString, NULL, sentToRemote, false, EXEC_ON_ALL_NODES, false);
#endif
				break;

			case T_CreateCastStmt:
				CreateCast((CreateCastStmt *) parsetree);
#ifdef PGXC
				if (IS_PGXC_LOCAL_COORDINATOR)
					ExecUtilityStmtOnNodes(queryString, NULL, sentToRemote, false, EXEC_ON_ALL_NODES, false);
#endif
				break;

			case T_CreateOpClassStmt:
				DefineOpClass((CreateOpClassStmt *) parsetree);
#ifdef PGXC
				if (IS_PGXC_LOCAL_COORDINATOR)
					ExecUtilityStmtOnNodes(queryString, NULL, sentToRemote, false, EXEC_ON_ALL_NODES, false);
#endif
				break;

			case T_CreateOpFamilyStmt:
				DefineOpFamily((CreateOpFamilyStmt *) parsetree);
#ifdef PGXC
				if (IS_PGXC_LOCAL_COORDINATOR)
					ExecUtilityStmtOnNodes(queryString, NULL, sentToRemote, false, EXEC_ON_ALL_NODES, false);
#endif
				break;

			case T_AlterOpFamilyStmt:
				AlterOpFamily((AlterOpFamilyStmt *) parsetree);
#ifdef PGXC
				if (IS_PGXC_LOCAL_COORDINATOR)
					ExecUtilityStmtOnNodes(queryString, NULL, sentToRemote, false, EXEC_ON_ALL_NODES, false);
#endif
				break;

			case T_AlterTSDictionaryStmt:
				AlterTSDictionary((AlterTSDictionaryStmt *) parsetree);
#ifdef PGXC
				if (IS_PGXC_LOCAL_COORDINATOR)
					ExecUtilityStmtOnNodes(queryString, NULL, sentToRemote, false, EXEC_ON_ALL_NODES, false);
#endif
				break;

			case T_AlterTSConfigurationStmt:
				AlterTSConfiguration((AlterTSConfigurationStmt *) parsetree);
#ifdef PGXC
				if (IS_PGXC_LOCAL_COORDINATOR)
					ExecUtilityStmtOnNodes(queryString, NULL, sentToRemote, false, EXEC_ON_ALL_NODES, false);
#endif
				break;

			case T_AlterTableMoveAllStmt:
				AlterTableMoveAll((AlterTableMoveAllStmt *) parsetree);
				break;

			case T_DropStmt:
#ifdef PGXC
				ExecDropStmt((DropStmt *) parsetree, queryString, sentToRemote, isTopLevel);
#else
				ExecDropStmt((DropStmt *) parsetree, isTopLevel);
#endif
				break;

			case T_RenameStmt:
				ExecRenameStmt((RenameStmt *) parsetree);
				break;

			case T_AlterObjectSchemaStmt:
				ExecAlterObjectSchemaStmt((AlterObjectSchemaStmt *) parsetree,
										  NULL);
				break;

			case T_AlterOwnerStmt:
				ExecAlterOwnerStmt((AlterOwnerStmt *) parsetree);
				break;

			case T_CommentStmt:
				CommentObject((CommentStmt *) parsetree);
				break;

			case T_GrantStmt:
				ExecuteGrantStmt((GrantStmt *) parsetree);
				break;

			case T_DropOwnedStmt:
				DropOwnedObjects((DropOwnedStmt *) parsetree);
#ifdef PGXC
				if (IS_PGXC_LOCAL_COORDINATOR)
					ExecUtilityStmtOnNodes(queryString, NULL, sentToRemote, false, EXEC_ON_ALL_NODES, false);
#endif
				break;

			case T_AlterDefaultPrivilegesStmt:
				ExecAlterDefaultPrivilegesStmt((AlterDefaultPrivilegesStmt *) parsetree);

#ifdef PGXC
				if (IS_PGXC_LOCAL_COORDINATOR)
					ExecUtilityStmtOnNodes(queryString, NULL, sentToRemote, false, EXEC_ON_ALL_NODES, false);
#endif
				break;

			case T_CreatePolicyStmt:	/* CREATE POLICY */
				CreatePolicy((CreatePolicyStmt *) parsetree);
				break;

			case T_AlterPolicyStmt:		/* ALTER POLICY */
				AlterPolicy((AlterPolicyStmt *) parsetree);
				break;

			case T_SecLabelStmt:
				ExecSecLabelStmt((SecLabelStmt *) parsetree);
				break;

			default:
				elog(ERROR, "unrecognized node type: %d",
					 (int) nodeTag(parsetree));
				break;
		}

		if (isCompleteQuery)
		{
			EventTriggerSQLDrop(parsetree);
			EventTriggerDDLCommandEnd(parsetree);
		}
	}
	PG_CATCH();
	{
		if (needCleanup)
			EventTriggerEndCompleteQuery();
		PG_RE_THROW();
	}
	PG_END_TRY();

	if (needCleanup)
		EventTriggerEndCompleteQuery();
}

/*
 * Dispatch function for DropStmt
 */
static void
#ifdef PGXC
ExecDropStmt(DropStmt *stmt,
		const char *queryString,
		bool sentToRemote,
		bool isTopLevel)
#else
ExecDropStmt(DropStmt *stmt, bool isTopLevel)
#endif
{
	switch (stmt->removeType)
	{
		case OBJECT_INDEX:
			if (stmt->concurrent)
				PreventTransactionChain(isTopLevel,
										"DROP INDEX CONCURRENTLY");
			/* fall through */

		case OBJECT_TABLE:
		case OBJECT_SEQUENCE:
		case OBJECT_VIEW:
		case OBJECT_MATVIEW:
		case OBJECT_FOREIGN_TABLE:
#ifdef PGXC
			{
				bool		is_temp = false;
				RemoteQueryExecType exec_type = EXEC_ON_ALL_NODES;

				/* Check restrictions on objects dropped */
				DropStmtPreTreatment((DropStmt *) stmt, queryString, sentToRemote,
						&is_temp, &exec_type);
#endif
				RemoveRelations(stmt);
#ifdef PGXC
				/* DROP is done depending on the object type and its temporary type */
				if (IS_PGXC_LOCAL_COORDINATOR)
					ExecUtilityStmtOnNodes(queryString, NULL, sentToRemote, false,
							exec_type, is_temp);
			}
#endif
			break;
		default:
#ifdef PGXC
			{
				bool		is_temp = false;
				RemoteQueryExecType exec_type = EXEC_ON_ALL_NODES;

				/* Check restrictions on objects dropped */
				DropStmtPreTreatment((DropStmt *) stmt, queryString, sentToRemote,
						&is_temp, &exec_type);
#endif
				RemoveObjects(stmt);
#ifdef PGXC
				if (IS_PGXC_LOCAL_COORDINATOR)
					ExecUtilityStmtOnNodes(queryString, NULL, sentToRemote, false,
							exec_type, is_temp);
			}
#endif
			break;
	}
}


/*
 * UtilityReturnsTuples
 *		Return "true" if this utility statement will send output to the
 *		destination.
 *
 * Generally, there should be a case here for each case in ProcessUtility
 * where "dest" is passed on.
 */
bool
UtilityReturnsTuples(Node *parsetree)
{
	switch (nodeTag(parsetree))
	{
		case T_FetchStmt:
			{
				FetchStmt  *stmt = (FetchStmt *) parsetree;
				Portal		portal;

				if (stmt->ismove)
					return false;
				portal = GetPortalByName(stmt->portalname);
				if (!PortalIsValid(portal))
					return false;		/* not our business to raise error */
				return portal->tupDesc ? true : false;
			}

		case T_ExecuteStmt:
			{
				ExecuteStmt *stmt = (ExecuteStmt *) parsetree;
				PreparedStatement *entry;

				entry = FetchPreparedStatement(stmt->name, false);
				if (!entry)
					return false;		/* not our business to raise error */
				if (entry->plansource->resultDesc)
					return true;
				return false;
			}

		case T_ExplainStmt:
			return true;

		case T_VariableShowStmt:
			return true;

		default:
			return false;
	}
}

/*
 * UtilityTupleDescriptor
 *		Fetch the actual output tuple descriptor for a utility statement
 *		for which UtilityReturnsTuples() previously returned "true".
 *
 * The returned descriptor is created in (or copied into) the current memory
 * context.
 */
TupleDesc
UtilityTupleDescriptor(Node *parsetree)
{
	switch (nodeTag(parsetree))
	{
		case T_FetchStmt:
			{
				FetchStmt  *stmt = (FetchStmt *) parsetree;
				Portal		portal;

				if (stmt->ismove)
					return NULL;
				portal = GetPortalByName(stmt->portalname);
				if (!PortalIsValid(portal))
					return NULL;	/* not our business to raise error */
				return CreateTupleDescCopy(portal->tupDesc);
			}

		case T_ExecuteStmt:
			{
				ExecuteStmt *stmt = (ExecuteStmt *) parsetree;
				PreparedStatement *entry;

				entry = FetchPreparedStatement(stmt->name, false);
				if (!entry)
					return NULL;	/* not our business to raise error */
				return FetchPreparedStatementResultDesc(entry);
			}

		case T_ExplainStmt:
			return ExplainResultDesc((ExplainStmt *) parsetree);

		case T_VariableShowStmt:
			{
				VariableShowStmt *n = (VariableShowStmt *) parsetree;

				return GetPGVariableResultDesc(n->name);
			}

		default:
			return NULL;
	}
}


/*
 * QueryReturnsTuples
 *		Return "true" if this Query will send output to the destination.
 */
#ifdef NOT_USED
bool
QueryReturnsTuples(Query *parsetree)
{
	switch (parsetree->commandType)
	{
		case CMD_SELECT:
			/* returns tuples ... unless it's DECLARE CURSOR */
			if (parsetree->utilityStmt == NULL)
				return true;
			break;
		case CMD_INSERT:
		case CMD_UPDATE:
		case CMD_DELETE:
			/* the forms with RETURNING return tuples */
			if (parsetree->returningList)
				return true;
			break;
		case CMD_UTILITY:
			return UtilityReturnsTuples(parsetree->utilityStmt);
		case CMD_UNKNOWN:
		case CMD_NOTHING:
			/* probably shouldn't get here */
			break;
	}
	return false;				/* default */
}
#endif


/*
 * UtilityContainsQuery
 *		Return the contained Query, or NULL if there is none
 *
 * Certain utility statements, such as EXPLAIN, contain a plannable Query.
 * This function encapsulates knowledge of exactly which ones do.
 * We assume it is invoked only on already-parse-analyzed statements
 * (else the contained parsetree isn't a Query yet).
 *
 * In some cases (currently, only EXPLAIN of CREATE TABLE AS/SELECT INTO and
 * CREATE MATERIALIZED VIEW), potentially Query-containing utility statements
 * can be nested.  This function will drill down to a non-utility Query, or
 * return NULL if none.
 */
Query *
UtilityContainsQuery(Node *parsetree)
{
	Query	   *qry;

	switch (nodeTag(parsetree))
	{
		case T_ExplainStmt:
			qry = (Query *) ((ExplainStmt *) parsetree)->query;
			Assert(IsA(qry, Query));
			if (qry->commandType == CMD_UTILITY)
				return UtilityContainsQuery(qry->utilityStmt);
			return qry;

		case T_CreateTableAsStmt:
			qry = (Query *) ((CreateTableAsStmt *) parsetree)->query;
			Assert(IsA(qry, Query));
			if (qry->commandType == CMD_UTILITY)
				return UtilityContainsQuery(qry->utilityStmt);
			return qry;

		default:
			return NULL;
	}
}


/*
 * AlterObjectTypeCommandTag
 *		helper function for CreateCommandTag
 *
 * This covers most cases where ALTER is used with an ObjectType enum.
 */
static const char *
AlterObjectTypeCommandTag(ObjectType objtype)
{
	const char *tag;

	switch (objtype)
	{
		case OBJECT_AGGREGATE:
			tag = "ALTER AGGREGATE";
			break;
		case OBJECT_ATTRIBUTE:
			tag = "ALTER TYPE";
			break;
		case OBJECT_CAST:
			tag = "ALTER CAST";
			break;
		case OBJECT_COLLATION:
			tag = "ALTER COLLATION";
			break;
		case OBJECT_COLUMN:
			tag = "ALTER TABLE";
			break;
		case OBJECT_CONVERSION:
			tag = "ALTER CONVERSION";
			break;
		case OBJECT_DATABASE:
			tag = "ALTER DATABASE";
			break;
		case OBJECT_DOMAIN:
		case OBJECT_DOMCONSTRAINT:
			tag = "ALTER DOMAIN";
			break;
		case OBJECT_EXTENSION:
			tag = "ALTER EXTENSION";
			break;
		case OBJECT_FDW:
			tag = "ALTER FOREIGN DATA WRAPPER";
			break;
		case OBJECT_FOREIGN_SERVER:
			tag = "ALTER SERVER";
			break;
		case OBJECT_FOREIGN_TABLE:
			tag = "ALTER FOREIGN TABLE";
			break;
		case OBJECT_FUNCTION:
			tag = "ALTER FUNCTION";
			break;
		case OBJECT_INDEX:
			tag = "ALTER INDEX";
			break;
		case OBJECT_LANGUAGE:
			tag = "ALTER LANGUAGE";
			break;
		case OBJECT_LARGEOBJECT:
			tag = "ALTER LARGE OBJECT";
			break;
		case OBJECT_OPCLASS:
			tag = "ALTER OPERATOR CLASS";
			break;
		case OBJECT_OPERATOR:
			tag = "ALTER OPERATOR";
			break;
		case OBJECT_OPFAMILY:
			tag = "ALTER OPERATOR FAMILY";
			break;
		case OBJECT_POLICY:
			tag = "ALTER POLICY";
			break;
		case OBJECT_ROLE:
			tag = "ALTER ROLE";
			break;
		case OBJECT_RULE:
			tag = "ALTER RULE";
			break;
		case OBJECT_SCHEMA:
			tag = "ALTER SCHEMA";
			break;
		case OBJECT_SEQUENCE:
			tag = "ALTER SEQUENCE";
			break;
		case OBJECT_TABLE:
		case OBJECT_TABCONSTRAINT:
			tag = "ALTER TABLE";
			break;
		case OBJECT_TABLESPACE:
			tag = "ALTER TABLESPACE";
			break;
		case OBJECT_TRIGGER:
			tag = "ALTER TRIGGER";
			break;
		case OBJECT_EVENT_TRIGGER:
			tag = "ALTER EVENT TRIGGER";
			break;
		case OBJECT_TSCONFIGURATION:
			tag = "ALTER TEXT SEARCH CONFIGURATION";
			break;
		case OBJECT_TSDICTIONARY:
			tag = "ALTER TEXT SEARCH DICTIONARY";
			break;
		case OBJECT_TSPARSER:
			tag = "ALTER TEXT SEARCH PARSER";
			break;
		case OBJECT_TSTEMPLATE:
			tag = "ALTER TEXT SEARCH TEMPLATE";
			break;
		case OBJECT_TYPE:
			tag = "ALTER TYPE";
			break;
		case OBJECT_VIEW:
			tag = "ALTER VIEW";
			break;
		case OBJECT_MATVIEW:
			tag = "ALTER MATERIALIZED VIEW";
			break;
		default:
			tag = "???";
			break;
	}

	return tag;
}

/*
 * CreateCommandTag
 *		utility to get a string representation of the command operation,
 *		given either a raw (un-analyzed) parsetree or a planned query.
 *
 * This must handle all command types, but since the vast majority
 * of 'em are utility commands, it seems sensible to keep it here.
 *
 * NB: all result strings must be shorter than COMPLETION_TAG_BUFSIZE.
 * Also, the result must point at a true constant (permanent storage).
 */
const char *
CreateCommandTag(Node *parsetree)
{
	const char *tag;

	switch (nodeTag(parsetree))
	{
			/* raw plannable queries */
		case T_InsertStmt:
			tag = "INSERT";
			break;

		case T_DeleteStmt:
			tag = "DELETE";
			break;

		case T_UpdateStmt:
			tag = "UPDATE";
			break;

		case T_SelectStmt:
			tag = "SELECT";
			break;

			/* utility statements --- same whether raw or cooked */
		case T_TransactionStmt:
			{
				TransactionStmt *stmt = (TransactionStmt *) parsetree;

				switch (stmt->kind)
				{
					case TRANS_STMT_BEGIN:
						tag = "BEGIN";
						break;

					case TRANS_STMT_START:
						tag = "START TRANSACTION";
						break;

					case TRANS_STMT_COMMIT:
						tag = "COMMIT";
						break;

					case TRANS_STMT_ROLLBACK:
					case TRANS_STMT_ROLLBACK_TO:
						tag = "ROLLBACK";
						break;

					case TRANS_STMT_SAVEPOINT:
						tag = "SAVEPOINT";
						break;

					case TRANS_STMT_RELEASE:
						tag = "RELEASE";
						break;

					case TRANS_STMT_PREPARE:
						tag = "PREPARE TRANSACTION";
						break;

					case TRANS_STMT_COMMIT_PREPARED:
						tag = "COMMIT PREPARED";
						break;

					case TRANS_STMT_ROLLBACK_PREPARED:
						tag = "ROLLBACK PREPARED";
						break;

					default:
						tag = "???";
						break;
				}
			}
			break;

		case T_DeclareCursorStmt:
			tag = "DECLARE CURSOR";
			break;

		case T_ClosePortalStmt:
			{
				ClosePortalStmt *stmt = (ClosePortalStmt *) parsetree;

				if (stmt->portalname == NULL)
					tag = "CLOSE CURSOR ALL";
				else
					tag = "CLOSE CURSOR";
			}
			break;

		case T_FetchStmt:
			{
				FetchStmt  *stmt = (FetchStmt *) parsetree;

				tag = (stmt->ismove) ? "MOVE" : "FETCH";
			}
			break;

		case T_CreateDomainStmt:
			tag = "CREATE DOMAIN";
			break;

		case T_CreateSchemaStmt:
			tag = "CREATE SCHEMA";
			break;

		case T_CreateStmt:
			tag = "CREATE TABLE";
			break;

		case T_CreateTableSpaceStmt:
			tag = "CREATE TABLESPACE";
			break;

		case T_DropTableSpaceStmt:
			tag = "DROP TABLESPACE";
			break;

		case T_AlterTableSpaceOptionsStmt:
			tag = "ALTER TABLESPACE";
			break;

		case T_CreateExtensionStmt:
			tag = "CREATE EXTENSION";
			break;

		case T_AlterExtensionStmt:
			tag = "ALTER EXTENSION";
			break;

		case T_AlterExtensionContentsStmt:
			tag = "ALTER EXTENSION";
			break;

		case T_CreateFdwStmt:
			tag = "CREATE FOREIGN DATA WRAPPER";
			break;

		case T_AlterFdwStmt:
			tag = "ALTER FOREIGN DATA WRAPPER";
			break;

		case T_CreateForeignServerStmt:
			tag = "CREATE SERVER";
			break;

		case T_AlterForeignServerStmt:
			tag = "ALTER SERVER";
			break;

		case T_CreateUserMappingStmt:
			tag = "CREATE USER MAPPING";
			break;

		case T_AlterUserMappingStmt:
			tag = "ALTER USER MAPPING";
			break;

		case T_DropUserMappingStmt:
			tag = "DROP USER MAPPING";
			break;

		case T_CreateForeignTableStmt:
			tag = "CREATE FOREIGN TABLE";
			break;

		case T_ImportForeignSchemaStmt:
			tag = "IMPORT FOREIGN SCHEMA";
			break;

		case T_DropStmt:
			switch (((DropStmt *) parsetree)->removeType)
			{
				case OBJECT_TABLE:
					tag = "DROP TABLE";
					break;
				case OBJECT_SEQUENCE:
					tag = "DROP SEQUENCE";
					break;
				case OBJECT_VIEW:
					tag = "DROP VIEW";
					break;
				case OBJECT_MATVIEW:
					tag = "DROP MATERIALIZED VIEW";
					break;
				case OBJECT_INDEX:
					tag = "DROP INDEX";
					break;
				case OBJECT_TYPE:
					tag = "DROP TYPE";
					break;
				case OBJECT_DOMAIN:
					tag = "DROP DOMAIN";
					break;
				case OBJECT_COLLATION:
					tag = "DROP COLLATION";
					break;
				case OBJECT_CONVERSION:
					tag = "DROP CONVERSION";
					break;
				case OBJECT_SCHEMA:
					tag = "DROP SCHEMA";
					break;
				case OBJECT_TSPARSER:
					tag = "DROP TEXT SEARCH PARSER";
					break;
				case OBJECT_TSDICTIONARY:
					tag = "DROP TEXT SEARCH DICTIONARY";
					break;
				case OBJECT_TSTEMPLATE:
					tag = "DROP TEXT SEARCH TEMPLATE";
					break;
				case OBJECT_TSCONFIGURATION:
					tag = "DROP TEXT SEARCH CONFIGURATION";
					break;
				case OBJECT_FOREIGN_TABLE:
					tag = "DROP FOREIGN TABLE";
					break;
				case OBJECT_EXTENSION:
					tag = "DROP EXTENSION";
					break;
				case OBJECT_FUNCTION:
					tag = "DROP FUNCTION";
					break;
				case OBJECT_AGGREGATE:
					tag = "DROP AGGREGATE";
					break;
				case OBJECT_OPERATOR:
					tag = "DROP OPERATOR";
					break;
				case OBJECT_LANGUAGE:
					tag = "DROP LANGUAGE";
					break;
				case OBJECT_CAST:
					tag = "DROP CAST";
					break;
				case OBJECT_TRIGGER:
					tag = "DROP TRIGGER";
					break;
				case OBJECT_EVENT_TRIGGER:
					tag = "DROP EVENT TRIGGER";
					break;
				case OBJECT_RULE:
					tag = "DROP RULE";
					break;
				case OBJECT_FDW:
					tag = "DROP FOREIGN DATA WRAPPER";
					break;
				case OBJECT_FOREIGN_SERVER:
					tag = "DROP SERVER";
					break;
				case OBJECT_OPCLASS:
					tag = "DROP OPERATOR CLASS";
					break;
				case OBJECT_OPFAMILY:
					tag = "DROP OPERATOR FAMILY";
					break;
				case OBJECT_POLICY:
					tag = "DROP POLICY";
					break;
				default:
					tag = "???";
			}
			break;

		case T_TruncateStmt:
			tag = "TRUNCATE TABLE";
			break;

		case T_CommentStmt:
			tag = "COMMENT";
			break;

		case T_SecLabelStmt:
			tag = "SECURITY LABEL";
			break;

		case T_CopyStmt:
			tag = "COPY";
			break;

		case T_RenameStmt:
			tag = AlterObjectTypeCommandTag(((RenameStmt *) parsetree)->renameType);
			break;

		case T_AlterObjectSchemaStmt:
			tag = AlterObjectTypeCommandTag(((AlterObjectSchemaStmt *) parsetree)->objectType);
			break;

		case T_AlterOwnerStmt:
			tag = AlterObjectTypeCommandTag(((AlterOwnerStmt *) parsetree)->objectType);
			break;

		case T_AlterTableMoveAllStmt:
			tag = AlterObjectTypeCommandTag(((AlterTableMoveAllStmt *) parsetree)->objtype);
			break;

		case T_AlterTableStmt:
			tag = AlterObjectTypeCommandTag(((AlterTableStmt *) parsetree)->relkind);
			break;

		case T_AlterDomainStmt:
			tag = "ALTER DOMAIN";
			break;

		case T_AlterFunctionStmt:
			tag = "ALTER FUNCTION";
			break;

		case T_GrantStmt:
			{
				GrantStmt  *stmt = (GrantStmt *) parsetree;

				tag = (stmt->is_grant) ? "GRANT" : "REVOKE";
			}
			break;

		case T_GrantRoleStmt:
			{
				GrantRoleStmt *stmt = (GrantRoleStmt *) parsetree;

				tag = (stmt->is_grant) ? "GRANT ROLE" : "REVOKE ROLE";
			}
			break;

		case T_AlterDefaultPrivilegesStmt:
			tag = "ALTER DEFAULT PRIVILEGES";
			break;

		case T_DefineStmt:
			switch (((DefineStmt *) parsetree)->kind)
			{
				case OBJECT_AGGREGATE:
					tag = "CREATE AGGREGATE";
					break;
				case OBJECT_OPERATOR:
					tag = "CREATE OPERATOR";
					break;
				case OBJECT_TYPE:
					tag = "CREATE TYPE";
					break;
				case OBJECT_TSPARSER:
					tag = "CREATE TEXT SEARCH PARSER";
					break;
				case OBJECT_TSDICTIONARY:
					tag = "CREATE TEXT SEARCH DICTIONARY";
					break;
				case OBJECT_TSTEMPLATE:
					tag = "CREATE TEXT SEARCH TEMPLATE";
					break;
				case OBJECT_TSCONFIGURATION:
					tag = "CREATE TEXT SEARCH CONFIGURATION";
					break;
				case OBJECT_COLLATION:
					tag = "CREATE COLLATION";
					break;
				default:
					tag = "???";
			}
			break;

		case T_CompositeTypeStmt:
			tag = "CREATE TYPE";
			break;

		case T_CreateEnumStmt:
			tag = "CREATE TYPE";
			break;

		case T_CreateRangeStmt:
			tag = "CREATE TYPE";
			break;

		case T_AlterEnumStmt:
			tag = "ALTER TYPE";
			break;

		case T_ViewStmt:
			tag = "CREATE VIEW";
			break;

		case T_CreateFunctionStmt:
			tag = "CREATE FUNCTION";
			break;

		case T_IndexStmt:
			tag = "CREATE INDEX";
			break;

		case T_RuleStmt:
			tag = "CREATE RULE";
			break;

		case T_CreateSeqStmt:
			tag = "CREATE SEQUENCE";
			break;

		case T_AlterSeqStmt:
			tag = "ALTER SEQUENCE";
			break;

		case T_DoStmt:
			tag = "DO";
			break;

		case T_CreatedbStmt:
			tag = "CREATE DATABASE";
			break;

		case T_AlterDatabaseStmt:
			tag = "ALTER DATABASE";
			break;

		case T_AlterDatabaseSetStmt:
			tag = "ALTER DATABASE";
			break;

		case T_DropdbStmt:
			tag = "DROP DATABASE";
			break;

		case T_NotifyStmt:
			tag = "NOTIFY";
			break;

		case T_ListenStmt:
			tag = "LISTEN";
			break;

		case T_UnlistenStmt:
			tag = "UNLISTEN";
			break;

		case T_LoadStmt:
			tag = "LOAD";
			break;

		case T_ClusterStmt:
			tag = "CLUSTER";
			break;

		case T_VacuumStmt:
			if (((VacuumStmt *) parsetree)->options & VACOPT_VACUUM)
				tag = "VACUUM";
			else
				tag = "ANALYZE";
			break;

		case T_ExplainStmt:
			tag = "EXPLAIN";
			break;

		case T_CreateTableAsStmt:
			switch (((CreateTableAsStmt *) parsetree)->relkind)
			{
				case OBJECT_TABLE:
					if (((CreateTableAsStmt *) parsetree)->is_select_into)
						tag = "SELECT INTO";
					else
						tag = "CREATE TABLE AS";
					break;
				case OBJECT_MATVIEW:
					tag = "CREATE MATERIALIZED VIEW";
					break;
				default:
					tag = "???";
			}
			break;

		case T_RefreshMatViewStmt:
			tag = "REFRESH MATERIALIZED VIEW";
			break;

		case T_AlterSystemStmt:
			tag = "ALTER SYSTEM";
			break;

		case T_VariableSetStmt:
			switch (((VariableSetStmt *) parsetree)->kind)
			{
				case VAR_SET_VALUE:
				case VAR_SET_CURRENT:
				case VAR_SET_DEFAULT:
				case VAR_SET_MULTI:
					tag = "SET";
					break;
				case VAR_RESET:
				case VAR_RESET_ALL:
					tag = "RESET";
					break;
				default:
					tag = "???";
			}
			break;

		case T_VariableShowStmt:
			tag = "SHOW";
			break;

		case T_DiscardStmt:
			switch (((DiscardStmt *) parsetree)->target)
			{
				case DISCARD_ALL:
					tag = "DISCARD ALL";
					break;
				case DISCARD_PLANS:
					tag = "DISCARD PLANS";
					break;
				case DISCARD_TEMP:
					tag = "DISCARD TEMP";
					break;
				case DISCARD_SEQUENCES:
					tag = "DISCARD SEQUENCES";
					break;
				default:
					tag = "???";
			}
			break;

		case T_CreateTrigStmt:
			tag = "CREATE TRIGGER";
			break;

		case T_CreateEventTrigStmt:
			tag = "CREATE EVENT TRIGGER";
			break;

		case T_AlterEventTrigStmt:
			tag = "ALTER EVENT TRIGGER";
			break;

		case T_CreatePLangStmt:
			tag = "CREATE LANGUAGE";
			break;

		case T_CreateRoleStmt:
			tag = "CREATE ROLE";
			break;

		case T_AlterRoleStmt:
			tag = "ALTER ROLE";
			break;

		case T_AlterRoleSetStmt:
			tag = "ALTER ROLE";
			break;

		case T_DropRoleStmt:
			tag = "DROP ROLE";
			break;

		case T_DropOwnedStmt:
			tag = "DROP OWNED";
			break;

		case T_ReassignOwnedStmt:
			tag = "REASSIGN OWNED";
			break;

		case T_LockStmt:
			tag = "LOCK TABLE";
			break;

		case T_ConstraintsSetStmt:
			tag = "SET CONSTRAINTS";
			break;

		case T_CheckPointStmt:
			tag = "CHECKPOINT";
			break;

#ifdef PGXC
		case T_BarrierStmt:
			tag = "BARRIER";
			break;

		case T_AlterNodeStmt:
			tag = "ALTER NODE";
			break;

		case T_CreateNodeStmt:
			tag = "CREATE NODE";
			break;

		case T_DropNodeStmt:
			tag = "DROP NODE";
			break;

		case T_CreateGroupStmt:
			tag = "CREATE NODE GROUP";
			break;

		case T_DropGroupStmt:
			tag = "DROP NODE GROUP";
			break;

#ifdef XCP
		case T_PauseClusterStmt:
			tag = "PAUSE/UNPAUSE CLUSTER";
			break;
#endif

		case T_ExecDirectStmt:
			tag = "EXECUTE DIRECT";
			break;
		case T_CleanConnStmt:
			tag = "CLEAN CONNECTION";
			break;
#endif

		case T_ReindexStmt:
			tag = "REINDEX";
			break;

		case T_CreateConversionStmt:
			tag = "CREATE CONVERSION";
			break;

		case T_CreateCastStmt:
			tag = "CREATE CAST";
			break;

		case T_CreateOpClassStmt:
			tag = "CREATE OPERATOR CLASS";
			break;

		case T_CreateOpFamilyStmt:
			tag = "CREATE OPERATOR FAMILY";
			break;

		case T_AlterOpFamilyStmt:
			tag = "ALTER OPERATOR FAMILY";
			break;

		case T_AlterTSDictionaryStmt:
			tag = "ALTER TEXT SEARCH DICTIONARY";
			break;

		case T_AlterTSConfigurationStmt:
			tag = "ALTER TEXT SEARCH CONFIGURATION";
			break;

		case T_CreatePolicyStmt:
			tag = "CREATE POLICY";
			break;

		case T_AlterPolicyStmt:
			tag = "ALTER POLICY";
			break;

		case T_PrepareStmt:
			tag = "PREPARE";
			break;

		case T_ExecuteStmt:
			tag = "EXECUTE";
			break;

		case T_DeallocateStmt:
			{
				DeallocateStmt *stmt = (DeallocateStmt *) parsetree;

				if (stmt->name == NULL)
					tag = "DEALLOCATE ALL";
				else
					tag = "DEALLOCATE";
			}
			break;

			/* already-planned queries */
		case T_PlannedStmt:
			{
				PlannedStmt *stmt = (PlannedStmt *) parsetree;

				switch (stmt->commandType)
				{
					case CMD_SELECT:

						/*
						 * We take a little extra care here so that the result
						 * will be useful for complaints about read-only
						 * statements
						 */
						if (stmt->utilityStmt != NULL)
						{
							Assert(IsA(stmt->utilityStmt, DeclareCursorStmt));
							tag = "DECLARE CURSOR";
						}
						else if (stmt->rowMarks != NIL)
						{
							/* not 100% but probably close enough */
							switch (((PlanRowMark *) linitial(stmt->rowMarks))->strength)
							{
								case LCS_FORKEYSHARE:
									tag = "SELECT FOR KEY SHARE";
									break;
								case LCS_FORSHARE:
									tag = "SELECT FOR SHARE";
									break;
								case LCS_FORNOKEYUPDATE:
									tag = "SELECT FOR NO KEY UPDATE";
									break;
								case LCS_FORUPDATE:
									tag = "SELECT FOR UPDATE";
									break;
								default:
									tag = "SELECT";
									break;
							}
						}
						else
							tag = "SELECT";
						break;
					case CMD_UPDATE:
						tag = "UPDATE";
						break;
					case CMD_INSERT:
						tag = "INSERT";
						break;
					case CMD_DELETE:
						tag = "DELETE";
						break;
					default:
						elog(WARNING, "unrecognized commandType: %d",
							 (int) stmt->commandType);
						tag = "???";
						break;
				}
			}
			break;

			/* parsed-and-rewritten-but-not-planned queries */
		case T_Query:
			{
				Query	   *stmt = (Query *) parsetree;

				switch (stmt->commandType)
				{
					case CMD_SELECT:

						/*
						 * We take a little extra care here so that the result
						 * will be useful for complaints about read-only
						 * statements
						 */
						if (stmt->utilityStmt != NULL)
						{
							Assert(IsA(stmt->utilityStmt, DeclareCursorStmt));
							tag = "DECLARE CURSOR";
						}
						else if (stmt->rowMarks != NIL)
						{
							/* not 100% but probably close enough */
							switch (((RowMarkClause *) linitial(stmt->rowMarks))->strength)
							{
								case LCS_FORKEYSHARE:
									tag = "SELECT FOR KEY SHARE";
									break;
								case LCS_FORSHARE:
									tag = "SELECT FOR SHARE";
									break;
								case LCS_FORNOKEYUPDATE:
									tag = "SELECT FOR NO KEY UPDATE";
									break;
								case LCS_FORUPDATE:
									tag = "SELECT FOR UPDATE";
									break;
								default:
									tag = "???";
									break;
							}
						}
						else
							tag = "SELECT";
						break;
					case CMD_UPDATE:
						tag = "UPDATE";
						break;
					case CMD_INSERT:
						tag = "INSERT";
						break;
					case CMD_DELETE:
						tag = "DELETE";
						break;
					case CMD_UTILITY:
						tag = CreateCommandTag(stmt->utilityStmt);
						break;
					default:
						elog(WARNING, "unrecognized commandType: %d",
							 (int) stmt->commandType);
						tag = "???";
						break;
				}
			}
			break;

		default:
			elog(WARNING, "unrecognized node type: %d",
				 (int) nodeTag(parsetree));
			tag = "???";
			break;
	}

	return tag;
}


/*
 * GetCommandLogLevel
 *		utility to get the minimum log_statement level for a command,
 *		given either a raw (un-analyzed) parsetree or a planned query.
 *
 * This must handle all command types, but since the vast majority
 * of 'em are utility commands, it seems sensible to keep it here.
 */
LogStmtLevel
GetCommandLogLevel(Node *parsetree)
{
	LogStmtLevel lev;

	switch (nodeTag(parsetree))
	{
			/* raw plannable queries */
		case T_InsertStmt:
		case T_DeleteStmt:
		case T_UpdateStmt:
			lev = LOGSTMT_MOD;
			break;

		case T_SelectStmt:
			if (((SelectStmt *) parsetree)->intoClause)
				lev = LOGSTMT_DDL;		/* SELECT INTO */
			else
				lev = LOGSTMT_ALL;
			break;

			/* utility statements --- same whether raw or cooked */
		case T_TransactionStmt:
			lev = LOGSTMT_ALL;
			break;

		case T_DeclareCursorStmt:
			lev = LOGSTMT_ALL;
			break;

		case T_ClosePortalStmt:
			lev = LOGSTMT_ALL;
			break;

		case T_FetchStmt:
			lev = LOGSTMT_ALL;
			break;

		case T_CreateSchemaStmt:
			lev = LOGSTMT_DDL;
			break;

		case T_CreateStmt:
		case T_CreateForeignTableStmt:
			lev = LOGSTMT_DDL;
			break;

		case T_CreateTableSpaceStmt:
		case T_DropTableSpaceStmt:
		case T_AlterTableSpaceOptionsStmt:
			lev = LOGSTMT_DDL;
			break;

		case T_CreateExtensionStmt:
		case T_AlterExtensionStmt:
		case T_AlterExtensionContentsStmt:
			lev = LOGSTMT_DDL;
			break;

		case T_CreateFdwStmt:
		case T_AlterFdwStmt:
		case T_CreateForeignServerStmt:
		case T_AlterForeignServerStmt:
		case T_CreateUserMappingStmt:
		case T_AlterUserMappingStmt:
		case T_DropUserMappingStmt:
		case T_ImportForeignSchemaStmt:
			lev = LOGSTMT_DDL;
			break;

		case T_DropStmt:
			lev = LOGSTMT_DDL;
			break;

		case T_TruncateStmt:
			lev = LOGSTMT_MOD;
			break;

		case T_CommentStmt:
			lev = LOGSTMT_DDL;
			break;

		case T_SecLabelStmt:
			lev = LOGSTMT_DDL;
			break;

		case T_CopyStmt:
			if (((CopyStmt *) parsetree)->is_from)
				lev = LOGSTMT_MOD;
			else
				lev = LOGSTMT_ALL;
			break;

		case T_PrepareStmt:
			{
				PrepareStmt *stmt = (PrepareStmt *) parsetree;

				/* Look through a PREPARE to the contained stmt */
				lev = GetCommandLogLevel(stmt->query);
			}
			break;

		case T_ExecuteStmt:
			{
				ExecuteStmt *stmt = (ExecuteStmt *) parsetree;
				PreparedStatement *ps;

				/* Look through an EXECUTE to the referenced stmt */
				ps = FetchPreparedStatement(stmt->name, false);
				if (ps && ps->plansource->raw_parse_tree)
					lev = GetCommandLogLevel(ps->plansource->raw_parse_tree);
				else
					lev = LOGSTMT_ALL;
			}
			break;

		case T_DeallocateStmt:
			lev = LOGSTMT_ALL;
			break;

		case T_RenameStmt:
			lev = LOGSTMT_DDL;
			break;

		case T_AlterObjectSchemaStmt:
			lev = LOGSTMT_DDL;
			break;

		case T_AlterOwnerStmt:
			lev = LOGSTMT_DDL;
			break;

		case T_AlterTableMoveAllStmt:
		case T_AlterTableStmt:
			lev = LOGSTMT_DDL;
			break;

		case T_AlterDomainStmt:
			lev = LOGSTMT_DDL;
			break;

		case T_GrantStmt:
			lev = LOGSTMT_DDL;
			break;

		case T_GrantRoleStmt:
			lev = LOGSTMT_DDL;
			break;

		case T_AlterDefaultPrivilegesStmt:
			lev = LOGSTMT_DDL;
			break;

		case T_DefineStmt:
			lev = LOGSTMT_DDL;
			break;

		case T_CompositeTypeStmt:
			lev = LOGSTMT_DDL;
			break;

		case T_CreateEnumStmt:
			lev = LOGSTMT_DDL;
			break;

		case T_CreateRangeStmt:
			lev = LOGSTMT_DDL;
			break;

		case T_AlterEnumStmt:
			lev = LOGSTMT_DDL;
			break;

		case T_ViewStmt:
			lev = LOGSTMT_DDL;
			break;

		case T_CreateFunctionStmt:
			lev = LOGSTMT_DDL;
			break;

		case T_AlterFunctionStmt:
			lev = LOGSTMT_DDL;
			break;

		case T_IndexStmt:
			lev = LOGSTMT_DDL;
			break;

		case T_RuleStmt:
			lev = LOGSTMT_DDL;
			break;

		case T_CreateSeqStmt:
			lev = LOGSTMT_DDL;
			break;

		case T_AlterSeqStmt:
			lev = LOGSTMT_DDL;
			break;

		case T_DoStmt:
			lev = LOGSTMT_ALL;
			break;

		case T_CreatedbStmt:
			lev = LOGSTMT_DDL;
			break;

		case T_AlterDatabaseStmt:
			lev = LOGSTMT_DDL;
			break;

		case T_AlterDatabaseSetStmt:
			lev = LOGSTMT_DDL;
			break;

		case T_DropdbStmt:
			lev = LOGSTMT_DDL;
			break;

		case T_NotifyStmt:
			lev = LOGSTMT_ALL;
			break;

		case T_ListenStmt:
			lev = LOGSTMT_ALL;
			break;

		case T_UnlistenStmt:
			lev = LOGSTMT_ALL;
			break;

		case T_LoadStmt:
			lev = LOGSTMT_ALL;
			break;

		case T_ClusterStmt:
			lev = LOGSTMT_DDL;
			break;

		case T_VacuumStmt:
			lev = LOGSTMT_ALL;
			break;

		case T_ExplainStmt:
			{
				ExplainStmt *stmt = (ExplainStmt *) parsetree;
				bool		analyze = false;
				ListCell   *lc;

				/* Look through an EXPLAIN ANALYZE to the contained stmt */
				foreach(lc, stmt->options)
				{
					DefElem    *opt = (DefElem *) lfirst(lc);

					if (strcmp(opt->defname, "analyze") == 0)
						analyze = defGetBoolean(opt);
					/* don't "break", as explain.c will use the last value */
				}
				if (analyze)
					return GetCommandLogLevel(stmt->query);

				/* Plain EXPLAIN isn't so interesting */
				lev = LOGSTMT_ALL;
			}
			break;

		case T_CreateTableAsStmt:
			lev = LOGSTMT_DDL;
			break;

		case T_RefreshMatViewStmt:
			lev = LOGSTMT_DDL;
			break;

		case T_AlterSystemStmt:
			lev = LOGSTMT_DDL;
			break;

		case T_VariableSetStmt:
			lev = LOGSTMT_ALL;
			break;

		case T_VariableShowStmt:
			lev = LOGSTMT_ALL;
			break;

		case T_DiscardStmt:
			lev = LOGSTMT_ALL;
			break;

		case T_CreateTrigStmt:
			lev = LOGSTMT_DDL;
			break;

		case T_CreateEventTrigStmt:
			lev = LOGSTMT_DDL;
			break;

		case T_AlterEventTrigStmt:
			lev = LOGSTMT_DDL;
			break;

		case T_CreatePLangStmt:
			lev = LOGSTMT_DDL;
			break;

		case T_CreateDomainStmt:
			lev = LOGSTMT_DDL;
			break;

		case T_CreateRoleStmt:
			lev = LOGSTMT_DDL;
			break;

		case T_AlterRoleStmt:
			lev = LOGSTMT_DDL;
			break;

		case T_AlterRoleSetStmt:
			lev = LOGSTMT_DDL;
			break;

		case T_DropRoleStmt:
			lev = LOGSTMT_DDL;
			break;

		case T_DropOwnedStmt:
			lev = LOGSTMT_DDL;
			break;

		case T_ReassignOwnedStmt:
			lev = LOGSTMT_DDL;
			break;

		case T_LockStmt:
			lev = LOGSTMT_ALL;
			break;

		case T_ConstraintsSetStmt:
			lev = LOGSTMT_ALL;
			break;

		case T_CheckPointStmt:
			lev = LOGSTMT_ALL;
			break;

		case T_ReindexStmt:
			lev = LOGSTMT_ALL;	/* should this be DDL? */
			break;

		case T_CreateConversionStmt:
			lev = LOGSTMT_DDL;
			break;

		case T_CreateCastStmt:
			lev = LOGSTMT_DDL;
			break;

		case T_CreateOpClassStmt:
			lev = LOGSTMT_DDL;
			break;

		case T_CreateOpFamilyStmt:
			lev = LOGSTMT_DDL;
			break;

		case T_AlterOpFamilyStmt:
			lev = LOGSTMT_DDL;
			break;

		case T_CreatePolicyStmt:
			lev = LOGSTMT_DDL;
			break;

		case T_AlterPolicyStmt:
			lev = LOGSTMT_DDL;
			break;

		case T_AlterTSDictionaryStmt:
			lev = LOGSTMT_DDL;
			break;

		case T_AlterTSConfigurationStmt:
			lev = LOGSTMT_DDL;
			break;

			/* already-planned queries */
		case T_PlannedStmt:
			{
				PlannedStmt *stmt = (PlannedStmt *) parsetree;

				switch (stmt->commandType)
				{
					case CMD_SELECT:
						lev = LOGSTMT_ALL;
						break;

					case CMD_UPDATE:
					case CMD_INSERT:
					case CMD_DELETE:
						lev = LOGSTMT_MOD;
						break;

					default:
						elog(WARNING, "unrecognized commandType: %d",
							 (int) stmt->commandType);
						lev = LOGSTMT_ALL;
						break;
				}
			}
			break;

			/* parsed-and-rewritten-but-not-planned queries */
		case T_Query:
			{
				Query	   *stmt = (Query *) parsetree;

				switch (stmt->commandType)
				{
					case CMD_SELECT:
						lev = LOGSTMT_ALL;
						break;

					case CMD_UPDATE:
					case CMD_INSERT:
					case CMD_DELETE:
						lev = LOGSTMT_MOD;
						break;

					case CMD_UTILITY:
						lev = GetCommandLogLevel(stmt->utilityStmt);
						break;

					default:
						elog(WARNING, "unrecognized commandType: %d",
							 (int) stmt->commandType);
						lev = LOGSTMT_ALL;
						break;
				}

			}
			break;

#ifdef PGXC
		case T_CleanConnStmt:
			lev = LOGSTMT_DDL;
			break;
#endif
#ifdef XCP
		case T_AlterNodeStmt:
		case T_CreateNodeStmt:
		case T_DropNodeStmt:
		case T_CreateGroupStmt:
		case T_DropGroupStmt:
			lev = LOGSTMT_DDL;
			break;
		case T_ExecDirectStmt:
			lev = LOGSTMT_ALL;
			break;
#endif

		default:
			elog(WARNING, "unrecognized node type: %d",
				 (int) nodeTag(parsetree));
			lev = LOGSTMT_ALL;
			break;
	}

	return lev;
}

#ifdef PGXC

/*
 * ExecUtilityWithMessage:
 * Execute the query on remote nodes in a transaction block.
 * If this fails on one of the nodes :
 * 		Add a context message containing the failed node names.
 *		Rethrow the error with the message about the failed nodes.
 * If all are successful, just return.
 */
	static void
ExecUtilityWithMessage(const char *queryString, bool sentToRemote, bool is_temp)
{
	PG_TRY();
	{
		ExecUtilityStmtOnNodes(queryString, NULL, sentToRemote, false, EXEC_ON_ALL_NODES, is_temp);
	}
	PG_CATCH();
	{

		/*
		 * Some nodes failed. Add context about what all nodes the query
		 * failed
		 */
		ExecNodes *coord_success_nodes = NULL;
		ExecNodes *data_success_nodes = NULL;
		char *msg_failed_nodes;

		pgxc_all_success_nodes(&data_success_nodes, &coord_success_nodes, &msg_failed_nodes);
		if (msg_failed_nodes)
			errcontext("%s", msg_failed_nodes);
		PG_RE_THROW();
	}
	PG_END_TRY();


}

/*
 * Execute a Utility statement on nodes, including Coordinators
 * If the DDL is received from a remote Coordinator,
 * it is not possible to push down DDL to Datanodes
 * as it is taken in charge by the remote Coordinator.
 */
	static void
ExecUtilityStmtOnNodes(const char *queryString, ExecNodes *nodes, bool sentToRemote,
		bool force_autocommit, RemoteQueryExecType exec_type, bool is_temp)
{
	/* Return if query is launched on no nodes */
	if (exec_type == EXEC_ON_NONE)
		return;

	/* Nothing to be done if this statement has been sent to the nodes */
	if (sentToRemote)
		return;

	/* If no Datanodes defined, the query cannot be launched */
	if (NumDataNodes == 0)
		ereport(ERROR,
				(errcode(ERRCODE_UNDEFINED_OBJECT),
				 errmsg("No Datanode defined in cluster"),
				 errhint("You need to define at least 1 Datanode with "
					 "CREATE NODE.")));

	if (!IsConnFromCoord())
	{
		RemoteQuery *step = makeNode(RemoteQuery);
		step->combine_type = COMBINE_TYPE_SAME;
		step->exec_nodes = nodes;
		step->sql_statement = pstrdup(queryString);
		step->force_autocommit = force_autocommit;
		step->exec_type = exec_type;
#ifndef XCP
		step->is_temp = is_temp;
#endif
		ExecRemoteUtility(step);
		pfree(step->sql_statement);
		pfree(step);
	}
}

/*
 * ExecUtilityFindNodes
 *
 * Determine the list of nodes to launch query on.
 * This depends on temporary nature of object and object type.
 * Return also a flag indicating if relation is temporary.
 *
 * If object is a RULE, the object id sent is that of the object to which the
 * rule is applicable.
 */
	static RemoteQueryExecType
ExecUtilityFindNodes(ObjectType object_type,
		Oid object_id,
		bool *is_temp)
{
	RemoteQueryExecType exec_type;

	switch (object_type)
	{
		case OBJECT_SEQUENCE:
			*is_temp = IsTempTable(object_id);
			exec_type = EXEC_ON_ALL_NODES;
			break;

		case OBJECT_TABLE:
			/* Do the check on relation kind */
			exec_type = ExecUtilityFindNodesRelkind(object_id, is_temp);
			break;

			/*
			 * Views and rules, both permanent or temporary are created
			 * on Coordinators only.
			 */
		case OBJECT_RULE:
		case OBJECT_VIEW:
		case OBJECT_MATVIEW:
			/* Check if object is a temporary view */
			if ((*is_temp = IsTempTable(object_id)))
				exec_type = EXEC_ON_NONE;
			else
				exec_type = EXEC_ON_COORDS;
			break;

		case OBJECT_INDEX:
			/* Check if given index uses temporary tables */
			{
				Relation	rel;
				bool		is_matview;

				rel = relation_open(object_id, NoLock);
				
				*is_temp = (rel->rd_rel->relpersistence == RELPERSISTENCE_TEMP);
				is_matview = (rel->rd_rel->relkind == RELKIND_MATVIEW);
				
				relation_close(rel, NoLock);

				exec_type = EXEC_ON_NONE;
				if (*is_temp)
				{
					if (!is_matview)
						exec_type = EXEC_ON_DATANODES;
				}
				else
				{
					if (!is_matview)
						exec_type = EXEC_ON_ALL_NODES;
					else
						exec_type = EXEC_ON_COORDS;
				}
			}
			break;

		default:
			*is_temp = false;
			exec_type = EXEC_ON_ALL_NODES;
			break;
	}

	return exec_type;
}

/*
 * ExecUtilityFindNodesRelkind
 *
 * Get node execution and temporary type
 * for given relation depending on its relkind
 */
	static RemoteQueryExecType
ExecUtilityFindNodesRelkind(Oid relid, bool *is_temp)
{
	char relkind_str = get_rel_relkind(relid);
	RemoteQueryExecType exec_type;

	switch (relkind_str)
	{
		case RELKIND_SEQUENCE:
#ifndef XCP
			*is_temp = IsTempTable(relid);
			exec_type = EXEC_ON_ALL_NODES;
			break;
#endif
		case RELKIND_RELATION:
#ifdef XCP
				if (*is_temp = IsTempTable(relid))
				{
					if (IsLocalTempTable(relid))
						exec_type = EXEC_ON_NONE;
					else
						exec_type = EXEC_ON_DATANODES;
				}
				else
					exec_type = EXEC_ON_ALL_NODES;
#else
				*is_temp = IsTempTable(relid);
				exec_type = EXEC_ON_ALL_NODES;
#endif
			break;

		case RELKIND_VIEW:
			if ((*is_temp = IsTempTable(relid)))
				exec_type = EXEC_ON_NONE;
			else
				exec_type = EXEC_ON_COORDS;
			break;

		case RELKIND_MATVIEW:
			/* Check if object is a temporary view */
			if ((*is_temp = IsTempTable(relid)))
				exec_type = EXEC_ON_NONE;
			else
				exec_type = EXEC_ON_COORDS;
			break;

		default:
			*is_temp = false;
			exec_type = EXEC_ON_ALL_NODES;
			break;
	}

	return exec_type;
}
#endif

#ifdef PGXC
/*
 * IsStmtAllowedInLockedMode
 *
 * Allow/Disallow a utility command while cluster is locked
 * A statement will be disallowed if it makes such changes
 * in catalog that are backed up by pg_dump except
 * CREATE NODE that has to be allowed because
 * a new node has to be created while the cluster is still
 * locked for backup
 */
	static bool
IsStmtAllowedInLockedMode(Node *parsetree, const char *queryString)
{
#define ALLOW         1
#define DISALLOW      0

	switch (nodeTag(parsetree))
	{
		/* To allow creation of temp tables */
		case T_CreateStmt:                                      /* CREATE TABLE */
			{
				CreateStmt *stmt = (CreateStmt *) parsetree;
				if (stmt->relation->relpersistence == RELPERSISTENCE_TEMP)
					return ALLOW;
				return DISALLOW;
			}
			break;

		case T_ExecuteStmt:                                     /*
																 * Prepared statememts can only have
																 * SELECT, INSERT, UPDATE, DELETE,
																 * or VALUES statement, there is no
																 * point stopping EXECUTE.
																 */
		case T_CreateNodeStmt:                          /*
														 * This has to be allowed so that the new node
														 * can be created, while the cluster is still
														 * locked for backup
														 */
		case T_DropNodeStmt:                            /*
														 * This has to be allowed so that DROP NODE
														 * can be issued to drop a node that has crashed.
														 * Otherwise system would try to acquire a shared
														 * advisory lock on the crashed node.
														 */

		case T_AlterNodeStmt:							/*
														 * This has to be
														 * allowed so that
														 * ALTER NODE can be
														 * issued in case a
														 * datanode or
														 * coordinator failover
														 */  
		case T_TransactionStmt:
		case T_PlannedStmt:
		case T_ClosePortalStmt:
		case T_FetchStmt:
		case T_TruncateStmt:
		case T_CopyStmt:
		case T_PrepareStmt:                                     /*
																 * Prepared statememts can only have
																 * SELECT, INSERT, UPDATE, DELETE,
																 * or VALUES statement, there is no
																 * point stopping PREPARE.
																 */
		case T_DeallocateStmt:                          /*
														 * If prepare is allowed the deallocate should
														 * be allowed also
														 */
		case T_DoStmt:
		case T_NotifyStmt:
		case T_ListenStmt:
		case T_UnlistenStmt:
		case T_LoadStmt:
		case T_ClusterStmt:
		case T_VacuumStmt:
		case T_ExplainStmt:
		case T_VariableSetStmt:
		case T_VariableShowStmt:
		case T_DiscardStmt:
		case T_LockStmt:
		case T_ConstraintsSetStmt:
		case T_CheckPointStmt:
		case T_BarrierStmt:
		case T_ReindexStmt:
		case T_RemoteQuery:
		case T_CleanConnStmt:
#ifdef XCP
		case T_PauseClusterStmt:
#endif
			return ALLOW;

		default:
			return DISALLOW;
	}
	return DISALLOW;
}

/*
 * GetCommentObjectId
 * TODO Change to return the nodes to execute the utility on
 *
 * Return Object ID of object commented
 * Note: This function uses portions of the code of CommentObject,
 * even if this code is duplicated this is done like this to facilitate
 * merges with PostgreSQL head.
 */
	static RemoteQueryExecType
GetNodesForCommentUtility(CommentStmt *stmt, bool *is_temp)
{
	ObjectAddress		address;
	Relation			relation;
	RemoteQueryExecType	exec_type = EXEC_ON_ALL_NODES;	/* By default execute on all nodes */
	Oid					object_id;

	if (stmt->objtype == OBJECT_DATABASE && list_length(stmt->objname) == 1)
	{
		char	   *database = strVal(linitial(stmt->objname));
		if (!OidIsValid(get_database_oid(database, true)))
			ereport(WARNING,
					(errcode(ERRCODE_UNDEFINED_DATABASE),
					 errmsg("database \"%s\" does not exist", database)));
		/* No clue, return the default one */
		return exec_type;
	}

	address = get_object_address(stmt->objtype, stmt->objname, stmt->objargs,
			&relation, ShareUpdateExclusiveLock, false);
	object_id = address.objectId;

	/*
	 * If the object being commented is a rule, the nodes are decided by the
	 * object to which rule is applicable, so get the that object's oid
	 */
	if (stmt->objtype == OBJECT_RULE)
	{
		if (!relation && !OidIsValid(relation->rd_id))
		{
			/* This should not happen, but prepare for the worst */
			char *rulename = strVal(llast(stmt->objname));
			ereport(WARNING,
					(errcode(ERRCODE_UNDEFINED_OBJECT),
					 errmsg("can not find relation for rule \"%s\" does not exist", rulename)));
			object_id = InvalidOid;
		}
		else
			object_id = RelationGetRelid(relation);
	}

	if (relation != NULL)
		relation_close(relation, NoLock);

	/* Commented object may not have a valid object ID, so move to default */
	if (OidIsValid(object_id))
		exec_type = ExecUtilityFindNodes(stmt->objtype,
				object_id,
				is_temp);
	return exec_type;
}

/*
 * GetNodesForRulesUtility
 * Get the nodes to execute this RULE related utility statement.
 * A rule is expanded on Coordinator itself, and does not need any
 * existence on Datanode. In fact, if it were to exist on Datanode,
 * there is a possibility that it would expand again
 */
	static RemoteQueryExecType
GetNodesForRulesUtility(RangeVar *relation, bool *is_temp)
{
	Oid relid = RangeVarGetRelid(relation, NoLock, true);
	RemoteQueryExecType exec_type;

	/* Skip if this Oid does not exist */
	if (!OidIsValid(relid))
		return EXEC_ON_NONE;

	/*
	 * PGXCTODO: See if it's a temporary object, do we really need
	 * to care about temporary objects here? What about the
	 * temporary objects defined inside the rule?
	 */
	exec_type = ExecUtilityFindNodes(OBJECT_RULE, relid, is_temp);
	return exec_type;
}

/*
 * TreatDropStmtOnCoord
 * Do a pre-treatment of Drop statement on a remote Coordinator
 */
	static void
DropStmtPreTreatment(DropStmt *stmt, const char *queryString, bool sentToRemote,
		bool *is_temp, RemoteQueryExecType *exec_type)
{
	bool		res_is_temp = false;
	RemoteQueryExecType res_exec_type = EXEC_ON_ALL_NODES;

	/* Nothing to do if not local Coordinator */
	if (IS_PGXC_DATANODE || IsConnFromCoord())
		return;

	switch (stmt->removeType)
	{
		case OBJECT_TABLE:
		case OBJECT_SEQUENCE:
		case OBJECT_VIEW:
		case OBJECT_INDEX:
		case OBJECT_MATVIEW:
			{
				/*
				 * Check the list of objects going to be dropped.
				 * XC does not allow yet to mix drop of temporary and
				 * non-temporary objects because this involves to rewrite
				 * query to process for tables.
				 */
				ListCell   *cell;
				bool		is_first = true;

				foreach(cell, stmt->objects)
				{
					RangeVar   *rel = makeRangeVarFromNameList((List *) lfirst(cell));
					Oid         relid;

					/*
					 * Do not print result at all, error is thrown
					 * after if necessary
					 */
					relid = RangeVarGetRelid(rel, NoLock, true);

					/*
					 * In case this relation ID is incorrect throw
					 * a correct DROP error.
					 */
					if (!OidIsValid(relid) && !stmt->missing_ok)
						DropTableThrowErrorExternal(rel,
								stmt->removeType,
								stmt->missing_ok);

					/* In case of DROP ... IF EXISTS bypass */
					if (!OidIsValid(relid) && stmt->missing_ok)
						continue;

					if (is_first)
					{
						res_exec_type = ExecUtilityFindNodes(stmt->removeType,
								relid,
								&res_is_temp);
						is_first = false;
					}
					else
					{
						RemoteQueryExecType exec_type_loc;
						bool is_temp_loc;
						exec_type_loc = ExecUtilityFindNodes(stmt->removeType,
								relid,
								&is_temp_loc);
						if (exec_type_loc != res_exec_type ||
								is_temp_loc != res_is_temp)
							ereport(ERROR,
									(errcode(ERRCODE_FEATURE_NOT_SUPPORTED),
									 errmsg("DROP not supported for TEMP and non-TEMP objects"),
									 errdetail("You should separate TEMP and non-TEMP objects")));
					}
				}
			}
			break;

		case OBJECT_RULE:
			{
				/*
				 * In the case of a rule we need to find the object on
				 * which the rule is dependent and define if this rule
				 * has a dependency with a temporary object or not.
				 */
				List *objname = linitial(stmt->objects);
				Relation    relation = NULL;

				get_object_address(OBJECT_RULE,
						objname, NIL,
						&relation,
						AccessExclusiveLock,
						stmt->missing_ok);

				/* Do nothing if no relation */
				if (relation && OidIsValid(relation->rd_id))
					res_exec_type = ExecUtilityFindNodes(OBJECT_RULE,
							relation->rd_id,
							&res_is_temp);
				else
					res_exec_type = EXEC_ON_NONE;

				/* Close relation if necessary */
				if (relation)
					relation_close(relation, NoLock);
			}
			break;

		default:
			res_is_temp = false;
			res_exec_type = EXEC_ON_ALL_NODES;
			break;
	}

	/* Save results */
	*is_temp = res_is_temp;
	*exec_type = res_exec_type;
}
#endif<|MERGE_RESOLUTION|>--- conflicted
+++ resolved
@@ -5,16 +5,12 @@
  *	  commands.  At one time acted as an interface between the Lisp and C
  *	  systems.
  *
-<<<<<<< HEAD
  * This Source Code Form is subject to the terms of the Mozilla Public
  * License, v. 2.0. If a copy of the MPL was not distributed with this
  * file, You can obtain one at http://mozilla.org/MPL/2.0/.
  *
  * Portions Copyright (c) 2012-2014, TransLattice, Inc.
- * Portions Copyright (c) 1996-2014, PostgreSQL Global Development Group
-=======
  * Portions Copyright (c) 1996-2015, PostgreSQL Global Development Group
->>>>>>> 4cb7d671
  * Portions Copyright (c) 1994, Regents of the University of California
  * Portions Copyright (c) 2010-2012 Postgres-XC Development Group
  *
@@ -704,28 +700,6 @@
 #endif
 			break;
 
-<<<<<<< HEAD
-		case T_CommentStmt:
-			CommentObject((CommentStmt *) parsetree);
-
-#ifdef PGXC
-			/* Comment objects depending on their object and temporary types */
-			if (IS_PGXC_LOCAL_COORDINATOR)
-			{
-				bool is_temp = false;
-				CommentStmt *stmt = (CommentStmt *) parsetree;
-				RemoteQueryExecType exec_type = GetNodesForCommentUtility(stmt, &is_temp);
-				ExecUtilityStmtOnNodes(queryString, NULL, sentToRemote, false, exec_type, is_temp);
-			}
-#endif
-			break;
-
-		case T_SecLabelStmt:
-			ExecSecLabelStmt((SecLabelStmt *) parsetree);
-			break;
-
-=======
->>>>>>> 4cb7d671
 		case T_CopyStmt:
 			{
 				uint64		processed;
@@ -753,64 +727,6 @@
 			DeallocateQuery((DeallocateStmt *) parsetree);
 			break;
 
-<<<<<<< HEAD
-		case T_GrantStmt:
-#ifdef PGXC
-			if (IS_PGXC_LOCAL_COORDINATOR)
-			{
-				RemoteQueryExecType remoteExecType = EXEC_ON_ALL_NODES;
-				GrantStmt *stmt = (GrantStmt *) parsetree;
-				bool is_temp = false;
-
-				/* Launch GRANT on Coordinator if object is a sequence */
-				if ((stmt->objtype == ACL_OBJECT_RELATION &&
-							stmt->targtype == ACL_TARGET_OBJECT))
-				{
-					/*
-					 * In case object is a relation, differenciate the case
-					 * of a sequence, a view and a table
-					 */
-					ListCell   *cell;
-					/* Check the list of objects */
-					bool		first = true;
-					RemoteQueryExecType type_local = remoteExecType;
-
-					foreach (cell, stmt->objects)
-					{
-						RangeVar   *relvar = (RangeVar *) lfirst(cell);
-						Oid			relid = RangeVarGetRelid(relvar, NoLock, true);
-
-						/* Skip if object does not exist */
-						if (!OidIsValid(relid))
-							continue;
-
-						remoteExecType = ExecUtilityFindNodesRelkind(relid, &is_temp);
-
-						/* Check if object node type corresponds to the first one */
-						if (first)
-						{
-							type_local = remoteExecType;
-							first = false;
-						}
-						else
-						{
-							if (type_local != remoteExecType)
-								ereport(ERROR,
-										(errcode(ERRCODE_FEATURE_NOT_SUPPORTED),
-										 errmsg("PGXC does not support GRANT on multiple object types"),
-										 errdetail("Grant VIEW/TABLE with separate queries")));
-						}
-					}
-				}
-				ExecUtilityStmtOnNodes(queryString, NULL, sentToRemote, false, remoteExecType, is_temp);
-			}
-#endif
-			/* no event triggers for global objects */
-			ExecuteGrantStmt((GrantStmt *) parsetree);
-			break;
-
-=======
->>>>>>> 4cb7d671
 		case T_GrantRoleStmt:
 			/* no event triggers for global objects */
 			GrantRole((GrantRoleStmt *) parsetree);
@@ -962,7 +878,6 @@
 				/* we choose to allow this during "read only" transactions */
 				PreventCommandDuringRecovery((stmt->options & VACOPT_VACUUM) ?
 											 "VACUUM" : "ANALYZE");
-<<<<<<< HEAD
 #ifdef PGXC
 				/*
 				 * We have to run the command on nodes before Coordinator because
@@ -971,10 +886,7 @@
 				if (IS_PGXC_LOCAL_COORDINATOR)
 					ExecUtilityStmtOnNodes(queryString, NULL, sentToRemote, true, EXEC_ON_DATANODES, false);
 #endif
-				vacuum(stmt, InvalidOid, true, NULL, false, isTopLevel);
-=======
 				ExecVacuum(stmt, isTopLevel);
->>>>>>> 4cb7d671
 			}
 			break;
 
@@ -1262,9 +1174,65 @@
 				if (EventTriggerSupportsGrantObjectType(stmt->objtype))
 					ProcessUtilitySlow(parsetree, queryString,
 									   context, params,
-									   dest, completionTag);
+									   dest,
+#ifdef XCP
+									   sentToRemote,
+#endif
+									   completionTag);
 				else
+				{
+#ifdef PGXC
+					if (IS_PGXC_LOCAL_COORDINATOR)
+					{
+						RemoteQueryExecType remoteExecType = EXEC_ON_ALL_NODES;
+						GrantStmt *stmt = (GrantStmt *) parsetree;
+						bool is_temp = false;
+
+						/* Launch GRANT on Coordinator if object is a sequence */
+						if ((stmt->objtype == ACL_OBJECT_RELATION &&
+									stmt->targtype == ACL_TARGET_OBJECT))
+						{
+							/*
+							 * In case object is a relation, differenciate the case
+							 * of a sequence, a view and a table
+							 */
+							ListCell   *cell;
+							/* Check the list of objects */
+							bool		first = true;
+							RemoteQueryExecType type_local = remoteExecType;
+
+							foreach (cell, stmt->objects)
+							{
+								RangeVar   *relvar = (RangeVar *) lfirst(cell);
+								Oid			relid = RangeVarGetRelid(relvar, NoLock, true);
+
+								/* Skip if object does not exist */
+								if (!OidIsValid(relid))
+									continue;
+
+								remoteExecType = ExecUtilityFindNodesRelkind(relid, &is_temp);
+
+								/* Check if object node type corresponds to the first one */
+								if (first)
+								{
+									type_local = remoteExecType;
+									first = false;
+								}
+								else
+								{
+									if (type_local != remoteExecType)
+										ereport(ERROR,
+												(errcode(ERRCODE_FEATURE_NOT_SUPPORTED),
+												 errmsg("PGXC does not support GRANT on multiple object types"),
+												 errdetail("Grant VIEW/TABLE with separate queries")));
+								}
+							}
+						}
+						ExecUtilityStmtOnNodes(queryString, NULL, sentToRemote, false, remoteExecType, is_temp);
+					}
+#endif
 					ExecuteGrantStmt((GrantStmt *) parsetree);
+				}
 			}
 			break;
 
@@ -1425,7 +1393,6 @@
 			}
 			break;
 
-<<<<<<< HEAD
 #ifdef PGXC			
 		case T_RemoteQuery:
 			Assert(IS_PGXC_COORDINATOR);
@@ -1456,7 +1423,6 @@
 #endif
 				break;
 #endif
-=======
 		case T_CommentStmt:
 			{
 				CommentStmt *stmt = (CommentStmt *) parsetree;
@@ -1464,9 +1430,25 @@
 				if (EventTriggerSupportsObjectType(stmt->objtype))
 					ProcessUtilitySlow(parsetree, queryString,
 									   context, params,
-									   dest, completionTag);
+									   dest,
+#ifdef XCP
+									   sentToRemote,
+#endif
+									   completionTag);
 				else
+				{
 					CommentObject((CommentStmt *) parsetree);
+#ifdef PGXC
+					/* Comment objects depending on their object and temporary types */
+					if (IS_PGXC_LOCAL_COORDINATOR)
+					{
+						bool is_temp = false;
+						CommentStmt *stmt = (CommentStmt *) parsetree;
+						RemoteQueryExecType exec_type = GetNodesForCommentUtility(stmt, &is_temp);
+						ExecUtilityStmtOnNodes(queryString, NULL, sentToRemote, false, exec_type, is_temp);
+					}
+#endif
+				}
 				break;
 			}
 
@@ -1477,12 +1459,15 @@
 				if (EventTriggerSupportsObjectType(stmt->objtype))
 					ProcessUtilitySlow(parsetree, queryString,
 									   context, params,
-									   dest, completionTag);
+									   dest,
+#ifdef XCP
+									   sentToRemote,
+#endif
+									   completionTag);
 				else
 					ExecSecLabelStmt(stmt);
 				break;
 			}
->>>>>>> 4cb7d671
 
 		default:
 			/* All other statement types have event trigger support */
@@ -1547,14 +1532,10 @@
 				{
 					List	   *stmts;
 					ListCell   *l;
-<<<<<<< HEAD
-					Oid			relOid;
 #ifdef PGXC
 					bool		is_temp = false;
 					bool		is_local = ((CreateStmt *) parsetree)->islocal;
 #endif
-=======
->>>>>>> 4cb7d671
 
 					/* Run parse analysis ... */
 #ifdef XCP
@@ -1997,16 +1978,12 @@
 				break;
 
 			case T_AlterExtensionContentsStmt:
-<<<<<<< HEAD
-				ExecAlterExtensionContentsStmt((AlterExtensionContentsStmt *) parsetree);
+				ExecAlterExtensionContentsStmt((AlterExtensionContentsStmt *) parsetree,
+											   NULL);
 #ifdef PGXC
 				if (IS_PGXC_LOCAL_COORDINATOR)
 					ExecUtilityStmtOnNodes(queryString, NULL, sentToRemote, false, EXEC_ON_ALL_NODES, false);
 #endif
-=======
-				ExecAlterExtensionContentsStmt((AlterExtensionContentsStmt *) parsetree,
-											   NULL);
->>>>>>> 4cb7d671
 				break;
 
 			case T_CreateFdwStmt:

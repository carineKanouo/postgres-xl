--- conflicted
+++ resolved
@@ -1431,10 +1431,7 @@
 				if (stmt->view->relpersistence != RELPERSISTENCE_TEMP)
 #else
 				if (!ExecIsTempObjectIncluded())
-<<<<<<< HEAD
-#endif
-=======
->>>>>>> d03ea805
+#endif
 					ExecUtilityStmtOnNodes(queryString, NULL, sentToRemote, false, EXEC_ON_COORDS, false);
 			}
 #endif
@@ -1648,15 +1645,11 @@
 					/* Clean also remote Coordinators */
 					sprintf(query, "CLEAN CONNECTION TO ALL FOR DATABASE %s;", stmt->dbname);
 
-<<<<<<< HEAD
 #ifdef XCP
 					ExecUtilityStmtOnNodes(query, NULL, sentToRemote, true, EXEC_ON_ALL_NODES, false);
 #else
 					ExecUtilityStmtOnNodes(query, NULL, sentToRemote, true, EXEC_ON_COORDS, false);
 #endif
-=======
-					ExecUtilityStmtOnNodes(query, NULL, sentToRemote, true, EXEC_ON_COORDS, false);
->>>>>>> d03ea805
 				}
 #endif
 
@@ -1815,14 +1808,7 @@
 
 		case T_DropPropertyStmt:
 			{
-<<<<<<< HEAD
-				DropPropertyStmt   *stmt = (DropPropertyStmt *) parsetree;
-				Oid					relId;
-
-				relId = RangeVarGetRelid(stmt->relation, false);
-=======
 				DropPropertyStmt *stmt = (DropPropertyStmt *) parsetree;
->>>>>>> d03ea805
 
 				switch (stmt->removeType)
 				{
@@ -2181,10 +2167,7 @@
 
 			if (IS_PGXC_COORDINATOR)
 				ExecUtilityStmtOnNodes(queryString, NULL, sentToRemote, true, EXEC_ON_COORDS, false);
-<<<<<<< HEAD
-#endif
-=======
->>>>>>> d03ea805
+#endif
 			break;
 #endif
 		default:
@@ -2312,13 +2295,21 @@
 	switch (relkind_str)
 	{
 		case RELKIND_SEQUENCE:
+#ifndef XCP
 			*is_temp = IsTempTable(relid);
 			exec_type = EXEC_ON_ALL_NODES;
 			break;
-
+#endif
 		case RELKIND_RELATION:
+#ifdef XCP
+			if ((*is_temp = IsTempTable(relid)))
+				exec_type = EXEC_ON_DATANODES;
+			else
+				exec_type = EXEC_ON_ALL_NODES;
+#else
 			*is_temp = IsTempTable(relid);
 			exec_type = EXEC_ON_ALL_NODES;
+#endif
 			break;
 
 		case RELKIND_VIEW:
@@ -3847,11 +3838,7 @@
 	}
 
 	address = get_object_address(stmt->objtype, stmt->objname, stmt->objargs,
-<<<<<<< HEAD
-								 &relation, ShareUpdateExclusiveLock);
-=======
 								 &relation, ShareUpdateExclusiveLock, false);
->>>>>>> d03ea805
 	object_id = address.objectId;
 
 	/*
@@ -3894,11 +3881,7 @@
 static RemoteQueryExecType
 GetNodesForRulesUtility(RangeVar *relation, bool *is_temp)
 {
-<<<<<<< HEAD
-	Oid relid = RangeVarGetRelid(relation, false);
-=======
 	Oid relid = RangeVarGetRelid(relation, NoLock, false, false);
->>>>>>> d03ea805
 	RemoteQueryExecType exec_type;
 	/*
 	 * PGXCTODO: See if it's a temporary object, do we really need

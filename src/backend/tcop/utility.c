--- conflicted
+++ resolved
@@ -730,20 +730,13 @@
 				 * Add a RemoteQuery node for a query at top level on a remote Coordinator
 				 */
 				if (isTopLevel)
-<<<<<<< HEAD
 				{
 #ifdef XCP
 					stmts = AddRemoteQueryNode(stmts, queryString, is_temp ? EXEC_ON_DATANODES : EXEC_ON_ALL_NODES);
 #else
-					if (is_temp)
-						stmts = AddRemoteQueryNode(stmts, queryString, EXEC_ON_DATANODES, is_temp);
-					else
-						stmts = AddRemoteQueryNode(stmts, queryString, EXEC_ON_ALL_NODES, is_temp);
+					stmts = AddRemoteQueryNode(stmts, queryString, EXEC_ON_ALL_NODES, is_temp);
 #endif
 				}
-=======
-					stmts = AddRemoteQueryNode(stmts, queryString, EXEC_ON_ALL_NODES, is_temp);
->>>>>>> 9875b6a3
 #endif
 
 				/* ... and do it */

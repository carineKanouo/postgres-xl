--- conflicted
+++ resolved
@@ -73,8 +73,6 @@
 #include "pgxc/nodemgr.h"
 #include "pgxc/groupmgr.h"
 #include "utils/lsyscache.h"
-<<<<<<< HEAD
-#include "pgxc/poolutils.h"
 #ifdef XCP
 #include "pgxc/pause.h"
 #include "access/transam.h"
@@ -83,9 +81,7 @@
 #include "utils/snapmgr.h"
 #include "utils/tqual.h"
 #endif
-=======
 #include "pgxc/xc_maintenance_mode.h"
->>>>>>> a1e1b33f
 
 static void ExecUtilityStmtOnNodes(const char *queryString, ExecNodes *nodes,
 								   bool force_autocommit, RemoteQueryExecType exec_type,
@@ -474,20 +470,8 @@
 						PreventCommandDuringRecovery("COMMIT PREPARED");
 #ifdef PGXC						
 						/*
-<<<<<<< HEAD
-						 * If a COMMIT PREPARED message is received from another Coordinator,
-						 * Don't send it down to Datanodes.
-						 *
-						 * XXX We call FinishPreparedTransaction inside
-						 * PGXCNodeCommitPrepared if we are doing a local
-						 * operation. This is convenient because we want to
-						 * hold on to the BarrierLock until local transaction
-						 * is committed too.
-						 *
-=======
 						 * Commit a transaction which was explicitely prepared
 						 * before
->>>>>>> a1e1b33f
 						 */
 						if (IS_PGXC_COORDINATOR && !IsConnFromCoord())
 						{
@@ -705,7 +689,11 @@
 #ifdef PGXC
 						/* Set temporary object object flag in pooler */
 						if (is_temp)
+#ifdef XCP
+							PoolManagerSetCommand(POOL_CMD_TEMP, NULL, NULL);
+#else
 							PoolManagerSetCommand(POOL_CMD_TEMP, NULL);
+#endif
 #endif
 
 						/* Create the table itself */
@@ -1540,7 +1528,11 @@
 
 					/* Set temporary object flag in pooler */
 					if (is_temp)
+#ifdef XCP
+						PoolManagerSetCommand(POOL_CMD_TEMP, NULL, NULL);
+#else
 						PoolManagerSetCommand(POOL_CMD_TEMP, NULL);
+#endif
 
 					ExecUtilityStmtOnNodes(queryString, NULL, false, EXEC_ON_ALL_NODES, is_temp);
 				}
@@ -1719,54 +1711,15 @@
 			/* we choose to allow this during "read only" transactions */
 			PreventCommandDuringRecovery("VACUUM");
 #ifdef PGXC
-#ifdef XCP
-			/*
-			 * Send command down to data nodes
-			 */
-			if (IS_PGXC_COORDINATOR && !IsConnFromCoord())
-			{
-				ExecUtilityStmtOnNodes(queryString, NULL, true,
-									   EXEC_ON_DATANODES, false);
-			}
-			else if (IS_PGXC_COORDINATOR && IsConnFromCoord())
-			{
-				LWLockAcquire(ProcArrayLock, LW_EXCLUSIVE);
-				MyProc->vacuumFlags |= PROC_VACUUM_COORD;
-				LWLockRelease(ProcArrayLock);
-			}
-#else
 			/*
 			 * We have to run the command on nodes before coordinator because
 			 * vacuum() pops active snapshot and we can not send it to nodes
  			 */
 			if (IS_PGXC_COORDINATOR)
 				ExecUtilityStmtOnNodes(queryString, NULL, true, EXEC_ON_DATANODES, false);
-#endif /* XCP */
 #endif /* PGXC */
 			vacuum((VacuumStmt *) parsetree, InvalidOid, true, NULL, false,
 				   isTopLevel);
-#ifdef XCP
-			/*
-			 * Get statistics from the data nodes, apply them locally and
-			 * propagate to other coordinators.
-			 */
-			if (IS_PGXC_COORDINATOR && !IsConnFromCoord())
-			{
-				/*
-				 * New transaction is started before exiting from vacuum, get
-				 * a snapshot for the transaction.
-				 */
-				PushActiveSnapshot(GetTransactionSnapshot());
-				ExecUtilityStmtOnNodes(queryString, NULL, true, EXEC_ON_COORDS, false);
-				PopActiveSnapshot();
-			}
-			else if (IS_PGXC_COORDINATOR && IsConnFromCoord())
-			{
-				LWLockAcquire(ProcArrayLock, LW_EXCLUSIVE);
-				MyProc->vacuumFlags &= ~PROC_VACUUM_COORD;
-				LWLockRelease(ProcArrayLock);
-			}
-#endif
 			break;
 
 		case T_ExplainStmt:
@@ -1776,6 +1729,7 @@
 		case T_VariableSetStmt:
 			ExecSetVariableStmt((VariableSetStmt *) parsetree);
 #ifdef PGXC
+#ifndef XCP
 			/* Let the pooler manage the statement */
 			if (IS_PGXC_COORDINATOR && !IsConnFromCoord())
 			{
@@ -1799,6 +1753,7 @@
 				}
 			}
 #endif
+#endif
 			break;
 
 		case T_VariableShowStmt:
@@ -1977,6 +1932,7 @@
 		case T_ConstraintsSetStmt:
 			AfterTriggerSetState((ConstraintsSetStmt *) parsetree);
 #ifdef PGXC
+#ifndef XCP
 			/*
 			 * Let the pooler manage the statement, SET CONSTRAINT can just be used
 			 * inside a transaction block, hence it has no effect outside that, so use
@@ -1987,6 +1943,7 @@
 				if (PoolManagerSetCommand(POOL_CMD_LOCAL_SET, queryString) < 0)
 					elog(ERROR, "Postgres-XC: ERROR SET query");
 			}
+#endif
 #endif
 			break;
 

/*-------------------------------------------------------------------------
 *
 * pquery.c
 *	  POSTGRES process query command code
 *
 * Portions Copyright (c) 1996-2011, PostgreSQL Global Development Group
 * Portions Copyright (c) 1994, Regents of the University of California
 *
 *
 * IDENTIFICATION
 *	  src/backend/tcop/pquery.c
 *
 *-------------------------------------------------------------------------
 */

#include "postgres.h"

#include "access/xact.h"
#include "commands/prepare.h"
#include "commands/trigger.h"
#include "executor/tstoreReceiver.h"
#include "miscadmin.h"
#include "pg_trace.h"
#ifdef XCP
#include "catalog/pgxc_node.h"
#include "executor/producerReceiver.h"
#include "pgxc/nodemgr.h"
#endif
#ifdef PGXC
#include "pgxc/pgxc.h"
#include "pgxc/planner.h"
#include "pgxc/execRemote.h"
#include "access/relscan.h"
#endif
#include "tcop/pquery.h"
#include "tcop/tcopprot.h"
#include "tcop/utility.h"
#include "utils/memutils.h"
#include "utils/snapmgr.h"


/*
 * ActivePortal is the currently executing Portal (the most closely nested,
 * if there are several).
 */
Portal		ActivePortal = NULL;


static void ProcessQuery(PlannedStmt *plan,
			 const char *sourceText,
			 ParamListInfo params,
			 DestReceiver *dest,
			 char *completionTag);
static void FillPortalStore(Portal portal, bool isTopLevel);
static uint32 RunFromStore(Portal portal, ScanDirection direction, long count,
			 DestReceiver *dest);
static long PortalRunSelect(Portal portal, bool forward, long count,
				DestReceiver *dest);
static void PortalRunUtility(Portal portal, Node *utilityStmt, bool isTopLevel,
				 DestReceiver *dest, char *completionTag);
static void PortalRunMulti(Portal portal, bool isTopLevel,
			   DestReceiver *dest, DestReceiver *altdest,
			   char *completionTag);
static long DoPortalRunFetch(Portal portal,
				 FetchDirection fdirection,
				 long count,
				 DestReceiver *dest);
static void DoPortalRewind(Portal portal);

/*
 * CreateQueryDesc
 */
QueryDesc *
CreateQueryDesc(PlannedStmt *plannedstmt,
				const char *sourceText,
				Snapshot snapshot,
				Snapshot crosscheck_snapshot,
				DestReceiver *dest,
				ParamListInfo params,
				int instrument_options)
{
	QueryDesc  *qd = (QueryDesc *) palloc(sizeof(QueryDesc));

	qd->operation = plannedstmt->commandType;	/* operation */
	qd->plannedstmt = plannedstmt;		/* plan */
	qd->utilitystmt = plannedstmt->utilityStmt; /* in case DECLARE CURSOR */
	qd->sourceText = sourceText;	/* query text */
	qd->snapshot = RegisterSnapshot(snapshot);	/* snapshot */
	/* RI check snapshot */
	qd->crosscheck_snapshot = RegisterSnapshot(crosscheck_snapshot);
	qd->dest = dest;			/* output dest */
	qd->params = params;		/* parameter values passed into query */
	qd->instrument_options = instrument_options;		/* instrumentation
														 * wanted? */

	/* null these fields until set by ExecutorStart */
	qd->tupDesc = NULL;
	qd->estate = NULL;
	qd->planstate = NULL;
	qd->totaltime = NULL;

#ifdef XCP
	qd->squeue = NULL;
	qd->myindex = -1;
#endif

	return qd;
}

/*
 * CreateUtilityQueryDesc
 */
QueryDesc *
CreateUtilityQueryDesc(Node *utilitystmt,
					   const char *sourceText,
					   Snapshot snapshot,
					   DestReceiver *dest,
					   ParamListInfo params)
{
	QueryDesc  *qd = (QueryDesc *) palloc(sizeof(QueryDesc));

	qd->operation = CMD_UTILITY;	/* operation */
	qd->plannedstmt = NULL;
	qd->utilitystmt = utilitystmt;		/* utility command */
	qd->sourceText = sourceText;	/* query text */
	qd->snapshot = RegisterSnapshot(snapshot);	/* snapshot */
	qd->crosscheck_snapshot = InvalidSnapshot;	/* RI check snapshot */
	qd->dest = dest;			/* output dest */
	qd->params = params;		/* parameter values passed into query */
	qd->instrument_options = false;		/* uninteresting for utilities */

	/* null these fields until set by ExecutorStart */
	qd->tupDesc = NULL;
	qd->estate = NULL;
	qd->planstate = NULL;
	qd->totaltime = NULL;

	return qd;
}

/*
 * FreeQueryDesc
 */
void
FreeQueryDesc(QueryDesc *qdesc)
{
	/* Can't be a live query */
	Assert(qdesc->estate == NULL);

	/* forget our snapshots */
	UnregisterSnapshot(qdesc->snapshot);
	UnregisterSnapshot(qdesc->crosscheck_snapshot);

	/* Only the QueryDesc itself need be freed */
	pfree(qdesc);
}


/*
 * ProcessQuery
 *		Execute a single plannable query within a PORTAL_MULTI_QUERY,
 *		PORTAL_ONE_RETURNING, or PORTAL_ONE_MOD_WITH portal
 *
 *	plan: the plan tree for the query
 *	sourceText: the source text of the query
 *	params: any parameters needed
 *	dest: where to send results
 *	completionTag: points to a buffer of size COMPLETION_TAG_BUFSIZE
 *		in which to store a command completion status string.
 *
 * completionTag may be NULL if caller doesn't want a status string.
 *
 * Must be called in a memory context that will be reset or deleted on
 * error; otherwise the executor's memory usage will be leaked.
 */
static void
ProcessQuery(PlannedStmt *plan,
			 const char *sourceText,
			 ParamListInfo params,
			 DestReceiver *dest,
			 char *completionTag)
{
	QueryDesc  *queryDesc;

	elog(DEBUG3, "ProcessQuery");

	/*
	 * Create the QueryDesc object
	 */
	queryDesc = CreateQueryDesc(plan, sourceText,
								GetActiveSnapshot(), InvalidSnapshot,
								dest, params, 0);

	/*
	 * Call ExecutorStart to prepare the plan for execution
	 */
	ExecutorStart(queryDesc, 0);

	/*
	 * Run the plan to completion.
	 */
	ExecutorRun(queryDesc, ForwardScanDirection, 0L);

	/*
	 * Build command completion status string, if caller wants one.
	 */
	if (completionTag)
	{
		Oid			lastOid;

		switch (queryDesc->operation)
		{
			case CMD_SELECT:
				snprintf(completionTag, COMPLETION_TAG_BUFSIZE,
						 "SELECT %u", queryDesc->estate->es_processed);
				break;
			case CMD_INSERT:
				if (queryDesc->estate->es_processed == 1)
					lastOid = queryDesc->estate->es_lastoid;
				else
					lastOid = InvalidOid;
				snprintf(completionTag, COMPLETION_TAG_BUFSIZE,
				   "INSERT %u %u", lastOid, queryDesc->estate->es_processed);
				break;
			case CMD_UPDATE:
				snprintf(completionTag, COMPLETION_TAG_BUFSIZE,
						 "UPDATE %u", queryDesc->estate->es_processed);
				break;
			case CMD_DELETE:
				snprintf(completionTag, COMPLETION_TAG_BUFSIZE,
						 "DELETE %u", queryDesc->estate->es_processed);
				break;
			default:
				strcpy(completionTag, "???");
				break;
		}
	}

	/*
	 * Now, we close down all the scans and free allocated resources.
	 */
	ExecutorFinish(queryDesc);
	ExecutorEnd(queryDesc);

	FreeQueryDesc(queryDesc);
}

/*
 * ChoosePortalStrategy
 *		Select portal execution strategy given the intended statement list.
 *
 * The list elements can be Querys, PlannedStmts, or utility statements.
 * That's more general than portals need, but plancache.c uses this too.
 *
 * See the comments in portal.h.
 */
PortalStrategy
ChoosePortalStrategy(List *stmts)
{
	int			nSetTag;
	ListCell   *lc;

	/*
	 * PORTAL_ONE_SELECT and PORTAL_UTIL_SELECT need only consider the
	 * single-statement case, since there are no rewrite rules that can add
	 * auxiliary queries to a SELECT or a utility command. PORTAL_ONE_MOD_WITH
	 * likewise allows only one top-level statement.
	 */
	if (list_length(stmts) == 1)
	{
		Node	   *stmt = (Node *) linitial(stmts);

		if (IsA(stmt, Query))
		{
			Query	   *query = (Query *) stmt;

			if (query->canSetTag)
			{
				if (query->commandType == CMD_SELECT &&
					query->utilityStmt == NULL &&
					query->intoClause == NULL)
				{
					if (query->hasModifyingCTE)
						return PORTAL_ONE_MOD_WITH;
					else
						return PORTAL_ONE_SELECT;
				}
				if (query->commandType == CMD_UTILITY &&
					query->utilityStmt != NULL)
				{
					if (UtilityReturnsTuples(query->utilityStmt))
						return PORTAL_UTIL_SELECT;
					/* it can't be ONE_RETURNING, so give up */
					return PORTAL_MULTI_QUERY;
				}
			}
		}
#ifdef PGXC
		else if (IsA(stmt, RemoteQuery))
		{
			RemoteQuery *step = (RemoteQuery *) stmt;
			/*
			 * Let's choose PORTAL_ONE_SELECT for now
			 * After adding more PGXC functionality we may have more
			 * sophisticated algorithm of determining portal strategy
			 *
			 * EXECUTE DIRECT is a utility but depending on its inner query
			 * it can return tuples or not depending on the query used.
			 */
			if (step->exec_direct_type == EXEC_DIRECT_SELECT
				|| step->exec_direct_type == EXEC_DIRECT_UPDATE
				|| step->exec_direct_type == EXEC_DIRECT_DELETE
				|| step->exec_direct_type == EXEC_DIRECT_INSERT
				|| step->exec_direct_type == EXEC_DIRECT_LOCAL)
				return PORTAL_ONE_SELECT;
			else if (step->exec_direct_type == EXEC_DIRECT_UTILITY
					 || step->exec_direct_type == EXEC_DIRECT_LOCAL_UTILITY)
				return PORTAL_MULTI_QUERY;
			else
				return PORTAL_ONE_SELECT;
		}
#endif
		else if (IsA(stmt, PlannedStmt))
		{
			PlannedStmt *pstmt = (PlannedStmt *) stmt;

#ifdef XCP
			if (list_length(pstmt->distributionRestrict) > 1)
				return PORTAL_DISTRIBUTED;
#endif

			if (pstmt->canSetTag)
			{
				if (pstmt->commandType == CMD_SELECT &&
					pstmt->utilityStmt == NULL &&
					pstmt->intoClause == NULL)
				{
					if (pstmt->hasModifyingCTE)
						return PORTAL_ONE_MOD_WITH;
					else
						return PORTAL_ONE_SELECT;
				}
			}
		}
		else
		{
			/* must be a utility command; assume it's canSetTag */
			if (UtilityReturnsTuples(stmt))
				return PORTAL_UTIL_SELECT;
			/* it can't be ONE_RETURNING, so give up */
			return PORTAL_MULTI_QUERY;
		}
	}

	/*
	 * PORTAL_ONE_RETURNING has to allow auxiliary queries added by rewrite.
	 * Choose PORTAL_ONE_RETURNING if there is exactly one canSetTag query and
	 * it has a RETURNING list.
	 */
	nSetTag = 0;
	foreach(lc, stmts)
	{
		Node	   *stmt = (Node *) lfirst(lc);

		if (IsA(stmt, Query))
		{
			Query	   *query = (Query *) stmt;

			if (query->canSetTag)
			{
				if (++nSetTag > 1)
					return PORTAL_MULTI_QUERY;	/* no need to look further */
				if (query->returningList == NIL)
					return PORTAL_MULTI_QUERY;	/* no need to look further */
			}
		}
		else if (IsA(stmt, PlannedStmt))
		{
			PlannedStmt *pstmt = (PlannedStmt *) stmt;

			if (pstmt->canSetTag)
			{
				if (++nSetTag > 1)
					return PORTAL_MULTI_QUERY;	/* no need to look further */
				if (!pstmt->hasReturning)
					return PORTAL_MULTI_QUERY;	/* no need to look further */
			}
		}
		/* otherwise, utility command, assumed not canSetTag */
	}
	if (nSetTag == 1)
		return PORTAL_ONE_RETURNING;

	/* Else, it's the general case... */
	return PORTAL_MULTI_QUERY;
}

/*
 * FetchPortalTargetList
 *		Given a portal that returns tuples, extract the query targetlist.
 *		Returns NIL if the portal doesn't have a determinable targetlist.
 *
 * Note: do not modify the result.
 */
List *
FetchPortalTargetList(Portal portal)
{
	/* no point in looking if we determined it doesn't return tuples */
	if (portal->strategy == PORTAL_MULTI_QUERY)
		return NIL;
	/* get the primary statement and find out what it returns */
	return FetchStatementTargetList(PortalGetPrimaryStmt(portal));
}

/*
 * FetchStatementTargetList
 *		Given a statement that returns tuples, extract the query targetlist.
 *		Returns NIL if the statement doesn't have a determinable targetlist.
 *
 * This can be applied to a Query, a PlannedStmt, or a utility statement.
 * That's more general than portals need, but plancache.c uses this too.
 *
 * Note: do not modify the result.
 *
 * XXX be careful to keep this in sync with UtilityReturnsTuples.
 */
List *
FetchStatementTargetList(Node *stmt)
{
	if (stmt == NULL)
		return NIL;
	if (IsA(stmt, Query))
	{
		Query	   *query = (Query *) stmt;

		if (query->commandType == CMD_UTILITY &&
			query->utilityStmt != NULL)
		{
			/* transfer attention to utility statement */
			stmt = query->utilityStmt;
		}
		else
		{
			if (query->commandType == CMD_SELECT &&
				query->utilityStmt == NULL &&
				query->intoClause == NULL)
				return query->targetList;
			if (query->returningList)
				return query->returningList;
			return NIL;
		}
	}
	if (IsA(stmt, PlannedStmt))
	{
		PlannedStmt *pstmt = (PlannedStmt *) stmt;

		if (pstmt->commandType == CMD_SELECT &&
			pstmt->utilityStmt == NULL &&
			pstmt->intoClause == NULL)
			return pstmt->planTree->targetlist;
		if (pstmt->hasReturning)
			return pstmt->planTree->targetlist;
		return NIL;
	}
	if (IsA(stmt, FetchStmt))
	{
		FetchStmt  *fstmt = (FetchStmt *) stmt;
		Portal		subportal;

		Assert(!fstmt->ismove);
		subportal = GetPortalByName(fstmt->portalname);
		Assert(PortalIsValid(subportal));
		return FetchPortalTargetList(subportal);
	}
	if (IsA(stmt, ExecuteStmt))
	{
		ExecuteStmt *estmt = (ExecuteStmt *) stmt;
		PreparedStatement *entry;

		Assert(!estmt->into);
		entry = FetchPreparedStatement(estmt->name, true);
		return FetchPreparedStatementTargetList(entry);
	}
	return NIL;
}

/*
 * PortalStart
 *		Prepare a portal for execution.
 *
 * Caller must already have created the portal, done PortalDefineQuery(),
 * and adjusted portal options if needed.  If parameters are needed by
 * the query, they must be passed in here (caller is responsible for
 * giving them appropriate lifetime).
 *
 * The caller can optionally pass a snapshot to be used; pass InvalidSnapshot
 * for the normal behavior of setting a new snapshot.  This parameter is
 * presently ignored for non-PORTAL_ONE_SELECT portals (it's only intended
 * to be used for cursors).
 *
 * On return, portal is ready to accept PortalRun() calls, and the result
 * tupdesc (if any) is known.
 */
void
PortalStart(Portal portal, ParamListInfo params, Snapshot snapshot)
{
	Portal		saveActivePortal;
	ResourceOwner saveResourceOwner;
	MemoryContext savePortalContext;
	MemoryContext oldContext;
	QueryDesc  *queryDesc;
	int			eflags;

	AssertArg(PortalIsValid(portal));
	AssertState(portal->status == PORTAL_DEFINED);

	/*
	 * Set up global portal context pointers.
	 */
	saveActivePortal = ActivePortal;
	saveResourceOwner = CurrentResourceOwner;
	savePortalContext = PortalContext;
	PG_TRY();
	{
		ActivePortal = portal;
		CurrentResourceOwner = portal->resowner;
		PortalContext = PortalGetHeapMemory(portal);

		oldContext = MemoryContextSwitchTo(PortalGetHeapMemory(portal));

		/* Must remember portal param list, if any */
		portal->portalParams = params;

		/*
		 * Determine the portal execution strategy
		 */
		portal->strategy = ChoosePortalStrategy(portal->stmts);

		/*
		 * Fire her up according to the strategy
		 */
		switch (portal->strategy)
		{
#ifdef XCP
			case PORTAL_DISTRIBUTED:
				/* No special ability is needed */
				eflags = 0;
				/* Must set snapshot before starting executor. */
				if (snapshot)
					PushActiveSnapshot(snapshot);
				else
					PushActiveSnapshot(GetTransactionSnapshot());

				/*
				 * Create QueryDesc in portal's context; for the moment, set
				 * the destination to DestNone.
				 */
				queryDesc = CreateQueryDesc((PlannedStmt *) linitial(portal->stmts),
											portal->sourceText,
											GetActiveSnapshot(),
											InvalidSnapshot,
											None_Receiver,
											params,
											0);
				/*
				 * If parent node have sent down parameters, and at least one
				 * of them is PARAM_EXEC we should avoid "single execution"
				 * model. All parent nodes deliver the same values for
				 * PARAM_EXTERN since these values are provided by client and
				 * they are not changed during the query execution.
				 * On the conrary, values of PARAM_EXEC are results of execution
				 * on the parent node and in general diferent parents send to
				 * this node different values and executions are not equivalent.
				 * Since PARAM_EXECs are always at the end of the list we just
				 * need to check last item to figure out if there are any
				 * PARAM_EXECs.
				 * NB: Check queryDesc->plannedstmt->nParamExec > 0 is incorrect
				 * here since queryDesc->plannedstmt->nParamExec may be used
				 * just to allocate space for them and no actual values passed.
				 */
				if (queryDesc->plannedstmt->nParamRemote > 0 &&
						queryDesc->plannedstmt->remoteparams[queryDesc->plannedstmt->nParamRemote-1].paramkind == PARAM_EXEC)
				{
					int 	   *consMap;
					int 		len;
					int 		selfid;  /* Node Id of the parent data node */
					char 		ntype = PGXC_NODE_DATANODE;
					ListCell   *lc;
					int 		i;
					Locator	   *locator;
					Oid			keytype;
					DestReceiver *dest;

					len = list_length(queryDesc->plannedstmt->distributionNodes);
					consMap = (int *) palloc0(len * sizeof(int));
					queryDesc->squeue = NULL;
					queryDesc->myindex = -1;
					selfid = PGXCNodeGetNodeIdFromName(PGXC_PARENT_NODE,
													   &ntype);
					i = 0;
					foreach(lc, queryDesc->plannedstmt->distributionNodes)
					{
						if (selfid == lfirst_int(lc))
							consMap[i] = SQ_CONS_SELF;
						else
							consMap[i] = SQ_CONS_NONE;
						i++;
					}

					/*
					 * Call ExecutorStart to prepare the plan for execution
					 */
					ExecutorStart(queryDesc, eflags);

					/*
					 * Set up locator if result distribution is requested
					 */
					keytype = queryDesc->plannedstmt->distributionKey == InvalidAttrNumber ?
							InvalidOid :
							queryDesc->tupDesc->attrs[queryDesc->plannedstmt->distributionKey-1]->atttypid;
					locator = createLocator(
							queryDesc->plannedstmt->distributionType,
							RELATION_ACCESS_INSERT,
							keytype,
							LOCATOR_LIST_INT,
							len,
							consMap,
							NULL,
							false);
					dest = CreateDestReceiver(DestProducer);
					SetProducerDestReceiverParams(dest,
							queryDesc->plannedstmt->distributionKey,
							locator, queryDesc->squeue);
					queryDesc->dest = dest;
				}
				else
				{
					int 	   *consMap;
					int 		len;

					/* Distributed data requested, bind shared queue for data exchange */
					len = list_length(queryDesc->plannedstmt->distributionNodes);
					consMap = (int *) palloc(len * sizeof(int));
					queryDesc->squeue = SharedQueueBind(portal->name,
								queryDesc->plannedstmt->distributionRestrict,
								queryDesc->plannedstmt->distributionNodes,
								&queryDesc->myindex, consMap);
					if (queryDesc->myindex == -1)
					{
						/* producer */
						Locator	   *locator;
						Oid			keytype;
						DestReceiver *dest;

						addProducingPortal(portal);

						/*
						 * Call ExecutorStart to prepare the plan for execution
						 */
						ExecutorStart(queryDesc, eflags);

						/*
						 * Set up locator if result distribution is requested
						 */
						keytype = queryDesc->plannedstmt->distributionKey == InvalidAttrNumber ?
								InvalidOid :
								queryDesc->tupDesc->attrs[queryDesc->plannedstmt->distributionKey-1]->atttypid;
						locator = createLocator(
								queryDesc->plannedstmt->distributionType,
								RELATION_ACCESS_INSERT,
								keytype,
								LOCATOR_LIST_INT,
								len,
								consMap,
								NULL,
								false);
						dest = CreateDestReceiver(DestProducer);
						SetProducerDestReceiverParams(dest,
								queryDesc->plannedstmt->distributionKey,
								locator, queryDesc->squeue);
						queryDesc->dest = dest;
					}
					else
					{
						/*
						 * We do not need to initialize executor, but need
						 * a tuple descriptor
						 */
						queryDesc->tupDesc = ExecCleanTypeFromTL(
								queryDesc->plannedstmt->planTree->targetlist,
								false);
					}
					pfree(consMap);
				}
				/*
				 * This tells PortalCleanup to shut down the executor
				 */
				portal->queryDesc = queryDesc;

				/*
				 * Remember tuple descriptor (computed by ExecutorStart)
				 */
				portal->tupDesc = queryDesc->tupDesc;

				/*
				 * Reset cursor position data to "start of query"
				 */
				portal->atStart = true;
				portal->atEnd = false;	/* allow fetches */
				portal->portalPos = 0;
				portal->posOverflow = false;

				PopActiveSnapshot();
				break;
#endif

			case PORTAL_ONE_SELECT:

				/* Must set snapshot before starting executor. */
				if (snapshot)
					PushActiveSnapshot(snapshot);
				else
					PushActiveSnapshot(GetTransactionSnapshot());

				/*
				 * Create QueryDesc in portal's context; for the moment, set
				 * the destination to DestNone.
				 */
				queryDesc = CreateQueryDesc((PlannedStmt *) linitial(portal->stmts),
											portal->sourceText,
											GetActiveSnapshot(),
											InvalidSnapshot,
											None_Receiver,
											params,
											0);

				/*
				 * If it's a scrollable cursor, executor needs to support
				 * REWIND and backwards scan.
				 */
				if (portal->cursorOptions & CURSOR_OPT_SCROLL)
					eflags = EXEC_FLAG_REWIND | EXEC_FLAG_BACKWARD;
				else
					eflags = 0; /* default run-to-completion flags */

				/*
				 * Call ExecutorStart to prepare the plan for execution
				 */
				ExecutorStart(queryDesc, eflags);

				/*
				 * This tells PortalCleanup to shut down the executor
				 */
				portal->queryDesc = queryDesc;

				/*
				 * Remember tuple descriptor (computed by ExecutorStart)
				 */
				portal->tupDesc = queryDesc->tupDesc;

				/*
				 * Reset cursor position data to "start of query"
				 */
				portal->atStart = true;
				portal->atEnd = false;	/* allow fetches */
				portal->portalPos = 0;
				portal->posOverflow = false;

				PopActiveSnapshot();
				break;

			case PORTAL_ONE_RETURNING:
			case PORTAL_ONE_MOD_WITH:

				/*
				 * We don't start the executor until we are told to run the
				 * portal.	We do need to set up the result tupdesc.
				 */
				{
					PlannedStmt *pstmt;

					pstmt = (PlannedStmt *) PortalGetPrimaryStmt(portal);
					Assert(IsA(pstmt, PlannedStmt));
					portal->tupDesc =
						ExecCleanTypeFromTL(pstmt->planTree->targetlist,
											false);
				}

				/*
				 * Reset cursor position data to "start of query"
				 */
				portal->atStart = true;
				portal->atEnd = false;	/* allow fetches */
				portal->portalPos = 0;
				portal->posOverflow = false;
				break;

			case PORTAL_UTIL_SELECT:

				/*
				 * We don't set snapshot here, because PortalRunUtility will
				 * take care of it if needed.
				 */
				{
					Node	   *ustmt = PortalGetPrimaryStmt(portal);

					Assert(!IsA(ustmt, PlannedStmt));
					portal->tupDesc = UtilityTupleDescriptor(ustmt);
				}

				/*
				 * Reset cursor position data to "start of query"
				 */
				portal->atStart = true;
				portal->atEnd = false;	/* allow fetches */
				portal->portalPos = 0;
				portal->posOverflow = false;
				break;

			case PORTAL_MULTI_QUERY:
				/* Need do nothing now */
				portal->tupDesc = NULL;
				break;
		}
	}
	PG_CATCH();
	{
		/* Uncaught error while executing portal: mark it dead */
		portal->status = PORTAL_FAILED;

#ifdef XCP
		if (queryDesc && queryDesc->squeue)
		{
			/*
			 * Associate the query desc with the portal so it is unbound upon
			 * transaction end.
			 */
			portal->queryDesc = queryDesc;
		}
#endif

		/* Restore global vars and propagate error */
		ActivePortal = saveActivePortal;
		CurrentResourceOwner = saveResourceOwner;
		PortalContext = savePortalContext;

		PG_RE_THROW();
	}
	PG_END_TRY();

	MemoryContextSwitchTo(oldContext);

	ActivePortal = saveActivePortal;
	CurrentResourceOwner = saveResourceOwner;
	PortalContext = savePortalContext;

	portal->status = PORTAL_READY;
}

/*
 * PortalSetResultFormat
 *		Select the format codes for a portal's output.
 *
 * This must be run after PortalStart for a portal that will be read by
 * a DestRemote or DestRemoteExecute destination.  It is not presently needed
 * for other destination types.
 *
 * formats[] is the client format request, as per Bind message conventions.
 */
void
PortalSetResultFormat(Portal portal, int nFormats, int16 *formats)
{
	int			natts;
	int			i;

	/* Do nothing if portal won't return tuples */
	if (portal->tupDesc == NULL)
		return;
	natts = portal->tupDesc->natts;
	portal->formats = (int16 *)
		MemoryContextAlloc(PortalGetHeapMemory(portal),
						   natts * sizeof(int16));
	if (nFormats > 1)
	{
		/* format specified for each column */
		if (nFormats != natts)
			ereport(ERROR,
					(errcode(ERRCODE_PROTOCOL_VIOLATION),
					 errmsg("bind message has %d result formats but query has %d columns",
							nFormats, natts)));
		memcpy(portal->formats, formats, natts * sizeof(int16));
	}
	else if (nFormats > 0)
	{
		/* single format specified, use for all columns */
		int16		format1 = formats[0];

		for (i = 0; i < natts; i++)
			portal->formats[i] = format1;
	}
	else
	{
		/* use default format for all columns */
		for (i = 0; i < natts; i++)
			portal->formats[i] = 0;
	}
}

/*
 * PortalRun
 *		Run a portal's query or queries.
 *
 * count <= 0 is interpreted as a no-op: the destination gets started up
 * and shut down, but nothing else happens.  Also, count == FETCH_ALL is
 * interpreted as "all rows".  Note that count is ignored in multi-query
 * situations, where we always run the portal to completion.
 *
 * isTopLevel: true if query is being executed at backend "top level"
 * (that is, directly from a client command message)
 *
 * dest: where to send output of primary (canSetTag) query
 *
 * altdest: where to send output of non-primary queries
 *
 * completionTag: points to a buffer of size COMPLETION_TAG_BUFSIZE
 *		in which to store a command completion status string.
 *		May be NULL if caller doesn't want a status string.
 *
 * Returns TRUE if the portal's execution is complete, FALSE if it was
 * suspended due to exhaustion of the count parameter.
 */
bool
PortalRun(Portal portal, long count, bool isTopLevel,
		  DestReceiver *dest, DestReceiver *altdest,
		  char *completionTag)
{
	bool		result;
	uint32		nprocessed;
	ResourceOwner saveTopTransactionResourceOwner;
	MemoryContext saveTopTransactionContext;
	Portal		saveActivePortal;
	ResourceOwner saveResourceOwner;
	MemoryContext savePortalContext;
	MemoryContext saveMemoryContext;

	AssertArg(PortalIsValid(portal));

	TRACE_POSTGRESQL_QUERY_EXECUTE_START();

	/* Initialize completion tag to empty string */
	if (completionTag)
		completionTag[0] = '\0';

	if (log_executor_stats && portal->strategy != PORTAL_MULTI_QUERY)
	{
		elog(DEBUG3, "PortalRun");
		/* PORTAL_MULTI_QUERY logs its own stats per query */
		ResetUsage();
	}

	/*
	 * Check for improper portal use, and mark portal active.
	 */
	if (portal->status != PORTAL_READY)
		ereport(ERROR,
				(errcode(ERRCODE_OBJECT_NOT_IN_PREREQUISITE_STATE),
				 errmsg("portal \"%s\" cannot be run", portal->name)));
	portal->status = PORTAL_ACTIVE;

	/*
	 * Set up global portal context pointers.
	 *
	 * We have to play a special game here to support utility commands like
	 * VACUUM and CLUSTER, which internally start and commit transactions.
	 * When we are called to execute such a command, CurrentResourceOwner will
	 * be pointing to the TopTransactionResourceOwner --- which will be
	 * destroyed and replaced in the course of the internal commit and
	 * restart.  So we need to be prepared to restore it as pointing to the
	 * exit-time TopTransactionResourceOwner.  (Ain't that ugly?  This idea of
	 * internally starting whole new transactions is not good.)
	 * CurrentMemoryContext has a similar problem, but the other pointers we
	 * save here will be NULL or pointing to longer-lived objects.
	 */
	saveTopTransactionResourceOwner = TopTransactionResourceOwner;
	saveTopTransactionContext = TopTransactionContext;
	saveActivePortal = ActivePortal;
	saveResourceOwner = CurrentResourceOwner;
	savePortalContext = PortalContext;
	saveMemoryContext = CurrentMemoryContext;
	PG_TRY();
	{
		ActivePortal = portal;
		CurrentResourceOwner = portal->resowner;
		PortalContext = PortalGetHeapMemory(portal);

		MemoryContextSwitchTo(PortalContext);

		switch (portal->strategy)
		{
			case PORTAL_ONE_SELECT:
			case PORTAL_ONE_RETURNING:
			case PORTAL_ONE_MOD_WITH:
			case PORTAL_UTIL_SELECT:

				/*
				 * If we have not yet run the command, do so, storing its
				 * results in the portal's tuplestore.  But we don't do that
				 * for the PORTAL_ONE_SELECT case.
				 */
				if (portal->strategy != PORTAL_ONE_SELECT && !portal->holdStore)
					FillPortalStore(portal, isTopLevel);

				/*
				 * Now fetch desired portion of results.
				 */
				nprocessed = PortalRunSelect(portal, true, count, dest);

				/*
				 * If the portal result contains a command tag and the caller
				 * gave us a pointer to store it, copy it. Patch the "SELECT"
				 * tag to also provide the rowcount.
				 */
				if (completionTag && portal->commandTag)
				{
					if (strcmp(portal->commandTag, "SELECT") == 0)
						snprintf(completionTag, COMPLETION_TAG_BUFSIZE,
								 "SELECT %u", nprocessed);
					else
						strcpy(completionTag, portal->commandTag);
				}

				/* Mark portal not active */
				portal->status = PORTAL_READY;

				/*
				 * Since it's a forward fetch, say DONE iff atEnd is now true.
				 */
				result = portal->atEnd;
				break;

			case PORTAL_MULTI_QUERY:
				PortalRunMulti(portal, isTopLevel,
							   dest, altdest, completionTag);

				/* Prevent portal's commands from being re-executed */
				MarkPortalDone(portal);

				/* Always complete at end of RunMulti */
				result = true;
				break;

#ifdef XCP
			case PORTAL_DISTRIBUTED:
				if (count == FETCH_ALL)
					count = 0;
				nprocessed = 0;

				if (portal->queryDesc->myindex == -1)
				{
					long		oldPos;

					if (portal->queryDesc->squeue)
					{
						/* Make sure the producer is advancing */
						while (count == 0 || nprocessed < count)
						{
							if (!portal->queryDesc->estate->es_finished)
								AdvanceProducingPortal(portal);
							/* make read pointer active */
							tuplestore_select_read_pointer(portal->holdStore, 1);
							/* perform reads */
							nprocessed += RunFromStore(portal,
													   ForwardScanDirection,
											   count ? count - nprocessed : 0,
													   dest);
							/*
							 * Switch back to the write pointer
							 * We do not want to seek if the tuplestore operates
							 * with a file, so copy pointer before.
							 * Also advancing write pointer would allow to free some
							 * memory.
							 */
							tuplestore_copy_read_pointer(portal->holdStore, 1, 0);
							tuplestore_select_read_pointer(portal->holdStore, 0);
							/* try to release occupied memory */
							tuplestore_trim(portal->holdStore);
							/* Break if we can not get more rows */
							if (portal->queryDesc->estate->es_finished)
								break;
						}
						if (nprocessed > 0)
							portal->atStart = false; /* OK to go backward now */
						portal->atEnd = portal->queryDesc->estate->es_finished &&
							tuplestore_ateof(portal->holdStore);
						oldPos = portal->portalPos;
						portal->portalPos += nprocessed;
						/* portalPos doesn't advance when we fall off the end */
						if (portal->portalPos < oldPos)
							portal->posOverflow = true;
					}
					else
					{
						DestReceiver *olddest;

						Assert(portal->queryDesc->dest->mydest == DestProducer);
						olddest = SetSelfConsumerDestReceiver(
								portal->queryDesc->dest, dest);
						/*
						 * Now fetch desired portion of results.
						 */
						nprocessed = PortalRunSelect(portal, true, count,
													 portal->queryDesc->dest);
						SetSelfConsumerDestReceiver(
								portal->queryDesc->dest, olddest);
					}
				}
				else
				{
					QueryDesc	   *queryDesc = portal->queryDesc;
					SharedQueue		squeue = queryDesc->squeue;
					int 			myindex = queryDesc->myindex;
					TupleTableSlot *slot;
					long			oldPos;

					/*
					 * We are the consumer.
					 * We have skipped plan initialization, hence we do not have
					 * a tuple table to get a slot to receive tuples, so prepare
					 * standalone slot.
					 */
					slot = MakeSingleTupleTableSlot(queryDesc->tupDesc);

					(*dest->rStartup) (dest, CMD_SELECT, queryDesc->tupDesc);

					/*
					 * Loop until we've processed the proper number of tuples
					 * from the plan.
					 */
					for (;;)
					{
						/*
						 * Obtain a tuple from the queue
						 */
						SharedQueueRead(squeue, myindex, slot);

						/*
						 * if the tuple is null, then we assume there is nothing
						 * more to process so we end the loop...
						 * Also if null tuple is returned the squeue is reset
						 * already, we want to prevent resetting it again
						 */
						if (TupIsNull(slot))
						{
							queryDesc->squeue = NULL;
							break;
						}
						/*
						 * Send the tuple
						 */
						(*dest->receiveSlot) (slot, dest);

						/*
						 * increment the number of processed tuples and check count.
						 * If we've processed the proper number then quit, else
						 * loop again and process more tuples. Zero count means
						 * no limit.
						 */
						if (count && count == ++nprocessed)
							break;
					}
					(*dest->rShutdown) (dest);

					ExecDropSingleTupleTableSlot(slot);

					if (nprocessed > 0)
						portal->atStart = false;		/* OK to go backward now */
					if (count == 0 ||
						(unsigned long) nprocessed < (unsigned long) count)
						portal->atEnd = true;	/* we retrieved 'em all */
					oldPos = portal->portalPos;
					portal->portalPos += nprocessed;
					/* portalPos doesn't advance when we fall off the end */
					if (portal->portalPos < oldPos)
						portal->posOverflow = true;
				}
				/* Mark portal not active */
				portal->status = PORTAL_READY;
				result = portal->atEnd;
				break;
#endif

			default:
				elog(ERROR, "unrecognized portal strategy: %d",
					 (int) portal->strategy);
				result = false; /* keep compiler quiet */
				break;
		}
	}
	PG_CATCH();
	{
		/* Uncaught error while executing portal: mark it dead */
		portal->status = PORTAL_FAILED;

		/* Restore global vars and propagate error */
		if (saveMemoryContext == saveTopTransactionContext)
			MemoryContextSwitchTo(TopTransactionContext);
		else
			MemoryContextSwitchTo(saveMemoryContext);
		ActivePortal = saveActivePortal;
		if (saveResourceOwner == saveTopTransactionResourceOwner)
			CurrentResourceOwner = TopTransactionResourceOwner;
		else
			CurrentResourceOwner = saveResourceOwner;
		PortalContext = savePortalContext;

		PG_RE_THROW();
	}
	PG_END_TRY();

	if (saveMemoryContext == saveTopTransactionContext)
		MemoryContextSwitchTo(TopTransactionContext);
	else
		MemoryContextSwitchTo(saveMemoryContext);
	ActivePortal = saveActivePortal;
	if (saveResourceOwner == saveTopTransactionResourceOwner)
		CurrentResourceOwner = TopTransactionResourceOwner;
	else
		CurrentResourceOwner = saveResourceOwner;
	PortalContext = savePortalContext;

	if (log_executor_stats && portal->strategy != PORTAL_MULTI_QUERY)
		ShowUsage("EXECUTOR STATISTICS");

	TRACE_POSTGRESQL_QUERY_EXECUTE_DONE();

	return result;
}

/*
 * PortalRunSelect
 *		Execute a portal's query in PORTAL_ONE_SELECT mode, and also
 *		when fetching from a completed holdStore in PORTAL_ONE_RETURNING,
 *		PORTAL_ONE_MOD_WITH, and PORTAL_UTIL_SELECT cases.
 *
 * This handles simple N-rows-forward-or-backward cases.  For more complex
 * nonsequential access to a portal, see PortalRunFetch.
 *
 * count <= 0 is interpreted as a no-op: the destination gets started up
 * and shut down, but nothing else happens.  Also, count == FETCH_ALL is
 * interpreted as "all rows".
 *
 * Caller must already have validated the Portal and done appropriate
 * setup (cf. PortalRun).
 *
 * Returns number of rows processed (suitable for use in result tag)
 */
static long
PortalRunSelect(Portal portal,
				bool forward,
				long count,
				DestReceiver *dest)
{
	QueryDesc  *queryDesc;
	ScanDirection direction;
	uint32		nprocessed;

	/*
	 * NB: queryDesc will be NULL if we are fetching from a held cursor or a
	 * completed utility query; can't use it in that path.
	 */
	queryDesc = PortalGetQueryDesc(portal);

	/* Caller messed up if we have neither a ready query nor held data. */
	Assert(queryDesc || portal->holdStore);

	/*
	 * Force the queryDesc destination to the right thing.	This supports
	 * MOVE, for example, which will pass in dest = DestNone.  This is okay to
	 * change as long as we do it on every fetch.  (The Executor must not
	 * assume that dest never changes.)
	 */
	if (queryDesc)
		queryDesc->dest = dest;

	/*
	 * Determine which direction to go in, and check to see if we're already
	 * at the end of the available tuples in that direction.  If so, set the
	 * direction to NoMovement to avoid trying to fetch any tuples.  (This
	 * check exists because not all plan node types are robust about being
	 * called again if they've already returned NULL once.)  Then call the
	 * executor (we must not skip this, because the destination needs to see a
	 * setup and shutdown even if no tuples are available).  Finally, update
	 * the portal position state depending on the number of tuples that were
	 * retrieved.
	 */
	if (forward)
	{
		if (portal->atEnd || count <= 0)
			direction = NoMovementScanDirection;
		else
			direction = ForwardScanDirection;

		/* In the executor, zero count processes all rows */
		if (count == FETCH_ALL)
			count = 0;

		if (portal->holdStore)
			nprocessed = RunFromStore(portal, direction, count, dest);
		else
		{
			PushActiveSnapshot(queryDesc->snapshot);

#ifdef PGXC
			if (portal->name != NULL &&
			    portal->name[0] != '\0' &&
			    IsA(queryDesc->planstate, RemoteQueryState))
			{
				/*
				 * The snapshot in the query descriptor contains the
				 * command id of the command creating the cursor. We copy
				 * that snapshot in RemoteQueryState so that the do_query
				 * function knows while sending the select (resulting from
				 * a fetch) to the corresponding remote node with the command
				 * id of the command that created the cursor.
				 */
				HeapScanDesc scan;
				RemoteQueryState *rqs = (RemoteQueryState *)queryDesc->planstate;

				/* Allocate and initialize scan descriptor */
				scan = (HeapScanDesc) palloc0(sizeof(HeapScanDescData));
				/* Copy snap shot into the scan descriptor */
				scan->rs_snapshot = queryDesc->snapshot;
				/* Copy scan descriptor in remote query state */
				rqs->ss.ss_currentScanDesc = scan;

				rqs->cursor = pstrdup(portal->name);
			}
#endif

			ExecutorRun(queryDesc, direction, count);
			nprocessed = queryDesc->estate->es_processed;
			PopActiveSnapshot();
		}

		if (!ScanDirectionIsNoMovement(direction))
		{
			long		oldPos;

			if (nprocessed > 0)
				portal->atStart = false;		/* OK to go backward now */
			if (count == 0 ||
				(unsigned long) nprocessed < (unsigned long) count)
				portal->atEnd = true;	/* we retrieved 'em all */
			oldPos = portal->portalPos;
			portal->portalPos += nprocessed;
			/* portalPos doesn't advance when we fall off the end */
			if (portal->portalPos < oldPos)
				portal->posOverflow = true;
		}
	}
	else
	{
		if (portal->cursorOptions & CURSOR_OPT_NO_SCROLL)
			ereport(ERROR,
					(errcode(ERRCODE_OBJECT_NOT_IN_PREREQUISITE_STATE),
					 errmsg("cursor can only scan forward"),
					 errhint("Declare it with SCROLL option to enable backward scan.")));

		if (portal->atStart || count <= 0)
			direction = NoMovementScanDirection;
		else
			direction = BackwardScanDirection;

		/* In the executor, zero count processes all rows */
		if (count == FETCH_ALL)
			count = 0;

		if (portal->holdStore)
			nprocessed = RunFromStore(portal, direction, count, dest);
		else
		{
			PushActiveSnapshot(queryDesc->snapshot);
			ExecutorRun(queryDesc, direction, count);
			nprocessed = queryDesc->estate->es_processed;
			PopActiveSnapshot();
		}

		if (!ScanDirectionIsNoMovement(direction))
		{
			if (nprocessed > 0 && portal->atEnd)
			{
				portal->atEnd = false;	/* OK to go forward now */
				portal->portalPos++;	/* adjust for endpoint case */
			}
			if (count == 0 ||
				(unsigned long) nprocessed < (unsigned long) count)
			{
				portal->atStart = true; /* we retrieved 'em all */
				portal->portalPos = 0;
				portal->posOverflow = false;
			}
			else
			{
				long		oldPos;

				oldPos = portal->portalPos;
				portal->portalPos -= nprocessed;
				if (portal->portalPos > oldPos ||
					portal->portalPos <= 0)
					portal->posOverflow = true;
			}
		}
	}

	return nprocessed;
}

/*
 * FillPortalStore
 *		Run the query and load result tuples into the portal's tuple store.
 *
 * This is used for PORTAL_ONE_RETURNING, PORTAL_ONE_MOD_WITH, and
 * PORTAL_UTIL_SELECT cases only.
 */
static void
FillPortalStore(Portal portal, bool isTopLevel)
{
	DestReceiver *treceiver;
	char		completionTag[COMPLETION_TAG_BUFSIZE];

	PortalCreateHoldStore(portal);
	treceiver = CreateDestReceiver(DestTuplestore);
	SetTuplestoreDestReceiverParams(treceiver,
									portal->holdStore,
									portal->holdContext,
									false);

	completionTag[0] = '\0';

	switch (portal->strategy)
	{
		case PORTAL_ONE_RETURNING:
		case PORTAL_ONE_MOD_WITH:

			/*
			 * Run the portal to completion just as for the default
			 * MULTI_QUERY case, but send the primary query's output to the
			 * tuplestore. Auxiliary query outputs are discarded.
			 */
			PortalRunMulti(portal, isTopLevel,
						   treceiver, None_Receiver, completionTag);
			break;

		case PORTAL_UTIL_SELECT:
			PortalRunUtility(portal, (Node *) linitial(portal->stmts),
							 isTopLevel, treceiver, completionTag);
			break;

		default:
			elog(ERROR, "unsupported portal strategy: %d",
				 (int) portal->strategy);
			break;
	}

	/* Override default completion tag with actual command result */
	if (completionTag[0] != '\0')
		portal->commandTag = pstrdup(completionTag);

	(*treceiver->rDestroy) (treceiver);
}

/*
 * RunFromStore
 *		Fetch tuples from the portal's tuple store.
 *
 * Calling conventions are similar to ExecutorRun, except that we
 * do not depend on having a queryDesc or estate.  Therefore we return the
 * number of tuples processed as the result, not in estate->es_processed.
 *
 * One difference from ExecutorRun is that the destination receiver functions
 * are run in the caller's memory context (since we have no estate).  Watch
 * out for memory leaks.
 */
static uint32
RunFromStore(Portal portal, ScanDirection direction, long count,
			 DestReceiver *dest)
{
	long		current_tuple_count = 0;
	TupleTableSlot *slot;

	slot = MakeSingleTupleTableSlot(portal->tupDesc);

	(*dest->rStartup) (dest, CMD_SELECT, portal->tupDesc);

	if (ScanDirectionIsNoMovement(direction))
	{
		/* do nothing except start/stop the destination */
	}
	else
	{
		bool		forward = ScanDirectionIsForward(direction);

		for (;;)
		{
			MemoryContext oldcontext;
			bool		ok;

			oldcontext = MemoryContextSwitchTo(portal->holdContext);

			ok = tuplestore_gettupleslot(portal->holdStore, forward, false,
										 slot);

			MemoryContextSwitchTo(oldcontext);

			if (!ok)
				break;

			(*dest->receiveSlot) (slot, dest);

			ExecClearTuple(slot);

			/*
			 * check our tuple count.. if we've processed the proper number
			 * then quit, else loop again and process more tuples. Zero count
			 * means no limit.
			 */
			current_tuple_count++;
			if (count && count == current_tuple_count)
				break;
		}
	}

	(*dest->rShutdown) (dest);

	ExecDropSingleTupleTableSlot(slot);

	return (uint32) current_tuple_count;
}

/*
 * PortalRunUtility
 *		Execute a utility statement inside a portal.
 */
static void
PortalRunUtility(Portal portal, Node *utilityStmt, bool isTopLevel,
				 DestReceiver *dest, char *completionTag)
{
	bool		active_snapshot_set;

	elog(DEBUG3, "ProcessUtility");

	/*
	 * Set snapshot if utility stmt needs one.	Most reliable way to do this
	 * seems to be to enumerate those that do not need one; this is a short
	 * list.  Transaction control, LOCK, and SET must *not* set a snapshot
	 * since they need to be executable at the start of a transaction-snapshot
	 * mode transaction without freezing a snapshot.  By extension we allow
	 * SHOW not to set a snapshot.	The other stmts listed are just efficiency
	 * hacks.  Beware of listing anything that can modify the database --- if,
	 * say, it has to update an index with expressions that invoke
	 * user-defined functions, then it had better have a snapshot.
	 */
	if (!(IsA(utilityStmt, TransactionStmt) ||
		  IsA(utilityStmt, LockStmt) ||
		  IsA(utilityStmt, VariableSetStmt) ||
		  IsA(utilityStmt, VariableShowStmt) ||
		  IsA(utilityStmt, ConstraintsSetStmt) ||
	/* efficiency hacks from here down */
		  IsA(utilityStmt, FetchStmt) ||
		  IsA(utilityStmt, ListenStmt) ||
		  IsA(utilityStmt, NotifyStmt) ||
		  IsA(utilityStmt, UnlistenStmt) ||
#ifdef PGXC
		  (IsA(utilityStmt, CheckPointStmt) && IS_PGXC_DATANODE)))
#else
		  IsA(utilityStmt, CheckPointStmt)))
#endif
	{
		PushActiveSnapshot(GetTransactionSnapshot());
		active_snapshot_set = true;
	}
	else
		active_snapshot_set = false;

	ProcessUtility(utilityStmt,
				   portal->sourceText,
				   portal->portalParams,
				   isTopLevel,
				   dest,
#ifdef PGXC
				   false,
#endif /* PGXC */
				   completionTag);

	/* Some utility statements may change context on us */
	MemoryContextSwitchTo(PortalGetHeapMemory(portal));

	/*
	 * Some utility commands may pop the ActiveSnapshot stack from under us,
	 * so we only pop the stack if we actually see a snapshot set.	Note that
	 * the set of utility commands that do this must be the same set
	 * disallowed to run inside a transaction; otherwise, we could be popping
	 * a snapshot that belongs to some other operation.
	 */
	if (active_snapshot_set && ActiveSnapshotSet())
		PopActiveSnapshot();
}

/*
 * PortalRunMulti
 *		Execute a portal's queries in the general case (multi queries
 *		or non-SELECT-like queries)
 */
static void
PortalRunMulti(Portal portal, bool isTopLevel,
			   DestReceiver *dest, DestReceiver *altdest,
			   char *completionTag)
{
	bool		active_snapshot_set = false;
	ListCell   *stmtlist_item;
#ifdef PGXC
	CombineTag	combine;

	combine.cmdType = CMD_UNKNOWN;
	combine.data[0] = '\0';
#endif

	/*
	 * If the destination is DestRemoteExecute, change to DestNone.  The
	 * reason is that the client won't be expecting any tuples, and indeed has
	 * no way to know what they are, since there is no provision for Describe
	 * to send a RowDescription message when this portal execution strategy is
	 * in effect.  This presently will only affect SELECT commands added to
	 * non-SELECT queries by rewrite rules: such commands will be executed,
	 * but the results will be discarded unless you use "simple Query"
	 * protocol.
	 */
	if (dest->mydest == DestRemoteExecute)
		dest = None_Receiver;
	if (altdest->mydest == DestRemoteExecute)
		altdest = None_Receiver;

	/*
	 * Loop to handle the individual queries generated from a single parsetree
	 * by analysis and rewrite.
	 */
	foreach(stmtlist_item, portal->stmts)
	{
		Node	   *stmt = (Node *) lfirst(stmtlist_item);

		/*
		 * If we got a cancel signal in prior command, quit
		 */
		CHECK_FOR_INTERRUPTS();

		if (IsA(stmt, PlannedStmt) &&
			((PlannedStmt *) stmt)->utilityStmt == NULL)
		{
			/*
			 * process a plannable query.
			 */
			PlannedStmt *pstmt = (PlannedStmt *) stmt;

			TRACE_POSTGRESQL_QUERY_EXECUTE_START();

			if (log_executor_stats)
				ResetUsage();

			/*
			 * Must always have a snapshot for plannable queries.  First time
			 * through, take a new snapshot; for subsequent queries in the
			 * same portal, just update the snapshot's copy of the command
			 * counter.
			 */
			if (!active_snapshot_set)
			{
				PushActiveSnapshot(GetTransactionSnapshot());
				active_snapshot_set = true;
			}
			else
				UpdateActiveSnapshotCommandId();

			if (pstmt->canSetTag)
			{
				/* statement can set tag string */
				ProcessQuery(pstmt,
							 portal->sourceText,
							 portal->portalParams,
							 dest, completionTag);
#ifdef PGXC
				/* it's special for INSERT */
				if (IS_PGXC_COORDINATOR &&
					pstmt->commandType == CMD_INSERT)
					HandleCmdComplete(pstmt->commandType, &combine,
							completionTag, strlen(completionTag));
#endif
			}
			else
			{
				/* stmt added by rewrite cannot set tag */
				ProcessQuery(pstmt,
							 portal->sourceText,
							 portal->portalParams,
							 altdest, NULL);
			}

			if (log_executor_stats)
				ShowUsage("EXECUTOR STATISTICS");

			TRACE_POSTGRESQL_QUERY_EXECUTE_DONE();
		}
		else
		{
			/*
			 * process utility functions (create, destroy, etc..)
			 *
			 * These are assumed canSetTag if they're the only stmt in the
			 * portal.
			 *
			 * We must not set a snapshot here for utility commands (if one is
			 * needed, PortalRunUtility will do it).  If a utility command is
			 * alone in a portal then everything's fine.  The only case where
			 * a utility command can be part of a longer list is that rules
			 * are allowed to include NotifyStmt.  NotifyStmt doesn't care
			 * whether it has a snapshot or not, so we just leave the current
			 * snapshot alone if we have one.
			 */
			if (list_length(portal->stmts) == 1)
			{
				Assert(!active_snapshot_set);
				/* statement can set tag string */
				PortalRunUtility(portal, stmt, isTopLevel,
								 dest, completionTag);
			}
			else
			{
				Assert(IsA(stmt, NotifyStmt));
				/* stmt added by rewrite cannot set tag */
				PortalRunUtility(portal, stmt, isTopLevel,
								 altdest, NULL);
			}
		}

		/*
		 * Increment command counter between queries, but not after the last
		 * one.
		 */
		if (lnext(stmtlist_item) != NULL)
			CommandCounterIncrement();

		/*
		 * Clear subsidiary contexts to recover temporary memory.
		 */
		Assert(PortalGetHeapMemory(portal) == CurrentMemoryContext);

		MemoryContextDeleteChildren(PortalGetHeapMemory(portal));
	}

	/* Pop the snapshot if we pushed one. */
	if (active_snapshot_set)
		PopActiveSnapshot();

	/*
	 * If a command completion tag was supplied, use it.  Otherwise use the
	 * portal's commandTag as the default completion tag.
	 *
	 * Exception: Clients expect INSERT/UPDATE/DELETE tags to have counts, so
	 * fake them with zeros.  This can happen with DO INSTEAD rules if there
	 * is no replacement query of the same type as the original.  We print "0
	 * 0" here because technically there is no query of the matching tag type,
	 * and printing a non-zero count for a different query type seems wrong,
	 * e.g.  an INSERT that does an UPDATE instead should not print "0 1" if
	 * one row was updated.  See QueryRewrite(), step 3, for details.
	 */

#ifdef PGXC
	if (IS_PGXC_COORDINATOR && combine.data[0] != '\0')
		strcpy(completionTag, combine.data);
#endif

	if (completionTag && completionTag[0] == '\0')
	{
		if (portal->commandTag)
			strcpy(completionTag, portal->commandTag);
		if (strcmp(completionTag, "SELECT") == 0)
			sprintf(completionTag, "SELECT 0 0");
		else if (strcmp(completionTag, "INSERT") == 0)
			strcpy(completionTag, "INSERT 0 0");
		else if (strcmp(completionTag, "UPDATE") == 0)
			strcpy(completionTag, "UPDATE 0");
		else if (strcmp(completionTag, "DELETE") == 0)
			strcpy(completionTag, "DELETE 0");
	}
}

/*
 * PortalRunFetch
 *		Variant form of PortalRun that supports SQL FETCH directions.
 *
 * Note: we presently assume that no callers of this want isTopLevel = true.
 *
 * Returns number of rows processed (suitable for use in result tag)
 */
long
PortalRunFetch(Portal portal,
			   FetchDirection fdirection,
			   long count,
			   DestReceiver *dest)
{
	long		result;
	Portal		saveActivePortal;
	ResourceOwner saveResourceOwner;
	MemoryContext savePortalContext;
	MemoryContext oldContext;

	AssertArg(PortalIsValid(portal));

	/*
	 * Check for improper portal use, and mark portal active.
	 */
	if (portal->status != PORTAL_READY)
		ereport(ERROR,
				(errcode(ERRCODE_OBJECT_NOT_IN_PREREQUISITE_STATE),
				 errmsg("portal \"%s\" cannot be run", portal->name)));
	portal->status = PORTAL_ACTIVE;

	/*
	 * Set up global portal context pointers.
	 */
	saveActivePortal = ActivePortal;
	saveResourceOwner = CurrentResourceOwner;
	savePortalContext = PortalContext;
	PG_TRY();
	{
		ActivePortal = portal;
		CurrentResourceOwner = portal->resowner;
		PortalContext = PortalGetHeapMemory(portal);

		oldContext = MemoryContextSwitchTo(PortalContext);

		switch (portal->strategy)
		{
			case PORTAL_ONE_SELECT:
				result = DoPortalRunFetch(portal, fdirection, count, dest);
				break;

			case PORTAL_ONE_RETURNING:
			case PORTAL_ONE_MOD_WITH:
			case PORTAL_UTIL_SELECT:

				/*
				 * If we have not yet run the command, do so, storing its
				 * results in the portal's tuplestore.
				 */
				if (!portal->holdStore)
					FillPortalStore(portal, false /* isTopLevel */ );

				/*
				 * Now fetch desired portion of results.
				 */
				result = DoPortalRunFetch(portal, fdirection, count, dest);
				break;

			default:
				elog(ERROR, "unsupported portal strategy");
				result = 0;		/* keep compiler quiet */
				break;
		}
	}
	PG_CATCH();
	{
		/* Uncaught error while executing portal: mark it dead */
		portal->status = PORTAL_FAILED;

		/* Restore global vars and propagate error */
		ActivePortal = saveActivePortal;
		CurrentResourceOwner = saveResourceOwner;
		PortalContext = savePortalContext;

		PG_RE_THROW();
	}
	PG_END_TRY();

	MemoryContextSwitchTo(oldContext);

	/* Mark portal not active */
	portal->status = PORTAL_READY;

	ActivePortal = saveActivePortal;
	CurrentResourceOwner = saveResourceOwner;
	PortalContext = savePortalContext;

	return result;
}

/*
 * DoPortalRunFetch
 *		Guts of PortalRunFetch --- the portal context is already set up
 *
 * Returns number of rows processed (suitable for use in result tag)
 */
static long
DoPortalRunFetch(Portal portal,
				 FetchDirection fdirection,
				 long count,
				 DestReceiver *dest)
{
	bool		forward;

	Assert(portal->strategy == PORTAL_ONE_SELECT ||
		   portal->strategy == PORTAL_ONE_RETURNING ||
		   portal->strategy == PORTAL_ONE_MOD_WITH ||
		   portal->strategy == PORTAL_UTIL_SELECT);

	switch (fdirection)
	{
		case FETCH_FORWARD:
			if (count < 0)
			{
				fdirection = FETCH_BACKWARD;
				count = -count;
			}
			/* fall out of switch to share code with FETCH_BACKWARD */
			break;
		case FETCH_BACKWARD:
			if (count < 0)
			{
				fdirection = FETCH_FORWARD;
				count = -count;
			}
			/* fall out of switch to share code with FETCH_FORWARD */
			break;
		case FETCH_ABSOLUTE:
			if (count > 0)
			{
				/*
				 * Definition: Rewind to start, advance count-1 rows, return
				 * next row (if any).  In practice, if the goal is less than
				 * halfway back to the start, it's better to scan from where
				 * we are.	In any case, we arrange to fetch the target row
				 * going forwards.
				 */
				if (portal->posOverflow || portal->portalPos == LONG_MAX ||
					count - 1 <= portal->portalPos / 2)
				{
					DoPortalRewind(portal);
					if (count > 1)
						PortalRunSelect(portal, true, count - 1,
										None_Receiver);
				}
				else
				{
					long		pos = portal->portalPos;

					if (portal->atEnd)
						pos++;	/* need one extra fetch if off end */
					if (count <= pos)
						PortalRunSelect(portal, false, pos - count + 1,
										None_Receiver);
					else if (count > pos + 1)
						PortalRunSelect(portal, true, count - pos - 1,
										None_Receiver);
				}
				return PortalRunSelect(portal, true, 1L, dest);
			}
			else if (count < 0)
			{
				/*
				 * Definition: Advance to end, back up abs(count)-1 rows,
				 * return prior row (if any).  We could optimize this if we
				 * knew in advance where the end was, but typically we won't.
				 * (Is it worth considering case where count > half of size of
				 * query?  We could rewind once we know the size ...)
				 */
				PortalRunSelect(portal, true, FETCH_ALL, None_Receiver);
				if (count < -1)
					PortalRunSelect(portal, false, -count - 1, None_Receiver);
				return PortalRunSelect(portal, false, 1L, dest);
			}
			else
			{
				/* count == 0 */
				/* Rewind to start, return zero rows */
				DoPortalRewind(portal);
				return PortalRunSelect(portal, true, 0L, dest);
			}
			break;
		case FETCH_RELATIVE:
			if (count > 0)
			{
				/*
				 * Definition: advance count-1 rows, return next row (if any).
				 */
				if (count > 1)
					PortalRunSelect(portal, true, count - 1, None_Receiver);
				return PortalRunSelect(portal, true, 1L, dest);
			}
			else if (count < 0)
			{
				/*
				 * Definition: back up abs(count)-1 rows, return prior row (if
				 * any).
				 */
				if (count < -1)
					PortalRunSelect(portal, false, -count - 1, None_Receiver);
				return PortalRunSelect(portal, false, 1L, dest);
			}
			else
			{
				/* count == 0 */
				/* Same as FETCH FORWARD 0, so fall out of switch */
				fdirection = FETCH_FORWARD;
			}
			break;
		default:
			elog(ERROR, "bogus direction");
			break;
	}

	/*
	 * Get here with fdirection == FETCH_FORWARD or FETCH_BACKWARD, and count
	 * >= 0.
	 */
	forward = (fdirection == FETCH_FORWARD);

	/*
	 * Zero count means to re-fetch the current row, if any (per SQL92)
	 */
	if (count == 0)
	{
		bool		on_row;

		/* Are we sitting on a row? */
		on_row = (!portal->atStart && !portal->atEnd);

		if (dest->mydest == DestNone)
		{
			/* MOVE 0 returns 0/1 based on if FETCH 0 would return a row */
			return on_row ? 1L : 0L;
		}
		else
		{
			/*
			 * If we are sitting on a row, back up one so we can re-fetch it.
			 * If we are not sitting on a row, we still have to start up and
			 * shut down the executor so that the destination is initialized
			 * and shut down correctly; so keep going.	To PortalRunSelect,
			 * count == 0 means we will retrieve no row.
			 */
			if (on_row)
			{
				PortalRunSelect(portal, false, 1L, None_Receiver);
				/* Set up to fetch one row forward */
				count = 1;
				forward = true;
			}
		}
	}

	/*
	 * Optimize MOVE BACKWARD ALL into a Rewind.
	 */
	if (!forward && count == FETCH_ALL && dest->mydest == DestNone)
	{
		long		result = portal->portalPos;

		if (result > 0 && !portal->atEnd)
			result--;
		DoPortalRewind(portal);
		/* result is bogus if pos had overflowed, but it's best we can do */
		return result;
	}

	return PortalRunSelect(portal, forward, count, dest);
}

/*
 * DoPortalRewind - rewind a Portal to starting point
 */
static void
DoPortalRewind(Portal portal)
{
	if (portal->holdStore)
	{
		MemoryContext oldcontext;

		oldcontext = MemoryContextSwitchTo(portal->holdContext);
		tuplestore_rescan(portal->holdStore);
		MemoryContextSwitchTo(oldcontext);
	}
	if (PortalGetQueryDesc(portal))
		ExecutorRewind(PortalGetQueryDesc(portal));

	portal->atStart = true;
	portal->atEnd = false;
	portal->portalPos = 0;
	portal->posOverflow = false;
<<<<<<< HEAD
}

#ifdef XCP
int
AdvanceProducingPortal(Portal portal)
{
	Portal		saveActivePortal;
	ResourceOwner saveResourceOwner;
	MemoryContext savePortalContext;
	MemoryContext oldContext;
	QueryDesc  *queryDesc;
	DestReceiver *treceiver;
	int			result;

	if (portal->status == PORTAL_FAILED)
	{
		removeProducingPortal(portal);
		return -1;
	}

	queryDesc = PortalGetQueryDesc(portal);

	Assert(queryDesc);
	/* Make sure the portal is producing */
	Assert(queryDesc->squeue && queryDesc->myindex == -1);
	/* Make sure there is proper receiver */
	Assert(queryDesc->dest && queryDesc->dest->mydest == DestProducer);

	/*
	 * Set up global portal context pointers.
	 */
	saveActivePortal = ActivePortal;
	saveResourceOwner = CurrentResourceOwner;
	savePortalContext = PortalContext;
	PG_TRY();
	{
		ActivePortal = portal;
		CurrentResourceOwner = portal->resowner;
		PortalContext = PortalGetHeapMemory(portal);

		oldContext = MemoryContextSwitchTo(PortalGetHeapMemory(portal));

		/*
		 * That is the first pass thru if the hold store is not initialized yet,
		 * Need to initialize stuff.
		 */
		if (portal->holdStore == NULL)
		{
			int idx;
			char storename[64];

			PortalCreateProducerStore(portal);
			treceiver = CreateDestReceiver(DestTuplestore);
			SetTuplestoreDestReceiverParams(treceiver,
											portal->holdStore,
											portal->holdContext,
											false);
			SetSelfConsumerDestReceiver(queryDesc->dest, treceiver);
			SetProducerTempMemory(queryDesc->dest, portal->tmpContext);
			snprintf(storename, 64, "%s producer store", portal->name);
			tuplestore_collect_stat(portal->holdStore, storename);
			/*
			 * Tuplestore does not clear eof flag on the active read pointer,
			 * causing the store is always in EOF state once reached when
			 * there is a single read pointer. We do not want behavior like this
			 * and workaround by using secondary read pointer.
			 * Primary read pointer (0) is active when we are writing to
			 * the tuple store, secondary read pointer is for reading, and its
			 * eof flag is cleared if a tuple is written to the store.
			 * We know the extra read pointer has index 1, so do not store it.
			 */
			idx = tuplestore_alloc_read_pointer(portal->holdStore, 0);
			Assert(idx == 1);
		}

		if (!queryDesc->estate->es_finished)
		{
			/*
			 * If the portal's hold store has tuples available for read and
			 * all consumer queues are not empty we skip advancing the portal
			 * (pause it) to prevent buffering too many rows at the producer.
			 * NB just created portal store would not be in EOF state, but in
			 * this case consumer queues will be empty and do not allow
			 * erroneous pause. After the first call to AdvanceProducingPortal
			 * portal will try to read the hold store and EOF flag will be set
			 * correctly.
			 */
			tuplestore_select_read_pointer(portal->holdStore, 1);
			if (!tuplestore_ateof(portal->holdStore) &&
					SharedQueueCanPause(queryDesc->squeue))
				result = 0;
			else
				result = 1;
			tuplestore_select_read_pointer(portal->holdStore, 0);

			if (result)
			{
				/* Execute query and dispatch tuples via dest receiver */
#define PRODUCE_TUPLES 100
				PushActiveSnapshot(queryDesc->snapshot);
				ExecutorRun(queryDesc, ForwardScanDirection, PRODUCE_TUPLES);
				PopActiveSnapshot();

				if (queryDesc->estate->es_processed < PRODUCE_TUPLES)
				{
					/*
					 * Finish the executor, but we may still have some tuples
					 * in the local storages.
					 * We should keep trying pushing them into the squeue, so do not
					 * remove the portal from the list of producers.
					 */
					ExecutorFinish(queryDesc);
				}
			}
		}

		/* Try to dump local tuplestores */
		if (queryDesc->estate->es_finished &&
				ProducerReceiverPushBuffers(queryDesc->dest))
		{
			/* No more local data, we done the producer work */
			removeProducingPortal(portal);

			/* report portal is not producing */
			result = -1;
		}
		else
		{
			result = SharedQueueCanPause(queryDesc->squeue) ? 0 : 1;
		}
	}
	PG_CATCH();
	{
		/* Uncaught error while executing portal: mark it dead */
		portal->status = PORTAL_FAILED;
		/*
		 * Reset producer to allow consumers to finish, so receiving node will
		 * handle the error.
		 */
		SharedQueueReset(queryDesc->squeue, -1);

		/* Restore global vars and propagate error */
		ActivePortal = saveActivePortal;
		CurrentResourceOwner = saveResourceOwner;
		PortalContext = savePortalContext;

		PG_RE_THROW();
	}
	PG_END_TRY();

	MemoryContextSwitchTo(oldContext);

	ActivePortal = saveActivePortal;
	CurrentResourceOwner = saveResourceOwner;
	PortalContext = savePortalContext;

	return result;
}
#endif
=======
}
>>>>>>> d03ea805
<|MERGE_RESOLUTION|>--- conflicted
+++ resolved
@@ -1311,6 +1311,7 @@
 			PushActiveSnapshot(queryDesc->snapshot);
 
 #ifdef PGXC
+#ifndef XCP
 			if (portal->name != NULL &&
 			    portal->name[0] != '\0' &&
 			    IsA(queryDesc->planstate, RemoteQueryState))
@@ -1335,6 +1336,7 @@
 
 				rqs->cursor = pstrdup(portal->name);
 			}
+#endif
 #endif
 
 			ExecutorRun(queryDesc, direction, count);
@@ -2095,7 +2097,6 @@
 	portal->atEnd = false;
 	portal->portalPos = 0;
 	portal->posOverflow = false;
-<<<<<<< HEAD
 }
 
 #ifdef XCP
@@ -2254,7 +2255,4 @@
 
 	return result;
 }
-#endif
-=======
-}
->>>>>>> d03ea805
+#endif
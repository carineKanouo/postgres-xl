/*-------------------------------------------------------------------------
 *
 * planner.c
 *	  The query optimizer external interface.
 *
 * This Source Code Form is subject to the terms of the Mozilla Public
 * License, v. 2.0. If a copy of the MPL was not distributed with this
 * file, You can obtain one at http://mozilla.org/MPL/2.0/.
 *
 * Portions Copyright (c) 2012-2014, TransLattice, Inc.
 * Portions Copyright (c) 1996-2015, PostgreSQL Global Development Group
 * Portions Copyright (c) 1994, Regents of the University of California
 *
 *
 * IDENTIFICATION
 *	  src/backend/optimizer/plan/planner.c
 *
 *-------------------------------------------------------------------------
 */

#include "postgres.h"

#include <limits.h>
#include <math.h>

#include "access/htup_details.h"
#include "executor/executor.h"
#include "executor/nodeAgg.h"
#include "foreign/fdwapi.h"
#include "miscadmin.h"
#include "lib/bipartite_match.h"
#include "nodes/makefuncs.h"
#include "nodes/nodeFuncs.h"
#ifdef OPTIMIZER_DEBUG
#include "nodes/print.h"
#endif
#include "optimizer/clauses.h"
#include "optimizer/cost.h"
#include "optimizer/pathnode.h"
#include "optimizer/paths.h"
#include "optimizer/plancat.h"
#include "optimizer/planmain.h"
#include "optimizer/planner.h"
#include "optimizer/prep.h"
#include "optimizer/subselect.h"
#include "optimizer/tlist.h"
#include "parser/analyze.h"
#include "parser/parsetree.h"
#include "parser/parse_agg.h"
#include "rewrite/rewriteManip.h"
#include "utils/rel.h"
#ifdef PGXC
#include "commands/prepare.h"
#include "pgxc/pgxc.h"
#include "pgxc/planner.h"
#endif
#include "utils/selfuncs.h"


/* GUC parameter */
double		cursor_tuple_fraction = DEFAULT_CURSOR_TUPLE_FRACTION;

/* Hook for plugins to get control in planner() */
planner_hook_type planner_hook = NULL;


/* Expression kind codes for preprocess_expression */
#define EXPRKIND_QUAL			0
#define EXPRKIND_TARGET			1
#define EXPRKIND_RTFUNC			2
#define EXPRKIND_RTFUNC_LATERAL 3
#define EXPRKIND_VALUES			4
#define EXPRKIND_VALUES_LATERAL 5
#define EXPRKIND_LIMIT			6
#define EXPRKIND_APPINFO		7
#define EXPRKIND_PHV			8
#define EXPRKIND_TABLESAMPLE	9

/* Passthrough data for standard_qp_callback */
typedef struct
{
	List	   *tlist;			/* preprocessed query targetlist */
	List	   *activeWindows;	/* active windows, if any */
	List	   *groupClause;	/* overrides parse->groupClause */
} standard_qp_extra;

/* Local functions */
static Node *preprocess_expression(PlannerInfo *root, Node *expr, int kind);
static void preprocess_qual_conditions(PlannerInfo *root, Node *jtnode);
static Plan *inheritance_planner(PlannerInfo *root);
static Plan *grouping_planner(PlannerInfo *root, double tuple_fraction);
static void preprocess_rowmarks(PlannerInfo *root);
static double preprocess_limit(PlannerInfo *root,
				 double tuple_fraction,
				 int64 *offset_est, int64 *count_est);
static bool limit_needed(Query *parse);
static List *preprocess_groupclause(PlannerInfo *root, List *force);
static List *extract_rollup_sets(List *groupingSets);
static List *reorder_grouping_sets(List *groupingSets, List *sortclause);
static void standard_qp_callback(PlannerInfo *root, void *extra);
static bool choose_hashed_grouping(PlannerInfo *root,
					   double tuple_fraction, double limit_tuples,
					   double path_rows, int path_width,
					   Path *cheapest_path, Path *sorted_path,
					   double dNumGroups, AggClauseCosts *agg_costs);
static bool choose_hashed_distinct(PlannerInfo *root,
					   double tuple_fraction, double limit_tuples,
					   double path_rows, int path_width,
					   Cost cheapest_startup_cost, Cost cheapest_total_cost,
					   Cost sorted_startup_cost, Cost sorted_total_cost,
					   List *sorted_pathkeys,
					   double dNumDistinctRows);
static List *make_subplanTargetList(PlannerInfo *root, List *tlist,
					   AttrNumber **groupColIdx, bool *need_tlist_eval);
static int	get_grouping_column_index(Query *parse, TargetEntry *tle);
static void locate_grouping_columns(PlannerInfo *root,
						List *tlist,
						List *sub_tlist,
						AttrNumber *groupColIdx);
static List *postprocess_setop_tlist(List *new_tlist, List *orig_tlist);
static List *select_active_windows(PlannerInfo *root, WindowFuncLists *wflists);
static List *make_windowInputTargetList(PlannerInfo *root,
						   List *tlist, List *activeWindows);
static List *make_pathkeys_for_window(PlannerInfo *root, WindowClause *wc,
						 List *tlist);
static void get_column_info_for_window(PlannerInfo *root, WindowClause *wc,
						   List *tlist,
						   int numSortCols, AttrNumber *sortColIdx,
						   int *partNumCols,
						   AttrNumber **partColIdx,
						   Oid **partOperators,
						   int *ordNumCols,
						   AttrNumber **ordColIdx,
						   Oid **ordOperators);
<<<<<<< HEAD
#ifdef XCP
static Plan *grouping_distribution(PlannerInfo *root, Plan *plan,
					  int numGroupCols, AttrNumber *groupColIdx,
					  List *current_pathkeys, Distribution **distribution);
static bool equal_distributions(PlannerInfo *root, Distribution *dst1,
					Distribution *dst2);
#endif
#ifdef PGXC
#ifndef XCP
static void separate_rowmarks(PlannerInfo *root);
#endif
#endif
=======
static Plan *build_grouping_chain(PlannerInfo *root,
					 Query *parse,
					 List *tlist,
					 bool need_sort_for_grouping,
					 List *rollup_groupclauses,
					 List *rollup_lists,
					 AttrNumber *groupColIdx,
					 AggClauseCosts *agg_costs,
					 long numGroups,
					 Plan *result_plan);
>>>>>>> 38d500ac

/*****************************************************************************
 *
 *	   Query optimizer entry point
 *
 * To support loadable plugins that monitor or modify planner behavior,
 * we provide a hook variable that lets a plugin get control before and
 * after the standard planning process.  The plugin would normally call
 * standard_planner().
 *
 * Note to plugin authors: standard_planner() scribbles on its Query input,
 * so you'd better copy that data structure if you want to plan more than once.
 *
 *****************************************************************************/
PlannedStmt *
planner(Query *parse, int cursorOptions, ParamListInfo boundParams)
{
	PlannedStmt *result;

	if (planner_hook)
		result = (*planner_hook) (parse, cursorOptions, boundParams);
	else
#ifdef PGXC
#ifndef XCP
		/*
		 * A Coordinator receiving a query from another Coordinator
		 * is not allowed to go into PGXC planner.
		 */
		if (IS_PGXC_LOCAL_COORDINATOR)
			result = pgxc_planner(parse, cursorOptions, boundParams);
		else
#endif /* XCP */
#endif /* PGXC */
			result = standard_planner(parse, cursorOptions, boundParams);
	return result;
}

PlannedStmt *
standard_planner(Query *parse, int cursorOptions, ParamListInfo boundParams)
{
	PlannedStmt *result;
	PlannerGlobal *glob;
	double		tuple_fraction;
	PlannerInfo *root;
	Plan	   *top_plan;
	ListCell   *lp,
			   *lr;

#ifdef XCP
	if (IS_PGXC_LOCAL_COORDINATOR && parse->utilityStmt &&
			IsA(parse->utilityStmt, RemoteQuery))
		return pgxc_direct_planner(parse, cursorOptions, boundParams);
#endif

	/* Cursor options may come from caller or from DECLARE CURSOR stmt */
	if (parse->utilityStmt &&
		IsA(parse->utilityStmt, DeclareCursorStmt))
		cursorOptions |= ((DeclareCursorStmt *) parse->utilityStmt)->options;

	/*
	 * Set up global state for this planner invocation.  This data is needed
	 * across all levels of sub-Query that might exist in the given command,
	 * so we keep it in a separate struct that's linked to by each per-Query
	 * PlannerInfo.
	 */
	glob = makeNode(PlannerGlobal);

	glob->boundParams = boundParams;
	glob->subplans = NIL;
	glob->subroots = NIL;
	glob->rewindPlanIDs = NULL;
	glob->finalrtable = NIL;
	glob->finalrowmarks = NIL;
	glob->resultRelations = NIL;
	glob->relationOids = NIL;
	glob->invalItems = NIL;
	glob->nParamExec = 0;
	glob->lastPHId = 0;
	glob->lastRowMarkId = 0;
	glob->transientPlan = false;
	glob->hasRowSecurity = false;

	/* Determine what fraction of the plan is likely to be scanned */
	if (cursorOptions & CURSOR_OPT_FAST_PLAN)
	{
		/*
		 * We have no real idea how many tuples the user will ultimately FETCH
		 * from a cursor, but it is often the case that he doesn't want 'em
		 * all, or would prefer a fast-start plan anyway so that he can
		 * process some of the tuples sooner.  Use a GUC parameter to decide
		 * what fraction to optimize for.
		 */
		tuple_fraction = cursor_tuple_fraction;

		/*
		 * We document cursor_tuple_fraction as simply being a fraction, which
		 * means the edge cases 0 and 1 have to be treated specially here.  We
		 * convert 1 to 0 ("all the tuples") and 0 to a very small fraction.
		 */
		if (tuple_fraction >= 1.0)
			tuple_fraction = 0.0;
		else if (tuple_fraction <= 0.0)
			tuple_fraction = 1e-10;
	}
	else
	{
		/* Default assumption is we need all the tuples */
		tuple_fraction = 0.0;
	}

	/* primary planning entry point (may recurse for subqueries) */
	top_plan = subquery_planner(glob, parse, NULL,
								false, tuple_fraction, &root);
#ifdef XCP
	if (root->distribution)
	{
		top_plan = (Plan *) make_remotesubplan(root, top_plan, NULL,
											   root->distribution,
											   root->query_pathkeys);
	}
#endif

	/*
	 * If creating a plan for a scrollable cursor, make sure it can run
	 * backwards on demand.  Add a Material node at the top at need.
	 */
	if (cursorOptions & CURSOR_OPT_SCROLL)
	{
		if (!ExecSupportsBackwardScan(top_plan))
			top_plan = materialize_finished_plan(top_plan);
	}

	/* final cleanup of the plan */
	Assert(glob->finalrtable == NIL);
	Assert(glob->finalrowmarks == NIL);
	Assert(glob->resultRelations == NIL);
	top_plan = set_plan_references(root, top_plan);
	/* ... and the subplans (both regular subplans and initplans) */
	Assert(list_length(glob->subplans) == list_length(glob->subroots));
	forboth(lp, glob->subplans, lr, glob->subroots)
	{
		Plan	   *subplan = (Plan *) lfirst(lp);
		PlannerInfo *subroot = (PlannerInfo *) lfirst(lr);

		lfirst(lp) = set_plan_references(subroot, subplan);
	}

#ifdef PGXC
#ifndef XCP
	/*
	 * PGXC should apply INSERT/UPDATE/DELETE to a Datanode. We are overriding
	 * normal Postgres behavior by modifying final plan or by adding a node on
	 * top of it.
	 * If the optimizer finds out that there is nothing to UPDATE/INSERT/DELETE
	 * in the table/s (say using constraint exclusion), it does not add modify
	 * table plan on the top. We should send queries to the remote nodes only
	 * when there is something to modify.
	 */
	if (IS_PGXC_COORDINATOR && IsA(top_plan, ModifyTable))
		switch (parse->commandType)
		{
			case CMD_INSERT:
				top_plan = create_remoteinsert_plan(root, top_plan);
				break;
			case CMD_UPDATE:
				top_plan = create_remoteupdate_plan(root, top_plan);
				break;
			case CMD_DELETE:
				top_plan = create_remotedelete_plan(root, top_plan);
				break;
			default:
				break;
		}
#endif /* XCP */
#endif

	/* build the PlannedStmt result */
	result = makeNode(PlannedStmt);

	result->commandType = parse->commandType;
	result->queryId = parse->queryId;
	result->hasReturning = (parse->returningList != NIL);
	result->hasModifyingCTE = parse->hasModifyingCTE;
	result->canSetTag = parse->canSetTag;
	result->transientPlan = glob->transientPlan;
	result->planTree = top_plan;
	result->rtable = glob->finalrtable;
	result->resultRelations = glob->resultRelations;
	result->utilityStmt = parse->utilityStmt;
	result->subplans = glob->subplans;
	result->rewindPlanIDs = glob->rewindPlanIDs;
	result->rowMarks = glob->finalrowmarks;
	result->relationOids = glob->relationOids;
	result->invalItems = glob->invalItems;
#ifdef XCP
	result->distributionType = LOCATOR_TYPE_NONE;
	result->distributionKey = InvalidAttrNumber;
	result->distributionNodes = NULL;
#endif
	result->nParamExec = glob->nParamExec;
	result->hasRowSecurity = glob->hasRowSecurity;

	return result;
}


/*--------------------
 * subquery_planner
 *	  Invokes the planner on a subquery.  We recurse to here for each
 *	  sub-SELECT found in the query tree.
 *
 * glob is the global state for the current planner run.
 * parse is the querytree produced by the parser & rewriter.
 * parent_root is the immediate parent Query's info (NULL at the top level).
 * hasRecursion is true if this is a recursive WITH query.
 * tuple_fraction is the fraction of tuples we expect will be retrieved.
 * tuple_fraction is interpreted as explained for grouping_planner, below.
 *
 * If subroot isn't NULL, we pass back the query's final PlannerInfo struct;
 * among other things this tells the output sort ordering of the plan.
 *
 * Basically, this routine does the stuff that should only be done once
 * per Query object.  It then calls grouping_planner.  At one time,
 * grouping_planner could be invoked recursively on the same Query object;
 * that's not currently true, but we keep the separation between the two
 * routines anyway, in case we need it again someday.
 *
 * subquery_planner will be called recursively to handle sub-Query nodes
 * found within the query's expressions and rangetable.
 *
 * Returns a query plan.
 *--------------------
 */
Plan *
subquery_planner(PlannerGlobal *glob, Query *parse,
				 PlannerInfo *parent_root,
				 bool hasRecursion, double tuple_fraction,
				 PlannerInfo **subroot)
{
	int			num_old_subplans = list_length(glob->subplans);
	PlannerInfo *root;
	Plan	   *plan;
	List	   *newWithCheckOptions;
	List	   *newHaving;
	bool		hasOuterJoins;
	ListCell   *l;
	bool recursiveOk = true;

	/* Create a PlannerInfo data structure for this subquery */
	root = makeNode(PlannerInfo);
	root->parse = parse;
	root->glob = glob;
	root->query_level = parent_root ? parent_root->query_level + 1 : 1;
	root->parent_root = parent_root;
	root->plan_params = NIL;
	root->planner_cxt = CurrentMemoryContext;
	root->init_plans = NIL;
	root->cte_plan_ids = NIL;
	root->multiexpr_params = NIL;
	root->eq_classes = NIL;
	root->append_rel_list = NIL;
	root->rowMarks = NIL;
	root->hasInheritedTarget = false;
<<<<<<< HEAD
	root->recursiveOk = true;
=======
	root->grouping_map = NULL;
>>>>>>> 38d500ac

#ifdef PGXC
#ifndef XCP
	root->rs_alias_index = 1;
#endif /* XCP */
#endif /* PGXC */
	root->hasRecursion = hasRecursion;
	if (hasRecursion)
		root->wt_param_id = SS_assign_special_param(root);
	else
		root->wt_param_id = -1;
	root->non_recursive_plan = NULL;

	/*
	 * If there is a WITH list, process each WITH query and build an initplan
	 * SubPlan structure for it.
	 */
	if (parse->cteList)
		SS_process_ctes(root);

	/*
	 * Look for ANY and EXISTS SubLinks in WHERE and JOIN/ON clauses, and try
	 * to transform them into joins.  Note that this step does not descend
	 * into subqueries; if we pull up any subqueries below, their SubLinks are
	 * processed just before pulling them up.
	 */
	if (parse->hasSubLinks)
		pull_up_sublinks(root);

	/*
	 * Scan the rangetable for set-returning functions, and inline them if
	 * possible (producing subqueries that might get pulled up next).
	 * Recursion issues here are handled in the same way as for SubLinks.
	 */
	inline_set_returning_functions(root);

	/*
	 * Check to see if any subqueries in the jointree can be merged into this
	 * query.
	 */
	pull_up_subqueries(root);

	/*
	 * If this is a simple UNION ALL query, flatten it into an appendrel. We
	 * do this now because it requires applying pull_up_subqueries to the leaf
	 * queries of the UNION ALL, which weren't touched above because they
	 * weren't referenced by the jointree (they will be after we do this).
	 */
	if (parse->setOperations)
		flatten_simple_union_all(root);

	/*
	 * Detect whether any rangetable entries are RTE_JOIN kind; if not, we can
	 * avoid the expense of doing flatten_join_alias_vars().  Also check for
	 * outer joins --- if none, we can skip reduce_outer_joins().  And check
	 * for LATERAL RTEs, too.  This must be done after we have done
	 * pull_up_subqueries(), of course.
	 */
	root->hasJoinRTEs = false;
	root->hasLateralRTEs = false;
	hasOuterJoins = false;
	foreach(l, parse->rtable)
	{
		RangeTblEntry *rte = (RangeTblEntry *) lfirst(l);

		if (rte->rtekind == RTE_JOIN)
		{
			root->hasJoinRTEs = true;
			if (IS_OUTER_JOIN(rte->jointype))
				hasOuterJoins = true;
		}
		if (rte->lateral)
			root->hasLateralRTEs = true;
	}

	/*
	 * Preprocess RowMark information.  We need to do this after subquery
	 * pullup (so that all non-inherited RTEs are present) and before
	 * inheritance expansion (so that the info is available for
	 * expand_inherited_tables to examine and modify).
	 */
	preprocess_rowmarks(root);

#ifdef PGXC
#ifndef XCP
	/*
	 * In Coordinators we separate row marks in two groups
	 * one comprises of row marks of types ROW_MARK_EXCLUSIVE & ROW_MARK_SHARE
	 * and the other contains the rest of the types of row marks
	 * The former is handeled on Coordinator in such a way that
	 * FOR UPDATE/SHARE gets added in the remote query, whereas
	 * the later needs to be handeled the way pg does
	 *
	 * PGXCTODO : This is not a very efficient way of handling row marks
	 * Consider this join query
	 * select * from t1, t2 where t1.val = t2.val for update
	 * It results in this query to be fired at the Datanodes
	 * SELECT val, val2, ctid FROM ONLY t2 WHERE true FOR UPDATE OF t2
	 * We are locking the complete table where as we should have locked
	 * only the rows where t1.val = t2.val is met
	 */
	separate_rowmarks(root);
#endif
#endif
	/*
	 * Expand any rangetable entries that are inheritance sets into "append
	 * relations".  This can add entries to the rangetable, but they must be
	 * plain base relations not joins, so it's OK (and marginally more
	 * efficient) to do it after checking for join RTEs.  We must do it after
	 * pulling up subqueries, else we'd fail to handle inherited tables in
	 * subqueries.
	 */
	expand_inherited_tables(root);

	/*
	 * Set hasHavingQual to remember if HAVING clause is present.  Needed
	 * because preprocess_expression will reduce a constant-true condition to
	 * an empty qual list ... but "HAVING TRUE" is not a semantic no-op.
	 */
	root->hasHavingQual = (parse->havingQual != NULL);

	/* Clear this flag; might get set in distribute_qual_to_rels */
	root->hasPseudoConstantQuals = false;

	/*
	 * Do expression preprocessing on targetlist and quals, as well as other
	 * random expressions in the querytree.  Note that we do not need to
	 * handle sort/group expressions explicitly, because they are actually
	 * part of the targetlist.
	 */
	parse->targetList = (List *)
		preprocess_expression(root, (Node *) parse->targetList,
							  EXPRKIND_TARGET);

	newWithCheckOptions = NIL;
	foreach(l, parse->withCheckOptions)
	{
		WithCheckOption *wco = (WithCheckOption *) lfirst(l);

		wco->qual = preprocess_expression(root, wco->qual,
										  EXPRKIND_QUAL);
		if (wco->qual != NULL)
			newWithCheckOptions = lappend(newWithCheckOptions, wco);
	}
	parse->withCheckOptions = newWithCheckOptions;

	parse->returningList = (List *)
		preprocess_expression(root, (Node *) parse->returningList,
							  EXPRKIND_TARGET);

	preprocess_qual_conditions(root, (Node *) parse->jointree);

	parse->havingQual = preprocess_expression(root, parse->havingQual,
											  EXPRKIND_QUAL);

	foreach(l, parse->windowClause)
	{
		WindowClause *wc = (WindowClause *) lfirst(l);

		/* partitionClause/orderClause are sort/group expressions */
		wc->startOffset = preprocess_expression(root, wc->startOffset,
												EXPRKIND_LIMIT);
		wc->endOffset = preprocess_expression(root, wc->endOffset,
											  EXPRKIND_LIMIT);
	}

	parse->limitOffset = preprocess_expression(root, parse->limitOffset,
											   EXPRKIND_LIMIT);
	parse->limitCount = preprocess_expression(root, parse->limitCount,
											  EXPRKIND_LIMIT);

	if (parse->onConflict)
	{
		parse->onConflict->onConflictSet = (List *)
			preprocess_expression(root, (Node *) parse->onConflict->onConflictSet,
								  EXPRKIND_TARGET);

		parse->onConflict->onConflictWhere =
			preprocess_expression(root, (Node *) parse->onConflict->onConflictWhere,
								  EXPRKIND_QUAL);
	}

	root->append_rel_list = (List *)
		preprocess_expression(root, (Node *) root->append_rel_list,
							  EXPRKIND_APPINFO);

	/* Also need to preprocess expressions within RTEs */
	foreach(l, parse->rtable)
	{
		RangeTblEntry *rte = (RangeTblEntry *) lfirst(l);
		int			kind;

		if (rte->rtekind == RTE_RELATION)
		{
			if (rte->tablesample)
			{
				rte->tablesample->args = (List *)
					preprocess_expression(root, (Node *) rte->tablesample->args,
										  EXPRKIND_TABLESAMPLE);
				rte->tablesample->repeatable = (Node *)
					preprocess_expression(root, rte->tablesample->repeatable,
										  EXPRKIND_TABLESAMPLE);
			}
		}
		else if (rte->rtekind == RTE_SUBQUERY)
		{
			/*
			 * We don't want to do all preprocessing yet on the subquery's
			 * expressions, since that will happen when we plan it.  But if it
			 * contains any join aliases of our level, those have to get
			 * expanded now, because planning of the subquery won't do it.
			 * That's only possible if the subquery is LATERAL.
			 */
			if (rte->lateral && root->hasJoinRTEs)
				rte->subquery = (Query *)
					flatten_join_alias_vars(root, (Node *) rte->subquery);
		}
		else if (rte->rtekind == RTE_FUNCTION)
		{
			/* Preprocess the function expression(s) fully */
			kind = rte->lateral ? EXPRKIND_RTFUNC_LATERAL : EXPRKIND_RTFUNC;
			rte->functions = (List *) preprocess_expression(root, (Node *) rte->functions, kind);
		}
		else if (rte->rtekind == RTE_VALUES)
		{
			/* Preprocess the values lists fully */
			kind = rte->lateral ? EXPRKIND_VALUES_LATERAL : EXPRKIND_VALUES;
			rte->values_lists = (List *)
				preprocess_expression(root, (Node *) rte->values_lists, kind);
		}
	}

	/*
	 * In some cases we may want to transfer a HAVING clause into WHERE. We
	 * cannot do so if the HAVING clause contains aggregates (obviously) or
	 * volatile functions (since a HAVING clause is supposed to be executed
	 * only once per group).  Also, it may be that the clause is so expensive
	 * to execute that we're better off doing it only once per group, despite
	 * the loss of selectivity.  This is hard to estimate short of doing the
	 * entire planning process twice, so we use a heuristic: clauses
	 * containing subplans are left in HAVING.  Otherwise, we move or copy the
	 * HAVING clause into WHERE, in hopes of eliminating tuples before
	 * aggregation instead of after.
	 *
	 * If the query has explicit grouping then we can simply move such a
	 * clause into WHERE; any group that fails the clause will not be in the
	 * output because none of its tuples will reach the grouping or
	 * aggregation stage.  Otherwise we must have a degenerate (variable-free)
	 * HAVING clause, which we put in WHERE so that query_planner() can use it
	 * in a gating Result node, but also keep in HAVING to ensure that we
	 * don't emit a bogus aggregated row. (This could be done better, but it
	 * seems not worth optimizing.)
	 *
	 * Note that both havingQual and parse->jointree->quals are in
	 * implicitly-ANDed-list form at this point, even though they are declared
	 * as Node *.
	 */
	newHaving = NIL;
	foreach(l, (List *) parse->havingQual)
	{
		Node	   *havingclause = (Node *) lfirst(l);

		if (contain_agg_clause(havingclause) ||
			contain_volatile_functions(havingclause) ||
			contain_subplans(havingclause) ||
			parse->groupingSets)
		{
			/* keep it in HAVING */
			newHaving = lappend(newHaving, havingclause);
		}
		else if (parse->groupClause)
		{
			/* move it to WHERE */
			parse->jointree->quals = (Node *)
				lappend((List *) parse->jointree->quals, havingclause);
		}
		else
		{
			/* put a copy in WHERE, keep it in HAVING */
			parse->jointree->quals = (Node *)
				lappend((List *) parse->jointree->quals,
						copyObject(havingclause));
			newHaving = lappend(newHaving, havingclause);
		}
	}
	parse->havingQual = (Node *) newHaving;

	/*
	 * If we have any outer joins, try to reduce them to plain inner joins.
	 * This step is most easily done after we've done expression
	 * preprocessing.
	 */
	if (hasOuterJoins)
		reduce_outer_joins(root);

	/*
	 * Do the main planning.  If we have an inherited target relation, that
	 * needs special processing, else go straight to grouping_planner.
	 */
	if (parse->resultRelation &&
		rt_fetch(parse->resultRelation, parse->rtable)->inh)
		plan = inheritance_planner(root);
	else
	{
		plan = grouping_planner(root, tuple_fraction);
		/* If it's not SELECT, we need a ModifyTable node */
		if (parse->commandType != CMD_SELECT)
		{
			List	   *withCheckOptionLists;
			List	   *returningLists;
			List	   *rowMarks;

			/*
			 * Set up the WITH CHECK OPTION and RETURNING lists-of-lists, if
			 * needed.
			 */
			if (parse->withCheckOptions)
				withCheckOptionLists = list_make1(parse->withCheckOptions);
			else
				withCheckOptionLists = NIL;

			if (parse->returningList)
				returningLists = list_make1(parse->returningList);
			else
				returningLists = NIL;

			/*
			 * If there was a FOR [KEY] UPDATE/SHARE clause, the LockRows node
			 * will have dealt with fetching non-locked marked rows, else we
			 * need to have ModifyTable do that.
			 */
			if (parse->rowMarks)
				rowMarks = NIL;
			else
				rowMarks = root->rowMarks;

#ifdef XCP
			if (root->query_level > 1)
				ereport(ERROR,
						(errcode(ERRCODE_FEATURE_NOT_SUPPORTED),
						 errmsg("INSERT/UPDATE/DELETE is not supported in subquery")));
#endif

			plan = (Plan *) make_modifytable(root,
											 parse->commandType,
											 parse->canSetTag,
											 parse->resultRelation,
									   list_make1_int(parse->resultRelation),
											 list_make1(plan),
											 withCheckOptionLists,
											 returningLists,
											 rowMarks,
											 parse->onConflict,
											 SS_assign_special_param(root));
		}
	}

	/*
	 * If any subplans were generated, or if there are any parameters to worry
	 * about, build initPlan list and extParam/allParam sets for plan nodes,
	 * and attach the initPlans to the top plan node.
	 */
	if (list_length(glob->subplans) != num_old_subplans ||
		root->glob->nParamExec > 0)
		SS_finalize_plan(root, plan, true);

	/* Return internal info if caller wants it */
	if (subroot)
		*subroot = root;

	/* 
	 * XCPTODO	
	 * Temporarily block WITH RECURSIVE for most cases 
	 * until we can fix. Allow for pg_catalog tables and replicated tables.
	 */
	{
		int idx;
		recursiveOk = true;

		/* seems to start at 1... */
		for (idx = 1; idx < root->simple_rel_array_size - 1 && recursiveOk; idx++)
		{
			RangeTblEntry *rte;

			rte = planner_rt_fetch(idx, root);
			if (!rte)
			   continue;
		
			switch (rte->rtekind)
			{
				case RTE_JOIN:
				case RTE_VALUES:
				case RTE_CTE:
					continue;
				case RTE_RELATION:
					{
						char loc_type;

						loc_type = GetRelationLocType(rte->relid);

						/* skip pg_catalog */
						if (loc_type == LOCATOR_TYPE_NONE)
							continue;

						/* If replicated, allow */
						if (IsLocatorReplicated(loc_type))
							continue;
						else
							recursiveOk = false;
						break;
					} 
				case RTE_SUBQUERY:
					{
						RelOptInfo *relOptInfo = root->simple_rel_array[idx];
						if (relOptInfo && relOptInfo->subroot &&
								!relOptInfo->subroot->recursiveOk)
							recursiveOk = false;
						break;
					}
				default:	
					recursiveOk = false;
					break;
			}
		}
	}

	if (root->recursiveOk)
		root->recursiveOk = recursiveOk;

	if (root->hasRecursion && !root->recursiveOk)
			elog(ERROR, "WITH RECURSIVE currently not supported on distributed tables.");

	return plan;
}

/*
 * preprocess_expression
 *		Do subquery_planner's preprocessing work for an expression,
 *		which can be a targetlist, a WHERE clause (including JOIN/ON
 *		conditions), a HAVING clause, or a few other things.
 */
static Node *
preprocess_expression(PlannerInfo *root, Node *expr, int kind)
{
	/*
	 * Fall out quickly if expression is empty.  This occurs often enough to
	 * be worth checking.  Note that null->null is the correct conversion for
	 * implicit-AND result format, too.
	 */
	if (expr == NULL)
		return NULL;

	/*
	 * If the query has any join RTEs, replace join alias variables with
	 * base-relation variables.  We must do this before sublink processing,
	 * else sublinks expanded out from join aliases would not get processed.
	 * We can skip it in non-lateral RTE functions and VALUES lists, however,
	 * since they can't contain any Vars of the current query level.
	 */
	if (root->hasJoinRTEs &&
		!(kind == EXPRKIND_RTFUNC || kind == EXPRKIND_VALUES))
		expr = flatten_join_alias_vars(root, expr);

	/*
	 * Simplify constant expressions.
	 *
	 * Note: an essential effect of this is to convert named-argument function
	 * calls to positional notation and insert the current actual values of
	 * any default arguments for functions.  To ensure that happens, we *must*
	 * process all expressions here.  Previous PG versions sometimes skipped
	 * const-simplification if it didn't seem worth the trouble, but we can't
	 * do that anymore.
	 *
	 * Note: this also flattens nested AND and OR expressions into N-argument
	 * form.  All processing of a qual expression after this point must be
	 * careful to maintain AND/OR flatness --- that is, do not generate a tree
	 * with AND directly under AND, nor OR directly under OR.
	 */
	expr = eval_const_expressions(root, expr);

	/*
	 * If it's a qual or havingQual, canonicalize it.
	 */
	if (kind == EXPRKIND_QUAL)
	{
		expr = (Node *) canonicalize_qual((Expr *) expr);

#ifdef OPTIMIZER_DEBUG
		printf("After canonicalize_qual()\n");
		pprint(expr);
#endif
	}

	/* Expand SubLinks to SubPlans */
	if (root->parse->hasSubLinks)
		expr = SS_process_sublinks(root, expr, (kind == EXPRKIND_QUAL));

	/*
	 * XXX do not insert anything here unless you have grokked the comments in
	 * SS_replace_correlation_vars ...
	 */

	/* Replace uplevel vars with Param nodes (this IS possible in VALUES) */
	if (root->query_level > 1)
		expr = SS_replace_correlation_vars(root, expr);

	/*
	 * If it's a qual or havingQual, convert it to implicit-AND format. (We
	 * don't want to do this before eval_const_expressions, since the latter
	 * would be unable to simplify a top-level AND correctly. Also,
	 * SS_process_sublinks expects explicit-AND format.)
	 */
	if (kind == EXPRKIND_QUAL)
		expr = (Node *) make_ands_implicit((Expr *) expr);

	return expr;
}

/*
 * preprocess_qual_conditions
 *		Recursively scan the query's jointree and do subquery_planner's
 *		preprocessing work on each qual condition found therein.
 */
static void
preprocess_qual_conditions(PlannerInfo *root, Node *jtnode)
{
	if (jtnode == NULL)
		return;
	if (IsA(jtnode, RangeTblRef))
	{
		/* nothing to do here */
	}
	else if (IsA(jtnode, FromExpr))
	{
		FromExpr   *f = (FromExpr *) jtnode;
		ListCell   *l;

		foreach(l, f->fromlist)
			preprocess_qual_conditions(root, lfirst(l));

		f->quals = preprocess_expression(root, f->quals, EXPRKIND_QUAL);
	}
	else if (IsA(jtnode, JoinExpr))
	{
		JoinExpr   *j = (JoinExpr *) jtnode;

		preprocess_qual_conditions(root, j->larg);
		preprocess_qual_conditions(root, j->rarg);

		j->quals = preprocess_expression(root, j->quals, EXPRKIND_QUAL);
	}
	else
		elog(ERROR, "unrecognized node type: %d",
			 (int) nodeTag(jtnode));
}

/*
 * preprocess_phv_expression
 *	  Do preprocessing on a PlaceHolderVar expression that's been pulled up.
 *
 * If a LATERAL subquery references an output of another subquery, and that
 * output must be wrapped in a PlaceHolderVar because of an intermediate outer
 * join, then we'll push the PlaceHolderVar expression down into the subquery
 * and later pull it back up during find_lateral_references, which runs after
 * subquery_planner has preprocessed all the expressions that were in the
 * current query level to start with.  So we need to preprocess it then.
 */
Expr *
preprocess_phv_expression(PlannerInfo *root, Expr *expr)
{
	return (Expr *) preprocess_expression(root, (Node *) expr, EXPRKIND_PHV);
}

/*
 * inheritance_planner
 *	  Generate a plan in the case where the result relation is an
 *	  inheritance set.
 *
 * We have to handle this case differently from cases where a source relation
 * is an inheritance set. Source inheritance is expanded at the bottom of the
 * plan tree (see allpaths.c), but target inheritance has to be expanded at
 * the top.  The reason is that for UPDATE, each target relation needs a
 * different targetlist matching its own column set.  Fortunately,
 * the UPDATE/DELETE target can never be the nullable side of an outer join,
 * so it's OK to generate the plan this way.
 *
 * Returns a query plan.
 */
static Plan *
inheritance_planner(PlannerInfo *root)
{
	Query	   *parse = root->parse;
	int			parentRTindex = parse->resultRelation;
	Bitmapset  *resultRTindexes = NULL;
	int			nominalRelation = -1;
	List	   *final_rtable = NIL;
	int			save_rel_array_size = 0;
	RelOptInfo **save_rel_array = NULL;
	List	   *subplans = NIL;
	List	   *resultRelations = NIL;
	List	   *withCheckOptionLists = NIL;
	List	   *returningLists = NIL;
	List	   *rowMarks;
	ListCell   *lc;

	Assert(parse->commandType != CMD_INSERT);

	/*
	 * We generate a modified instance of the original Query for each target
	 * relation, plan that, and put all the plans into a list that will be
	 * controlled by a single ModifyTable node.  All the instances share the
	 * same rangetable, but each instance must have its own set of subquery
	 * RTEs within the finished rangetable because (1) they are likely to get
	 * scribbled on during planning, and (2) it's not inconceivable that
	 * subqueries could get planned differently in different cases.  We need
	 * not create duplicate copies of other RTE kinds, in particular not the
	 * target relations, because they don't have either of those issues.  Not
	 * having to duplicate the target relations is important because doing so
	 * (1) would result in a rangetable of length O(N^2) for N targets, with
	 * at least O(N^3) work expended here; and (2) would greatly complicate
	 * management of the rowMarks list.
	 *
	 * Note that any RTEs with security barrier quals will be turned into
	 * subqueries during planning, and so we must create copies of them too,
	 * except where they are target relations, which will each only be used in
	 * a single plan.
	 */
	resultRTindexes = bms_add_member(resultRTindexes, parentRTindex);
	foreach(lc, root->append_rel_list)
	{
		AppendRelInfo *appinfo = (AppendRelInfo *) lfirst(lc);

		if (appinfo->parent_relid == parentRTindex)
			resultRTindexes = bms_add_member(resultRTindexes,
											 appinfo->child_relid);
	}

	foreach(lc, root->append_rel_list)
	{
		AppendRelInfo *appinfo = (AppendRelInfo *) lfirst(lc);
		PlannerInfo subroot;
		Plan	   *subplan;
		Index		rti;

		/* append_rel_list contains all append rels; ignore others */
		if (appinfo->parent_relid != parentRTindex)
			continue;

		/*
		 * We need a working copy of the PlannerInfo so that we can control
		 * propagation of information back to the main copy.
		 */
		memcpy(&subroot, root, sizeof(PlannerInfo));

		/*
		 * Generate modified query with this rel as target.  We first apply
		 * adjust_appendrel_attrs, which copies the Query and changes
		 * references to the parent RTE to refer to the current child RTE,
		 * then fool around with subquery RTEs.
		 */
		subroot.parse = (Query *)
			adjust_appendrel_attrs(root,
								   (Node *) parse,
								   appinfo);

		/*
		 * The rowMarks list might contain references to subquery RTEs, so
		 * make a copy that we can apply ChangeVarNodes to.  (Fortunately, the
		 * executor doesn't need to see the modified copies --- we can just
		 * pass it the original rowMarks list.)
		 */
		subroot.rowMarks = (List *) copyObject(root->rowMarks);

		/*
		 * The append_rel_list likewise might contain references to subquery
		 * RTEs (if any subqueries were flattenable UNION ALLs).  So prepare
		 * to apply ChangeVarNodes to that, too.
		 */
		subroot.append_rel_list = (List *) copyObject(root->append_rel_list);

		/*
		 * Add placeholders to the child Query's rangetable list to fill the
		 * RT indexes already reserved for subqueries in previous children.
		 * These won't be referenced, so there's no need to make them very
		 * valid-looking.
		 */
		while (list_length(subroot.parse->rtable) < list_length(final_rtable))
			subroot.parse->rtable = lappend(subroot.parse->rtable,
											makeNode(RangeTblEntry));

		/*
		 * If this isn't the first child Query, generate duplicates of all
		 * subquery RTEs, and adjust Var numbering to reference the
		 * duplicates. To simplify the loop logic, we scan the original rtable
		 * not the copy just made by adjust_appendrel_attrs; that should be OK
		 * since subquery RTEs couldn't contain any references to the target
		 * rel.
		 */
		if (final_rtable != NIL)
		{
			ListCell   *lr;

			rti = 1;
			foreach(lr, parse->rtable)
			{
				RangeTblEntry *rte = (RangeTblEntry *) lfirst(lr);

				/*
				 * Copy subquery RTEs and RTEs with security barrier quals
				 * that will be turned into subqueries, except those that are
				 * target relations.
				 */
				if (rte->rtekind == RTE_SUBQUERY ||
					(rte->securityQuals != NIL &&
					 !bms_is_member(rti, resultRTindexes)))
				{
					Index		newrti;

					/*
					 * The RTE can't contain any references to its own RT
					 * index, except in the security barrier quals, so we can
					 * save a few cycles by applying ChangeVarNodes before we
					 * append the RTE to the rangetable.
					 */
					newrti = list_length(subroot.parse->rtable) + 1;
					ChangeVarNodes((Node *) subroot.parse, rti, newrti, 0);
					ChangeVarNodes((Node *) subroot.rowMarks, rti, newrti, 0);
					ChangeVarNodes((Node *) subroot.append_rel_list, rti, newrti, 0);
					rte = copyObject(rte);
					ChangeVarNodes((Node *) rte->securityQuals, rti, newrti, 0);
					subroot.parse->rtable = lappend(subroot.parse->rtable,
													rte);
				}
				rti++;
			}
		}

		/* There shouldn't be any OJ or LATERAL info to translate, as yet */
		Assert(subroot.join_info_list == NIL);
		Assert(subroot.lateral_info_list == NIL);
		/* and we haven't created PlaceHolderInfos, either */
		Assert(subroot.placeholder_list == NIL);
		/* hack to mark target relation as an inheritance partition */
		subroot.hasInheritedTarget = true;

		/* Generate plan */
		subplan = grouping_planner(&subroot, 0.0 /* retrieve all tuples */ );

		/*
		 * Planning may have modified the query result relation (if there were
		 * security barrier quals on the result RTE).
		 */
		appinfo->child_relid = subroot.parse->resultRelation;

		/*
		 * We'll use the first child relation (even if it's excluded) as the
		 * nominal target relation of the ModifyTable node.  Because of the
		 * way expand_inherited_rtentry works, this should always be the RTE
		 * representing the parent table in its role as a simple member of the
		 * inheritance set.  (It would be logically cleaner to use the
		 * inheritance parent RTE as the nominal target; but since that RTE
		 * will not be otherwise referenced in the plan, doing so would give
		 * rise to confusing use of multiple aliases in EXPLAIN output for
		 * what the user will think is the "same" table.)
		 */
		if (nominalRelation < 0)
			nominalRelation = appinfo->child_relid;

		/*
		 * If this child rel was excluded by constraint exclusion, exclude it
		 * from the result plan.
		 */
		if (is_dummy_plan(subplan))
			continue;

#ifdef XCP
		/*
		 * All subplans should have the same distribution, except may be
		 * restriction. At the moment this is always the case but if this
		 * is changed we should handle inheritance differently.
		 * Effectively we want to push the modify table down to data nodes, if
		 * it is running against distributed inherited tables. To achieve this
		 * we are building up distribution of the query from distributions of
		 * the subplans.
		 * If subplans are restricted to different nodes we should union these
		 * restrictions, if at least one subplan is not restricted we should
		 * not restrict parent plan.
		 * After returning a plan from the function valid root->distribution
		 * value will force proper RemoteSubplan node on top of it.
		 */
		if (root->distribution == NULL)
			root->distribution = subroot.distribution;
		else if (!bms_is_empty(root->distribution->restrictNodes))
		{
			if (bms_is_empty(subroot.distribution->restrictNodes))
			{
				bms_free(root->distribution->restrictNodes);
				root->distribution->restrictNodes = NULL;
			}
			else
			{
				root->distribution->restrictNodes = bms_join(
						root->distribution->restrictNodes,
						subroot.distribution->restrictNodes);
				subroot.distribution->restrictNodes = NULL;
			}
		}
#endif
		subplans = lappend(subplans, subplan);

		/*
		 * If this is the first non-excluded child, its post-planning rtable
		 * becomes the initial contents of final_rtable; otherwise, append
		 * just its modified subquery RTEs to final_rtable.
		 */
		if (final_rtable == NIL)
			final_rtable = subroot.parse->rtable;
		else
		{
			List	   *tmp_rtable = NIL;
			ListCell   *cell1,
					   *cell2;

			/*
			 * Check to see if any of the original RTEs were turned into
			 * subqueries during planning.  Currently, this should only ever
			 * happen due to securityQuals being involved which push a
			 * relation down under a subquery, to ensure that the security
			 * barrier quals are evaluated first.
			 *
			 * When this happens, we want to use the new subqueries in the
			 * final rtable.
			 */
			forboth(cell1, final_rtable, cell2, subroot.parse->rtable)
			{
				RangeTblEntry *rte1 = (RangeTblEntry *) lfirst(cell1);
				RangeTblEntry *rte2 = (RangeTblEntry *) lfirst(cell2);

				if (rte1->rtekind == RTE_RELATION &&
					rte2->rtekind == RTE_SUBQUERY)
				{
					/* Should only be when there are securityQuals today */
					Assert(rte1->securityQuals != NIL);
					tmp_rtable = lappend(tmp_rtable, rte2);
				}
				else
					tmp_rtable = lappend(tmp_rtable, rte1);
			}

			final_rtable = list_concat(tmp_rtable,
									   list_copy_tail(subroot.parse->rtable,
												 list_length(final_rtable)));
		}

		/*
		 * We need to collect all the RelOptInfos from all child plans into
		 * the main PlannerInfo, since setrefs.c will need them.  We use the
		 * last child's simple_rel_array (previous ones are too short), so we
		 * have to propagate forward the RelOptInfos that were already built
		 * in previous children.
		 */
		Assert(subroot.simple_rel_array_size >= save_rel_array_size);
		for (rti = 1; rti < save_rel_array_size; rti++)
		{
			RelOptInfo *brel = save_rel_array[rti];

			if (brel)
				subroot.simple_rel_array[rti] = brel;
		}
		save_rel_array_size = subroot.simple_rel_array_size;
		save_rel_array = subroot.simple_rel_array;

		/* Make sure any initplans from this rel get into the outer list */
		root->init_plans = subroot.init_plans;

		/* Build list of target-relation RT indexes */
		resultRelations = lappend_int(resultRelations, appinfo->child_relid);

		/* Build lists of per-relation WCO and RETURNING targetlists */
		if (parse->withCheckOptions)
			withCheckOptionLists = lappend(withCheckOptionLists,
										   subroot.parse->withCheckOptions);
		if (parse->returningList)
			returningLists = lappend(returningLists,
									 subroot.parse->returningList);

		Assert(!parse->onConflict);
	}

	/* Mark result as unordered (probably unnecessary) */
	root->query_pathkeys = NIL;

	/*
	 * If we managed to exclude every child rel, return a dummy plan; it
	 * doesn't even need a ModifyTable node.
	 */
	if (subplans == NIL)
	{
		/* although dummy, it must have a valid tlist for executor */
		List	   *tlist;

		tlist = preprocess_targetlist(root, parse->targetList);
		return (Plan *) make_result(root,
									tlist,
									(Node *) list_make1(makeBoolConst(false,
																	  false)),
									NULL);
	}

	/*
	 * Put back the final adjusted rtable into the master copy of the Query.
	 */
	parse->rtable = final_rtable;
	root->simple_rel_array_size = save_rel_array_size;
	root->simple_rel_array = save_rel_array;

	/*
	 * If there was a FOR [KEY] UPDATE/SHARE clause, the LockRows node will
	 * have dealt with fetching non-locked marked rows, else we need to have
	 * ModifyTable do that.
	 */
	if (parse->rowMarks)
		rowMarks = NIL;
	else
		rowMarks = root->rowMarks;

	/* And last, tack on a ModifyTable node to do the UPDATE/DELETE work */
	return (Plan *) make_modifytable(root,
									 parse->commandType,
									 parse->canSetTag,
									 nominalRelation,
									 resultRelations,
									 subplans,
									 withCheckOptionLists,
									 returningLists,
									 rowMarks,
									 NULL,
									 SS_assign_special_param(root));
}

/*--------------------
 * grouping_planner
 *	  Perform planning steps related to grouping, aggregation, etc.
 *	  This primarily means adding top-level processing to the basic
 *	  query plan produced by query_planner.
 *
 * tuple_fraction is the fraction of tuples we expect will be retrieved
 *
 * tuple_fraction is interpreted as follows:
 *	  0: expect all tuples to be retrieved (normal case)
 *	  0 < tuple_fraction < 1: expect the given fraction of tuples available
 *		from the plan to be retrieved
 *	  tuple_fraction >= 1: tuple_fraction is the absolute number of tuples
 *		expected to be retrieved (ie, a LIMIT specification)
 *
 * Returns a query plan.  Also, root->query_pathkeys is returned as the
 * actual output ordering of the plan (in pathkey format).
 *--------------------
 */
static Plan *
grouping_planner(PlannerInfo *root, double tuple_fraction)
{
	Query	   *parse = root->parse;
	List	   *tlist = parse->targetList;
	int64		offset_est = 0;
	int64		count_est = 0;
	double		limit_tuples = -1.0;
	Plan	   *result_plan;
	List	   *current_pathkeys;
	double		dNumGroups = 0;
	bool		use_hashed_distinct = false;
	bool		tested_hashed_distinct = false;
#ifdef XCP
	Distribution *distribution = NULL; /* distribution of the result_plan */
#endif

	/* Tweak caller-supplied tuple_fraction if have LIMIT/OFFSET */
	if (parse->limitCount || parse->limitOffset)
	{
		tuple_fraction = preprocess_limit(root, tuple_fraction,
										  &offset_est, &count_est);

		/*
		 * If we have a known LIMIT, and don't have an unknown OFFSET, we can
		 * estimate the effects of using a bounded sort.
		 */
		if (count_est > 0 && offset_est >= 0)
			limit_tuples = (double) count_est + (double) offset_est;
	}

	if (parse->setOperations)
	{
		List	   *set_sortclauses;

		/*
		 * If there's a top-level ORDER BY, assume we have to fetch all the
		 * tuples.  This might be too simplistic given all the hackery below
		 * to possibly avoid the sort; but the odds of accurate estimates here
		 * are pretty low anyway.
		 */
		if (parse->sortClause)
			tuple_fraction = 0.0;

		/*
		 * Construct the plan for set operations.  The result will not need
		 * any work except perhaps a top-level sort and/or LIMIT.  Note that
		 * any special work for recursive unions is the responsibility of
		 * plan_set_operations.
		 */
		result_plan = plan_set_operations(root, tuple_fraction,
										  &set_sortclauses);

		/*
		 * Calculate pathkeys representing the sort order (if any) of the set
		 * operation's result.  We have to do this before overwriting the sort
		 * key information...
		 */
		current_pathkeys = make_pathkeys_for_sortclauses(root,
														 set_sortclauses,
													result_plan->targetlist);

		/*
		 * We should not need to call preprocess_targetlist, since we must be
		 * in a SELECT query node.  Instead, use the targetlist returned by
		 * plan_set_operations (since this tells whether it returned any
		 * resjunk columns!), and transfer any sort key information from the
		 * original tlist.
		 */
		Assert(parse->commandType == CMD_SELECT);

		tlist = postprocess_setop_tlist(copyObject(result_plan->targetlist),
										tlist);

		/*
		 * Can't handle FOR [KEY] UPDATE/SHARE here (parser should have
		 * checked already, but let's make sure).
		 */
		if (parse->rowMarks)
			ereport(ERROR,
					(errcode(ERRCODE_FEATURE_NOT_SUPPORTED),
			/*------
			  translator: %s is a SQL row locking clause such as FOR UPDATE */
					 errmsg("%s is not allowed with UNION/INTERSECT/EXCEPT",
							LCS_asString(((RowMarkClause *)
									linitial(parse->rowMarks))->strength))));

		/*
		 * Calculate pathkeys that represent result ordering requirements
		 */
		Assert(parse->distinctClause == NIL);
		root->sort_pathkeys = make_pathkeys_for_sortclauses(root,
															parse->sortClause,
															tlist);
	}
	else
	{
		/* No set operations, do regular planning */
		List	   *sub_tlist;
		AttrNumber *groupColIdx = NULL;
		bool		need_tlist_eval = true;
		long		numGroups = 0;
		AggClauseCosts agg_costs;
		int			numGroupCols;
		double		path_rows;
		int			path_width;
		bool		use_hashed_grouping = false;
		WindowFuncLists *wflists = NULL;
		List	   *activeWindows = NIL;
		OnConflictExpr *onconfl;
		int			maxref = 0;
		int		   *tleref_to_colnum_map;
		List	   *rollup_lists = NIL;
		List	   *rollup_groupclauses = NIL;
		standard_qp_extra qp_extra;
		RelOptInfo *final_rel;
		Path	   *cheapest_path;
		Path	   *sorted_path;
		Path	   *best_path;

		MemSet(&agg_costs, 0, sizeof(AggClauseCosts));

		/* A recursive query should always have setOperations */
		Assert(!root->hasRecursion);

		/* Preprocess Grouping set, if any */
		if (parse->groupingSets)
			parse->groupingSets = expand_grouping_sets(parse->groupingSets, -1);

		if (parse->groupClause)
		{
			ListCell   *lc;

			foreach(lc, parse->groupClause)
			{
				SortGroupClause *gc = lfirst(lc);

				if (gc->tleSortGroupRef > maxref)
					maxref = gc->tleSortGroupRef;
			}
		}

		tleref_to_colnum_map = palloc((maxref + 1) * sizeof(int));

		if (parse->groupingSets)
		{
			ListCell   *lc;
			ListCell   *lc2;
			ListCell   *lc_set;
			List	   *sets = extract_rollup_sets(parse->groupingSets);

			foreach(lc_set, sets)
			{
				List	   *current_sets = reorder_grouping_sets(lfirst(lc_set),
													  (list_length(sets) == 1
													   ? parse->sortClause
													   : NIL));
				List	   *groupclause = preprocess_groupclause(root, linitial(current_sets));
				int			ref = 0;

				/*
				 * Now that we've pinned down an order for the groupClause for
				 * this list of grouping sets, we need to remap the entries in
				 * the grouping sets from sortgrouprefs to plain indices
				 * (0-based) into the groupClause for this collection of
				 * grouping sets.
				 */

				foreach(lc, groupclause)
				{
					SortGroupClause *gc = lfirst(lc);

					tleref_to_colnum_map[gc->tleSortGroupRef] = ref++;
				}

				foreach(lc, current_sets)
				{
					foreach(lc2, (List *) lfirst(lc))
					{
						lfirst_int(lc2) = tleref_to_colnum_map[lfirst_int(lc2)];
					}
				}

				rollup_lists = lcons(current_sets, rollup_lists);
				rollup_groupclauses = lcons(groupclause, rollup_groupclauses);
			}
		}
		else
		{
			/* Preprocess GROUP BY clause, if any */
			if (parse->groupClause)
				parse->groupClause = preprocess_groupclause(root, NIL);
			rollup_groupclauses = list_make1(parse->groupClause);
		}

		numGroupCols = list_length(parse->groupClause);

		/* Preprocess targetlist */
		tlist = preprocess_targetlist(root, tlist);

		onconfl = parse->onConflict;
		if (onconfl)
			onconfl->onConflictSet =
				preprocess_onconflict_targetlist(onconfl->onConflictSet,
												 parse->resultRelation,
												 parse->rtable);

		/*
		 * Expand any rangetable entries that have security barrier quals.
		 * This may add new security barrier subquery RTEs to the rangetable.
		 */
		expand_security_quals(root, tlist);
		root->glob->hasRowSecurity = parse->hasRowSecurity;

		/*
		 * Locate any window functions in the tlist.  (We don't need to look
		 * anywhere else, since expressions used in ORDER BY will be in there
		 * too.)  Note that they could all have been eliminated by constant
		 * folding, in which case we don't need to do any more work.
		 */
		if (parse->hasWindowFuncs)
		{
			wflists = find_window_functions((Node *) tlist,
											list_length(parse->windowClause));
			if (wflists->numWindowFuncs > 0)
				activeWindows = select_active_windows(root, wflists);
			else
				parse->hasWindowFuncs = false;
		}

		/*
		 * Generate appropriate target list for subplan; may be different from
		 * tlist if grouping or aggregation is needed.
		 */
		sub_tlist = make_subplanTargetList(root, tlist,
										   &groupColIdx, &need_tlist_eval);

		/*
		 * Do aggregate preprocessing, if the query has any aggs.
		 *
		 * Note: think not that we can turn off hasAggs if we find no aggs. It
		 * is possible for constant-expression simplification to remove all
		 * explicit references to aggs, but we still have to follow the
		 * aggregate semantics (eg, producing only one output row).
		 */
		if (parse->hasAggs)
		{
			/*
			 * Collect statistics about aggregates for estimating costs. Note:
			 * we do not attempt to detect duplicate aggregates here; a
			 * somewhat-overestimated cost is okay for our present purposes.
			 */
			count_agg_clauses(root, (Node *) tlist, &agg_costs);
			count_agg_clauses(root, parse->havingQual, &agg_costs);

			/*
			 * Preprocess MIN/MAX aggregates, if any.  Note: be careful about
			 * adding logic between here and the optimize_minmax_aggregates
			 * call.  Anything that is needed in MIN/MAX-optimizable cases
			 * will have to be duplicated in planagg.c.
			 */
			preprocess_minmax_aggregates(root, tlist);
		}

		/* Make tuple_fraction accessible to lower-level routines */
		root->tuple_fraction = tuple_fraction;

		/*
		 * Figure out whether there's a hard limit on the number of rows that
		 * query_planner's result subplan needs to return.  Even if we know a
		 * hard limit overall, it doesn't apply if the query has any
		 * grouping/aggregation operations.
		 */
		if (parse->groupClause ||
			parse->groupingSets ||
			parse->distinctClause ||
			parse->hasAggs ||
			parse->hasWindowFuncs ||
			root->hasHavingQual)
			root->limit_tuples = -1.0;
		else
			root->limit_tuples = limit_tuples;

		/* Set up data needed by standard_qp_callback */
		qp_extra.tlist = tlist;
		qp_extra.activeWindows = activeWindows;
		qp_extra.groupClause = llast(rollup_groupclauses);

		/*
		 * Generate the best unsorted and presorted paths for this Query (but
		 * note there may not be any presorted paths).  We also generate (in
		 * standard_qp_callback) pathkey representations of the query's sort
		 * clause, distinct clause, etc.
		 */
		final_rel = query_planner(root, sub_tlist,
								  standard_qp_callback, &qp_extra);

		/*
		 * Extract rowcount and width estimates for use below.
		 */
		path_rows = final_rel->rows;
		path_width = final_rel->width;

		/*
		 * If there's grouping going on, estimate the number of result groups.
		 * We couldn't do this any earlier because it depends on relation size
		 * estimates that are created within query_planner().
		 *
		 * Then convert tuple_fraction to fractional form if it is absolute,
		 * and if grouping or aggregation is involved, adjust tuple_fraction
		 * to describe the fraction of the underlying un-aggregated tuples
		 * that will be fetched.
		 */
		dNumGroups = 1;			/* in case not grouping */

		if (parse->groupClause)
		{
			List	   *groupExprs;

			if (parse->groupingSets)
			{
				ListCell   *lc,
						   *lc2;

				dNumGroups = 0;

				forboth(lc, rollup_groupclauses, lc2, rollup_lists)
				{
					ListCell   *lc3;

					groupExprs = get_sortgrouplist_exprs(lfirst(lc),
														 parse->targetList);

					foreach(lc3, lfirst(lc2))
					{
						List	   *gset = lfirst(lc3);

						dNumGroups += estimate_num_groups(root,
														  groupExprs,
														  path_rows,
														  &gset);
					}
				}
			}
			else
			{
				groupExprs = get_sortgrouplist_exprs(parse->groupClause,
													 parse->targetList);

				dNumGroups = estimate_num_groups(root, groupExprs, path_rows,
												 NULL);
			}

			/*
			 * In GROUP BY mode, an absolute LIMIT is relative to the number
			 * of groups not the number of tuples.  If the caller gave us a
			 * fraction, keep it as-is.  (In both cases, we are effectively
			 * assuming that all the groups are about the same size.)
			 */
			if (tuple_fraction >= 1.0)
				tuple_fraction /= dNumGroups;

			/*
			 * If there's more than one grouping set, we'll have to sort the
			 * entire input.
			 */
			if (list_length(rollup_lists) > 1)
				tuple_fraction = 0.0;

			/*
			 * If both GROUP BY and ORDER BY are specified, we will need two
			 * levels of sort --- and, therefore, certainly need to read all
			 * the tuples --- unless ORDER BY is a subset of GROUP BY.
			 * Likewise if we have both DISTINCT and GROUP BY, or if we have a
			 * window specification not compatible with the GROUP BY.
			 */
			if (!pathkeys_contained_in(root->sort_pathkeys,
									   root->group_pathkeys) ||
				!pathkeys_contained_in(root->distinct_pathkeys,
									   root->group_pathkeys) ||
				!pathkeys_contained_in(root->window_pathkeys,
									   root->group_pathkeys))
				tuple_fraction = 0.0;
		}
		else if (parse->hasAggs || root->hasHavingQual || parse->groupingSets)
		{
			/*
			 * Ungrouped aggregate will certainly want to read all the tuples,
			 * and it will deliver a single result row per grouping set (or 1
			 * if no grouping sets were explicitly given, in which case leave
			 * dNumGroups as-is)
			 */
			tuple_fraction = 0.0;
			if (parse->groupingSets)
				dNumGroups = list_length(parse->groupingSets);
		}
		else if (parse->distinctClause)
		{
			/*
			 * Since there was no grouping or aggregation, it's reasonable to
			 * assume the UNIQUE filter has effects comparable to GROUP BY.
			 * (If DISTINCT is used with grouping, we ignore its effects for
			 * rowcount estimation purposes; this amounts to assuming the
			 * grouped rows are distinct already.)
			 */
			List	   *distinctExprs;

			distinctExprs = get_sortgrouplist_exprs(parse->distinctClause,
													parse->targetList);
			dNumGroups = estimate_num_groups(root, distinctExprs, path_rows, NULL);

			/*
			 * Adjust tuple_fraction the same way as for GROUP BY, too.
			 */
			if (tuple_fraction >= 1.0)
				tuple_fraction /= dNumGroups;
		}
		else
		{
			/*
			 * Plain non-grouped, non-aggregated query: an absolute tuple
			 * fraction can be divided by the number of tuples.
			 */
			if (tuple_fraction >= 1.0)
				tuple_fraction /= path_rows;
		}

		/*
		 * Pick out the cheapest-total path as well as the cheapest presorted
		 * path for the requested pathkeys (if there is one).  We should take
		 * the tuple fraction into account when selecting the cheapest
		 * presorted path, but not when selecting the cheapest-total path,
		 * since if we have to sort then we'll have to fetch all the tuples.
		 * (But there's a special case: if query_pathkeys is NIL, meaning
		 * order doesn't matter, then the "cheapest presorted" path will be
		 * the cheapest overall for the tuple fraction.)
		 */
		cheapest_path = final_rel->cheapest_total_path;

		sorted_path =
			get_cheapest_fractional_path_for_pathkeys(final_rel->pathlist,
													  root->query_pathkeys,
													  NULL,
													  tuple_fraction);

		/* Don't consider same path in both guises; just wastes effort */
		if (sorted_path == cheapest_path)
			sorted_path = NULL;

		/*
		 * Forget about the presorted path if it would be cheaper to sort the
		 * cheapest-total path.  Here we need consider only the behavior at
		 * the tuple_fraction point.  Also, limit_tuples is only relevant if
		 * not grouping/aggregating, so use root->limit_tuples in the
		 * cost_sort call.
		 */
		if (sorted_path)
		{
			Path		sort_path;		/* dummy for result of cost_sort */

			if (root->query_pathkeys == NIL ||
				pathkeys_contained_in(root->query_pathkeys,
									  cheapest_path->pathkeys))
			{
				/* No sort needed for cheapest path */
				sort_path.startup_cost = cheapest_path->startup_cost;
				sort_path.total_cost = cheapest_path->total_cost;
			}
			else
			{
				/* Figure cost for sorting */
				cost_sort(&sort_path, root, root->query_pathkeys,
						  cheapest_path->total_cost,
						  path_rows, path_width,
						  0.0, work_mem, root->limit_tuples);
			}

			if (compare_fractional_path_costs(sorted_path, &sort_path,
											  tuple_fraction) > 0)
			{
				/* Presorted path is a loser */
				sorted_path = NULL;
			}
		}

		/*
		 * Consider whether we want to use hashing instead of sorting.
		 */
		if (parse->groupClause)
		{
			/*
			 * If grouping, decide whether to use sorted or hashed grouping.
			 * If grouping sets are present, we can currently do only sorted
			 * grouping.
			 */

			if (parse->groupingSets)
			{
				use_hashed_grouping = false;
			}
			else
			{
				use_hashed_grouping =
					choose_hashed_grouping(root,
										   tuple_fraction, limit_tuples,
										   path_rows, path_width,
										   cheapest_path, sorted_path,
										   dNumGroups, &agg_costs);
			}

			/* Also convert # groups to long int --- but 'ware overflow! */
			numGroups = (long) Min(dNumGroups, (double) LONG_MAX);
		}
		else if (parse->distinctClause && sorted_path &&
				 !root->hasHavingQual && !parse->hasAggs && !activeWindows)
		{
			/*
			 * We'll reach the DISTINCT stage without any intermediate
			 * processing, so figure out whether we will want to hash or not
			 * so we can choose whether to use cheapest or sorted path.
			 */
			use_hashed_distinct =
				choose_hashed_distinct(root,
									   tuple_fraction, limit_tuples,
									   path_rows, path_width,
									   cheapest_path->startup_cost,
									   cheapest_path->total_cost,
									   sorted_path->startup_cost,
									   sorted_path->total_cost,
									   sorted_path->pathkeys,
									   dNumGroups);
			tested_hashed_distinct = true;
		}

		/*
		 * Select the best path.  If we are doing hashed grouping, we will
		 * always read all the input tuples, so use the cheapest-total path.
		 * Otherwise, the comparison above is correct.
		 */
		if (use_hashed_grouping || use_hashed_distinct || !sorted_path)
			best_path = cheapest_path;
		else
			best_path = sorted_path;

		/*
		 * Check to see if it's possible to optimize MIN/MAX aggregates. If
		 * so, we will forget all the work we did so far to choose a "regular"
		 * path ... but we had to do it anyway to be able to tell which way is
		 * cheaper.
		 */
		result_plan = optimize_minmax_aggregates(root,
												 tlist,
												 &agg_costs,
												 best_path);
		if (result_plan != NULL)
		{
			/*
			 * optimize_minmax_aggregates generated the full plan, with the
			 * right tlist, and it has no sort order.
			 */
			current_pathkeys = NIL;
		}
		else
		{
			/*
			 * Normal case --- create a plan according to query_planner's
			 * results.
			 */
			bool		need_sort_for_grouping = false;

			result_plan = create_plan(root, best_path);
			current_pathkeys = best_path->pathkeys;
#ifdef XCP
			distribution = best_path->distribution;
#endif

			/* Detect if we'll need an explicit sort for grouping */
			if (parse->groupClause && !use_hashed_grouping &&
			  !pathkeys_contained_in(root->group_pathkeys, current_pathkeys))
			{
				need_sort_for_grouping = true;

				/*
				 * Always override create_plan's tlist, so that we don't sort
				 * useless data from a "physical" tlist.
				 */
				need_tlist_eval = true;
			}

			/*
			 * create_plan returns a plan with just a "flat" tlist of required
			 * Vars.  Usually we need to insert the sub_tlist as the tlist of
			 * the top plan node.  However, we can skip that if we determined
			 * that whatever create_plan chose to return will be good enough.
			 */
			if (need_tlist_eval)
			{
				/*
				 * If the top-level plan node is one that cannot do expression
				 * evaluation and its existing target list isn't already what
				 * we need, we must insert a Result node to project the
				 * desired tlist.
				 */
				if (!is_projection_capable_plan(result_plan) &&
					!tlist_same_exprs(sub_tlist, result_plan->targetlist))
				{
					result_plan = (Plan *) make_result(root,
													   sub_tlist,
													   NULL,
													   result_plan);
				}
				else
				{
					/*
					 * Otherwise, just replace the subplan's flat tlist with
					 * the desired tlist.
					 */
					result_plan->targetlist = sub_tlist;
				}
#ifdef XCP
				/*
				 * RemoteSubplan is conditionally projection capable - it is
				 * pushing projection to the data nodes
				 */
				if (IsA(result_plan, RemoteSubplan))
					result_plan->lefttree->targetlist = sub_tlist;
#endif

				/*
				 * Also, account for the cost of evaluation of the sub_tlist.
				 * See comments for add_tlist_costs_to_plan() for more info.
				 */
				add_tlist_costs_to_plan(root, result_plan, sub_tlist);
			}
			else
			{
				/*
				 * Since we're using create_plan's tlist and not the one
				 * make_subplanTargetList calculated, we have to refigure any
				 * grouping-column indexes make_subplanTargetList computed.
				 */
				locate_grouping_columns(root, tlist, result_plan->targetlist,
										groupColIdx);
			}

			/*
			 * groupColIdx is now cast in stone, so record a mapping from
			 * tleSortGroupRef to column index. setrefs.c needs this to
			 * finalize GROUPING() operations.
			 */

			if (parse->groupingSets)
			{
				AttrNumber *grouping_map = palloc0(sizeof(AttrNumber) * (maxref + 1));
				ListCell   *lc;
				int			i = 0;

				foreach(lc, parse->groupClause)
				{
					SortGroupClause *gc = lfirst(lc);

					grouping_map[gc->tleSortGroupRef] = groupColIdx[i++];
				}

				root->grouping_map = grouping_map;
			}

			/*
			 * Insert AGG or GROUP node if needed, plus an explicit sort step
			 * if necessary.
			 *
			 * HAVING clause, if any, becomes qual of the Agg or Group node.
			 */
			if (use_hashed_grouping)
			{
#ifdef XCP
				result_plan = grouping_distribution(root, result_plan,
													numGroupCols, groupColIdx,
													current_pathkeys,
													&distribution);
#endif
				/* Hashed aggregate plan --- no sort needed */
				result_plan = (Plan *) make_agg(root,
												tlist,
												(List *) parse->havingQual,
												AGG_HASHED,
												&agg_costs,
												numGroupCols,
												groupColIdx,
									extract_grouping_ops(parse->groupClause),
												NIL,
												numGroups,
												result_plan);
#ifdef PGXC
#ifndef XCP
				/*
				 * Grouping will certainly not increase the number of rows
				 * coordinator fetches from datanode, in fact it's expected to
				 * reduce the number drastically. Hence, try pushing GROUP BY
				 * clauses and aggregates to the datanode, thus saving bandwidth.
				 */
				if (IS_PGXC_LOCAL_COORDINATOR)
					result_plan = create_remoteagg_plan(root, result_plan);
#endif /* XCP */
#endif /* PGXC */
				/* Hashed aggregation produces randomly-ordered results */
				current_pathkeys = NIL;
			}
			else if (parse->hasAggs || (parse->groupingSets && parse->groupClause))
			{
				/*
				 * Output is in sorted order by group_pathkeys if, and only
				 * if, there is a single rollup operation on a non-empty list
				 * of grouping expressions.
				 */
				if (list_length(rollup_groupclauses) == 1
					&& list_length(linitial(rollup_groupclauses)) > 0)
					current_pathkeys = root->group_pathkeys;
				else
					current_pathkeys = NIL;

<<<<<<< HEAD
#ifdef XCP
				result_plan = grouping_distribution(root, result_plan,
													numGroupCols, groupColIdx,
													current_pathkeys,
													&distribution);
#endif
				result_plan = (Plan *) make_agg(root,
												tlist,
												(List *) parse->havingQual,
												aggstrategy,
												&agg_costs,
												numGroupCols,
												groupColIdx,
									extract_grouping_ops(parse->groupClause),
												numGroups,
												result_plan);
=======
				result_plan = build_grouping_chain(root,
												   parse,
												   tlist,
												   need_sort_for_grouping,
												   rollup_groupclauses,
												   rollup_lists,
												   groupColIdx,
												   &agg_costs,
												   numGroups,
												   result_plan);

				/*
				 * these are destroyed by build_grouping_chain, so make sure
				 * we don't try and touch them again
				 */
				rollup_groupclauses = NIL;
				rollup_lists = NIL;
>>>>>>> 38d500ac
			}
			else if (parse->groupClause)
			{
				/*
				 * GROUP BY without aggregation, so insert a group node (plus
				 * the appropriate sort node, if necessary).
				 *
				 * Add an explicit sort if we couldn't make the path come out
				 * the way the GROUP node needs it.
				 */
				if (need_sort_for_grouping)
				{
					result_plan = (Plan *)
						make_sort_from_groupcols(root,
												 parse->groupClause,
												 groupColIdx,
												 result_plan);
					current_pathkeys = root->group_pathkeys;
				}

#ifdef XCP
				result_plan = grouping_distribution(root, result_plan,
													numGroupCols, groupColIdx,
													current_pathkeys,
													&distribution);
#endif
				result_plan = (Plan *) make_group(root,
												  tlist,
												  (List *) parse->havingQual,
												  numGroupCols,
												  groupColIdx,
									extract_grouping_ops(parse->groupClause),
												  dNumGroups,
												  result_plan);
			}
			else if (root->hasHavingQual || parse->groupingSets)
			{
				int			nrows = list_length(parse->groupingSets);

				/*
				 * No aggregates, and no GROUP BY, but we have a HAVING qual
				 * or grouping sets (which by elimination of cases above must
				 * consist solely of empty grouping sets, since otherwise
				 * groupClause will be non-empty).
				 *
				 * This is a degenerate case in which we are supposed to emit
				 * either 0 or 1 row for each grouping set depending on
				 * whether HAVING succeeds.  Furthermore, there cannot be any
				 * variables in either HAVING or the targetlist, so we
				 * actually do not need the FROM table at all!	We can just
				 * throw away the plan-so-far and generate a Result node. This
				 * is a sufficiently unusual corner case that it's not worth
				 * contorting the structure of this routine to avoid having to
				 * generate the plan in the first place.
				 */
#ifdef XCP
				result_plan = grouping_distribution(root, result_plan, 0, NULL,
													current_pathkeys,
													&distribution);
#endif
				result_plan = (Plan *) make_result(root,
												   tlist,
												   parse->havingQual,
												   NULL);

				/*
				 * Doesn't seem worthwhile writing code to cons up a
				 * generate_series or a values scan to emit multiple rows.
				 * Instead just clone the result in an Append.
				 */
				if (nrows > 1)
				{
					List	   *plans = list_make1(result_plan);

					while (--nrows > 0)
						plans = lappend(plans, copyObject(result_plan));

					result_plan = (Plan *) make_append(plans, tlist);
				}
			}
#ifdef PGXC
#ifndef XCP
			/*
			 * Grouping will certainly not increase the number of rows
			 * Coordinator fetches from Datanode, in fact it's expected to
			 * reduce the number drastically. Hence, try pushing GROUP BY
			 * clauses and aggregates to the Datanode, thus saving bandwidth.
			 */
			if (IS_PGXC_LOCAL_COORDINATOR)
				result_plan = create_remotegrouping_plan(root, result_plan);
#endif /* XCP */
#endif /* PGXC */

		}						/* end of non-minmax-aggregate case */

		/*
		 * Since each window function could require a different sort order, we
		 * stack up a WindowAgg node for each window, with sort steps between
		 * them as needed.
		 */
		if (activeWindows)
		{
			List	   *window_tlist;
			ListCell   *l;

			/*
			 * If the top-level plan node is one that cannot do expression
			 * evaluation, we must insert a Result node to project the desired
			 * tlist.  (In some cases this might not really be required, but
			 * it's not worth trying to avoid it.  In particular, think not to
			 * skip adding the Result if the initial window_tlist matches the
			 * top-level plan node's output, because we might change the tlist
			 * inside the following loop.)	Note that on second and subsequent
			 * passes through the following loop, the top-level node will be a
			 * WindowAgg which we know can project; so we only need to check
			 * once.
			 */
			if (!is_projection_capable_plan(result_plan))
			{
				result_plan = (Plan *) make_result(root,
												   NIL,
												   NULL,
												   result_plan);
			}

			/*
			 * The "base" targetlist for all steps of the windowing process is
			 * a flat tlist of all Vars and Aggs needed in the result.  (In
			 * some cases we wouldn't need to propagate all of these all the
			 * way to the top, since they might only be needed as inputs to
			 * WindowFuncs.  It's probably not worth trying to optimize that
			 * though.)  We also add window partitioning and sorting
			 * expressions to the base tlist, to ensure they're computed only
			 * once at the bottom of the stack (that's critical for volatile
			 * functions).  As we climb up the stack, we'll add outputs for
			 * the WindowFuncs computed at each level.
			 */
			window_tlist = make_windowInputTargetList(root,
													  tlist,
													  activeWindows);

			/*
			 * The copyObject steps here are needed to ensure that each plan
			 * node has a separately modifiable tlist.  (XXX wouldn't a
			 * shallow list copy do for that?)
			 */
			result_plan->targetlist = (List *) copyObject(window_tlist);
#ifdef XCP
			/*
			 * We can not guarantee correct result of windowing function
			 * if aggregation is pushed down to Datanodes. So if current plan
			 * produces a distributed result set we should bring it to
			 * coordinator.
			 */
			if (distribution)
			{
				result_plan = (Plan *)
						make_remotesubplan(root, result_plan, NULL,
										   distribution, current_pathkeys);
				distribution = NULL;
			}
#endif

			foreach(l, activeWindows)
			{
				WindowClause *wc = (WindowClause *) lfirst(l);
				List	   *window_pathkeys;
				int			partNumCols;
				AttrNumber *partColIdx;
				Oid		   *partOperators;
				int			ordNumCols;
				AttrNumber *ordColIdx;
				Oid		   *ordOperators;

				window_pathkeys = make_pathkeys_for_window(root,
														   wc,
														   tlist);

				/*
				 * This is a bit tricky: we build a sort node even if we don't
				 * really have to sort.  Even when no explicit sort is needed,
				 * we need to have suitable resjunk items added to the input
				 * plan's tlist for any partitioning or ordering columns that
				 * aren't plain Vars.  (In theory, make_windowInputTargetList
				 * should have provided all such columns, but let's not assume
				 * that here.)	Furthermore, this way we can use existing
				 * infrastructure to identify which input columns are the
				 * interesting ones.
				 */
				if (window_pathkeys)
				{
					Sort	   *sort_plan;

					sort_plan = make_sort_from_pathkeys(root,
														result_plan,
														window_pathkeys,
														-1.0);
					if (!pathkeys_contained_in(window_pathkeys,
											   current_pathkeys))
					{
						/* we do indeed need to sort */
						result_plan = (Plan *) sort_plan;
						current_pathkeys = window_pathkeys;
					}
#ifdef XCP
					/*
					 * In our code, Sort may be pushed down to the Datanodes,
					 * and therefore we may get the sort_plan is not really a
					 * Sort node. In this case we should get sort columns from
					 * the top RemoteSubplan
					 */
					if (!IsA(sort_plan, Sort))
					{
						RemoteSubplan *pushdown;
						pushdown = find_push_down_plan((Plan *)sort_plan, true);
						Assert(pushdown && pushdown->sort);
						get_column_info_for_window(root, wc, tlist,
												   pushdown->sort->numCols,
												   pushdown->sort->sortColIdx,
												   &partNumCols,
												   &partColIdx,
												   &partOperators,
												   &ordNumCols,
												   &ordColIdx,
												   &ordOperators);
					}
					else
#endif
					/* In either case, extract the per-column information */
					get_column_info_for_window(root, wc, tlist,
											   sort_plan->numCols,
											   sort_plan->sortColIdx,
											   &partNumCols,
											   &partColIdx,
											   &partOperators,
											   &ordNumCols,
											   &ordColIdx,
											   &ordOperators);
				}
				else
				{
					/* empty window specification, nothing to sort */
					partNumCols = 0;
					partColIdx = NULL;
					partOperators = NULL;
					ordNumCols = 0;
					ordColIdx = NULL;
					ordOperators = NULL;
				}

				if (lnext(l))
				{
					/* Add the current WindowFuncs to the running tlist */
					window_tlist = add_to_flat_tlist(window_tlist,
										   wflists->windowFuncs[wc->winref]);
				}
				else
				{
					/* Install the original tlist in the topmost WindowAgg */
					window_tlist = tlist;
				}

				/* ... and make the WindowAgg plan node */
				result_plan = (Plan *)
					make_windowagg(root,
								   (List *) copyObject(window_tlist),
								   wflists->windowFuncs[wc->winref],
								   wc->winref,
								   partNumCols,
								   partColIdx,
								   partOperators,
								   ordNumCols,
								   ordColIdx,
								   ordOperators,
								   wc->frameOptions,
								   wc->startOffset,
								   wc->endOffset,
								   result_plan);
			}
		}
	}							/* end of if (setOperations) */

	/*
	 * If there is a DISTINCT clause, add the necessary node(s).
	 */
	if (parse->distinctClause)
	{
		double		dNumDistinctRows;
		long		numDistinctRows;

		/*
		 * If there was grouping or aggregation, use the current number of
		 * rows as the estimated number of DISTINCT rows (ie, assume the
		 * result was already mostly unique).  If not, use the number of
		 * distinct-groups calculated previously.
		 */
		if (parse->groupClause || parse->groupingSets || root->hasHavingQual || parse->hasAggs)
			dNumDistinctRows = result_plan->plan_rows;
		else
			dNumDistinctRows = dNumGroups;

		/* Also convert to long int --- but 'ware overflow! */
		numDistinctRows = (long) Min(dNumDistinctRows, (double) LONG_MAX);

		/* Choose implementation method if we didn't already */
		if (!tested_hashed_distinct)
		{
			/*
			 * At this point, either hashed or sorted grouping will have to
			 * work from result_plan, so we pass that as both "cheapest" and
			 * "sorted".
			 */
			use_hashed_distinct =
				choose_hashed_distinct(root,
									   tuple_fraction, limit_tuples,
									   result_plan->plan_rows,
									   result_plan->plan_width,
									   result_plan->startup_cost,
									   result_plan->total_cost,
									   result_plan->startup_cost,
									   result_plan->total_cost,
									   current_pathkeys,
									   dNumDistinctRows);
		}

		if (use_hashed_distinct)
		{
#ifdef XCP
			result_plan = grouping_distribution(root, result_plan,
											list_length(parse->distinctClause),
								   extract_grouping_cols(parse->distinctClause,
													  result_plan->targetlist),
												current_pathkeys,
												&distribution);
#endif
			/* Hashed aggregate plan --- no sort needed */
			result_plan = (Plan *) make_agg(root,
											result_plan->targetlist,
											NIL,
											AGG_HASHED,
											NULL,
										  list_length(parse->distinctClause),
								 extract_grouping_cols(parse->distinctClause,
													result_plan->targetlist),
								 extract_grouping_ops(parse->distinctClause),
											NIL,
											numDistinctRows,
											result_plan);
			/* Hashed aggregation produces randomly-ordered results */
			current_pathkeys = NIL;
		}
		else
		{
			/*
			 * Use a Unique node to implement DISTINCT.  Add an explicit sort
			 * if we couldn't make the path come out the way the Unique node
			 * needs it.  If we do have to sort, always sort by the more
			 * rigorous of DISTINCT and ORDER BY, to avoid a second sort
			 * below.  However, for regular DISTINCT, don't sort now if we
			 * don't have to --- sorting afterwards will likely be cheaper,
			 * and also has the possibility of optimizing via LIMIT.  But for
			 * DISTINCT ON, we *must* force the final sort now, else it won't
			 * have the desired behavior.
			 */
			List	   *needed_pathkeys;

			if (parse->hasDistinctOn &&
				list_length(root->distinct_pathkeys) <
				list_length(root->sort_pathkeys))
				needed_pathkeys = root->sort_pathkeys;
			else
				needed_pathkeys = root->distinct_pathkeys;

			if (!pathkeys_contained_in(needed_pathkeys, current_pathkeys))
			{
				if (list_length(root->distinct_pathkeys) >=
					list_length(root->sort_pathkeys))
					current_pathkeys = root->distinct_pathkeys;
				else
				{
					current_pathkeys = root->sort_pathkeys;
					/* Assert checks that parser didn't mess up... */
					Assert(pathkeys_contained_in(root->distinct_pathkeys,
												 current_pathkeys));
				}

				result_plan = (Plan *) make_sort_from_pathkeys(root,
															   result_plan,
															current_pathkeys,
															   -1.0);
			}

#ifdef XCP
			result_plan = grouping_distribution(root, result_plan,
											list_length(parse->distinctClause),
								   extract_grouping_cols(parse->distinctClause,
													  result_plan->targetlist),
												current_pathkeys,
												&distribution);
#endif
			result_plan = (Plan *) make_unique(result_plan,
											   parse->distinctClause);
			result_plan->plan_rows = dNumDistinctRows;
			/* The Unique node won't change sort ordering */
		}
	}

	/*
	 * If ORDER BY was given and we were not able to make the plan come out in
	 * the right order, add an explicit sort step.
	 */
	if (parse->sortClause)
	{
		if (!pathkeys_contained_in(root->sort_pathkeys, current_pathkeys))
		{
			result_plan = (Plan *) make_sort_from_pathkeys(root,
														   result_plan,
														 root->sort_pathkeys,
														   limit_tuples);
			current_pathkeys = root->sort_pathkeys;
		}
	}

	/*
	 * If there is a FOR [KEY] UPDATE/SHARE clause, add the LockRows node.
	 * (Note: we intentionally test parse->rowMarks not root->rowMarks here.
	 * If there are only non-locking rowmarks, they should be handled by the
	 * ModifyTable node instead.)
	 */
	if (parse->rowMarks)
	{
		result_plan = (Plan *) make_lockrows(result_plan,
											 root->rowMarks,
											 SS_assign_special_param(root));

		/*
		 * The result can no longer be assumed sorted, since locking might
		 * cause the sort key columns to be replaced with new values.
		 */
		current_pathkeys = NIL;
	}

	/*
	 * Finally, if there is a LIMIT/OFFSET clause, add the LIMIT node.
	 */
	if (limit_needed(parse))
	{
#ifdef XCP
		/* We should put Limit on top of distributed results */
		if (distribution)
		{
			result_plan = (Plan *)
					make_remotesubplan(root, result_plan, NULL,
									   distribution, current_pathkeys);
			distribution = NULL;
		}
#endif
		result_plan = (Plan *) make_limit(result_plan,
										  parse->limitOffset,
										  parse->limitCount,
										  offset_est,
										  count_est);
	}

	/*
	 * Return the actual output ordering in query_pathkeys for possible use by
	 * an outer query level.
	 */
	root->query_pathkeys = current_pathkeys;

#ifdef XCP
	/*
	 * Adjust query distribution if requested
	 */
	if (root->distribution)
	{
		if (equal_distributions(root, root->distribution, distribution))
		{
			if (IsLocatorReplicated(distribution->distributionType) &&
					contain_volatile_functions((Node *) result_plan->targetlist))
				ereport(ERROR,
						(errcode(ERRCODE_STATEMENT_TOO_COMPLEX),
						 errmsg("can not update replicated table with result of volatile function")));
			/*
			 * Source tuple will be consumed on the same node where it is
			 * produced, so if it is known that some node does not yield tuples
			 * we do not want to send subquery for execution on these nodes
			 * at all.
			 * So copy the restriction to the external distribution.
			 * XXX Is that ever possible if external restriction is already
			 * defined? If yes we probably should use intersection of the sets,
			 * and if resulting set is empty create dummy plan and set it as
			 * the result_plan. Need to think this over
			 */
			root->distribution->restrictNodes =
					bms_copy(distribution->restrictNodes);
		}
		else
		{
			RemoteSubplan *distributePlan;
			/*
			 * If the planned statement is either UPDATE or DELETE different
			 * distributions here mean the ModifyTable node will be placed on
			 * top of RemoteSubquery. UPDATE and DELETE versions of ModifyTable
			 * use TID of incoming tuple to apply the changes, but the
			 * RemoteSubquery node supplies RemoteTuples, without such field.
			 * Therefore we can not execute such plan.
			 * Most common case is when UPDATE statement modifies the
			 * distribution column. Also incorrect distributed plan is possible
			 * if planning a complex UPDATE or DELETE statement involving table
			 * join.
			 * We output different error messages in UPDATE and DELETE cases
			 * mostly for compatibility with PostgresXC. It is hard to determine
			 * here, if such plan is because updated partitioning key or poorly
			 * planned join, so in case of UPDATE we assume the first case as
			 * more probable, for DELETE the second case is only possible.
			 * The error message may be misleading, if that is UPDATE and join,
			 * but hope we will target distributed update problem soon.
			 * There are two ways of fixing that:
			 * 1. Improve distribution planner to never consider to redistribute
			 * target table. So if planner finds that it has no choice, it would
			 * throw error somewhere else. So here we only be catching cases of
			 * updating distribution columns.
			 * 2. Modify executor and allow distribution column updates. However
			 * there are a lot of issues behind the scene when implementing that
			 * approach.
			 */
			if (parse->commandType == CMD_UPDATE)
				ereport(ERROR,
						(errcode(ERRCODE_STATEMENT_TOO_COMPLEX),
						 errmsg("could not plan this distributed update"),
						 errdetail("correlated UPDATE or updating distribution column currently not supported in Postgres-XL.")));
			if (parse->commandType == CMD_DELETE)
				ereport(ERROR,
						(errcode(ERRCODE_STATEMENT_TOO_COMPLEX),
						 errmsg("could not plan this distributed delete"),
						 errdetail("correlated or complex DELETE is currently not supported in Postgres-XL.")));

			/*
			 * Redistribute result according to requested distribution.
			 */
			if ((distributePlan = find_push_down_plan(result_plan, true)))
			{
				Bitmapset  *tmpset;
				int			nodenum;

				distributePlan->distributionType = root->distribution->distributionType;
				distributePlan->distributionKey = InvalidAttrNumber;
				if (root->distribution->distributionExpr)
				{
					ListCell   *lc;

					/* Find distribution expression in the target list */
					foreach(lc, distributePlan->scan.plan.targetlist)
					{
						TargetEntry *tle = (TargetEntry *) lfirst(lc);

						if (equal(tle->expr, root->distribution->distributionExpr))
						{
							distributePlan->distributionKey = tle->resno;
							break;
						}
					}

					if (distributePlan->distributionKey == InvalidAttrNumber)
					{
						Plan 	   *lefttree = distributePlan->scan.plan.lefttree;
						Plan 	   *plan;
						TargetEntry *newtle;

						/* The expression is not found, need to add junk */
						newtle = makeTargetEntry((Expr *) root->distribution->distributionExpr,
												 list_length(lefttree->targetlist) + 1,
												 NULL,
												 true);

						if (is_projection_capable_plan(lefttree))
						{
							/* Ok to modify subplan's target list */
							lefttree->targetlist = lappend(lefttree->targetlist,
														   newtle);
						}
						else
						{
							/* Use Result node to calculate expression */
							List *newtlist = list_copy(lefttree->targetlist);
							newtlist = lappend(newtlist, newtle);
							lefttree = (Plan *) make_result(root, newtlist, NULL, lefttree);
							distributePlan->scan.plan.lefttree = lefttree;
						}
						/* Update all the hierarchy */
						for (plan = result_plan; plan != lefttree; plan = plan->lefttree)
							plan->targetlist = lefttree->targetlist;
					}
				}
				tmpset = bms_copy(root->distribution->nodes);
				distributePlan->distributionNodes = NIL;
				while ((nodenum = bms_first_member(tmpset)) >= 0)
					distributePlan->distributionNodes = lappend_int(
							distributePlan->distributionNodes, nodenum);
				bms_free(tmpset);
			}
			else
				result_plan = (Plan *) make_remotesubplan(root,
														  result_plan,
														  root->distribution,
														  distribution,
														  NULL);
		}
	}
	else
	{
		/*
		 * Inform caller about distribution of the subplan
		 */
		root->distribution = distribution;
	}
#endif

	return result_plan;
}


/*
 * Given a groupclause for a collection of grouping sets, produce the
 * corresponding groupColIdx.
 *
 * root->grouping_map maps the tleSortGroupRef to the actual column position in
 * the input tuple. So we get the ref from the entries in the groupclause and
 * look them up there.
 */
static AttrNumber *
remap_groupColIdx(PlannerInfo *root, List *groupClause)
{
	AttrNumber *grouping_map = root->grouping_map;
	AttrNumber *new_grpColIdx;
	ListCell   *lc;
	int			i;

	Assert(grouping_map);

	new_grpColIdx = palloc0(sizeof(AttrNumber) * list_length(groupClause));

	i = 0;
	foreach(lc, groupClause)
	{
		SortGroupClause *clause = lfirst(lc);

		new_grpColIdx[i++] = grouping_map[clause->tleSortGroupRef];
	}

	return new_grpColIdx;
}

/*
 * Build Agg and Sort nodes to implement sorted grouping with one or more
 * grouping sets. (A plain GROUP BY or just the presence of aggregates counts
 * for this purpose as a single grouping set; the calling code is responsible
 * for providing a non-empty rollup_groupclauses list for such cases, though
 * rollup_lists may be null.)
 *
 * The last entry in rollup_groupclauses (which is the one the input is sorted
 * on, if at all) is the one used for the returned Agg node. Any additional
 * rollups are attached, with corresponding sort info, to subsidiary Agg and
 * Sort nodes attached to the side of the real Agg node; these nodes don't
 * participate in the plan directly, but they are both a convenient way to
 * represent the required data and a convenient way to account for the costs
 * of execution.
 *
 * rollup_groupclauses and rollup_lists are destroyed by this function.
 */
static Plan *
build_grouping_chain(PlannerInfo *root,
					 Query *parse,
					 List *tlist,
					 bool need_sort_for_grouping,
					 List *rollup_groupclauses,
					 List *rollup_lists,
					 AttrNumber *groupColIdx,
					 AggClauseCosts *agg_costs,
					 long numGroups,
					 Plan *result_plan)
{
	AttrNumber *top_grpColIdx = groupColIdx;
	List	   *chain = NIL;

	/*
	 * Prepare the grpColIdx for the real Agg node first, because we may need
	 * it for sorting
	 */
	if (list_length(rollup_groupclauses) > 1)
	{
		Assert(rollup_lists && llast(rollup_lists));

		top_grpColIdx =
			remap_groupColIdx(root, llast(rollup_groupclauses));
	}

	/*
	 * If we need a Sort operation on the input, generate that.
	 */
	if (need_sort_for_grouping)
	{
		result_plan = (Plan *)
			make_sort_from_groupcols(root,
									 llast(rollup_groupclauses),
									 top_grpColIdx,
									 result_plan);
	}

	/*
	 * Generate the side nodes that describe the other sort and group
	 * operations besides the top one.
	 */
	while (list_length(rollup_groupclauses) > 1)
	{
		List	   *groupClause = linitial(rollup_groupclauses);
		List	   *gsets = linitial(rollup_lists);
		AttrNumber *new_grpColIdx;
		Plan	   *sort_plan;
		Plan	   *agg_plan;

		Assert(groupClause);
		Assert(gsets);

		new_grpColIdx = remap_groupColIdx(root, groupClause);

		sort_plan = (Plan *)
			make_sort_from_groupcols(root,
									 groupClause,
									 new_grpColIdx,
									 result_plan);

		/*
		 * sort_plan includes the cost of result_plan over again, which is not
		 * what we want (since it's not actually running that plan). So
		 * correct the cost figures.
		 */

		sort_plan->startup_cost -= result_plan->total_cost;
		sort_plan->total_cost -= result_plan->total_cost;

		agg_plan = (Plan *) make_agg(root,
									 tlist,
									 (List *) parse->havingQual,
									 AGG_SORTED,
									 agg_costs,
									 list_length(linitial(gsets)),
									 new_grpColIdx,
									 extract_grouping_ops(groupClause),
									 gsets,
									 numGroups,
									 sort_plan);

		sort_plan->lefttree = NULL;

		chain = lappend(chain, agg_plan);

		if (rollup_lists)
			rollup_lists = list_delete_first(rollup_lists);

		rollup_groupclauses = list_delete_first(rollup_groupclauses);
	}

	/*
	 * Now make the final Agg node
	 */
	{
		List	   *groupClause = linitial(rollup_groupclauses);
		List	   *gsets = rollup_lists ? linitial(rollup_lists) : NIL;
		int			numGroupCols;
		ListCell   *lc;

		if (gsets)
			numGroupCols = list_length(linitial(gsets));
		else
			numGroupCols = list_length(parse->groupClause);

		result_plan = (Plan *) make_agg(root,
										tlist,
										(List *) parse->havingQual,
								 (numGroupCols > 0) ? AGG_SORTED : AGG_PLAIN,
										agg_costs,
										numGroupCols,
										top_grpColIdx,
										extract_grouping_ops(groupClause),
										gsets,
										numGroups,
										result_plan);

		((Agg *) result_plan)->chain = chain;

		/*
		 * Add the additional costs. But only the total costs count, since the
		 * additional sorts aren't run on startup.
		 */
		foreach(lc, chain)
		{
			Plan	   *subplan = lfirst(lc);

			result_plan->total_cost += subplan->total_cost;

			/*
			 * Nuke stuff we don't need to avoid bloating debug output.
			 */

			subplan->targetlist = NIL;
			subplan->qual = NIL;
			subplan->lefttree->targetlist = NIL;
		}
	}

	return result_plan;
}

/*
 * add_tlist_costs_to_plan
 *
 * Estimate the execution costs associated with evaluating the targetlist
 * expressions, and add them to the cost estimates for the Plan node.
 *
 * If the tlist contains set-returning functions, also inflate the Plan's cost
 * and plan_rows estimates accordingly.  (Hence, this must be called *after*
 * any logic that uses plan_rows to, eg, estimate qual evaluation costs.)
 *
 * Note: during initial stages of planning, we mostly consider plan nodes with
 * "flat" tlists, containing just Vars.  So their evaluation cost is zero
 * according to the model used by cost_qual_eval() (or if you prefer, the cost
 * is factored into cpu_tuple_cost).  Thus we can avoid accounting for tlist
 * cost throughout query_planner() and subroutines.  But once we apply a
 * tlist that might contain actual operators, sub-selects, etc, we'd better
 * account for its cost.  Any set-returning functions in the tlist must also
 * affect the estimated rowcount.
 *
 * Once grouping_planner() has applied a general tlist to the topmost
 * scan/join plan node, any tlist eval cost for added-on nodes should be
 * accounted for as we create those nodes.  Presently, of the node types we
 * can add on later, only Agg, WindowAgg, and Group project new tlists (the
 * rest just copy their input tuples) --- so make_agg(), make_windowagg() and
 * make_group() are responsible for calling this function to account for their
 * tlist costs.
 */
void
add_tlist_costs_to_plan(PlannerInfo *root, Plan *plan, List *tlist)
{
	QualCost	tlist_cost;
	double		tlist_rows;

	cost_qual_eval(&tlist_cost, tlist, root);
	plan->startup_cost += tlist_cost.startup;
	plan->total_cost += tlist_cost.startup +
		tlist_cost.per_tuple * plan->plan_rows;

	tlist_rows = tlist_returns_set_rows(tlist);
	if (tlist_rows > 1)
	{
		/*
		 * We assume that execution costs of the tlist proper were all
		 * accounted for by cost_qual_eval.  However, it still seems
		 * appropriate to charge something more for the executor's general
		 * costs of processing the added tuples.  The cost is probably less
		 * than cpu_tuple_cost, though, so we arbitrarily use half of that.
		 */
		plan->total_cost += plan->plan_rows * (tlist_rows - 1) *
			cpu_tuple_cost / 2;

		plan->plan_rows *= tlist_rows;
	}
}

/*
 * Detect whether a plan node is a "dummy" plan created when a relation
 * is deemed not to need scanning due to constraint exclusion.
 *
 * Currently, such dummy plans are Result nodes with constant FALSE
 * filter quals (see set_dummy_rel_pathlist and create_append_plan).
 *
 * XXX this probably ought to be somewhere else, but not clear where.
 */
bool
is_dummy_plan(Plan *plan)
{
	if (IsA(plan, Result))
	{
		List	   *rcqual = (List *) ((Result *) plan)->resconstantqual;

		if (list_length(rcqual) == 1)
		{
			Const	   *constqual = (Const *) linitial(rcqual);

			if (constqual && IsA(constqual, Const))
			{
				if (!constqual->constisnull &&
					!DatumGetBool(constqual->constvalue))
					return true;
			}
		}
	}
	return false;
}

/*
 * Create a bitmapset of the RT indexes of live base relations
 *
 * Helper for preprocess_rowmarks ... at this point in the proceedings,
 * the only good way to distinguish baserels from appendrel children
 * is to see what is in the join tree.
 */
static Bitmapset *
get_base_rel_indexes(Node *jtnode)
{
	Bitmapset  *result;

	if (jtnode == NULL)
		return NULL;
	if (IsA(jtnode, RangeTblRef))
	{
		int			varno = ((RangeTblRef *) jtnode)->rtindex;

		result = bms_make_singleton(varno);
	}
	else if (IsA(jtnode, FromExpr))
	{
		FromExpr   *f = (FromExpr *) jtnode;
		ListCell   *l;

		result = NULL;
		foreach(l, f->fromlist)
			result = bms_join(result,
							  get_base_rel_indexes(lfirst(l)));
	}
	else if (IsA(jtnode, JoinExpr))
	{
		JoinExpr   *j = (JoinExpr *) jtnode;

		result = bms_join(get_base_rel_indexes(j->larg),
						  get_base_rel_indexes(j->rarg));
	}
	else
	{
		elog(ERROR, "unrecognized node type: %d",
			 (int) nodeTag(jtnode));
		result = NULL;			/* keep compiler quiet */
	}
	return result;
}

/*
 * preprocess_rowmarks - set up PlanRowMarks if needed
 */
static void
preprocess_rowmarks(PlannerInfo *root)
{
	Query	   *parse = root->parse;
	Bitmapset  *rels;
	List	   *prowmarks;
	ListCell   *l;
	int			i;

	if (parse->rowMarks)
	{
		/*
		 * We've got trouble if FOR [KEY] UPDATE/SHARE appears inside
		 * grouping, since grouping renders a reference to individual tuple
		 * CTIDs invalid.  This is also checked at parse time, but that's
		 * insufficient because of rule substitution, query pullup, etc.
		 */
		CheckSelectLocking(parse, ((RowMarkClause *)
								   linitial(parse->rowMarks))->strength);
	}
	else
	{
		/*
		 * We only need rowmarks for UPDATE, DELETE, or FOR [KEY]
		 * UPDATE/SHARE.
		 */
		if (parse->commandType != CMD_UPDATE &&
			parse->commandType != CMD_DELETE)
			return;
	}

	/*
	 * We need to have rowmarks for all base relations except the target. We
	 * make a bitmapset of all base rels and then remove the items we don't
	 * need or have FOR [KEY] UPDATE/SHARE marks for.
	 */
	rels = get_base_rel_indexes((Node *) parse->jointree);
	if (parse->resultRelation)
		rels = bms_del_member(rels, parse->resultRelation);

	/*
	 * Convert RowMarkClauses to PlanRowMark representation.
	 */
	prowmarks = NIL;
	foreach(l, parse->rowMarks)
	{
		RowMarkClause *rc = (RowMarkClause *) lfirst(l);
		RangeTblEntry *rte = rt_fetch(rc->rti, parse->rtable);
		PlanRowMark *newrc;

		/*
		 * Currently, it is syntactically impossible to have FOR UPDATE et al
		 * applied to an update/delete target rel.  If that ever becomes
		 * possible, we should drop the target from the PlanRowMark list.
		 */
		Assert(rc->rti != parse->resultRelation);

		/*
		 * Ignore RowMarkClauses for subqueries; they aren't real tables and
		 * can't support true locking.  Subqueries that got flattened into the
		 * main query should be ignored completely.  Any that didn't will get
		 * ROW_MARK_COPY items in the next loop.
		 */
		if (rte->rtekind != RTE_RELATION)
			continue;

		rels = bms_del_member(rels, rc->rti);

		newrc = makeNode(PlanRowMark);
		newrc->rti = newrc->prti = rc->rti;
		newrc->rowmarkId = ++(root->glob->lastRowMarkId);
		newrc->markType = select_rowmark_type(rte, rc->strength);
		newrc->allMarkTypes = (1 << newrc->markType);
		newrc->strength = rc->strength;
		newrc->waitPolicy = rc->waitPolicy;
		newrc->isParent = false;

		prowmarks = lappend(prowmarks, newrc);
	}

	/*
	 * Now, add rowmarks for any non-target, non-locked base relations.
	 */
	i = 0;
	foreach(l, parse->rtable)
	{
		RangeTblEntry *rte = (RangeTblEntry *) lfirst(l);
		PlanRowMark *newrc;

		i++;
		if (!bms_is_member(i, rels))
			continue;

		newrc = makeNode(PlanRowMark);
		newrc->rti = newrc->prti = i;
		newrc->rowmarkId = ++(root->glob->lastRowMarkId);
		newrc->markType = select_rowmark_type(rte, LCS_NONE);
		newrc->allMarkTypes = (1 << newrc->markType);
		newrc->strength = LCS_NONE;
		newrc->waitPolicy = LockWaitBlock;		/* doesn't matter */
		newrc->isParent = false;

		prowmarks = lappend(prowmarks, newrc);
	}

	root->rowMarks = prowmarks;
}

#ifdef PGXC
#ifndef XCP
/*
 * separate_rowmarks - In XC Coordinators are supposed to skip handling
 *                of type ROW_MARK_EXCLUSIVE & ROW_MARK_SHARE.
 *                In order to do that we simply remove such type
 *                of row marks from the list. Instead they are saved
 *                in another list that is then handeled to add
 *                FOR UPDATE/SHARE in the remote query
 *                in the function create_remotequery_plan
 */
static void
separate_rowmarks(PlannerInfo *root)
{
	List		*rml_1, *rml_2;
	ListCell	*rm;

	if (IS_PGXC_DATANODE || IsConnFromCoord() || root->rowMarks == NULL)
		return;

	rml_1 = NULL;
	rml_2 = NULL;

	foreach(rm, root->rowMarks)
	{
		PlanRowMark *prm = (PlanRowMark *) lfirst(rm);

		if (prm->markType == ROW_MARK_EXCLUSIVE || prm->markType == ROW_MARK_SHARE)
			rml_1 = lappend(rml_1, prm);
		else
			rml_2 = lappend(rml_2, prm);
	}
	list_free(root->rowMarks);
	root->rowMarks = rml_2;
	root->xc_rowMarks = rml_1;
}
#endif /*XCP*/
#endif /*PGXC*/

/*
 * Select RowMarkType to use for a given table
 */
RowMarkType
select_rowmark_type(RangeTblEntry *rte, LockClauseStrength strength)
{
	if (rte->rtekind != RTE_RELATION)
	{
		/* If it's not a table at all, use ROW_MARK_COPY */
		return ROW_MARK_COPY;
	}
	else if (rte->relkind == RELKIND_FOREIGN_TABLE)
	{
		/* Let the FDW select the rowmark type, if it wants to */
		FdwRoutine *fdwroutine = GetFdwRoutineByRelId(rte->relid);

		if (fdwroutine->GetForeignRowMarkType != NULL)
			return fdwroutine->GetForeignRowMarkType(rte, strength);
		/* Otherwise, use ROW_MARK_COPY by default */
		return ROW_MARK_COPY;
	}
	else
	{
		/* Regular table, apply the appropriate lock type */
		switch (strength)
		{
			case LCS_NONE:

				/*
				 * We don't need a tuple lock, only the ability to re-fetch
				 * the row.  Regular tables support ROW_MARK_REFERENCE, but if
				 * this RTE has security barrier quals, it will be turned into
				 * a subquery during planning, so use ROW_MARK_COPY.
				 *
				 * This is only necessary for LCS_NONE, since real tuple locks
				 * on an RTE with security barrier quals are supported by
				 * pushing the lock down into the subquery --- see
				 * expand_security_qual.
				 */
				if (rte->securityQuals != NIL)
					return ROW_MARK_COPY;
				return ROW_MARK_REFERENCE;
				break;
			case LCS_FORKEYSHARE:
				return ROW_MARK_KEYSHARE;
				break;
			case LCS_FORSHARE:
				return ROW_MARK_SHARE;
				break;
			case LCS_FORNOKEYUPDATE:
				return ROW_MARK_NOKEYEXCLUSIVE;
				break;
			case LCS_FORUPDATE:
				return ROW_MARK_EXCLUSIVE;
				break;
		}
		elog(ERROR, "unrecognized LockClauseStrength %d", (int) strength);
		return ROW_MARK_EXCLUSIVE;		/* keep compiler quiet */
	}
}

/*
 * preprocess_limit - do pre-estimation for LIMIT and/or OFFSET clauses
 *
 * We try to estimate the values of the LIMIT/OFFSET clauses, and pass the
 * results back in *count_est and *offset_est.  These variables are set to
 * 0 if the corresponding clause is not present, and -1 if it's present
 * but we couldn't estimate the value for it.  (The "0" convention is OK
 * for OFFSET but a little bit bogus for LIMIT: effectively we estimate
 * LIMIT 0 as though it were LIMIT 1.  But this is in line with the planner's
 * usual practice of never estimating less than one row.)  These values will
 * be passed to make_limit, which see if you change this code.
 *
 * The return value is the suitably adjusted tuple_fraction to use for
 * planning the query.  This adjustment is not overridable, since it reflects
 * plan actions that grouping_planner() will certainly take, not assumptions
 * about context.
 */
static double
preprocess_limit(PlannerInfo *root, double tuple_fraction,
				 int64 *offset_est, int64 *count_est)
{
	Query	   *parse = root->parse;
	Node	   *est;
	double		limit_fraction;

	/* Should not be called unless LIMIT or OFFSET */
	Assert(parse->limitCount || parse->limitOffset);

	/*
	 * Try to obtain the clause values.  We use estimate_expression_value
	 * primarily because it can sometimes do something useful with Params.
	 */
	if (parse->limitCount)
	{
		est = estimate_expression_value(root, parse->limitCount);
		if (est && IsA(est, Const))
		{
			if (((Const *) est)->constisnull)
			{
				/* NULL indicates LIMIT ALL, ie, no limit */
				*count_est = 0; /* treat as not present */
			}
			else
			{
				*count_est = DatumGetInt64(((Const *) est)->constvalue);
				if (*count_est <= 0)
					*count_est = 1;		/* force to at least 1 */
			}
		}
		else
			*count_est = -1;	/* can't estimate */
	}
	else
		*count_est = 0;			/* not present */

	if (parse->limitOffset)
	{
		est = estimate_expression_value(root, parse->limitOffset);
		if (est && IsA(est, Const))
		{
			if (((Const *) est)->constisnull)
			{
				/* Treat NULL as no offset; the executor will too */
				*offset_est = 0;	/* treat as not present */
			}
			else
			{
				*offset_est = DatumGetInt64(((Const *) est)->constvalue);
				if (*offset_est < 0)
					*offset_est = 0;	/* treat as not present */
			}
		}
		else
			*offset_est = -1;	/* can't estimate */
	}
	else
		*offset_est = 0;		/* not present */

	if (*count_est != 0)
	{
		/*
		 * A LIMIT clause limits the absolute number of tuples returned.
		 * However, if it's not a constant LIMIT then we have to guess; for
		 * lack of a better idea, assume 10% of the plan's result is wanted.
		 */
		if (*count_est < 0 || *offset_est < 0)
		{
			/* LIMIT or OFFSET is an expression ... punt ... */
			limit_fraction = 0.10;
		}
		else
		{
			/* LIMIT (plus OFFSET, if any) is max number of tuples needed */
			limit_fraction = (double) *count_est + (double) *offset_est;
		}

		/*
		 * If we have absolute limits from both caller and LIMIT, use the
		 * smaller value; likewise if they are both fractional.  If one is
		 * fractional and the other absolute, we can't easily determine which
		 * is smaller, but we use the heuristic that the absolute will usually
		 * be smaller.
		 */
		if (tuple_fraction >= 1.0)
		{
			if (limit_fraction >= 1.0)
			{
				/* both absolute */
				tuple_fraction = Min(tuple_fraction, limit_fraction);
			}
			else
			{
				/* caller absolute, limit fractional; use caller's value */
			}
		}
		else if (tuple_fraction > 0.0)
		{
			if (limit_fraction >= 1.0)
			{
				/* caller fractional, limit absolute; use limit */
				tuple_fraction = limit_fraction;
			}
			else
			{
				/* both fractional */
				tuple_fraction = Min(tuple_fraction, limit_fraction);
			}
		}
		else
		{
			/* no info from caller, just use limit */
			tuple_fraction = limit_fraction;
		}
	}
	else if (*offset_est != 0 && tuple_fraction > 0.0)
	{
		/*
		 * We have an OFFSET but no LIMIT.  This acts entirely differently
		 * from the LIMIT case: here, we need to increase rather than decrease
		 * the caller's tuple_fraction, because the OFFSET acts to cause more
		 * tuples to be fetched instead of fewer.  This only matters if we got
		 * a tuple_fraction > 0, however.
		 *
		 * As above, use 10% if OFFSET is present but unestimatable.
		 */
		if (*offset_est < 0)
			limit_fraction = 0.10;
		else
			limit_fraction = (double) *offset_est;

		/*
		 * If we have absolute counts from both caller and OFFSET, add them
		 * together; likewise if they are both fractional.  If one is
		 * fractional and the other absolute, we want to take the larger, and
		 * we heuristically assume that's the fractional one.
		 */
		if (tuple_fraction >= 1.0)
		{
			if (limit_fraction >= 1.0)
			{
				/* both absolute, so add them together */
				tuple_fraction += limit_fraction;
			}
			else
			{
				/* caller absolute, limit fractional; use limit */
				tuple_fraction = limit_fraction;
			}
		}
		else
		{
			if (limit_fraction >= 1.0)
			{
				/* caller fractional, limit absolute; use caller's value */
			}
			else
			{
				/* both fractional, so add them together */
				tuple_fraction += limit_fraction;
				if (tuple_fraction >= 1.0)
					tuple_fraction = 0.0;		/* assume fetch all */
			}
		}
	}

	return tuple_fraction;
}

/*
 * limit_needed - do we actually need a Limit plan node?
 *
 * If we have constant-zero OFFSET and constant-null LIMIT, we can skip adding
 * a Limit node.  This is worth checking for because "OFFSET 0" is a common
 * locution for an optimization fence.  (Because other places in the planner
 * merely check whether parse->limitOffset isn't NULL, it will still work as
 * an optimization fence --- we're just suppressing unnecessary run-time
 * overhead.)
 *
 * This might look like it could be merged into preprocess_limit, but there's
 * a key distinction: here we need hard constants in OFFSET/LIMIT, whereas
 * in preprocess_limit it's good enough to consider estimated values.
 */
static bool
limit_needed(Query *parse)
{
	Node	   *node;

	node = parse->limitCount;
	if (node)
	{
		if (IsA(node, Const))
		{
			/* NULL indicates LIMIT ALL, ie, no limit */
			if (!((Const *) node)->constisnull)
				return true;	/* LIMIT with a constant value */
		}
		else
			return true;		/* non-constant LIMIT */
	}

	node = parse->limitOffset;
	if (node)
	{
		if (IsA(node, Const))
		{
			/* Treat NULL as no offset; the executor would too */
			if (!((Const *) node)->constisnull)
			{
				int64		offset = DatumGetInt64(((Const *) node)->constvalue);

				if (offset != 0)
					return true;	/* OFFSET with a nonzero value */
			}
		}
		else
			return true;		/* non-constant OFFSET */
	}

	return false;				/* don't need a Limit plan node */
}


/*
 * preprocess_groupclause - do preparatory work on GROUP BY clause
 *
 * The idea here is to adjust the ordering of the GROUP BY elements
 * (which in itself is semantically insignificant) to match ORDER BY,
 * thereby allowing a single sort operation to both implement the ORDER BY
 * requirement and set up for a Unique step that implements GROUP BY.
 *
 * In principle it might be interesting to consider other orderings of the
 * GROUP BY elements, which could match the sort ordering of other
 * possible plans (eg an indexscan) and thereby reduce cost.  We don't
 * bother with that, though.  Hashed grouping will frequently win anyway.
 *
 * Note: we need no comparable processing of the distinctClause because
 * the parser already enforced that that matches ORDER BY.
 *
 * For grouping sets, the order of items is instead forced to agree with that
 * of the grouping set (and items not in the grouping set are skipped). The
 * work of sorting the order of grouping set elements to match the ORDER BY if
 * possible is done elsewhere.
 */
static List *
preprocess_groupclause(PlannerInfo *root, List *force)
{
	Query	   *parse = root->parse;
	List	   *new_groupclause = NIL;
	bool		partial_match;
	ListCell   *sl;
	ListCell   *gl;

	/* For grouping sets, we need to force the ordering */
	if (force)
	{
		foreach(sl, force)
		{
			Index		ref = lfirst_int(sl);
			SortGroupClause *cl = get_sortgroupref_clause(ref, parse->groupClause);

			new_groupclause = lappend(new_groupclause, cl);
		}

		return new_groupclause;
	}

	/* If no ORDER BY, nothing useful to do here */
	if (parse->sortClause == NIL)
		return parse->groupClause;

	/*
	 * Scan the ORDER BY clause and construct a list of matching GROUP BY
	 * items, but only as far as we can make a matching prefix.
	 *
	 * This code assumes that the sortClause contains no duplicate items.
	 */
	foreach(sl, parse->sortClause)
	{
		SortGroupClause *sc = (SortGroupClause *) lfirst(sl);

		foreach(gl, parse->groupClause)
		{
			SortGroupClause *gc = (SortGroupClause *) lfirst(gl);

			if (equal(gc, sc))
			{
				new_groupclause = lappend(new_groupclause, gc);
				break;
			}
		}
		if (gl == NULL)
			break;				/* no match, so stop scanning */
	}

	/* Did we match all of the ORDER BY list, or just some of it? */
	partial_match = (sl != NULL);

	/* If no match at all, no point in reordering GROUP BY */
	if (new_groupclause == NIL)
		return parse->groupClause;

	/*
	 * Add any remaining GROUP BY items to the new list, but only if we were
	 * able to make a complete match.  In other words, we only rearrange the
	 * GROUP BY list if the result is that one list is a prefix of the other
	 * --- otherwise there's no possibility of a common sort.  Also, give up
	 * if there are any non-sortable GROUP BY items, since then there's no
	 * hope anyway.
	 */
	foreach(gl, parse->groupClause)
	{
		SortGroupClause *gc = (SortGroupClause *) lfirst(gl);

		if (list_member_ptr(new_groupclause, gc))
			continue;			/* it matched an ORDER BY item */
		if (partial_match)
			return parse->groupClause;	/* give up, no common sort possible */
		if (!OidIsValid(gc->sortop))
			return parse->groupClause;	/* give up, GROUP BY can't be sorted */
		new_groupclause = lappend(new_groupclause, gc);
	}

	/* Success --- install the rearranged GROUP BY list */
	Assert(list_length(parse->groupClause) == list_length(new_groupclause));
	return new_groupclause;
}

/*
 * Extract lists of grouping sets that can be implemented using a single
 * rollup-type aggregate pass each. Returns a list of lists of grouping sets.
 *
 * Input must be sorted with smallest sets first. Result has each sublist
 * sorted with smallest sets first.
 *
 * We want to produce the absolute minimum possible number of lists here to
 * avoid excess sorts. Fortunately, there is an algorithm for this; the problem
 * of finding the minimal partition of a partially-ordered set into chains
 * (which is what we need, taking the list of grouping sets as a poset ordered
 * by set inclusion) can be mapped to the problem of finding the maximum
 * cardinality matching on a bipartite graph, which is solvable in polynomial
 * time with a worst case of no worse than O(n^2.5) and usually much
 * better. Since our N is at most 4096, we don't need to consider fallbacks to
 * heuristic or approximate methods.  (Planning time for a 12-d cube is under
 * half a second on my modest system even with optimization off and assertions
 * on.)
 */
static List *
extract_rollup_sets(List *groupingSets)
{
	int			num_sets_raw = list_length(groupingSets);
	int			num_empty = 0;
	int			num_sets = 0;	/* distinct sets */
	int			num_chains = 0;
	List	   *result = NIL;
	List	  **results;
	List	  **orig_sets;
	Bitmapset **set_masks;
	int		   *chains;
	short	  **adjacency;
	short	   *adjacency_buf;
	BipartiteMatchState *state;
	int			i;
	int			j;
	int			j_size;
	ListCell   *lc1 = list_head(groupingSets);
	ListCell   *lc;

	/*
	 * Start by stripping out empty sets.  The algorithm doesn't require this,
	 * but the planner currently needs all empty sets to be returned in the
	 * first list, so we strip them here and add them back after.
	 */
	while (lc1 && lfirst(lc1) == NIL)
	{
		++num_empty;
		lc1 = lnext(lc1);
	}

	/* bail out now if it turns out that all we had were empty sets. */
	if (!lc1)
		return list_make1(groupingSets);

	/*----------
	 * We don't strictly need to remove duplicate sets here, but if we don't,
	 * they tend to become scattered through the result, which is a bit
	 * confusing (and irritating if we ever decide to optimize them out).
	 * So we remove them here and add them back after.
	 *
	 * For each non-duplicate set, we fill in the following:
	 *
	 * orig_sets[i] = list of the original set lists
	 * set_masks[i] = bitmapset for testing inclusion
	 * adjacency[i] = array [n, v1, v2, ... vn] of adjacency indices
	 *
	 * chains[i] will be the result group this set is assigned to.
	 *
	 * We index all of these from 1 rather than 0 because it is convenient
	 * to leave 0 free for the NIL node in the graph algorithm.
	 *----------
	 */
	orig_sets = palloc0((num_sets_raw + 1) * sizeof(List *));
	set_masks = palloc0((num_sets_raw + 1) * sizeof(Bitmapset *));
	adjacency = palloc0((num_sets_raw + 1) * sizeof(short *));
	adjacency_buf = palloc((num_sets_raw + 1) * sizeof(short));

	j_size = 0;
	j = 0;
	i = 1;

	for_each_cell(lc, lc1)
	{
		List	   *candidate = lfirst(lc);
		Bitmapset  *candidate_set = NULL;
		ListCell   *lc2;
		int			dup_of = 0;

		foreach(lc2, candidate)
		{
			candidate_set = bms_add_member(candidate_set, lfirst_int(lc2));
		}

		/* we can only be a dup if we're the same length as a previous set */
		if (j_size == list_length(candidate))
		{
			int			k;

			for (k = j; k < i; ++k)
			{
				if (bms_equal(set_masks[k], candidate_set))
				{
					dup_of = k;
					break;
				}
			}
		}
		else if (j_size < list_length(candidate))
		{
			j_size = list_length(candidate);
			j = i;
		}

		if (dup_of > 0)
		{
			orig_sets[dup_of] = lappend(orig_sets[dup_of], candidate);
			bms_free(candidate_set);
		}
		else
		{
			int			k;
			int			n_adj = 0;

			orig_sets[i] = list_make1(candidate);
			set_masks[i] = candidate_set;

			/* fill in adjacency list; no need to compare equal-size sets */

			for (k = j - 1; k > 0; --k)
			{
				if (bms_is_subset(set_masks[k], candidate_set))
					adjacency_buf[++n_adj] = k;
			}

			if (n_adj > 0)
			{
				adjacency_buf[0] = n_adj;
				adjacency[i] = palloc((n_adj + 1) * sizeof(short));
				memcpy(adjacency[i], adjacency_buf, (n_adj + 1) * sizeof(short));
			}
			else
				adjacency[i] = NULL;

			++i;
		}
	}

	num_sets = i - 1;

	/*
	 * Apply the graph matching algorithm to do the work.
	 */
	state = BipartiteMatch(num_sets, num_sets, adjacency);

	/*
	 * Now, the state->pair* fields have the info we need to assign sets to
	 * chains. Two sets (u,v) belong to the same chain if pair_uv[u] = v or
	 * pair_vu[v] = u (both will be true, but we check both so that we can do
	 * it in one pass)
	 */
	chains = palloc0((num_sets + 1) * sizeof(int));

	for (i = 1; i <= num_sets; ++i)
	{
		int			u = state->pair_vu[i];
		int			v = state->pair_uv[i];

		if (u > 0 && u < i)
			chains[i] = chains[u];
		else if (v > 0 && v < i)
			chains[i] = chains[v];
		else
			chains[i] = ++num_chains;
	}

	/* build result lists. */
	results = palloc0((num_chains + 1) * sizeof(List *));

	for (i = 1; i <= num_sets; ++i)
	{
		int			c = chains[i];

		Assert(c > 0);

		results[c] = list_concat(results[c], orig_sets[i]);
	}

	/* push any empty sets back on the first list. */
	while (num_empty-- > 0)
		results[1] = lcons(NIL, results[1]);

	/* make result list */
	for (i = 1; i <= num_chains; ++i)
		result = lappend(result, results[i]);

	/*
	 * Free all the things.
	 *
	 * (This is over-fussy for small sets but for large sets we could have
	 * tied up a nontrivial amount of memory.)
	 */
	BipartiteMatchFree(state);
	pfree(results);
	pfree(chains);
	for (i = 1; i <= num_sets; ++i)
		if (adjacency[i])
			pfree(adjacency[i]);
	pfree(adjacency);
	pfree(adjacency_buf);
	pfree(orig_sets);
	for (i = 1; i <= num_sets; ++i)
		bms_free(set_masks[i]);
	pfree(set_masks);

	return result;
}

/*
 * Reorder the elements of a list of grouping sets such that they have correct
 * prefix relationships.
 *
 * The input must be ordered with smallest sets first; the result is returned
 * with largest sets first.
 *
 * If we're passed in a sortclause, we follow its order of columns to the
 * extent possible, to minimize the chance that we add unnecessary sorts.
 * (We're trying here to ensure that GROUPING SETS ((a,b,c),(c)) ORDER BY c,b,a
 * gets implemented in one pass.)
 */
static List *
reorder_grouping_sets(List *groupingsets, List *sortclause)
{
	ListCell   *lc;
	ListCell   *lc2;
	List	   *previous = NIL;
	List	   *result = NIL;

	foreach(lc, groupingsets)
	{
		List	   *candidate = lfirst(lc);
		List	   *new_elems = list_difference_int(candidate, previous);

		if (list_length(new_elems) > 0)
		{
			while (list_length(sortclause) > list_length(previous))
			{
				SortGroupClause *sc = list_nth(sortclause, list_length(previous));
				int			ref = sc->tleSortGroupRef;

				if (list_member_int(new_elems, ref))
				{
					previous = lappend_int(previous, ref);
					new_elems = list_delete_int(new_elems, ref);
				}
				else
				{
					/* diverged from the sortclause; give up on it */
					sortclause = NIL;
					break;
				}
			}

			foreach(lc2, new_elems)
			{
				previous = lappend_int(previous, lfirst_int(lc2));
			}
		}

		result = lcons(list_copy(previous), result);
		list_free(new_elems);
	}

	list_free(previous);

	return result;
}

/*
 * Compute query_pathkeys and other pathkeys during plan generation
 */
static void
standard_qp_callback(PlannerInfo *root, void *extra)
{
	Query	   *parse = root->parse;
	standard_qp_extra *qp_extra = (standard_qp_extra *) extra;
	List	   *tlist = qp_extra->tlist;
	List	   *activeWindows = qp_extra->activeWindows;

	/*
	 * Calculate pathkeys that represent grouping/ordering requirements.  The
	 * sortClause is certainly sort-able, but GROUP BY and DISTINCT might not
	 * be, in which case we just leave their pathkeys empty.
	 */
	if (qp_extra->groupClause &&
		grouping_is_sortable(qp_extra->groupClause))
		root->group_pathkeys =
			make_pathkeys_for_sortclauses(root,
										  qp_extra->groupClause,
										  tlist);
	else
		root->group_pathkeys = NIL;

	/* We consider only the first (bottom) window in pathkeys logic */
	if (activeWindows != NIL)
	{
		WindowClause *wc = (WindowClause *) linitial(activeWindows);

		root->window_pathkeys = make_pathkeys_for_window(root,
														 wc,
														 tlist);
	}
	else
		root->window_pathkeys = NIL;

	if (parse->distinctClause &&
		grouping_is_sortable(parse->distinctClause))
		root->distinct_pathkeys =
			make_pathkeys_for_sortclauses(root,
										  parse->distinctClause,
										  tlist);
	else
		root->distinct_pathkeys = NIL;

	root->sort_pathkeys =
		make_pathkeys_for_sortclauses(root,
									  parse->sortClause,
									  tlist);

	/*
	 * Figure out whether we want a sorted result from query_planner.
	 *
	 * If we have a sortable GROUP BY clause, then we want a result sorted
	 * properly for grouping.  Otherwise, if we have window functions to
	 * evaluate, we try to sort for the first window.  Otherwise, if there's a
	 * sortable DISTINCT clause that's more rigorous than the ORDER BY clause,
	 * we try to produce output that's sufficiently well sorted for the
	 * DISTINCT.  Otherwise, if there is an ORDER BY clause, we want to sort
	 * by the ORDER BY clause.
	 *
	 * Note: if we have both ORDER BY and GROUP BY, and ORDER BY is a superset
	 * of GROUP BY, it would be tempting to request sort by ORDER BY --- but
	 * that might just leave us failing to exploit an available sort order at
	 * all.  Needs more thought.  The choice for DISTINCT versus ORDER BY is
	 * much easier, since we know that the parser ensured that one is a
	 * superset of the other.
	 */
	if (root->group_pathkeys)
		root->query_pathkeys = root->group_pathkeys;
	else if (root->window_pathkeys)
		root->query_pathkeys = root->window_pathkeys;
	else if (list_length(root->distinct_pathkeys) >
			 list_length(root->sort_pathkeys))
		root->query_pathkeys = root->distinct_pathkeys;
	else if (root->sort_pathkeys)
		root->query_pathkeys = root->sort_pathkeys;
	else
		root->query_pathkeys = NIL;
}

/*
 * choose_hashed_grouping - should we use hashed grouping?
 *
 * Returns TRUE to select hashing, FALSE to select sorting.
 */
static bool
choose_hashed_grouping(PlannerInfo *root,
					   double tuple_fraction, double limit_tuples,
					   double path_rows, int path_width,
					   Path *cheapest_path, Path *sorted_path,
					   double dNumGroups, AggClauseCosts *agg_costs)
{
	Query	   *parse = root->parse;
	int			numGroupCols = list_length(parse->groupClause);
	bool		can_hash;
	bool		can_sort;
	Size		hashentrysize;
	List	   *target_pathkeys;
	List	   *current_pathkeys;
	Path		hashed_p;
	Path		sorted_p;

	/*
	 * Executor doesn't support hashed aggregation with DISTINCT or ORDER BY
	 * aggregates.  (Doing so would imply storing *all* the input values in
	 * the hash table, and/or running many sorts in parallel, either of which
	 * seems like a certain loser.)  We similarly don't support ordered-set
	 * aggregates in hashed aggregation, but that case is included in the
	 * numOrderedAggs count.
	 */
	can_hash = (agg_costs->numOrderedAggs == 0 &&
				grouping_is_hashable(parse->groupClause));
	can_sort = grouping_is_sortable(parse->groupClause);

	/* Quick out if only one choice is workable */
	if (!(can_hash && can_sort))
	{
		if (can_hash)
			return true;
		else if (can_sort)
			return false;
		else
			ereport(ERROR,
					(errcode(ERRCODE_FEATURE_NOT_SUPPORTED),
					 errmsg("could not implement GROUP BY"),
					 errdetail("Some of the datatypes only support hashing, while others only support sorting.")));
	}

	/* Prefer sorting when enable_hashagg is off */
	if (!enable_hashagg)
		return false;

	/*
	 * Don't do it if it doesn't look like the hashtable will fit into
	 * work_mem.
	 */

	/* Estimate per-hash-entry space at tuple width... */
	hashentrysize = MAXALIGN(path_width) + MAXALIGN(SizeofMinimalTupleHeader);
	/* plus space for pass-by-ref transition values... */
	hashentrysize += agg_costs->transitionSpace;
	/* plus the per-hash-entry overhead */
	hashentrysize += hash_agg_entry_size(agg_costs->numAggs);

	if (hashentrysize * dNumGroups > work_mem * 1024L)
		return false;

	/*
	 * When we have both GROUP BY and DISTINCT, use the more-rigorous of
	 * DISTINCT and ORDER BY as the assumed required output sort order. This
	 * is an oversimplification because the DISTINCT might get implemented via
	 * hashing, but it's not clear that the case is common enough (or that our
	 * estimates are good enough) to justify trying to solve it exactly.
	 */
	if (list_length(root->distinct_pathkeys) >
		list_length(root->sort_pathkeys))
		target_pathkeys = root->distinct_pathkeys;
	else
		target_pathkeys = root->sort_pathkeys;

	/*
	 * See if the estimated cost is no more than doing it the other way. While
	 * avoiding the need for sorted input is usually a win, the fact that the
	 * output won't be sorted may be a loss; so we need to do an actual cost
	 * comparison.
	 *
	 * We need to consider cheapest_path + hashagg [+ final sort] versus
	 * either cheapest_path [+ sort] + group or agg [+ final sort] or
	 * presorted_path + group or agg [+ final sort] where brackets indicate a
	 * step that may not be needed.  We assume grouping_planner() will have
	 * passed us a presorted path only if it's a winner compared to
	 * cheapest_path for this purpose.
	 *
	 * These path variables are dummies that just hold cost fields; we don't
	 * make actual Paths for these steps.
	 */
	cost_agg(&hashed_p, root, AGG_HASHED, agg_costs,
			 numGroupCols, dNumGroups,
			 cheapest_path->startup_cost, cheapest_path->total_cost,
			 path_rows);
	/* Result of hashed agg is always unsorted */
	if (target_pathkeys)
		cost_sort(&hashed_p, root, target_pathkeys, hashed_p.total_cost,
				  dNumGroups, path_width,
				  0.0, work_mem, limit_tuples);

	if (sorted_path)
	{
		sorted_p.startup_cost = sorted_path->startup_cost;
		sorted_p.total_cost = sorted_path->total_cost;
		current_pathkeys = sorted_path->pathkeys;
	}
	else
	{
		sorted_p.startup_cost = cheapest_path->startup_cost;
		sorted_p.total_cost = cheapest_path->total_cost;
		current_pathkeys = cheapest_path->pathkeys;
	}
	if (!pathkeys_contained_in(root->group_pathkeys, current_pathkeys))
	{
		cost_sort(&sorted_p, root, root->group_pathkeys, sorted_p.total_cost,
				  path_rows, path_width,
				  0.0, work_mem, -1.0);
		current_pathkeys = root->group_pathkeys;
	}

	if (parse->hasAggs)
		cost_agg(&sorted_p, root, AGG_SORTED, agg_costs,
				 numGroupCols, dNumGroups,
				 sorted_p.startup_cost, sorted_p.total_cost,
				 path_rows);
	else
		cost_group(&sorted_p, root, numGroupCols, dNumGroups,
				   sorted_p.startup_cost, sorted_p.total_cost,
				   path_rows);
	/* The Agg or Group node will preserve ordering */
	if (target_pathkeys &&
		!pathkeys_contained_in(target_pathkeys, current_pathkeys))
		cost_sort(&sorted_p, root, target_pathkeys, sorted_p.total_cost,
				  dNumGroups, path_width,
				  0.0, work_mem, limit_tuples);

	/*
	 * Now make the decision using the top-level tuple fraction.
	 */
	if (compare_fractional_path_costs(&hashed_p, &sorted_p,
									  tuple_fraction) < 0)
	{
		/* Hashed is cheaper, so use it */
		return true;
	}
	return false;
}

/*
 * choose_hashed_distinct - should we use hashing for DISTINCT?
 *
 * This is fairly similar to choose_hashed_grouping, but there are enough
 * differences that it doesn't seem worth trying to unify the two functions.
 * (One difference is that we sometimes apply this after forming a Plan,
 * so the input alternatives can't be represented as Paths --- instead we
 * pass in the costs as individual variables.)
 *
 * But note that making the two choices independently is a bit bogus in
 * itself.  If the two could be combined into a single choice operation
 * it'd probably be better, but that seems far too unwieldy to be practical,
 * especially considering that the combination of GROUP BY and DISTINCT
 * isn't very common in real queries.  By separating them, we are giving
 * extra preference to using a sorting implementation when a common sort key
 * is available ... and that's not necessarily wrong anyway.
 *
 * Returns TRUE to select hashing, FALSE to select sorting.
 */
static bool
choose_hashed_distinct(PlannerInfo *root,
					   double tuple_fraction, double limit_tuples,
					   double path_rows, int path_width,
					   Cost cheapest_startup_cost, Cost cheapest_total_cost,
					   Cost sorted_startup_cost, Cost sorted_total_cost,
					   List *sorted_pathkeys,
					   double dNumDistinctRows)
{
	Query	   *parse = root->parse;
	int			numDistinctCols = list_length(parse->distinctClause);
	bool		can_sort;
	bool		can_hash;
	Size		hashentrysize;
	List	   *current_pathkeys;
	List	   *needed_pathkeys;
	Path		hashed_p;
	Path		sorted_p;

	/*
	 * If we have a sortable DISTINCT ON clause, we always use sorting. This
	 * enforces the expected behavior of DISTINCT ON.
	 */
	can_sort = grouping_is_sortable(parse->distinctClause);
	if (can_sort && parse->hasDistinctOn)
		return false;

	can_hash = grouping_is_hashable(parse->distinctClause);

	/* Quick out if only one choice is workable */
	if (!(can_hash && can_sort))
	{
		if (can_hash)
			return true;
		else if (can_sort)
			return false;
		else
			ereport(ERROR,
					(errcode(ERRCODE_FEATURE_NOT_SUPPORTED),
					 errmsg("could not implement DISTINCT"),
					 errdetail("Some of the datatypes only support hashing, while others only support sorting.")));
	}

	/* Prefer sorting when enable_hashagg is off */
	if (!enable_hashagg)
		return false;

	/*
	 * Don't do it if it doesn't look like the hashtable will fit into
	 * work_mem.
	 */

	/* Estimate per-hash-entry space at tuple width... */
	hashentrysize = MAXALIGN(path_width) + MAXALIGN(SizeofMinimalTupleHeader);
	/* plus the per-hash-entry overhead */
	hashentrysize += hash_agg_entry_size(0);

	if (hashentrysize * dNumDistinctRows > work_mem * 1024L)
		return false;

	/*
	 * See if the estimated cost is no more than doing it the other way. While
	 * avoiding the need for sorted input is usually a win, the fact that the
	 * output won't be sorted may be a loss; so we need to do an actual cost
	 * comparison.
	 *
	 * We need to consider cheapest_path + hashagg [+ final sort] versus
	 * sorted_path [+ sort] + group [+ final sort] where brackets indicate a
	 * step that may not be needed.
	 *
	 * These path variables are dummies that just hold cost fields; we don't
	 * make actual Paths for these steps.
	 */
	cost_agg(&hashed_p, root, AGG_HASHED, NULL,
			 numDistinctCols, dNumDistinctRows,
			 cheapest_startup_cost, cheapest_total_cost,
			 path_rows);

	/*
	 * Result of hashed agg is always unsorted, so if ORDER BY is present we
	 * need to charge for the final sort.
	 */
	if (parse->sortClause)
		cost_sort(&hashed_p, root, root->sort_pathkeys, hashed_p.total_cost,
				  dNumDistinctRows, path_width,
				  0.0, work_mem, limit_tuples);

	/*
	 * Now for the GROUP case.  See comments in grouping_planner about the
	 * sorting choices here --- this code should match that code.
	 */
	sorted_p.startup_cost = sorted_startup_cost;
	sorted_p.total_cost = sorted_total_cost;
	current_pathkeys = sorted_pathkeys;
	if (parse->hasDistinctOn &&
		list_length(root->distinct_pathkeys) <
		list_length(root->sort_pathkeys))
		needed_pathkeys = root->sort_pathkeys;
	else
		needed_pathkeys = root->distinct_pathkeys;
	if (!pathkeys_contained_in(needed_pathkeys, current_pathkeys))
	{
		if (list_length(root->distinct_pathkeys) >=
			list_length(root->sort_pathkeys))
			current_pathkeys = root->distinct_pathkeys;
		else
			current_pathkeys = root->sort_pathkeys;
		cost_sort(&sorted_p, root, current_pathkeys, sorted_p.total_cost,
				  path_rows, path_width,
				  0.0, work_mem, -1.0);
	}
	cost_group(&sorted_p, root, numDistinctCols, dNumDistinctRows,
			   sorted_p.startup_cost, sorted_p.total_cost,
			   path_rows);
	if (parse->sortClause &&
		!pathkeys_contained_in(root->sort_pathkeys, current_pathkeys))
		cost_sort(&sorted_p, root, root->sort_pathkeys, sorted_p.total_cost,
				  dNumDistinctRows, path_width,
				  0.0, work_mem, limit_tuples);

	/*
	 * Now make the decision using the top-level tuple fraction.
	 */
	if (compare_fractional_path_costs(&hashed_p, &sorted_p,
									  tuple_fraction) < 0)
	{
		/* Hashed is cheaper, so use it */
		return true;
	}
	return false;
}

/*
 * make_subplanTargetList
 *	  Generate appropriate target list when grouping is required.
 *
 * When grouping_planner inserts grouping or aggregation plan nodes
 * above the scan/join plan constructed by query_planner+create_plan,
 * we typically want the scan/join plan to emit a different target list
 * than the outer plan nodes should have.  This routine generates the
 * correct target list for the scan/join subplan.
 *
 * The initial target list passed from the parser already contains entries
 * for all ORDER BY and GROUP BY expressions, but it will not have entries
 * for variables used only in HAVING clauses; so we need to add those
 * variables to the subplan target list.  Also, we flatten all expressions
 * except GROUP BY items into their component variables; the other expressions
 * will be computed by the inserted nodes rather than by the subplan.
 * For example, given a query like
 *		SELECT a+b,SUM(c+d) FROM table GROUP BY a+b;
 * we want to pass this targetlist to the subplan:
 *		a+b,c,d
 * where the a+b target will be used by the Sort/Group steps, and the
 * other targets will be used for computing the final results.
 *
 * If we are grouping or aggregating, *and* there are no non-Var grouping
 * expressions, then the returned tlist is effectively dummy; we do not
 * need to force it to be evaluated, because all the Vars it contains
 * should be present in the "flat" tlist generated by create_plan, though
 * possibly in a different order.  In that case we'll use create_plan's tlist,
 * and the tlist made here is only needed as input to query_planner to tell
 * it which Vars are needed in the output of the scan/join plan.
 *
 * 'tlist' is the query's target list.
 * 'groupColIdx' receives an array of column numbers for the GROUP BY
 *			expressions (if there are any) in the returned target list.
 * 'need_tlist_eval' is set true if we really need to evaluate the
 *			returned tlist as-is.  (Note: locate_grouping_columns assumes
 *			that if this is FALSE, all grouping columns are simple Vars.)
 *
 * The result is the targetlist to be passed to query_planner.
 */
static List *
make_subplanTargetList(PlannerInfo *root,
					   List *tlist,
					   AttrNumber **groupColIdx,
					   bool *need_tlist_eval)
{
	Query	   *parse = root->parse;
	List	   *sub_tlist;
	List	   *non_group_cols;
	List	   *non_group_vars;
	int			numCols;

	*groupColIdx = NULL;

	/*
	 * If we're not grouping or aggregating, there's nothing to do here;
	 * query_planner should receive the unmodified target list.
	 */
	if (!parse->hasAggs && !parse->groupClause && !parse->groupingSets && !root->hasHavingQual &&
		!parse->hasWindowFuncs)
	{
		*need_tlist_eval = true;
		return tlist;
	}

	/*
	 * Otherwise, we must build a tlist containing all grouping columns, plus
	 * any other Vars mentioned in the targetlist and HAVING qual.
	 */
	sub_tlist = NIL;
	non_group_cols = NIL;
	*need_tlist_eval = false;	/* only eval if not flat tlist */

	numCols = list_length(parse->groupClause);
	if (numCols > 0)
	{
		/*
		 * If grouping, create sub_tlist entries for all GROUP BY columns, and
		 * make an array showing where the group columns are in the sub_tlist.
		 *
		 * Note: with this implementation, the array entries will always be
		 * 1..N, but we don't want callers to assume that.
		 */
		AttrNumber *grpColIdx;
		ListCell   *tl;

		grpColIdx = (AttrNumber *) palloc0(sizeof(AttrNumber) * numCols);
		*groupColIdx = grpColIdx;

		foreach(tl, tlist)
		{
			TargetEntry *tle = (TargetEntry *) lfirst(tl);
			int			colno;

			colno = get_grouping_column_index(parse, tle);
			if (colno >= 0)
			{
				/*
				 * It's a grouping column, so add it to the result tlist and
				 * remember its resno in grpColIdx[].
				 */
				TargetEntry *newtle;

				newtle = makeTargetEntry(tle->expr,
										 list_length(sub_tlist) + 1,
										 NULL,
										 false);
				sub_tlist = lappend(sub_tlist, newtle);

				Assert(grpColIdx[colno] == 0);	/* no dups expected */
				grpColIdx[colno] = newtle->resno;

				if (!(newtle->expr && IsA(newtle->expr, Var)))
					*need_tlist_eval = true;	/* tlist contains non Vars */
			}
			else
			{
				/*
				 * Non-grouping column, so just remember the expression for
				 * later call to pull_var_clause.  There's no need for
				 * pull_var_clause to examine the TargetEntry node itself.
				 */
				non_group_cols = lappend(non_group_cols, tle->expr);
			}
		}
	}
	else
	{
		/*
		 * With no grouping columns, just pass whole tlist to pull_var_clause.
		 * Need (shallow) copy to avoid damaging input tlist below.
		 */
		non_group_cols = list_copy(tlist);
	}

	/*
	 * If there's a HAVING clause, we'll need the Vars it uses, too.
	 */
	if (parse->havingQual)
		non_group_cols = lappend(non_group_cols, parse->havingQual);

	/*
	 * Pull out all the Vars mentioned in non-group cols (plus HAVING), and
	 * add them to the result tlist if not already present.  (A Var used
	 * directly as a GROUP BY item will be present already.)  Note this
	 * includes Vars used in resjunk items, so we are covering the needs of
	 * ORDER BY and window specifications.  Vars used within Aggrefs will be
	 * pulled out here, too.
	 */
	non_group_vars = pull_var_clause((Node *) non_group_cols,
									 PVC_RECURSE_AGGREGATES,
									 PVC_INCLUDE_PLACEHOLDERS);
	sub_tlist = add_to_flat_tlist(sub_tlist, non_group_vars);

	/* clean up cruft */
	list_free(non_group_vars);
	list_free(non_group_cols);

	return sub_tlist;
}

/*
 * get_grouping_column_index
 *		Get the GROUP BY column position, if any, of a targetlist entry.
 *
 * Returns the index (counting from 0) of the TLE in the GROUP BY list, or -1
 * if it's not a grouping column.  Note: the result is unique because the
 * parser won't make multiple groupClause entries for the same TLE.
 */
static int
get_grouping_column_index(Query *parse, TargetEntry *tle)
{
	int			colno = 0;
	Index		ressortgroupref = tle->ressortgroupref;
	ListCell   *gl;

	/* No need to search groupClause if TLE hasn't got a sortgroupref */
	if (ressortgroupref == 0)
		return -1;

	foreach(gl, parse->groupClause)
	{
		SortGroupClause *grpcl = (SortGroupClause *) lfirst(gl);

		if (grpcl->tleSortGroupRef == ressortgroupref)
			return colno;
		colno++;
	}

	return -1;
}

/*
 * locate_grouping_columns
 *		Locate grouping columns in the tlist chosen by create_plan.
 *
 * This is only needed if we don't use the sub_tlist chosen by
 * make_subplanTargetList.  We have to forget the column indexes found
 * by that routine and re-locate the grouping exprs in the real sub_tlist.
 * We assume the grouping exprs are just Vars (see make_subplanTargetList).
 */
static void
locate_grouping_columns(PlannerInfo *root,
						List *tlist,
						List *sub_tlist,
						AttrNumber *groupColIdx)
{
	int			keyno = 0;
	ListCell   *gl;

	/*
	 * No work unless grouping.
	 */
	if (!root->parse->groupClause)
	{
		Assert(groupColIdx == NULL);
		return;
	}
	Assert(groupColIdx != NULL);

	foreach(gl, root->parse->groupClause)
	{
		SortGroupClause *grpcl = (SortGroupClause *) lfirst(gl);
		Var		   *groupexpr = (Var *) get_sortgroupclause_expr(grpcl, tlist);
		TargetEntry *te;

		/*
		 * The grouping column returned by create_plan might not have the same
		 * typmod as the original Var.  (This can happen in cases where a
		 * set-returning function has been inlined, so that we now have more
		 * knowledge about what it returns than we did when the original Var
		 * was created.)  So we can't use tlist_member() to search the tlist;
		 * instead use tlist_member_match_var.  For safety, still check that
		 * the vartype matches.
		 */
		if (!(groupexpr && IsA(groupexpr, Var)))
			elog(ERROR, "grouping column is not a Var as expected");
		te = tlist_member_match_var(groupexpr, sub_tlist);
		if (!te)
			elog(ERROR, "failed to locate grouping columns");
		Assert(((Var *) te->expr)->vartype == groupexpr->vartype);
		groupColIdx[keyno++] = te->resno;
	}
}

/*
 * postprocess_setop_tlist
 *	  Fix up targetlist returned by plan_set_operations().
 *
 * We need to transpose sort key info from the orig_tlist into new_tlist.
 * NOTE: this would not be good enough if we supported resjunk sort keys
 * for results of set operations --- then, we'd need to project a whole
 * new tlist to evaluate the resjunk columns.  For now, just ereport if we
 * find any resjunk columns in orig_tlist.
 */
static List *
postprocess_setop_tlist(List *new_tlist, List *orig_tlist)
{
	ListCell   *l;
	ListCell   *orig_tlist_item = list_head(orig_tlist);

	foreach(l, new_tlist)
	{
		TargetEntry *new_tle = (TargetEntry *) lfirst(l);
		TargetEntry *orig_tle;

		/* ignore resjunk columns in setop result */
		if (new_tle->resjunk)
			continue;

		Assert(orig_tlist_item != NULL);
		orig_tle = (TargetEntry *) lfirst(orig_tlist_item);
		orig_tlist_item = lnext(orig_tlist_item);
		if (orig_tle->resjunk)	/* should not happen */
			elog(ERROR, "resjunk output columns are not implemented");
		Assert(new_tle->resno == orig_tle->resno);
		new_tle->ressortgroupref = orig_tle->ressortgroupref;
	}
	if (orig_tlist_item != NULL)
		elog(ERROR, "resjunk output columns are not implemented");
	return new_tlist;
}

/*
 * select_active_windows
 *		Create a list of the "active" window clauses (ie, those referenced
 *		by non-deleted WindowFuncs) in the order they are to be executed.
 */
static List *
select_active_windows(PlannerInfo *root, WindowFuncLists *wflists)
{
	List	   *result;
	List	   *actives;
	ListCell   *lc;

	/* First, make a list of the active windows */
	actives = NIL;
	foreach(lc, root->parse->windowClause)
	{
		WindowClause *wc = (WindowClause *) lfirst(lc);

		/* It's only active if wflists shows some related WindowFuncs */
		Assert(wc->winref <= wflists->maxWinRef);
		if (wflists->windowFuncs[wc->winref] != NIL)
			actives = lappend(actives, wc);
	}

	/*
	 * Now, ensure that windows with identical partitioning/ordering clauses
	 * are adjacent in the list.  This is required by the SQL standard, which
	 * says that only one sort is to be used for such windows, even if they
	 * are otherwise distinct (eg, different names or framing clauses).
	 *
	 * There is room to be much smarter here, for example detecting whether
	 * one window's sort keys are a prefix of another's (so that sorting for
	 * the latter would do for the former), or putting windows first that
	 * match a sort order available for the underlying query.  For the moment
	 * we are content with meeting the spec.
	 */
	result = NIL;
	while (actives != NIL)
	{
		WindowClause *wc = (WindowClause *) linitial(actives);
		ListCell   *prev;
		ListCell   *next;

		/* Move wc from actives to result */
		actives = list_delete_first(actives);
		result = lappend(result, wc);

		/* Now move any matching windows from actives to result */
		prev = NULL;
		for (lc = list_head(actives); lc; lc = next)
		{
			WindowClause *wc2 = (WindowClause *) lfirst(lc);

			next = lnext(lc);
			/* framing options are NOT to be compared here! */
			if (equal(wc->partitionClause, wc2->partitionClause) &&
				equal(wc->orderClause, wc2->orderClause))
			{
				actives = list_delete_cell(actives, lc, prev);
				result = lappend(result, wc2);
			}
			else
				prev = lc;
		}
	}

	return result;
}

/*
 * make_windowInputTargetList
 *	  Generate appropriate target list for initial input to WindowAgg nodes.
 *
 * When grouping_planner inserts one or more WindowAgg nodes into the plan,
 * this function computes the initial target list to be computed by the node
 * just below the first WindowAgg.  This list must contain all values needed
 * to evaluate the window functions, compute the final target list, and
 * perform any required final sort step.  If multiple WindowAggs are needed,
 * each intermediate one adds its window function results onto this tlist;
 * only the topmost WindowAgg computes the actual desired target list.
 *
 * This function is much like make_subplanTargetList, though not quite enough
 * like it to share code.  As in that function, we flatten most expressions
 * into their component variables.  But we do not want to flatten window
 * PARTITION BY/ORDER BY clauses, since that might result in multiple
 * evaluations of them, which would be bad (possibly even resulting in
 * inconsistent answers, if they contain volatile functions).  Also, we must
 * not flatten GROUP BY clauses that were left unflattened by
 * make_subplanTargetList, because we may no longer have access to the
 * individual Vars in them.
 *
 * Another key difference from make_subplanTargetList is that we don't flatten
 * Aggref expressions, since those are to be computed below the window
 * functions and just referenced like Vars above that.
 *
 * 'tlist' is the query's final target list.
 * 'activeWindows' is the list of active windows previously identified by
 *			select_active_windows.
 *
 * The result is the targetlist to be computed by the plan node immediately
 * below the first WindowAgg node.
 */
static List *
make_windowInputTargetList(PlannerInfo *root,
						   List *tlist,
						   List *activeWindows)
{
	Query	   *parse = root->parse;
	Bitmapset  *sgrefs;
	List	   *new_tlist;
	List	   *flattenable_cols;
	List	   *flattenable_vars;
	ListCell   *lc;

	Assert(parse->hasWindowFuncs);

	/*
	 * Collect the sortgroupref numbers of window PARTITION/ORDER BY clauses
	 * into a bitmapset for convenient reference below.
	 */
	sgrefs = NULL;
	foreach(lc, activeWindows)
	{
		WindowClause *wc = (WindowClause *) lfirst(lc);
		ListCell   *lc2;

		foreach(lc2, wc->partitionClause)
		{
			SortGroupClause *sortcl = (SortGroupClause *) lfirst(lc2);

			sgrefs = bms_add_member(sgrefs, sortcl->tleSortGroupRef);
		}
		foreach(lc2, wc->orderClause)
		{
			SortGroupClause *sortcl = (SortGroupClause *) lfirst(lc2);

			sgrefs = bms_add_member(sgrefs, sortcl->tleSortGroupRef);
		}
	}

	/* Add in sortgroupref numbers of GROUP BY clauses, too */
	foreach(lc, parse->groupClause)
	{
		SortGroupClause *grpcl = (SortGroupClause *) lfirst(lc);

		sgrefs = bms_add_member(sgrefs, grpcl->tleSortGroupRef);
	}

	/*
	 * Construct a tlist containing all the non-flattenable tlist items, and
	 * save aside the others for a moment.
	 */
	new_tlist = NIL;
	flattenable_cols = NIL;

	foreach(lc, tlist)
	{
		TargetEntry *tle = (TargetEntry *) lfirst(lc);

		/*
		 * Don't want to deconstruct window clauses or GROUP BY items.  (Note
		 * that such items can't contain window functions, so it's okay to
		 * compute them below the WindowAgg nodes.)
		 */
		if (tle->ressortgroupref != 0 &&
			bms_is_member(tle->ressortgroupref, sgrefs))
		{
			/* Don't want to deconstruct this value, so add to new_tlist */
			TargetEntry *newtle;

			newtle = makeTargetEntry(tle->expr,
									 list_length(new_tlist) + 1,
									 NULL,
									 false);
			/* Preserve its sortgroupref marking, in case it's volatile */
			newtle->ressortgroupref = tle->ressortgroupref;
			new_tlist = lappend(new_tlist, newtle);
		}
		else
		{
			/*
			 * Column is to be flattened, so just remember the expression for
			 * later call to pull_var_clause.  There's no need for
			 * pull_var_clause to examine the TargetEntry node itself.
			 */
			flattenable_cols = lappend(flattenable_cols, tle->expr);
		}
	}

	/*
	 * Pull out all the Vars and Aggrefs mentioned in flattenable columns, and
	 * add them to the result tlist if not already present.  (Some might be
	 * there already because they're used directly as window/group clauses.)
	 *
	 * Note: it's essential to use PVC_INCLUDE_AGGREGATES here, so that the
	 * Aggrefs are placed in the Agg node's tlist and not left to be computed
	 * at higher levels.
	 */
	flattenable_vars = pull_var_clause((Node *) flattenable_cols,
									   PVC_INCLUDE_AGGREGATES,
									   PVC_INCLUDE_PLACEHOLDERS);
	new_tlist = add_to_flat_tlist(new_tlist, flattenable_vars);

	/* clean up cruft */
	list_free(flattenable_vars);
	list_free(flattenable_cols);

	return new_tlist;
}

/*
 * make_pathkeys_for_window
 *		Create a pathkeys list describing the required input ordering
 *		for the given WindowClause.
 *
 * The required ordering is first the PARTITION keys, then the ORDER keys.
 * In the future we might try to implement windowing using hashing, in which
 * case the ordering could be relaxed, but for now we always sort.
 */
static List *
make_pathkeys_for_window(PlannerInfo *root, WindowClause *wc,
						 List *tlist)
{
	List	   *window_pathkeys;
	List	   *window_sortclauses;

	/* Throw error if can't sort */
	if (!grouping_is_sortable(wc->partitionClause))
		ereport(ERROR,
				(errcode(ERRCODE_FEATURE_NOT_SUPPORTED),
				 errmsg("could not implement window PARTITION BY"),
				 errdetail("Window partitioning columns must be of sortable datatypes.")));
	if (!grouping_is_sortable(wc->orderClause))
		ereport(ERROR,
				(errcode(ERRCODE_FEATURE_NOT_SUPPORTED),
				 errmsg("could not implement window ORDER BY"),
		errdetail("Window ordering columns must be of sortable datatypes.")));

	/* Okay, make the combined pathkeys */
	window_sortclauses = list_concat(list_copy(wc->partitionClause),
									 list_copy(wc->orderClause));
	window_pathkeys = make_pathkeys_for_sortclauses(root,
													window_sortclauses,
													tlist);
	list_free(window_sortclauses);
	return window_pathkeys;
}

/*----------
 * get_column_info_for_window
 *		Get the partitioning/ordering column numbers and equality operators
 *		for a WindowAgg node.
 *
 * This depends on the behavior of make_pathkeys_for_window()!
 *
 * We are given the target WindowClause and an array of the input column
 * numbers associated with the resulting pathkeys.  In the easy case, there
 * are the same number of pathkey columns as partitioning + ordering columns
 * and we just have to copy some data around.  However, it's possible that
 * some of the original partitioning + ordering columns were eliminated as
 * redundant during the transformation to pathkeys.  (This can happen even
 * though the parser gets rid of obvious duplicates.  A typical scenario is a
 * window specification "PARTITION BY x ORDER BY y" coupled with a clause
 * "WHERE x = y" that causes the two sort columns to be recognized as
 * redundant.)	In that unusual case, we have to work a lot harder to
 * determine which keys are significant.
 *
 * The method used here is a bit brute-force: add the sort columns to a list
 * one at a time and note when the resulting pathkey list gets longer.  But
 * it's a sufficiently uncommon case that a faster way doesn't seem worth
 * the amount of code refactoring that'd be needed.
 *----------
 */
static void
get_column_info_for_window(PlannerInfo *root, WindowClause *wc, List *tlist,
						   int numSortCols, AttrNumber *sortColIdx,
						   int *partNumCols,
						   AttrNumber **partColIdx,
						   Oid **partOperators,
						   int *ordNumCols,
						   AttrNumber **ordColIdx,
						   Oid **ordOperators)
{
	int			numPart = list_length(wc->partitionClause);
	int			numOrder = list_length(wc->orderClause);

	if (numSortCols == numPart + numOrder)
	{
		/* easy case */
		*partNumCols = numPart;
		*partColIdx = sortColIdx;
		*partOperators = extract_grouping_ops(wc->partitionClause);
		*ordNumCols = numOrder;
		*ordColIdx = sortColIdx + numPart;
		*ordOperators = extract_grouping_ops(wc->orderClause);
	}
	else
	{
		List	   *sortclauses;
		List	   *pathkeys;
		int			scidx;
		ListCell   *lc;

		/* first, allocate what's certainly enough space for the arrays */
		*partNumCols = 0;
		*partColIdx = (AttrNumber *) palloc(numPart * sizeof(AttrNumber));
		*partOperators = (Oid *) palloc(numPart * sizeof(Oid));
		*ordNumCols = 0;
		*ordColIdx = (AttrNumber *) palloc(numOrder * sizeof(AttrNumber));
		*ordOperators = (Oid *) palloc(numOrder * sizeof(Oid));
		sortclauses = NIL;
		pathkeys = NIL;
		scidx = 0;
		foreach(lc, wc->partitionClause)
		{
			SortGroupClause *sgc = (SortGroupClause *) lfirst(lc);
			List	   *new_pathkeys;

			sortclauses = lappend(sortclauses, sgc);
			new_pathkeys = make_pathkeys_for_sortclauses(root,
														 sortclauses,
														 tlist);
			if (list_length(new_pathkeys) > list_length(pathkeys))
			{
				/* this sort clause is actually significant */
				(*partColIdx)[*partNumCols] = sortColIdx[scidx++];
				(*partOperators)[*partNumCols] = sgc->eqop;
				(*partNumCols)++;
				pathkeys = new_pathkeys;
			}
		}
		foreach(lc, wc->orderClause)
		{
			SortGroupClause *sgc = (SortGroupClause *) lfirst(lc);
			List	   *new_pathkeys;

			sortclauses = lappend(sortclauses, sgc);
			new_pathkeys = make_pathkeys_for_sortclauses(root,
														 sortclauses,
														 tlist);
			if (list_length(new_pathkeys) > list_length(pathkeys))
			{
				/* this sort clause is actually significant */
				(*ordColIdx)[*ordNumCols] = sortColIdx[scidx++];
				(*ordOperators)[*ordNumCols] = sgc->eqop;
				(*ordNumCols)++;
				pathkeys = new_pathkeys;
			}
		}
		/* complain if we didn't eat exactly the right number of sort cols */
		if (scidx != numSortCols)
			elog(ERROR, "failed to deconstruct sort operators into partitioning/ordering operators");
	}
}


/*
 * expression_planner
 *		Perform planner's transformations on a standalone expression.
 *
 * Various utility commands need to evaluate expressions that are not part
 * of a plannable query.  They can do so using the executor's regular
 * expression-execution machinery, but first the expression has to be fed
 * through here to transform it from parser output to something executable.
 *
 * Currently, we disallow sublinks in standalone expressions, so there's no
 * real "planning" involved here.  (That might not always be true though.)
 * What we must do is run eval_const_expressions to ensure that any function
 * calls are converted to positional notation and function default arguments
 * get inserted.  The fact that constant subexpressions get simplified is a
 * side-effect that is useful when the expression will get evaluated more than
 * once.  Also, we must fix operator function IDs.
 *
 * Note: this must not make any damaging changes to the passed-in expression
 * tree.  (It would actually be okay to apply fix_opfuncids to it, but since
 * we first do an expression_tree_mutator-based walk, what is returned will
 * be a new node tree.)
 */
Expr *
expression_planner(Expr *expr)
{
	Node	   *result;

	/*
	 * Convert named-argument function calls, insert default arguments and
	 * simplify constant subexprs
	 */
	result = eval_const_expressions(NULL, (Node *) expr);

	/* Fill in opfuncid values if missing */
	fix_opfuncids(result);

	return (Expr *) result;
}


/*
 * plan_cluster_use_sort
 *		Use the planner to decide how CLUSTER should implement sorting
 *
 * tableOid is the OID of a table to be clustered on its index indexOid
 * (which is already known to be a btree index).  Decide whether it's
 * cheaper to do an indexscan or a seqscan-plus-sort to execute the CLUSTER.
 * Return TRUE to use sorting, FALSE to use an indexscan.
 *
 * Note: caller had better already hold some type of lock on the table.
 */
bool
plan_cluster_use_sort(Oid tableOid, Oid indexOid)
{
	PlannerInfo *root;
	Query	   *query;
	PlannerGlobal *glob;
	RangeTblEntry *rte;
	RelOptInfo *rel;
	IndexOptInfo *indexInfo;
	QualCost	indexExprCost;
	Cost		comparisonCost;
	Path	   *seqScanPath;
	Path		seqScanAndSortPath;
	IndexPath  *indexScanPath;
	ListCell   *lc;

	/* Set up mostly-dummy planner state */
	query = makeNode(Query);
	query->commandType = CMD_SELECT;

	glob = makeNode(PlannerGlobal);

	root = makeNode(PlannerInfo);
	root->parse = query;
	root->glob = glob;
	root->query_level = 1;
	root->planner_cxt = CurrentMemoryContext;
	root->wt_param_id = -1;
	root->recursiveOk = true;

	/* Build a minimal RTE for the rel */
	rte = makeNode(RangeTblEntry);
	rte->rtekind = RTE_RELATION;
	rte->relid = tableOid;
	rte->relkind = RELKIND_RELATION;	/* Don't be too picky. */
	rte->lateral = false;
	rte->inh = false;
	rte->inFromCl = true;
	query->rtable = list_make1(rte);

	/* Set up RTE/RelOptInfo arrays */
	setup_simple_rel_arrays(root);

	/* Build RelOptInfo */
	rel = build_simple_rel(root, 1, RELOPT_BASEREL);

	/* Locate IndexOptInfo for the target index */
	indexInfo = NULL;
	foreach(lc, rel->indexlist)
	{
		indexInfo = (IndexOptInfo *) lfirst(lc);
		if (indexInfo->indexoid == indexOid)
			break;
	}

	/*
	 * It's possible that get_relation_info did not generate an IndexOptInfo
	 * for the desired index; this could happen if it's not yet reached its
	 * indcheckxmin usability horizon, or if it's a system index and we're
	 * ignoring system indexes.  In such cases we should tell CLUSTER to not
	 * trust the index contents but use seqscan-and-sort.
	 */
	if (lc == NULL)				/* not in the list? */
		return true;			/* use sort */

	/*
	 * Rather than doing all the pushups that would be needed to use
	 * set_baserel_size_estimates, just do a quick hack for rows and width.
	 */
	rel->rows = rel->tuples;
	rel->width = get_relation_data_width(tableOid, NULL);

	root->total_table_pages = rel->pages;

	/*
	 * Determine eval cost of the index expressions, if any.  We need to
	 * charge twice that amount for each tuple comparison that happens during
	 * the sort, since tuplesort.c will have to re-evaluate the index
	 * expressions each time.  (XXX that's pretty inefficient...)
	 */
	cost_qual_eval(&indexExprCost, indexInfo->indexprs, root);
	comparisonCost = 2.0 * (indexExprCost.startup + indexExprCost.per_tuple);

	/* Estimate the cost of seq scan + sort */
	seqScanPath = create_seqscan_path(root, rel, NULL);
	cost_sort(&seqScanAndSortPath, root, NIL,
			  seqScanPath->total_cost, rel->tuples, rel->width,
			  comparisonCost, maintenance_work_mem, -1.0);

	/* Estimate the cost of index scan */
	indexScanPath = create_index_path(root, indexInfo,
									  NIL, NIL, NIL, NIL, NIL,
									  ForwardScanDirection, false,
									  NULL, 1.0);

	return (seqScanAndSortPath.total_cost < indexScanPath->path.total_cost);
}


#ifdef XCP
/*
 * Grouping preserves distribution if distribution key is the
 * first grouping key or if distribution is replicated.
 * In these cases aggregation is fully pushed down to nodes.
 * Otherwise we need 2-phase aggregation so put remote subplan
 * on top of the result_plan. When adding result agg on top of
 * RemoteSubplan first aggregation phase will be pushed down
 * automatically.
 */
static Plan *
grouping_distribution(PlannerInfo *root, Plan *plan,
					  int numGroupCols, AttrNumber *groupColIdx,
					  List *current_pathkeys, Distribution **distribution)
{
	if (*distribution &&
			!IsLocatorReplicated((*distribution)->distributionType) &&
			(numGroupCols == 0 ||
					(*distribution)->distributionExpr == NULL ||
					!equal(((TargetEntry *)list_nth(plan->targetlist, groupColIdx[0]-1))->expr,
						   (*distribution)->distributionExpr)))
	{
		Plan *result_plan;
		result_plan = (Plan *) make_remotesubplan(root, plan, NULL,
												  *distribution,
												  current_pathkeys);
		*distribution = NULL;
		return result_plan;
	}
	return plan;
}


/*
 * Check if two distributions are equal.
 * Distributions are considered equal if they are of the same type, on the same
 * nodes and if they have distribution expressions defined they are equal
 * (either the same expressions or they are member of the same equivalence
 * class)
 */
static bool
equal_distributions(PlannerInfo *root, Distribution *dst1,
					Distribution *dst2)
{
	/* fast path */
	if (dst1 == dst2)
		return true;
	if (dst1 == NULL || dst2 == NULL)
		return false;

	/* Conditions that easier to check go first */
	if (dst1->distributionType != dst2->distributionType)
		return false;

	if (!bms_equal(dst1->nodes, dst2->nodes))
		return false;

	if (equal(dst1->distributionExpr, dst2->distributionExpr))
		return true;

	/*
	 * For more thorough expression check we need to ensure they both are
	 * defined
	 */
	if (dst1->distributionExpr == NULL || dst2->distributionExpr == NULL)
		return false;

	/*
	 * More thorough check, but allows some important cases, like if
	 * distribution column is not updated (implicit set distcol=distcol) or
	 * set distcol = CONST, ... WHERE distcol = CONST - pattern used by many
	 * applications
	 */
	if (exprs_known_equal(root, dst1->distributionExpr, dst2->distributionExpr))
		return true;

	/* The restrictNodes field does not matter for distribution equality */
	return false;
}
#endif<|MERGE_RESOLUTION|>--- conflicted
+++ resolved
@@ -132,7 +132,6 @@
 						   int *ordNumCols,
 						   AttrNumber **ordColIdx,
 						   Oid **ordOperators);
-<<<<<<< HEAD
 #ifdef XCP
 static Plan *grouping_distribution(PlannerInfo *root, Plan *plan,
 					  int numGroupCols, AttrNumber *groupColIdx,
@@ -145,7 +144,6 @@
 static void separate_rowmarks(PlannerInfo *root);
 #endif
 #endif
-=======
 static Plan *build_grouping_chain(PlannerInfo *root,
 					 Query *parse,
 					 List *tlist,
@@ -156,7 +154,6 @@
 					 AggClauseCosts *agg_costs,
 					 long numGroups,
 					 Plan *result_plan);
->>>>>>> 38d500ac
 
 /*****************************************************************************
  *
@@ -420,11 +417,7 @@
 	root->append_rel_list = NIL;
 	root->rowMarks = NIL;
 	root->hasInheritedTarget = false;
-<<<<<<< HEAD
-	root->recursiveOk = true;
-=======
 	root->grouping_map = NULL;
->>>>>>> 38d500ac
 
 #ifdef PGXC
 #ifndef XCP
@@ -2105,24 +2098,12 @@
 				else
 					current_pathkeys = NIL;
 
-<<<<<<< HEAD
 #ifdef XCP
 				result_plan = grouping_distribution(root, result_plan,
 													numGroupCols, groupColIdx,
 													current_pathkeys,
 													&distribution);
 #endif
-				result_plan = (Plan *) make_agg(root,
-												tlist,
-												(List *) parse->havingQual,
-												aggstrategy,
-												&agg_costs,
-												numGroupCols,
-												groupColIdx,
-									extract_grouping_ops(parse->groupClause),
-												numGroups,
-												result_plan);
-=======
 				result_plan = build_grouping_chain(root,
 												   parse,
 												   tlist,
@@ -2140,7 +2121,6 @@
 				 */
 				rollup_groupclauses = NIL;
 				rollup_lists = NIL;
->>>>>>> 38d500ac
 			}
 			else if (parse->groupClause)
 			{

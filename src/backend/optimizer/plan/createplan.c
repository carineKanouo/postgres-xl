/*-------------------------------------------------------------------------
 *
 * createplan.c
 *	  Routines to create the desired plan for processing a query.
 *	  Planning is complete, we just need to convert the selected
 *	  Path into a Plan.
 *
<<<<<<< HEAD
 * This Source Code Form is subject to the terms of the Mozilla Public
 * License, v. 2.0. If a copy of the MPL was not distributed with this
 * file, You can obtain one at http://mozilla.org/MPL/2.0/.
 *
 * Portions Copyright (c) 2012-2014, TransLattice, Inc.
 * Portions Copyright (c) 1996-2012, PostgreSQL Global Development Group
=======
 * Portions Copyright (c) 1996-2014, PostgreSQL Global Development Group
>>>>>>> ab76208e
 * Portions Copyright (c) 1994, Regents of the University of California
 *
 *
 * IDENTIFICATION
 *	  src/backend/optimizer/plan/createplan.c
 *
 *-------------------------------------------------------------------------
 */
#include "postgres.h"

#include <limits.h>
#include <math.h>

#include "access/skey.h"
#include "catalog/pg_class.h"
#include "foreign/fdwapi.h"
#include "miscadmin.h"
#include "nodes/makefuncs.h"
#include "nodes/nodeFuncs.h"
#include "optimizer/clauses.h"
#include "optimizer/cost.h"
#include "optimizer/paths.h"
#include "optimizer/pathnode.h"
#include "optimizer/placeholder.h"
#include "optimizer/plancat.h"
#include "optimizer/planmain.h"
#include "optimizer/planner.h"
#include "optimizer/predtest.h"
#include "optimizer/restrictinfo.h"
#include "optimizer/subselect.h"
#include "optimizer/tlist.h"
#include "optimizer/var.h"
#include "parser/parse_clause.h"
#include "parser/parsetree.h"
#ifdef PGXC
#include "access/gtm.h"
#include "parser/parse_coerce.h"
#include "pgxc/pgxc.h"
#include "pgxc/planner.h"
#include "pgxc/postgresql_fdw.h"
#include "access/sysattr.h"
#include "utils/builtins.h"
#include "utils/rel.h"
#include "utils/syscache.h"
#include "catalog/pg_proc.h"
#include "catalog/pg_type.h"
#include "executor/executor.h"
#ifdef XCP
#include "access/gtm.h"
#include "catalog/pg_aggregate.h"
#include "parser/parse_coerce.h"
#else
#include "rewrite/rewriteManip.h"
#endif /* XCP */
#include "commands/prepare.h"
#include "commands/tablecmds.h"
#endif /* PGXC */
#include "utils/lsyscache.h"


static Plan *create_plan_recurse(PlannerInfo *root, Path *best_path);
static Plan *create_scan_plan(PlannerInfo *root, Path *best_path);
static List *build_path_tlist(PlannerInfo *root, Path *path);
static bool use_physical_tlist(PlannerInfo *root, RelOptInfo *rel);
static void disuse_physical_tlist(PlannerInfo *root, Plan *plan, Path *path);
static Plan *create_gating_plan(PlannerInfo *root, Plan *plan, List *quals);
static Plan *create_join_plan(PlannerInfo *root, JoinPath *best_path);
static Plan *create_append_plan(PlannerInfo *root, AppendPath *best_path);
static Plan *create_merge_append_plan(PlannerInfo *root, MergeAppendPath *best_path);
static Result *create_result_plan(PlannerInfo *root, ResultPath *best_path);
static Material *create_material_plan(PlannerInfo *root, MaterialPath *best_path);
static Plan *create_unique_plan(PlannerInfo *root, UniquePath *best_path);
#ifdef XCP
static void adjustSubplanDistribution(PlannerInfo *root, Distribution *pathd,
						  Distribution *subd);
static RemoteSubplan *create_remotescan_plan(PlannerInfo *root,
					   RemoteSubPath *best_path);
static char *get_internal_cursor(void);
#endif
static SeqScan *create_seqscan_plan(PlannerInfo *root, Path *best_path,
					List *tlist, List *scan_clauses);
static Scan *create_indexscan_plan(PlannerInfo *root, IndexPath *best_path,
					  List *tlist, List *scan_clauses, bool indexonly);
static BitmapHeapScan *create_bitmap_scan_plan(PlannerInfo *root,
						BitmapHeapPath *best_path,
						List *tlist, List *scan_clauses);
static Plan *create_bitmap_subplan(PlannerInfo *root, Path *bitmapqual,
					  List **qual, List **indexqual, List **indexECs);
static TidScan *create_tidscan_plan(PlannerInfo *root, TidPath *best_path,
					List *tlist, List *scan_clauses);
static SubqueryScan *create_subqueryscan_plan(PlannerInfo *root, Path *best_path,
						 List *tlist, List *scan_clauses);
static FunctionScan *create_functionscan_plan(PlannerInfo *root, Path *best_path,
						 List *tlist, List *scan_clauses);
static ValuesScan *create_valuesscan_plan(PlannerInfo *root, Path *best_path,
					   List *tlist, List *scan_clauses);
static CteScan *create_ctescan_plan(PlannerInfo *root, Path *best_path,
					List *tlist, List *scan_clauses);
static WorkTableScan *create_worktablescan_plan(PlannerInfo *root, Path *best_path,
						  List *tlist, List *scan_clauses);
#ifdef PGXC
#ifndef XCP
static RowMarkClause *mk_row_mark_clause(PlanRowMark *prm);
static bool compare_alias(Alias *a1, Alias *a2);
static Plan *create_remotequery_plan(PlannerInfo *root, Path *best_path,
						  List *tlist, List *scan_clauses);
static Plan *create_remotejoin_plan(PlannerInfo *root, JoinPath *best_path,
					Plan *parent, Plan *outer_plan, Plan *inner_plan);
static List *create_remote_target_list(PlannerInfo *root,
					StringInfo targets, List *out_tlist, List *in_tlist,
					char *out_alias, int out_index,
					char *in_alias, int in_index);
static Alias *generate_remote_rte_alias(RangeTblEntry *rte, int varno,
					char *aliasname, int reduce_level);
static void pgxc_locate_grouping_columns(PlannerInfo *root, List *tlist,
											AttrNumber *grpColIdx);
static List *pgxc_process_grouping_targetlist(PlannerInfo *root,
												List **local_tlist);
static List *pgxc_process_having_clause(PlannerInfo *root, List *remote_tlist,
												Node *havingQual, List **local_qual,
												List **remote_qual, bool *reduce_plan);
static Expr *pgxc_set_en_expr(Oid tableoid, Index resultRelationIndex);
static int pgxc_count_rowmarks_entries(List *rowMarks);
static Oid *pgxc_build_rowmark_entries(List *rowMarks, List *rtable, Oid *types, int prepparams, int totparams);
#endif /* XCP */
#endif /* PGXC */
static ForeignScan *create_foreignscan_plan(PlannerInfo *root, ForeignPath *best_path,
						List *tlist, List *scan_clauses);
static NestLoop *create_nestloop_plan(PlannerInfo *root, NestPath *best_path,
					 Plan *outer_plan, Plan *inner_plan);
static MergeJoin *create_mergejoin_plan(PlannerInfo *root, MergePath *best_path,
					  Plan *outer_plan, Plan *inner_plan);
static HashJoin *create_hashjoin_plan(PlannerInfo *root, HashPath *best_path,
					 Plan *outer_plan, Plan *inner_plan);
static Node *replace_nestloop_params(PlannerInfo *root, Node *expr);
static Node *replace_nestloop_params_mutator(Node *node, PlannerInfo *root);
static void process_subquery_nestloop_params(PlannerInfo *root,
								 List *subplan_params);
static List *fix_indexqual_references(PlannerInfo *root, IndexPath *index_path);
static List *fix_indexorderby_references(PlannerInfo *root, IndexPath *index_path);
static Node *fix_indexqual_operand(Node *node, IndexOptInfo *index, int indexcol);
static List *get_switched_clauses(List *clauses, Relids outerrelids);
static List *order_qual_clauses(PlannerInfo *root, List *clauses);
static void copy_path_costsize(Plan *dest, Path *src);
static void copy_plan_costsize(Plan *dest, Plan *src);
static SeqScan *make_seqscan(List *qptlist, List *qpqual, Index scanrelid);
static IndexScan *make_indexscan(List *qptlist, List *qpqual, Index scanrelid,
			   Oid indexid, List *indexqual, List *indexqualorig,
			   List *indexorderby, List *indexorderbyorig,
			   ScanDirection indexscandir);
static IndexOnlyScan *make_indexonlyscan(List *qptlist, List *qpqual,
				   Index scanrelid, Oid indexid,
				   List *indexqual, List *indexorderby,
				   List *indextlist,
				   ScanDirection indexscandir);
static BitmapIndexScan *make_bitmap_indexscan(Index scanrelid, Oid indexid,
					  List *indexqual,
					  List *indexqualorig);
static BitmapHeapScan *make_bitmap_heapscan(List *qptlist,
					 List *qpqual,
					 Plan *lefttree,
					 List *bitmapqualorig,
					 Index scanrelid);
static TidScan *make_tidscan(List *qptlist, List *qpqual, Index scanrelid,
			 List *tidquals);
static FunctionScan *make_functionscan(List *qptlist, List *qpqual,
				  Index scanrelid, List *functions, bool funcordinality);
static ValuesScan *make_valuesscan(List *qptlist, List *qpqual,
				Index scanrelid, List *values_lists);
static CteScan *make_ctescan(List *qptlist, List *qpqual,
			 Index scanrelid, int ctePlanId, int cteParam);
static WorkTableScan *make_worktablescan(List *qptlist, List *qpqual,
				   Index scanrelid, int wtParam);
#ifdef PGXC
#ifndef XCP
static RemoteQuery *make_remotequery(List *qptlist, List *qpqual,
										Index scanrelid);
#endif
#endif
static BitmapAnd *make_bitmap_and(List *bitmapplans);
static BitmapOr *make_bitmap_or(List *bitmapplans);
static NestLoop *make_nestloop(List *tlist,
			  List *joinclauses, List *otherclauses, List *nestParams,
			  Plan *lefttree, Plan *righttree,
			  JoinType jointype);
static HashJoin *make_hashjoin(List *tlist,
			  List *joinclauses, List *otherclauses,
			  List *hashclauses,
			  Plan *lefttree, Plan *righttree,
			  JoinType jointype);
static Hash *make_hash(Plan *lefttree,
		  Oid skewTable,
		  AttrNumber skewColumn,
		  bool skewInherit,
		  Oid skewColType,
		  int32 skewColTypmod);
static MergeJoin *make_mergejoin(List *tlist,
			   List *joinclauses, List *otherclauses,
			   List *mergeclauses,
			   Oid *mergefamilies,
			   Oid *mergecollations,
			   int *mergestrategies,
			   bool *mergenullsfirst,
			   Plan *lefttree, Plan *righttree,
			   JoinType jointype);
static Sort *make_sort(PlannerInfo *root, Plan *lefttree, int numCols,
		  AttrNumber *sortColIdx, Oid *sortOperators,
		  Oid *collations, bool *nullsFirst,
		  double limit_tuples);
static Plan *prepare_sort_from_pathkeys(PlannerInfo *root,
						   Plan *lefttree, List *pathkeys,
						   Relids relids,
						   const AttrNumber *reqColIdx,
						   bool adjust_tlist_in_place,
						   int *p_numsortkeys,
						   AttrNumber **p_sortColIdx,
						   Oid **p_sortOperators,
						   Oid **p_collations,
						   bool **p_nullsFirst);
static EquivalenceMember *find_ec_member_for_tle(EquivalenceClass *ec,
					   TargetEntry *tle,
					   Relids relids);
static Material *make_material(Plan *lefttree);

#ifdef PGXC
#ifndef XCP
static void findReferencedVars(List *parent_vars, RemoteQuery *plan, List **out_tlist, Relids *out_relids);
static void create_remote_clause_expr(PlannerInfo *root, Plan *parent, StringInfo clauses,
	  List *qual, RemoteQuery *scan);
static void create_remote_expr(PlannerInfo *root, Plan *parent, StringInfo expr,
	  Node *node, RemoteQuery *scan);
#endif /* XCP */
#endif /* PGXC */

#ifdef XCP
static int add_sort_column(AttrNumber colIdx, Oid sortOp, Oid coll,
				bool nulls_first,int numCols, AttrNumber *sortColIdx,
				Oid *sortOperators, Oid *collations, bool *nullsFirst);
#endif

/*
 * create_plan
 *	  Creates the access plan for a query by recursively processing the
 *	  desired tree of pathnodes, starting at the node 'best_path'.  For
 *	  every pathnode found, we create a corresponding plan node containing
 *	  appropriate id, target list, and qualification information.
 *
 *	  The tlists and quals in the plan tree are still in planner format,
 *	  ie, Vars still correspond to the parser's numbering.  This will be
 *	  fixed later by setrefs.c.
 *
 *	  best_path is the best access path
 *
 *	  Returns a Plan tree.
 */
Plan *
create_plan(PlannerInfo *root, Path *best_path)
{
	Plan	   *plan;

	/* plan_params should not be in use in current query level */
	Assert(root->plan_params == NIL);

	/* Initialize this module's private workspace in PlannerInfo */
	root->curOuterRels = NULL;
	root->curOuterParams = NIL;
#ifdef XCP
	root->curOuterRestrict = NULL;
	adjustSubplanDistribution(root, root->distribution,
							  best_path->distribution);
#endif

	/* Recursively process the path tree */
	plan = create_plan_recurse(root, best_path);

	/* Check we successfully assigned all NestLoopParams to plan nodes */
	if (root->curOuterParams != NIL)
		elog(ERROR, "failed to assign all NestLoopParams to plan nodes");

	/*
	 * Reset plan_params to ensure param IDs used for nestloop params are not
	 * re-used later
	 */
	root->plan_params = NIL;

	return plan;
}

/*
 * create_plan_recurse
 *	  Recursive guts of create_plan().
 */
static Plan *
create_plan_recurse(PlannerInfo *root, Path *best_path)
{
	Plan	   *plan;

	switch (best_path->pathtype)
	{
		case T_SeqScan:
		case T_IndexScan:
		case T_IndexOnlyScan:
		case T_BitmapHeapScan:
		case T_TidScan:
		case T_SubqueryScan:
		case T_FunctionScan:
		case T_ValuesScan:
		case T_CteScan:
		case T_WorkTableScan:
		case T_ForeignScan:
#ifdef PGXC
#ifndef XCP
		case T_RemoteQuery:
#endif /* XCP */
#endif /* PGXC */
			plan = create_scan_plan(root, best_path);
			break;
#ifdef XCP
		case T_RemoteSubplan:
			plan = (Plan *) create_remotescan_plan(root,
												   (RemoteSubPath *) best_path);
			break;
#endif
		case T_HashJoin:
		case T_MergeJoin:
		case T_NestLoop:
			plan = create_join_plan(root,
									(JoinPath *) best_path);
			break;
		case T_Append:
			plan = create_append_plan(root,
									  (AppendPath *) best_path);
			break;
		case T_MergeAppend:
			plan = create_merge_append_plan(root,
											(MergeAppendPath *) best_path);
			break;
		case T_Result:
			plan = (Plan *) create_result_plan(root,
											   (ResultPath *) best_path);
			break;
		case T_Material:
			plan = (Plan *) create_material_plan(root,
												 (MaterialPath *) best_path);
			break;
		case T_Unique:
			plan = create_unique_plan(root,
									  (UniquePath *) best_path);
			break;
		default:
			elog(ERROR, "unrecognized node type: %d",
				 (int) best_path->pathtype);
			plan = NULL;		/* keep compiler quiet */
			break;
	}

	return plan;
}

/*
 * create_scan_plan
 *	 Create a scan plan for the parent relation of 'best_path'.
 */
static Plan *
create_scan_plan(PlannerInfo *root, Path *best_path)
{
	RelOptInfo *rel = best_path->parent;
	List	   *tlist;
	List	   *scan_clauses;
	Plan	   *plan;

	/*
	 * For table scans, rather than using the relation targetlist (which is
	 * only those Vars actually needed by the query), we prefer to generate a
	 * tlist containing all Vars in order.  This will allow the executor to
	 * optimize away projection of the table tuples, if possible.  (Note that
	 * planner.c may replace the tlist we generate here, forcing projection to
	 * occur.)
	 */
	if (use_physical_tlist(root, rel))
	{
		if (best_path->pathtype == T_IndexOnlyScan)
		{
			/* For index-only scan, the preferred tlist is the index's */
			tlist = copyObject(((IndexPath *) best_path)->indexinfo->indextlist);
		}
		else
		{
			tlist = build_physical_tlist(root, rel);
			/* if fail because of dropped cols, use regular method */
			if (tlist == NIL)
				tlist = build_path_tlist(root, best_path);
		}
	}
	else
	{
		tlist = build_path_tlist(root, best_path);
	}

	/*
	 * Extract the relevant restriction clauses from the parent relation. The
	 * executor must apply all these restrictions during the scan, except for
	 * pseudoconstants which we'll take care of below.
	 */
	scan_clauses = rel->baserestrictinfo;

	/*
	 * If this is a parameterized scan, we also need to enforce all the join
	 * clauses available from the outer relation(s).
	 *
	 * For paranoia's sake, don't modify the stored baserestrictinfo list.
	 */
	if (best_path->param_info)
		scan_clauses = list_concat(list_copy(scan_clauses),
								   best_path->param_info->ppi_clauses);

	switch (best_path->pathtype)
	{
		case T_SeqScan:
			plan = (Plan *) create_seqscan_plan(root,
												best_path,
												tlist,
												scan_clauses);
			break;

		case T_IndexScan:
			plan = (Plan *) create_indexscan_plan(root,
												  (IndexPath *) best_path,
												  tlist,
												  scan_clauses,
												  false);
			break;

		case T_IndexOnlyScan:
			plan = (Plan *) create_indexscan_plan(root,
												  (IndexPath *) best_path,
												  tlist,
												  scan_clauses,
												  true);
			break;

		case T_BitmapHeapScan:
			plan = (Plan *) create_bitmap_scan_plan(root,
												(BitmapHeapPath *) best_path,
													tlist,
													scan_clauses);
			break;

		case T_TidScan:
			plan = (Plan *) create_tidscan_plan(root,
												(TidPath *) best_path,
												tlist,
												scan_clauses);
			break;

		case T_SubqueryScan:
			plan = (Plan *) create_subqueryscan_plan(root,
													 best_path,
													 tlist,
													 scan_clauses);
			break;

		case T_FunctionScan:
			plan = (Plan *) create_functionscan_plan(root,
													 best_path,
													 tlist,
													 scan_clauses);
			break;

		case T_ValuesScan:
			plan = (Plan *) create_valuesscan_plan(root,
												   best_path,
												   tlist,
												   scan_clauses);
			break;

		case T_CteScan:
			plan = (Plan *) create_ctescan_plan(root,
												best_path,
												tlist,
												scan_clauses);
			break;

		case T_WorkTableScan:
			plan = (Plan *) create_worktablescan_plan(root,
													  best_path,
													  tlist,
													  scan_clauses);
			break;

#ifdef PGXC
#ifndef XCP
		case T_RemoteQuery:
			/* For RemoteQuery path always use relation tlist */
			tlist = build_relation_tlist(rel);
			plan = (Plan *) create_remotequery_plan(root,
													  best_path,
													  tlist,
													  scan_clauses);
			break;
#endif /* XCP */
#endif /* PGXC */

		case T_ForeignScan:
			plan = (Plan *) create_foreignscan_plan(root,
													(ForeignPath *) best_path,
													tlist,
													scan_clauses);
			break;

		default:
			elog(ERROR, "unrecognized node type: %d",
				 (int) best_path->pathtype);
			plan = NULL;		/* keep compiler quiet */
			break;
	}

	/*
	 * If there are any pseudoconstant clauses attached to this node, insert a
	 * gating Result node that evaluates the pseudoconstants as one-time
	 * quals.
	 */
	if (root->hasPseudoConstantQuals)
		plan = create_gating_plan(root, plan, scan_clauses);

	return plan;
}

/*
 * Build a target list (ie, a list of TargetEntry) for the Path's output.
 */
static List *
build_path_tlist(PlannerInfo *root, Path *path)
{
	RelOptInfo *rel = path->parent;
	List	   *tlist = NIL;
	int			resno = 1;
	ListCell   *v;

	foreach(v, rel->reltargetlist)
	{
		/* Do we really need to copy here?	Not sure */
		Node	   *node = (Node *) copyObject(lfirst(v));

		/*
		 * If it's a parameterized path, there might be lateral references in
		 * the tlist, which need to be replaced with Params.  There's no need
		 * to remake the TargetEntry nodes, so apply this to each list item
		 * separately.
		 */
		if (path->param_info)
			node = replace_nestloop_params(root, node);

		tlist = lappend(tlist, makeTargetEntry((Expr *) node,
											   resno,
											   NULL,
											   false));
		resno++;
	}
	return tlist;
}

/*
 * use_physical_tlist
 *		Decide whether to use a tlist matching relation structure,
 *		rather than only those Vars actually referenced.
 */
static bool
use_physical_tlist(PlannerInfo *root, RelOptInfo *rel)
{
	int			i;
	ListCell   *lc;

	/*
	 * We can do this for real relation scans, subquery scans, function scans,
	 * values scans, and CTE scans (but not for, eg, joins).
	 */
	if (rel->rtekind != RTE_RELATION &&
		rel->rtekind != RTE_SUBQUERY &&
		rel->rtekind != RTE_FUNCTION &&
		rel->rtekind != RTE_VALUES &&
		rel->rtekind != RTE_CTE)
		return false;

	/*
	 * Can't do it with inheritance cases either (mainly because Append
	 * doesn't project).
	 */
	if (rel->reloptkind != RELOPT_BASEREL)
		return false;

	/*
	 * Can't do it if any system columns or whole-row Vars are requested.
	 * (This could possibly be fixed but would take some fragile assumptions
	 * in setrefs.c, I think.)
	 */
	for (i = rel->min_attr; i <= 0; i++)
	{
		if (!bms_is_empty(rel->attr_needed[i - rel->min_attr]))
			return false;
	}

	/*
	 * Can't do it if the rel is required to emit any placeholder expressions,
	 * either.
	 */
	foreach(lc, root->placeholder_list)
	{
		PlaceHolderInfo *phinfo = (PlaceHolderInfo *) lfirst(lc);

		if (bms_nonempty_difference(phinfo->ph_needed, rel->relids) &&
			bms_is_subset(phinfo->ph_eval_at, rel->relids))
			return false;
	}

	return true;
}

/*
 * disuse_physical_tlist
 *		Switch a plan node back to emitting only Vars actually referenced.
 *
 * If the plan node immediately above a scan would prefer to get only
 * needed Vars and not a physical tlist, it must call this routine to
 * undo the decision made by use_physical_tlist().  Currently, Hash, Sort,
 * and Material nodes want this, so they don't have to store useless columns.
 */
static void
disuse_physical_tlist(PlannerInfo *root, Plan *plan, Path *path)
{
	/* Only need to undo it for path types handled by create_scan_plan() */
	switch (path->pathtype)
	{
		case T_SeqScan:
		case T_IndexScan:
		case T_IndexOnlyScan:
		case T_BitmapHeapScan:
		case T_TidScan:
		case T_SubqueryScan:
		case T_FunctionScan:
		case T_ValuesScan:
		case T_CteScan:
		case T_WorkTableScan:
		case T_ForeignScan:
			plan->targetlist = build_path_tlist(root, path);
			break;
		default:
			break;
	}
}

/*
 * create_gating_plan
 *	  Deal with pseudoconstant qual clauses
 *
 * If the node's quals list includes any pseudoconstant quals, put them
 * into a gating Result node atop the already-built plan.  Otherwise,
 * return the plan as-is.
 *
 * Note that we don't change cost or size estimates when doing gating.
 * The costs of qual eval were already folded into the plan's startup cost.
 * Leaving the size alone amounts to assuming that the gating qual will
 * succeed, which is the conservative estimate for planning upper queries.
 * We certainly don't want to assume the output size is zero (unless the
 * gating qual is actually constant FALSE, and that case is dealt with in
 * clausesel.c).  Interpolating between the two cases is silly, because
 * it doesn't reflect what will really happen at runtime, and besides which
 * in most cases we have only a very bad idea of the probability of the gating
 * qual being true.
 */
static Plan *
create_gating_plan(PlannerInfo *root, Plan *plan, List *quals)
{
	List	   *pseudoconstants;

	/* Sort into desirable execution order while still in RestrictInfo form */
	quals = order_qual_clauses(root, quals);

	/* Pull out any pseudoconstant quals from the RestrictInfo list */
	pseudoconstants = extract_actual_clauses(quals, true);

	if (!pseudoconstants)
		return plan;

	return (Plan *) make_result(root,
								plan->targetlist,
								(Node *) pseudoconstants,
								plan);
}

/*
 * create_join_plan
 *	  Create a join plan for 'best_path' and (recursively) plans for its
 *	  inner and outer paths.
 */
static Plan *
create_join_plan(PlannerInfo *root, JoinPath *best_path)
{
	Plan	   *outer_plan;
	Plan	   *inner_plan;
	Plan	   *plan;
	Relids		saveOuterRels = root->curOuterRels;

	outer_plan = create_plan_recurse(root, best_path->outerjoinpath);

	/* For a nestloop, include outer relids in curOuterRels for inner side */
	if (best_path->path.pathtype == T_NestLoop)
		root->curOuterRels = bms_union(root->curOuterRels,
								   best_path->outerjoinpath->parent->relids);

	inner_plan = create_plan_recurse(root, best_path->innerjoinpath);

	switch (best_path->path.pathtype)
	{
		case T_MergeJoin:
			plan = (Plan *) create_mergejoin_plan(root,
												  (MergePath *) best_path,
												  outer_plan,
												  inner_plan);
			break;
		case T_HashJoin:
			plan = (Plan *) create_hashjoin_plan(root,
												 (HashPath *) best_path,
												 outer_plan,
												 inner_plan);
			break;
		case T_NestLoop:
			/* Restore curOuterRels */
			bms_free(root->curOuterRels);
			root->curOuterRels = saveOuterRels;

			plan = (Plan *) create_nestloop_plan(root,
												 (NestPath *) best_path,
												 outer_plan,
												 inner_plan);
			break;
		default:
			elog(ERROR, "unrecognized node type: %d",
				 (int) best_path->path.pathtype);
			plan = NULL;		/* keep compiler quiet */
			break;
	}

	/*
	 * If there are any pseudoconstant clauses attached to this node, insert a
	 * gating Result node that evaluates the pseudoconstants as one-time
	 * quals.
	 */
	if (root->hasPseudoConstantQuals)
		plan = create_gating_plan(root, plan, best_path->joinrestrictinfo);

#ifdef NOT_USED

	/*
	 * * Expensive function pullups may have pulled local predicates * into
	 * this path node.  Put them in the qpqual of the plan node. * JMH,
	 * 6/15/92
	 */
	if (get_loc_restrictinfo(best_path) != NIL)
		set_qpqual((Plan) plan,
				   list_concat(get_qpqual((Plan) plan),
					   get_actual_clauses(get_loc_restrictinfo(best_path))));
#endif

#ifdef PGXC
#ifndef XCP
	/*
	 * Check if this join can be reduced to an equiv. remote scan node
	 * This can only be executed on a remote Coordinator
	 */
	if (IS_PGXC_COORDINATOR && !IsConnFromCoord())
		plan = create_remotejoin_plan(root, best_path, plan, outer_plan, inner_plan);
#endif /* XCP */
#endif /* PGXC */

	return plan;
}


#ifdef PGXC
#ifndef XCP
/*
 * create_remotejoin_plan
 * 	check if the children plans involve remote entities from the same remote
 * 	node. If so, this join can be reduced to an equivalent remote scan plan
 * 	node
 *
 * 	RULES:
 *
 * * provide unique aliases to both inner and outer nodes to represent their
 *   corresponding subqueries
 *
 * * identify target entries from both inner and outer that appear in the join
 *   targetlist, only those need to be selected from these aliased subqueries
 *
 * * a join node has a joinqual list which represents the join condition. E.g.
 *   SELECT * from emp e LEFT JOIN emp2 d ON e.x = d.x
 *   Here the joinqual contains "e.x = d.x". If the joinqual itself has a local
 *   dependency, e.g "e.x = localfunc(d.x)", then this join cannot be reduced
 *
 * * other than the joinqual, the join node can contain additional quals. Even
 *   if they have any local dependencies, we can reduce the join and just
 *   append these quals into the reduced remote scan node. We DO do a pass to
 *   identify remote quals and ship those in the squery though
 *
 * * these quals (both joinqual and normal quals with no local dependencies)
 *   need to be converted into expressions referring to the aliases assigned to
 *   the nodes. These expressions will eventually become part of the squery of
 *   the reduced remote scan node
 *
 * * the children remote scan nodes themselves can have local dependencies in
 *   their quals (the remote ones are already part of the squery). We can still
 *   reduce the join and just append these quals into the reduced remote scan
 *   node
 *
 * * if we reached successfully so far, generate a new remote scan node with
 *   this new squery generated using the aliased references
 *
 * One important point to note here about targetlists is that this function
 * does not set any DUMMY var references in the Var nodes appearing in it. It
 * follows the standard mechanism as is followed by other nodes. Similar to the
 * existing nodes, the references which point to DUMMY vars is done in
 * set_remote_references() function in set_plan_references phase at the fag
 * end. Avoiding such DUMMY references manipulations till the end also makes
 * this code a lot much readable and easier.
 */
static Plan *
create_remotejoin_plan(PlannerInfo *root, JoinPath *best_path, Plan *parent, Plan *outer_plan, Plan *inner_plan)
{
	NestLoop   *nest_parent;
	ExecNodes	*join_exec_nodes;
	RemoteQuery *outer;
	RemoteQuery *inner;

	if (!enable_remotejoin)
		return parent;

	/* meh, what are these for :( */
	if (root->hasPseudoConstantQuals)
		return parent;

	/* do not optimize CURSOR based select statements */
	if (root->parse->rowMarks != NIL)
		return parent;

	/*
	 * optimize only simple NestLoop joins for now. Other joins like Merge and
	 * Hash can be reduced too. But they involve additional intermediate nodes
	 * and we need to understand them a bit more as yet
	 */
	if (!IsA(parent, NestLoop))
		return parent;
	else
		nest_parent = (NestLoop *)parent;

	if (!IsA(outer_plan, RemoteQuery) || !IsA(inner_plan, RemoteQuery))
		return parent;

	outer = (RemoteQuery *)outer_plan;
	inner = (RemoteQuery *)inner_plan;

	/* check if both the nodes qualify for reduction */
	if (!outer->scan.plan.qual && !inner->scan.plan.qual)
	{
		int		i;
		List	*rtable_list = NIL;
		List	*parent_vars, *out_tlist = NIL, *in_tlist = NIL, *base_tlist;
		Relids	out_relids = NULL, in_relids = NULL;

		/*
		 * Check if both these plans are from the same remote node. If yes,
		 * replace this JOIN along with it's two children with one equivalent
		 * remote node
		 */

		/*
		 * Build up rtable for XC Walker
		 * (was not sure I could trust this, but it seems to work in various cases)
		 */
		for (i = 0; i < root->simple_rel_array_size; i++)
		{
			RangeTblEntry *rte = root->simple_rte_array[i];

			/* Check for NULL first, sometimes it is NULL at position 0 */
			if (rte)
				rtable_list = lappend(rtable_list, root->simple_rte_array[i]);
		}
		/*
		 * Walk the left, right trees and identify which vars appear in the
		 * parent targetlist, only those need to be selected. Note that
		 * depending on whether the parent targetlist is top-level or
		 * intermediate, the children vars may or may not be referenced
		 * multiple times in it.
		 */
		parent_vars = pull_var_clause((Node *)parent->targetlist,
									  PVC_RECURSE_AGGREGATES,
									  PVC_RECURSE_PLACEHOLDERS);

		findReferencedVars(parent_vars, outer, &out_tlist, &out_relids);
		findReferencedVars(parent_vars, inner, &in_tlist, &in_relids);

		join_exec_nodes = IsJoinReducible(inner, outer, in_relids, out_relids,
											&(nest_parent->join),
											best_path, root->parse->rtable);
		/* XXX Check if the join optimization is possible */
		if (join_exec_nodes)
		{
			RemoteQuery	   *result;
			Plan		   *result_plan;
			StringInfoData 	targets, clauses, scan_clauses, fromlist, join_condition;
			StringInfoData 	squery;
			ListCell	   *l;
			char		    in_alias[15], out_alias[15];
			bool			use_where = false;
			Index			dummy_rtindex;
			RangeTblEntry  *dummy_rte;
			List	 	   *local_scan_clauses = NIL, *remote_scan_clauses = NIL;
			char		   *pname;
			List		   *colnames;


			/* KISS! As long as distinct aliases are provided for all the objects in
			 * involved in query, remote server should not crib!  */
			sprintf(in_alias,  "out_%d", root->rs_alias_index);
			sprintf(out_alias, "in_%d",  root->rs_alias_index);

			/*
			 * If the JOIN ON clause has a local dependency then we cannot ship
			 * the join to the remote side at all, bail out immediately.
			 */
			if (!pgxc_is_expr_shippable((Expr *)nest_parent->join.joinqual, NULL))
			{
				elog(DEBUG1, "cannot reduce: local dependencies in the joinqual");
				return parent;
			}

			/*
			 * If the normal plan qual has local dependencies, the join can
			 * still be shipped. Try harder to ship remote clauses out of the
			 * entire list. These local quals will become part of the quals
			 * list of the reduced remote scan node down later.
			 */
			if (!pgxc_is_expr_shippable((Expr *)nest_parent->join.plan.qual, NULL))
			{
				elog(DEBUG1, "local dependencies in the join plan qual");

				/*
				 * trawl through each entry and come up with remote and local
				 * clauses... sigh
				 */
				foreach(l, nest_parent->join.plan.qual)
				{
					Node *clause = lfirst(l);

					/*
					 * if the currentof in the above call to
					 * clause_is_local_bound is set, somewhere in the list there
					 * is currentof clause, so keep that information intact and
					 * pass a dummy argument here.
					 */
					if (!pgxc_is_expr_shippable((Expr *)clause, NULL))
						local_scan_clauses	= lappend(local_scan_clauses, clause);
					else
						remote_scan_clauses = lappend(remote_scan_clauses, clause);
				}
			}
			else
			{
				/*
				 * there is no local bound clause, all the clauses are remote
				 * scan clauses
				 */
				remote_scan_clauses = nest_parent->join.plan.qual;
			}

			/* generate the tlist for the new RemoteScan node using out_tlist, in_tlist */
			initStringInfo(&targets);
			colnames = create_remote_target_list(root, &targets, out_tlist, in_tlist,
						 out_alias, outer->reduce_level, in_alias, inner->reduce_level);

			/*
			 * generate the fromlist now. The code has to appropriately mention
			 * the JOIN type in the string being generated.
			 */
			initStringInfo(&fromlist);
			appendStringInfo(&fromlist, " (%s) %s ",
							 outer->sql_statement, quote_identifier(out_alias));

			use_where = false;
			switch (nest_parent->join.jointype)
			{
				case JOIN_INNER:
					pname	  = ", ";
					use_where = true;
					break;
				case JOIN_LEFT:
					pname	  = "LEFT JOIN";
					break;
				case JOIN_FULL:
					pname	  = "FULL JOIN";
					break;
				case JOIN_RIGHT:
					pname	  = "RIGHT JOIN";
					break;
				case JOIN_SEMI:
				case JOIN_ANTI:
				default:
					return parent;
			}

			/*
			 * splendid! we can actually replace this join hierarchy with a
			 * single RemoteScan node now. Start off by constructing the
			 * appropriate new tlist and tupdescriptor
			 */
			result = makeNode(RemoteQuery);

			/*
			 * Save various information about the inner and the outer plans. We
			 * may need this information later if more entries are added to it
			 * as part of the remote expression optimization
			 */
			result->read_only		   = true;
			result->inner_alias		   = pstrdup(in_alias);
			result->outer_alias		   = pstrdup(out_alias);
			result->inner_reduce_level = inner->reduce_level;
			result->outer_reduce_level = outer->reduce_level;
			result->inner_relids       = in_relids;
			result->outer_relids       = out_relids;
			result->inner_statement	   = pstrdup(inner->sql_statement);
			result->outer_statement	   = pstrdup(outer->sql_statement);
			result->join_condition	   = NULL;
			result->exec_nodes         = join_exec_nodes;
			result->is_temp			   = inner->is_temp || outer->is_temp;

			appendStringInfo(&fromlist, " %s (%s) %s",
							 pname, inner->sql_statement, quote_identifier(in_alias));

			/* generate join.joinqual remote clause string representation  */
			initStringInfo(&clauses);
			if (nest_parent->join.joinqual != NIL)
			{
				create_remote_clause_expr(root, parent, &clauses,
						nest_parent->join.joinqual, result);
			}

			/* generate join.plan.qual remote clause string representation  */
			initStringInfo(&scan_clauses);
			if (remote_scan_clauses != NIL)
			{
				create_remote_clause_expr(root, parent, &scan_clauses,
						remote_scan_clauses, result);
			}

			/*
			 * set the base tlist of the involved base relations, useful in
			 * set_plan_refs later. Additionally the tupledescs should be
			 * generated using this base_tlist and not the parent targetlist.
			 * This is because we want to take into account any additional
			 * column references from the scan clauses too
			 */
			base_tlist = add_to_flat_tlist(NIL, list_concat(out_tlist, in_tlist));

			/*
			 * Create and append the dummy range table entry to the range table.
			 * Note that this modifies the master copy the caller passed us, otherwise
			 * e.g EXPLAIN VERBOSE will fail to find the rte the Vars built below refer
			 * to.
			 */
			dummy_rte = make_dummy_remote_rte("__REMOTE_JOIN_QUERY__",
											makeAlias("__REMOTE_JOIN_QUERY__", colnames));
			root->parse->rtable = lappend(root->parse->rtable, dummy_rte);
			dummy_rtindex = list_length(root->parse->rtable);

			result_plan = &result->scan.plan;

			/* Set the join targetlist to the new base_tlist */
			result_plan->targetlist = parent->targetlist;
			result_plan->lefttree 	= NULL;
			result_plan->righttree 	= NULL;
			result->scan.scanrelid 	= dummy_rtindex;

			/* generate the squery for this node */

			/* NOTE: it's assumed that the remote_paramNums array is
			 * filled in the same order as we create the query here.
			 *
			 * TODO: we need some way to ensure that the remote_paramNums
			 * is filled in the same order as the order in which the clauses
			 * are added in the query below.
			 */
			initStringInfo(&squery);
			appendStringInfo(&squery, "SELECT %s FROM %s", targets.data, fromlist.data);

			initStringInfo(&join_condition);
			if (clauses.data[0] != '\0')
				appendStringInfo(&join_condition, " %s %s", use_where? " WHERE " : " ON ", clauses.data);

			if (scan_clauses.data[0] != '\0')
				appendStringInfo(&join_condition, " %s %s", use_where? " AND " : " WHERE ", scan_clauses.data);

			if (join_condition.data[0] != '\0')
				appendStringInfoString(&squery, join_condition.data);

			result->sql_statement = squery.data;
			result->join_condition = join_condition.data;
			/* don't forget to increment the index for the next time around! */
			result->reduce_level = root->rs_alias_index++;


			/* set_plan_refs needs this later */
			result->base_tlist		= base_tlist;

			/*
			 * if there were any local scan clauses stick them up here. They
			 * can come from the join node or from remote scan node themselves.
			 * Because of the processing being done earlier in
			 * create_remotescan_plan, all of the clauses if present will be
			 * local ones and hence can be stuck without checking for
			 * remoteness again here into result_plan->qual
			 */
			result_plan->qual = list_concat(result_plan->qual, outer_plan->qual);
			result_plan->qual = list_concat(result_plan->qual, inner_plan->qual);
			result_plan->qual = list_concat(result_plan->qual, local_scan_clauses);

			/* we actually need not worry about costs since this is the final plan */
			result_plan->startup_cost = outer_plan->startup_cost;
			result_plan->total_cost   = outer_plan->total_cost;
			result_plan->plan_rows 	  = outer_plan->plan_rows;
			result_plan->plan_width   = outer_plan->plan_width;

			return (Plan *)result_plan;
		}
	}

	return parent;
}

/*
 * Generate aliases for columns of remote tables using the
 * colname_varno_varattno_reduce_level nomenclature
 */
static Alias *
generate_remote_rte_alias(RangeTblEntry *rte, int varno, char *aliasname, int reduce_level)
{
	int			maxattrs;
	int			varattno;
	List	   *colnames = NIL;
	StringInfo	attr = makeStringInfo();
	Relation	relation;

	if (rte->rtekind != RTE_RELATION)
		elog(ERROR, "called in improper context");

	relation = heap_open(rte->relid, AccessShareLock);

	maxattrs = RelationGetNumberOfAttributes(relation);

	for (varattno = 0; varattno < maxattrs; varattno++)
	{
		char *attname = get_rte_attribute_name(rte, varattno + 1);

		if (reduce_level == 0)
		{
			/*
			 * Even if reduce level is 0, we still need to copy column aliases
			 * from rte because we don't want to loose any user-supplied table
			 * column aliases, in case any.
			 */
			colnames = lappend(colnames, makeString(pstrdup((attname))));
		}
		else
		{
			resetStringInfo(attr);
			appendStringInfo(attr, "%s_%d_%d_%d",
		                 attname, varno, varattno + 1, reduce_level);
			colnames = lappend(colnames, makeString(pstrdup(attr->data)));
		}

	}

	heap_close(relation, AccessShareLock);

	return makeAlias(aliasname, colnames);
}

/* create_remote_target_list
 *  generate a targetlist using out_alias and in_alias appropriately. It is
 *  possible that in case of multiple-hierarchy reduction, both sides can have
 *  columns with the same name. E.g. consider the following:
 *
 *  select * from emp e join emp f on e.x = f.x, emp g;
 *
 *  So if we just use new_alias.columnname it can
 *  very easily clash with other columnname from the same side of an already
 *  reduced join. To avoid this, we generate unique column aliases using the
 *  following convention:
 *  	colname_varno_varattno_reduce_level_index
 *
 *  Each RemoteScan node carries it's reduce_level index to indicate the
 *  convention that should be adopted while referring to it's columns. If the
 *  level is 0, then normal column names can be used because they will never
 *  clash at the join level
 */
static List *
create_remote_target_list(PlannerInfo *root, StringInfo targets, List *out_tlist, List *in_tlist,
				  char *out_alias, int out_index, char *in_alias, int in_index)
{
	int 	     i = 0;
	ListCell  	*l;
	StringInfo 	 attrname = makeStringInfo();
	bool		 add_null_target = true;
	List		*colnames = NIL;

	foreach(l, out_tlist)
	{
		Var			  *var = (Var *) lfirst(l);
		RangeTblEntry *rte = planner_rt_fetch(var->varno, root);
		char		  *attname;


		if (i++ > 0)
			appendStringInfo(targets, ", ");

		attname = get_rte_attribute_name(rte, var->varattno);

		if (out_index)
		{
			resetStringInfo(attrname);
			/* varattno can be negative for sys attributes, hence the abs! */
			appendStringInfo(attrname, "%s_%d_%d_%d",
							 attname, var->varno, abs(var->varattno), out_index);
			appendStringInfo(targets, "%s.%s",
							 quote_identifier(out_alias), quote_identifier(attrname->data));
		}
		else
			appendStringInfo(targets, "%s.%s",
							 quote_identifier(out_alias), quote_identifier(attname));

		/* generate the new alias now using root->rs_alias_index */
		resetStringInfo(attrname);
		appendStringInfo(attrname, "%s_%d_%d_%d",
						 attname, var->varno, abs(var->varattno), root->rs_alias_index);
		appendStringInfo(targets, " AS %s", quote_identifier(attrname->data));
		colnames = lappend(colnames, makeString(pstrdup(attrname->data)));
		add_null_target = false;
	}

	foreach(l, in_tlist)
	{
		Var			  *var = (Var *) lfirst(l);
		RangeTblEntry *rte = planner_rt_fetch(var->varno, root);
		char		  *attname;

		if (i++ > 0)
			appendStringInfo(targets, ", ");

		attname = get_rte_attribute_name(rte, var->varattno);

		if (in_index)
		{
			resetStringInfo(attrname);
			/* varattno can be negative for sys attributes, hence the abs! */
			appendStringInfo(attrname, "%s_%d_%d_%d",
							 attname, var->varno, abs(var->varattno), in_index);
			appendStringInfo(targets, "%s.%s",
							 quote_identifier(in_alias), quote_identifier(attrname->data));
		}
		else
			appendStringInfo(targets, "%s.%s",
							 quote_identifier(in_alias), quote_identifier(attname));

		/* generate the new alias now using root->rs_alias_index */
		resetStringInfo(attrname);
		appendStringInfo(attrname, "%s_%d_%d_%d",
						 attname, var->varno, abs(var->varattno), root->rs_alias_index);
		appendStringInfo(targets, " AS %s", quote_identifier(attrname->data));
		colnames = lappend(colnames, makeString(pstrdup(attrname->data)));
		add_null_target = false;
	}

	/*
	 * It's possible that in some cases, the targetlist might not refer to any
	 * vars from the joined relations, eg.
	 * select count(*) from t1, t2; select const from t1, t2; etc
	 * For such cases just add a NULL selection into this targetlist
	 */
	if (add_null_target)
		appendStringInfo(targets, " NULL ");
	return colnames;
}

/*
 * create_remote_clause_expr
 *  generate a string to represent the clause list expression using out_alias
 *  and in_alias references. This function does a cute hack by temporarily
 *  modifying the rte->eref entries of the involved relations to point to
 *  out_alias and in_alias appropriately. The deparse_expression call then
 *  generates a string using these erefs which is exactly what is desired here.
 *
 *  Additionally it creates aliases for the column references based on the
 *  reduce_level values too. This handles the case when both sides have same
 *  named columns..
 *
 *  Obviously this function restores the eref, alias values to their former selves
 *  appropriately too, after use
 */
static void
create_remote_clause_expr(PlannerInfo *root, Plan *parent, StringInfo clauses,
	  List *qual, RemoteQuery *scan)
{
	Node *node = (Node *) make_ands_explicit(qual);

	return create_remote_expr(root, parent, clauses, node, scan);
}

static void
create_remote_expr(PlannerInfo *root, Plan *parent, StringInfo expr,
	  Node *node, RemoteQuery *scan)
{
	List	 *context;
	List     *leref = NIL;
	ListCell *cell;
	char	 *exprstr;
	int 	  rtindex;
	Relids	  tmprelids, relids;

	relids = pull_varnos((Node *)node);

	tmprelids = bms_copy(relids);

	while ((rtindex = bms_first_member(tmprelids)) >= 0)
	{
		RangeTblEntry	*rte = planner_rt_fetch(rtindex, root);

		/*
		 * This rtindex should be a member of either out_relids or
		 * in_relids and never both
		 */
		if (bms_is_member(rtindex, scan->outer_relids) &&
			bms_is_member(rtindex, scan->inner_relids))
			elog(ERROR, "improper relid references in the join clause list");

		/*
		 * save the current rte->eref and rte->alias values and stick in a new
		 * one in the rte with the proper inner or outer alias
		 */
		leref = lappend(leref, rte->eref);
		leref = lappend(leref, rte->alias);

		if (bms_is_member(rtindex, scan->outer_relids))
		{
			rte->eref  = makeAlias(scan->outer_alias, NIL);

			/* attach proper column aliases.. */
			rte->alias = generate_remote_rte_alias(rte, rtindex,
							scan->outer_alias, scan->outer_reduce_level);
		}
		if (bms_is_member(rtindex, scan->inner_relids))
		{
			rte->eref  = makeAlias(scan->inner_alias, NIL);

			/* attach proper column aliases.. */
			rte->alias = generate_remote_rte_alias(rte, rtindex,
					scan->inner_alias, scan->inner_reduce_level);
		}
	}
	bms_free(tmprelids);

	/* Set up deparsing context */
	context = deparse_context_for_plan((Node *) parent,
			NULL,
			root->parse->rtable);

	exprstr = deparse_expression(node, context, true, false);

	/* revert back the saved eref entries in the same order now!  */
	cell = list_head(leref);
	tmprelids = bms_copy(relids);
	while ((rtindex = bms_first_member(tmprelids)) >= 0)
	{
		RangeTblEntry	*rte = planner_rt_fetch(rtindex, root);

		Assert(cell != NULL);

		rte->eref  = lfirst(cell);
		cell = lnext(cell);

		rte->alias = lfirst(cell);
		cell = lnext(cell);
	}
	bms_free(tmprelids);

	appendStringInfo(expr, " %s", exprstr);
	return;
}
#endif /* XCP */
#endif /* PGXC */

/*
 * create_append_plan
 *	  Create an Append plan for 'best_path' and (recursively) plans
 *	  for its subpaths.
 *
 *	  Returns a Plan node.
 */
static Plan *
create_append_plan(PlannerInfo *root, AppendPath *best_path)
{
	Append	   *plan;
	List	   *tlist = build_path_tlist(root, &best_path->path);
	List	   *subplans = NIL;
	ListCell   *subpaths;

	/*
	 * The subpaths list could be empty, if every child was proven empty by
	 * constraint exclusion.  In that case generate a dummy plan that returns
	 * no rows.
	 *
	 * Note that an AppendPath with no members is also generated in certain
	 * cases where there was no appending construct at all, but we know the
	 * relation is empty (see set_dummy_rel_pathlist).
	 */
	if (best_path->subpaths == NIL)
	{
		/* Generate a Result plan with constant-FALSE gating qual */
		return (Plan *) make_result(root,
									tlist,
									(Node *) list_make1(makeBoolConst(false,
																	  false)),
									NULL);
	}

	/* Build the plan for each child */
	foreach(subpaths, best_path->subpaths)
	{
		Path	   *subpath = (Path *) lfirst(subpaths);

		subplans = lappend(subplans, create_plan_recurse(root, subpath));
	}

	/*
	 * XXX ideally, if there's just one child, we'd not bother to generate an
	 * Append node but just return the single child.  At the moment this does
	 * not work because the varno of the child scan plan won't match the
	 * parent-rel Vars it'll be asked to emit.
	 */

	plan = make_append(subplans, tlist);

	return (Plan *) plan;
}

/*
 * create_merge_append_plan
 *	  Create a MergeAppend plan for 'best_path' and (recursively) plans
 *	  for its subpaths.
 *
 *	  Returns a Plan node.
 */
static Plan *
create_merge_append_plan(PlannerInfo *root, MergeAppendPath *best_path)
{
	MergeAppend *node = makeNode(MergeAppend);
	Plan	   *plan = &node->plan;
	List	   *tlist = build_path_tlist(root, &best_path->path);
	List	   *pathkeys = best_path->path.pathkeys;
	List	   *subplans = NIL;
	ListCell   *subpaths;

	/*
	 * We don't have the actual creation of the MergeAppend node split out
	 * into a separate make_xxx function.  This is because we want to run
	 * prepare_sort_from_pathkeys on it before we do so on the individual
	 * child plans, to make cross-checking the sort info easier.
	 */
	copy_path_costsize(plan, (Path *) best_path);
	plan->targetlist = tlist;
	plan->qual = NIL;
	plan->lefttree = NULL;
	plan->righttree = NULL;

	/* Compute sort column info, and adjust MergeAppend's tlist as needed */
	(void) prepare_sort_from_pathkeys(root, plan, pathkeys,
									  best_path->path.parent->relids,
									  NULL,
									  true,
									  &node->numCols,
									  &node->sortColIdx,
									  &node->sortOperators,
									  &node->collations,
									  &node->nullsFirst);

	/*
	 * Now prepare the child plans.  We must apply prepare_sort_from_pathkeys
	 * even to subplans that don't need an explicit sort, to make sure they
	 * are returning the same sort key columns the MergeAppend expects.
	 */
	foreach(subpaths, best_path->subpaths)
	{
		Path	   *subpath = (Path *) lfirst(subpaths);
		Plan	   *subplan;
		int			numsortkeys;
		AttrNumber *sortColIdx;
		Oid		   *sortOperators;
		Oid		   *collations;
		bool	   *nullsFirst;

		/* Build the child plan */
		subplan = create_plan_recurse(root, subpath);

		/* Compute sort column info, and adjust subplan's tlist as needed */
		subplan = prepare_sort_from_pathkeys(root, subplan, pathkeys,
											 subpath->parent->relids,
											 node->sortColIdx,
											 false,
											 &numsortkeys,
											 &sortColIdx,
											 &sortOperators,
											 &collations,
											 &nullsFirst);

		/*
		 * Check that we got the same sort key information.  We just Assert
		 * that the sortops match, since those depend only on the pathkeys;
		 * but it seems like a good idea to check the sort column numbers
		 * explicitly, to ensure the tlists really do match up.
		 */
		Assert(numsortkeys == node->numCols);
		if (memcmp(sortColIdx, node->sortColIdx,
				   numsortkeys * sizeof(AttrNumber)) != 0)
			elog(ERROR, "MergeAppend child's targetlist doesn't match MergeAppend");
		Assert(memcmp(sortOperators, node->sortOperators,
					  numsortkeys * sizeof(Oid)) == 0);
		Assert(memcmp(collations, node->collations,
					  numsortkeys * sizeof(Oid)) == 0);
		Assert(memcmp(nullsFirst, node->nullsFirst,
					  numsortkeys * sizeof(bool)) == 0);

		/* Now, insert a Sort node if subplan isn't sufficiently ordered */
		if (!pathkeys_contained_in(pathkeys, subpath->pathkeys))
			subplan = (Plan *) make_sort(root, subplan, numsortkeys,
										 sortColIdx, sortOperators,
										 collations, nullsFirst,
										 best_path->limit_tuples);

		subplans = lappend(subplans, subplan);
	}

	node->mergeplans = subplans;

	return (Plan *) node;
}

/*
 * create_result_plan
 *	  Create a Result plan for 'best_path'.
 *	  This is only used for the case of a query with an empty jointree.
 *
 *	  Returns a Plan node.
 */
static Result *
create_result_plan(PlannerInfo *root, ResultPath *best_path)
{
	List	   *tlist;
	List	   *quals;

	/* The tlist will be installed later, since we have no RelOptInfo */
	Assert(best_path->path.parent == NULL);
	tlist = NIL;

	/* best_path->quals is just bare clauses */

	quals = order_qual_clauses(root, best_path->quals);

	return make_result(root, tlist, (Node *) quals, NULL);
}

/*
 * create_material_plan
 *	  Create a Material plan for 'best_path' and (recursively) plans
 *	  for its subpaths.
 *
 *	  Returns a Plan node.
 */
static Material *
create_material_plan(PlannerInfo *root, MaterialPath *best_path)
{
	Material   *plan;
	Plan	   *subplan;

	subplan = create_plan_recurse(root, best_path->subpath);

	/* We don't want any excess columns in the materialized tuples */
	disuse_physical_tlist(root, subplan, best_path->subpath);

	plan = make_material(subplan);

	copy_path_costsize(&plan->plan, (Path *) best_path);

	return plan;
}

/*
 * create_unique_plan
 *	  Create a Unique plan for 'best_path' and (recursively) plans
 *	  for its subpaths.
 *
 *	  Returns a Plan node.
 */
static Plan *
create_unique_plan(PlannerInfo *root, UniquePath *best_path)
{
	Plan	   *plan;
	Plan	   *subplan;
	List	   *in_operators;
	List	   *uniq_exprs;
	List	   *newtlist;
	int			nextresno;
	bool		newitems;
	int			numGroupCols;
	AttrNumber *groupColIdx;
	int			groupColPos;
	ListCell   *l;

	subplan = create_plan_recurse(root, best_path->subpath);

	/* Done if we don't need to do any actual unique-ifying */
	if (best_path->umethod == UNIQUE_PATH_NOOP)
		return subplan;

	/*
	 * As constructed, the subplan has a "flat" tlist containing just the Vars
	 * needed here and at upper levels.  The values we are supposed to
	 * unique-ify may be expressions in these variables.  We have to add any
	 * such expressions to the subplan's tlist.
	 *
	 * The subplan may have a "physical" tlist if it is a simple scan plan. If
	 * we're going to sort, this should be reduced to the regular tlist, so
	 * that we don't sort more data than we need to.  For hashing, the tlist
	 * should be left as-is if we don't need to add any expressions; but if we
	 * do have to add expressions, then a projection step will be needed at
	 * runtime anyway, so we may as well remove unneeded items. Therefore
	 * newtlist starts from build_path_tlist() not just a copy of the
	 * subplan's tlist; and we don't install it into the subplan unless we are
	 * sorting or stuff has to be added.
	 */
	in_operators = best_path->in_operators;
	uniq_exprs = best_path->uniq_exprs;

	/* initialize modified subplan tlist as just the "required" vars */
	newtlist = build_path_tlist(root, &best_path->path);
	nextresno = list_length(newtlist) + 1;
	newitems = false;

	foreach(l, uniq_exprs)
	{
		Node	   *uniqexpr = lfirst(l);
		TargetEntry *tle;

		tle = tlist_member(uniqexpr, newtlist);
		if (!tle)
		{
			tle = makeTargetEntry((Expr *) uniqexpr,
								  nextresno,
								  NULL,
								  false);
			newtlist = lappend(newtlist, tle);
			nextresno++;
			newitems = true;
		}
	}

	if (newitems || best_path->umethod == UNIQUE_PATH_SORT)
	{
		/*
		 * If the top plan node can't do projections and its existing target
		 * list isn't already what we need, we need to add a Result node to
		 * help it along.
		 */
		if (!is_projection_capable_plan(subplan) &&
			!tlist_same_exprs(newtlist, subplan->targetlist))
			subplan = (Plan *) make_result(root, newtlist, NULL, subplan);
		else
			subplan->targetlist = newtlist;
#ifdef XCP
		/*
		 * RemoteSubplan is conditionally projection capable - it is pushing
		 * projection to the data nodes
		 */
		if (IsA(subplan, RemoteSubplan))
			subplan->lefttree->targetlist = newtlist;
#endif
	}

	/*
	 * Build control information showing which subplan output columns are to
	 * be examined by the grouping step.  Unfortunately we can't merge this
	 * with the previous loop, since we didn't then know which version of the
	 * subplan tlist we'd end up using.
	 */
	newtlist = subplan->targetlist;
	numGroupCols = list_length(uniq_exprs);
	groupColIdx = (AttrNumber *) palloc(numGroupCols * sizeof(AttrNumber));

	groupColPos = 0;
	foreach(l, uniq_exprs)
	{
		Node	   *uniqexpr = lfirst(l);
		TargetEntry *tle;

		tle = tlist_member(uniqexpr, newtlist);
		if (!tle)				/* shouldn't happen */
			elog(ERROR, "failed to find unique expression in subplan tlist");
		groupColIdx[groupColPos++] = tle->resno;
	}

	if (best_path->umethod == UNIQUE_PATH_HASH)
	{
		long		numGroups;
		Oid		   *groupOperators;

		numGroups = (long) Min(best_path->path.rows, (double) LONG_MAX);

		/*
		 * Get the hashable equality operators for the Agg node to use.
		 * Normally these are the same as the IN clause operators, but if
		 * those are cross-type operators then the equality operators are the
		 * ones for the IN clause operators' RHS datatype.
		 */
		groupOperators = (Oid *) palloc(numGroupCols * sizeof(Oid));
		groupColPos = 0;
		foreach(l, in_operators)
		{
			Oid			in_oper = lfirst_oid(l);
			Oid			eq_oper;

			if (!get_compatible_hash_operators(in_oper, NULL, &eq_oper))
				elog(ERROR, "could not find compatible hash operator for operator %u",
					 in_oper);
			groupOperators[groupColPos++] = eq_oper;
		}

		/*
		 * Since the Agg node is going to project anyway, we can give it the
		 * minimum output tlist, without any stuff we might have added to the
		 * subplan tlist.
		 */
		plan = (Plan *) make_agg(root,
								 build_path_tlist(root, &best_path->path),
								 NIL,
								 AGG_HASHED,
								 NULL,
								 numGroupCols,
								 groupColIdx,
								 groupOperators,
								 numGroups,
								 subplan);
	}
	else
	{
		List	   *sortList = NIL;

		/* Create an ORDER BY list to sort the input compatibly */
		groupColPos = 0;
		foreach(l, in_operators)
		{
			Oid			in_oper = lfirst_oid(l);
			Oid			sortop;
			Oid			eqop;
			TargetEntry *tle;
			SortGroupClause *sortcl;

			sortop = get_ordering_op_for_equality_op(in_oper, false);
			if (!OidIsValid(sortop))	/* shouldn't happen */
				elog(ERROR, "could not find ordering operator for equality operator %u",
					 in_oper);

			/*
			 * The Unique node will need equality operators.  Normally these
			 * are the same as the IN clause operators, but if those are
			 * cross-type operators then the equality operators are the ones
			 * for the IN clause operators' RHS datatype.
			 */
			eqop = get_equality_op_for_ordering_op(sortop, NULL);
			if (!OidIsValid(eqop))		/* shouldn't happen */
				elog(ERROR, "could not find equality operator for ordering operator %u",
					 sortop);

			tle = get_tle_by_resno(subplan->targetlist,
								   groupColIdx[groupColPos]);
			Assert(tle != NULL);

			sortcl = makeNode(SortGroupClause);
			sortcl->tleSortGroupRef = assignSortGroupRef(tle,
														 subplan->targetlist);
			sortcl->eqop = eqop;
			sortcl->sortop = sortop;
			sortcl->nulls_first = false;
			sortcl->hashable = false;	/* no need to make this accurate */
			sortList = lappend(sortList, sortcl);
			groupColPos++;
		}
		plan = (Plan *) make_sort_from_sortclauses(root, sortList, subplan);
		plan = (Plan *) make_unique(plan, sortList);
	}

	/* Adjust output size estimate (other fields should be OK already) */
	plan->plan_rows = best_path->path.rows;

	return plan;
}


#ifdef XCP
/*
 * adjustSubplanDistribution
 * 	Make sure the distribution of the subplan is matching to the consumers.
 */
static void
adjustSubplanDistribution(PlannerInfo *root, Distribution *pathd,
						  Distribution *subd)
{
	/* Replace path restriction with actual */
	if (pathd && !bms_is_empty(root->curOuterRestrict))
	{
		bms_free(pathd->restrictNodes);
		pathd->restrictNodes = bms_copy(root->curOuterRestrict);
	}

	root->curOuterRestrict = NULL;

	/*
	 * Set new restriction for the subpath
	 * Do not restrict if distributions are equal, they are going to be merged
	 * and subplan will be executed on caller nodes.
	 * However if there are upper query levels caller's distribution may be
	 * adjusted.
	 */
	if (subd && !equal(subd, pathd))
	{
		/*
		 * If subpath is replicated without restriction choose one execution
		 * datanode and set it as current restriction.
		 */
		if (IsLocatorReplicated(subd->distributionType) &&
				bms_num_members(subd->restrictNodes) != 1)
		{
			Bitmapset  *result = NULL;
			Bitmapset  *execute;
			Bitmapset  *common;
			int			node;

			/*
			 * We should choose one of the distribution nodes, but we can save
			 * some network traffic if chosen execution node will be one of
			 * the result nodes at the same time.
			 */
			if (pathd)
				result = bms_is_empty(pathd->restrictNodes) ?
										pathd->nodes : pathd->restrictNodes;
			execute = bms_is_empty(subd->restrictNodes) ?
										subd->nodes : subd->restrictNodes;
			common = bms_intersect(result, execute);
			if (bms_is_empty(common))
			{
				bms_free(common);
				common = bms_copy(subd->nodes);
			}

			/*
			 * Check if any of the common nodes is preferred and choose one
			 * of the preferred
			 */
			node = GetAnyDataNode(common);
			bms_free(common);

			/* set restriction for the subplan */
			root->curOuterRestrict = bms_make_singleton(node);

			/* replace execution restriction for the generated  */
			bms_free(subd->restrictNodes);
			subd->restrictNodes = bms_make_singleton(node);
		}
	}
}

/*
 * create_remotescan_plan
 *	  Create a RemoteSubquery plan for 'best_path' and (recursively) plans
 *	  for its subpaths.
 *
 *	  Returns a Plan node.
 */
static RemoteSubplan *
create_remotescan_plan(PlannerInfo *root,
					   RemoteSubPath *best_path)
{
	RemoteSubplan  *plan;
	Plan	   	   *subplan;
	Bitmapset  	   *saverestrict;

	/*
	 * Subsequent code will modify current restriction, it needs to be restored
	 * so other path nodes in the outer tree could see correct value.
	 */
	saverestrict = root->curOuterRestrict;

	adjustSubplanDistribution(root, best_path->path.distribution,
							  best_path->subpath->distribution);

	subplan = create_plan_recurse(root, best_path->subpath);

	/* We don't want any excess columns in the remote tuples */
	disuse_physical_tlist(subplan, best_path->subpath);

	plan = make_remotesubplan(root, subplan,
							  best_path->path.distribution,
							  best_path->subpath->distribution,
							  best_path->path.pathkeys);

	copy_path_costsize(&plan->scan.plan, (Path *) best_path);

	/* restore current restrict */
	bms_free(root->curOuterRestrict);
	root->curOuterRestrict = saverestrict;

	return plan;
}


static RemoteSubplan *
find_push_down_plan_int(PlannerInfo *root, Plan *plan, bool force, Plan **parent)
{
	if (IsA(plan, RemoteSubplan) &&
			(force || (list_length(((RemoteSubplan *) plan)->nodeList) > 1 &&
					   ((RemoteSubplan *) plan)->execOnAll)))
	{
		if (parent)
			*parent = plan->lefttree;
		return (RemoteSubplan *) plan;
	}

	if (IsA(plan, Hash) ||
			IsA(plan, Material) ||
			IsA(plan, Unique) ||
			IsA(plan, Limit))
		return find_push_down_plan_int(root, plan->lefttree, force, &plan->lefttree);

	/*
	 * If its a subquery scan and we are looking to replace RemoteSubplan then
	 * walk down the subplan to find a RemoteSubplan
	 */
	if (parent && IsA(plan, SubqueryScan))
	{
		Plan *subplan = ((SubqueryScan *)plan)->subplan;
		Plan *remote_plan = find_push_down_plan_int(root, ((SubqueryScan *)plan)->subplan, force,
				&((SubqueryScan *)plan)->subplan);

		/*
		 * If caller has asked for removing the RemoteSubplan and if its a
		 * subquery plan, then we must also update the link stored in the
		 * RelOptInfo corresponding to this subquery
		 */
		if ((remote_plan == subplan) && parent)
		{
			Assert(root);
			RelOptInfo *rel = find_base_rel(root, ((SubqueryScan *)plan)->scan.scanrelid);
			rel->subplan = ((SubqueryScan *)plan)->subplan;
		}
		return remote_plan;
	}
	return NULL;
}

RemoteSubplan *
find_push_down_plan(Plan *plan, bool force)
{
	return find_push_down_plan_int(NULL, plan, force, NULL);
}

RemoteSubplan *
find_delete_push_down_plan(PlannerInfo *root,
		Plan *plan,
		bool force,
		Plan **parent)
{
	return find_push_down_plan_int(root, plan, force, parent);
}
#endif


/*****************************************************************************
 *
 *	BASE-RELATION SCAN METHODS
 *
 *****************************************************************************/


/*
 * create_seqscan_plan
 *	 Returns a seqscan plan for the base relation scanned by 'best_path'
 *	 with restriction clauses 'scan_clauses' and targetlist 'tlist'.
 */
static SeqScan *
create_seqscan_plan(PlannerInfo *root, Path *best_path,
					List *tlist, List *scan_clauses)
{
	SeqScan    *scan_plan;
	Index		scan_relid = best_path->parent->relid;

	/* it should be a base rel... */
	Assert(scan_relid > 0);
	Assert(best_path->parent->rtekind == RTE_RELATION);

	/* Sort clauses into best execution order */
	scan_clauses = order_qual_clauses(root, scan_clauses);

	/* Reduce RestrictInfo list to bare expressions; ignore pseudoconstants */
	scan_clauses = extract_actual_clauses(scan_clauses, false);

	/* Replace any outer-relation variables with nestloop params */
	if (best_path->param_info)
	{
		scan_clauses = (List *)
			replace_nestloop_params(root, (Node *) scan_clauses);
	}

	scan_plan = make_seqscan(tlist,
							 scan_clauses,
							 scan_relid);

	copy_path_costsize(&scan_plan->plan, best_path);

	return scan_plan;
}

/*
 * create_indexscan_plan
 *	  Returns an indexscan plan for the base relation scanned by 'best_path'
 *	  with restriction clauses 'scan_clauses' and targetlist 'tlist'.
 *
 * We use this for both plain IndexScans and IndexOnlyScans, because the
 * qual preprocessing work is the same for both.  Note that the caller tells
 * us which to build --- we don't look at best_path->path.pathtype, because
 * create_bitmap_subplan needs to be able to override the prior decision.
 */
static Scan *
create_indexscan_plan(PlannerInfo *root,
					  IndexPath *best_path,
					  List *tlist,
					  List *scan_clauses,
					  bool indexonly)
{
	Scan	   *scan_plan;
	List	   *indexquals = best_path->indexquals;
	List	   *indexorderbys = best_path->indexorderbys;
	Index		baserelid = best_path->path.parent->relid;
	Oid			indexoid = best_path->indexinfo->indexoid;
	List	   *qpqual;
	List	   *stripped_indexquals;
	List	   *fixed_indexquals;
	List	   *fixed_indexorderbys;
	ListCell   *l;

	/* it should be a base rel... */
	Assert(baserelid > 0);
	Assert(best_path->path.parent->rtekind == RTE_RELATION);

	/*
	 * Build "stripped" indexquals structure (no RestrictInfos) to pass to
	 * executor as indexqualorig
	 */
	stripped_indexquals = get_actual_clauses(indexquals);

	/*
	 * The executor needs a copy with the indexkey on the left of each clause
	 * and with index Vars substituted for table ones.
	 */
	fixed_indexquals = fix_indexqual_references(root, best_path);

	/*
	 * Likewise fix up index attr references in the ORDER BY expressions.
	 */
	fixed_indexorderbys = fix_indexorderby_references(root, best_path);

	/*
	 * The qpqual list must contain all restrictions not automatically handled
	 * by the index, other than pseudoconstant clauses which will be handled
	 * by a separate gating plan node.  All the predicates in the indexquals
	 * will be checked (either by the index itself, or by nodeIndexscan.c),
	 * but if there are any "special" operators involved then they must be
	 * included in qpqual.  The upshot is that qpqual must contain
	 * scan_clauses minus whatever appears in indexquals.
	 *
	 * In normal cases simple pointer equality checks will be enough to spot
	 * duplicate RestrictInfos, so we try that first.
	 *
	 * Another common case is that a scan_clauses entry is generated from the
	 * same EquivalenceClass as some indexqual, and is therefore redundant
	 * with it, though not equal.  (This happens when indxpath.c prefers a
	 * different derived equality than what generate_join_implied_equalities
	 * picked for a parameterized scan's ppi_clauses.)
	 *
	 * In some situations (particularly with OR'd index conditions) we may
	 * have scan_clauses that are not equal to, but are logically implied by,
	 * the index quals; so we also try a predicate_implied_by() check to see
	 * if we can discard quals that way.  (predicate_implied_by assumes its
	 * first input contains only immutable functions, so we have to check
	 * that.)
	 *
	 * We can also discard quals that are implied by a partial index's
	 * predicate, but only in a plain SELECT; when scanning a target relation
	 * of UPDATE/DELETE/SELECT FOR UPDATE, we must leave such quals in the
	 * plan so that they'll be properly rechecked by EvalPlanQual testing.
	 */
	qpqual = NIL;
	foreach(l, scan_clauses)
	{
		RestrictInfo *rinfo = (RestrictInfo *) lfirst(l);

		Assert(IsA(rinfo, RestrictInfo));
		if (rinfo->pseudoconstant)
			continue;			/* we may drop pseudoconstants here */
		if (list_member_ptr(indexquals, rinfo))
			continue;			/* simple duplicate */
		if (is_redundant_derived_clause(rinfo, indexquals))
			continue;			/* derived from same EquivalenceClass */
		if (!contain_mutable_functions((Node *) rinfo->clause))
		{
			List	   *clausel = list_make1(rinfo->clause);

			if (predicate_implied_by(clausel, indexquals))
				continue;		/* provably implied by indexquals */
			if (best_path->indexinfo->indpred)
			{
				if (baserelid != root->parse->resultRelation &&
					get_parse_rowmark(root->parse, baserelid) == NULL)
					if (predicate_implied_by(clausel,
											 best_path->indexinfo->indpred))
						continue;		/* implied by index predicate */
			}
		}
		qpqual = lappend(qpqual, rinfo);
	}

	/* Sort clauses into best execution order */
	qpqual = order_qual_clauses(root, qpqual);

	/* Reduce RestrictInfo list to bare expressions; ignore pseudoconstants */
	qpqual = extract_actual_clauses(qpqual, false);

	/*
	 * We have to replace any outer-relation variables with nestloop params in
	 * the indexqualorig, qpqual, and indexorderbyorig expressions.  A bit
	 * annoying to have to do this separately from the processing in
	 * fix_indexqual_references --- rethink this when generalizing the inner
	 * indexscan support.  But note we can't really do this earlier because
	 * it'd break the comparisons to predicates above ... (or would it?  Those
	 * wouldn't have outer refs)
	 */
	if (best_path->path.param_info)
	{
		stripped_indexquals = (List *)
			replace_nestloop_params(root, (Node *) stripped_indexquals);
		qpqual = (List *)
			replace_nestloop_params(root, (Node *) qpqual);
		indexorderbys = (List *)
			replace_nestloop_params(root, (Node *) indexorderbys);
	}

	/* Finally ready to build the plan node */
	if (indexonly)
		scan_plan = (Scan *) make_indexonlyscan(tlist,
												qpqual,
												baserelid,
												indexoid,
												fixed_indexquals,
												fixed_indexorderbys,
											best_path->indexinfo->indextlist,
												best_path->indexscandir);
	else
		scan_plan = (Scan *) make_indexscan(tlist,
											qpqual,
											baserelid,
											indexoid,
											fixed_indexquals,
											stripped_indexquals,
											fixed_indexorderbys,
											indexorderbys,
											best_path->indexscandir);

	copy_path_costsize(&scan_plan->plan, &best_path->path);

	return scan_plan;
}

/*
 * create_bitmap_scan_plan
 *	  Returns a bitmap scan plan for the base relation scanned by 'best_path'
 *	  with restriction clauses 'scan_clauses' and targetlist 'tlist'.
 */
static BitmapHeapScan *
create_bitmap_scan_plan(PlannerInfo *root,
						BitmapHeapPath *best_path,
						List *tlist,
						List *scan_clauses)
{
	Index		baserelid = best_path->path.parent->relid;
	Plan	   *bitmapqualplan;
	List	   *bitmapqualorig;
	List	   *indexquals;
	List	   *indexECs;
	List	   *qpqual;
	ListCell   *l;
	BitmapHeapScan *scan_plan;

	/* it should be a base rel... */
	Assert(baserelid > 0);
	Assert(best_path->path.parent->rtekind == RTE_RELATION);

	/* Process the bitmapqual tree into a Plan tree and qual lists */
	bitmapqualplan = create_bitmap_subplan(root, best_path->bitmapqual,
										   &bitmapqualorig, &indexquals,
										   &indexECs);

	/*
	 * The qpqual list must contain all restrictions not automatically handled
	 * by the index, other than pseudoconstant clauses which will be handled
	 * by a separate gating plan node.  All the predicates in the indexquals
	 * will be checked (either by the index itself, or by
	 * nodeBitmapHeapscan.c), but if there are any "special" operators
	 * involved then they must be added to qpqual.  The upshot is that qpqual
	 * must contain scan_clauses minus whatever appears in indexquals.
	 *
	 * This loop is similar to the comparable code in create_indexscan_plan(),
	 * but with some differences because it has to compare the scan clauses to
	 * stripped (no RestrictInfos) indexquals.  See comments there for more
	 * info.
	 *
	 * In normal cases simple equal() checks will be enough to spot duplicate
	 * clauses, so we try that first.  We next see if the scan clause is
	 * redundant with any top-level indexqual by virtue of being generated
	 * from the same EC.  After that, try predicate_implied_by().
	 *
	 * Unlike create_indexscan_plan(), we need take no special thought here
	 * for partial index predicates; this is because the predicate conditions
	 * are already listed in bitmapqualorig and indexquals.  Bitmap scans have
	 * to do it that way because predicate conditions need to be rechecked if
	 * the scan becomes lossy, so they have to be included in bitmapqualorig.
	 */
	qpqual = NIL;
	foreach(l, scan_clauses)
	{
		RestrictInfo *rinfo = (RestrictInfo *) lfirst(l);
		Node	   *clause = (Node *) rinfo->clause;

		Assert(IsA(rinfo, RestrictInfo));
		if (rinfo->pseudoconstant)
			continue;			/* we may drop pseudoconstants here */
		if (list_member(indexquals, clause))
			continue;			/* simple duplicate */
		if (rinfo->parent_ec && list_member_ptr(indexECs, rinfo->parent_ec))
			continue;			/* derived from same EquivalenceClass */
		if (!contain_mutable_functions(clause))
		{
			List	   *clausel = list_make1(clause);

			if (predicate_implied_by(clausel, indexquals))
				continue;		/* provably implied by indexquals */
		}
		qpqual = lappend(qpqual, rinfo);
	}

	/* Sort clauses into best execution order */
	qpqual = order_qual_clauses(root, qpqual);

	/* Reduce RestrictInfo list to bare expressions; ignore pseudoconstants */
	qpqual = extract_actual_clauses(qpqual, false);

	/*
	 * When dealing with special operators, we will at this point have
	 * duplicate clauses in qpqual and bitmapqualorig.  We may as well drop
	 * 'em from bitmapqualorig, since there's no point in making the tests
	 * twice.
	 */
	bitmapqualorig = list_difference_ptr(bitmapqualorig, qpqual);

	/*
	 * We have to replace any outer-relation variables with nestloop params in
	 * the qpqual and bitmapqualorig expressions.  (This was already done for
	 * expressions attached to plan nodes in the bitmapqualplan tree.)
	 */
	if (best_path->path.param_info)
	{
		qpqual = (List *)
			replace_nestloop_params(root, (Node *) qpqual);
		bitmapqualorig = (List *)
			replace_nestloop_params(root, (Node *) bitmapqualorig);
	}

	/* Finally ready to build the plan node */
	scan_plan = make_bitmap_heapscan(tlist,
									 qpqual,
									 bitmapqualplan,
									 bitmapqualorig,
									 baserelid);

	copy_path_costsize(&scan_plan->scan.plan, &best_path->path);

	return scan_plan;
}

/*
 * Given a bitmapqual tree, generate the Plan tree that implements it
 *
 * As byproducts, we also return in *qual and *indexqual the qual lists
 * (in implicit-AND form, without RestrictInfos) describing the original index
 * conditions and the generated indexqual conditions.  (These are the same in
 * simple cases, but when special index operators are involved, the former
 * list includes the special conditions while the latter includes the actual
 * indexable conditions derived from them.)  Both lists include partial-index
 * predicates, because we have to recheck predicates as well as index
 * conditions if the bitmap scan becomes lossy.
 *
 * In addition, we return a list of EquivalenceClass pointers for all the
 * top-level indexquals that were possibly-redundantly derived from ECs.
 * This allows removal of scan_clauses that are redundant with such quals.
 * (We do not attempt to detect such redundancies for quals that are within
 * OR subtrees.  This could be done in a less hacky way if we returned the
 * indexquals in RestrictInfo form, but that would be slower and still pretty
 * messy, since we'd have to build new RestrictInfos in many cases.)
 */
static Plan *
create_bitmap_subplan(PlannerInfo *root, Path *bitmapqual,
					  List **qual, List **indexqual, List **indexECs)
{
	Plan	   *plan;

	if (IsA(bitmapqual, BitmapAndPath))
	{
		BitmapAndPath *apath = (BitmapAndPath *) bitmapqual;
		List	   *subplans = NIL;
		List	   *subquals = NIL;
		List	   *subindexquals = NIL;
		List	   *subindexECs = NIL;
		ListCell   *l;

		/*
		 * There may well be redundant quals among the subplans, since a
		 * top-level WHERE qual might have gotten used to form several
		 * different index quals.  We don't try exceedingly hard to eliminate
		 * redundancies, but we do eliminate obvious duplicates by using
		 * list_concat_unique.
		 */
		foreach(l, apath->bitmapquals)
		{
			Plan	   *subplan;
			List	   *subqual;
			List	   *subindexqual;
			List	   *subindexEC;

			subplan = create_bitmap_subplan(root, (Path *) lfirst(l),
											&subqual, &subindexqual,
											&subindexEC);
			subplans = lappend(subplans, subplan);
			subquals = list_concat_unique(subquals, subqual);
			subindexquals = list_concat_unique(subindexquals, subindexqual);
			/* Duplicates in indexECs aren't worth getting rid of */
			subindexECs = list_concat(subindexECs, subindexEC);
		}
		plan = (Plan *) make_bitmap_and(subplans);
		plan->startup_cost = apath->path.startup_cost;
		plan->total_cost = apath->path.total_cost;
		plan->plan_rows =
			clamp_row_est(apath->bitmapselectivity * apath->path.parent->tuples);
		plan->plan_width = 0;	/* meaningless */
		*qual = subquals;
		*indexqual = subindexquals;
		*indexECs = subindexECs;
	}
	else if (IsA(bitmapqual, BitmapOrPath))
	{
		BitmapOrPath *opath = (BitmapOrPath *) bitmapqual;
		List	   *subplans = NIL;
		List	   *subquals = NIL;
		List	   *subindexquals = NIL;
		bool		const_true_subqual = false;
		bool		const_true_subindexqual = false;
		ListCell   *l;

		/*
		 * Here, we only detect qual-free subplans.  A qual-free subplan would
		 * cause us to generate "... OR true ..."  which we may as well reduce
		 * to just "true".  We do not try to eliminate redundant subclauses
		 * because (a) it's not as likely as in the AND case, and (b) we might
		 * well be working with hundreds or even thousands of OR conditions,
		 * perhaps from a long IN list.  The performance of list_append_unique
		 * would be unacceptable.
		 */
		foreach(l, opath->bitmapquals)
		{
			Plan	   *subplan;
			List	   *subqual;
			List	   *subindexqual;
			List	   *subindexEC;

			subplan = create_bitmap_subplan(root, (Path *) lfirst(l),
											&subqual, &subindexqual,
											&subindexEC);
			subplans = lappend(subplans, subplan);
			if (subqual == NIL)
				const_true_subqual = true;
			else if (!const_true_subqual)
				subquals = lappend(subquals,
								   make_ands_explicit(subqual));
			if (subindexqual == NIL)
				const_true_subindexqual = true;
			else if (!const_true_subindexqual)
				subindexquals = lappend(subindexquals,
										make_ands_explicit(subindexqual));
		}

		/*
		 * In the presence of ScalarArrayOpExpr quals, we might have built
		 * BitmapOrPaths with just one subpath; don't add an OR step.
		 */
		if (list_length(subplans) == 1)
		{
			plan = (Plan *) linitial(subplans);
		}
		else
		{
			plan = (Plan *) make_bitmap_or(subplans);
			plan->startup_cost = opath->path.startup_cost;
			plan->total_cost = opath->path.total_cost;
			plan->plan_rows =
				clamp_row_est(opath->bitmapselectivity * opath->path.parent->tuples);
			plan->plan_width = 0;		/* meaningless */
		}

		/*
		 * If there were constant-TRUE subquals, the OR reduces to constant
		 * TRUE.  Also, avoid generating one-element ORs, which could happen
		 * due to redundancy elimination or ScalarArrayOpExpr quals.
		 */
		if (const_true_subqual)
			*qual = NIL;
		else if (list_length(subquals) <= 1)
			*qual = subquals;
		else
			*qual = list_make1(make_orclause(subquals));
		if (const_true_subindexqual)
			*indexqual = NIL;
		else if (list_length(subindexquals) <= 1)
			*indexqual = subindexquals;
		else
			*indexqual = list_make1(make_orclause(subindexquals));
		*indexECs = NIL;
	}
	else if (IsA(bitmapqual, IndexPath))
	{
		IndexPath  *ipath = (IndexPath *) bitmapqual;
		IndexScan  *iscan;
		List	   *subindexECs;
		ListCell   *l;

		/* Use the regular indexscan plan build machinery... */
		iscan = (IndexScan *) create_indexscan_plan(root, ipath,
													NIL, NIL, false);
		Assert(IsA(iscan, IndexScan));
		/* then convert to a bitmap indexscan */
		plan = (Plan *) make_bitmap_indexscan(iscan->scan.scanrelid,
											  iscan->indexid,
											  iscan->indexqual,
											  iscan->indexqualorig);
		plan->startup_cost = 0.0;
		plan->total_cost = ipath->indextotalcost;
		plan->plan_rows =
			clamp_row_est(ipath->indexselectivity * ipath->path.parent->tuples);
		plan->plan_width = 0;	/* meaningless */
		*qual = get_actual_clauses(ipath->indexclauses);
		*indexqual = get_actual_clauses(ipath->indexquals);
		foreach(l, ipath->indexinfo->indpred)
		{
			Expr	   *pred = (Expr *) lfirst(l);

			/*
			 * We know that the index predicate must have been implied by the
			 * query condition as a whole, but it may or may not be implied by
			 * the conditions that got pushed into the bitmapqual.  Avoid
			 * generating redundant conditions.
			 */
			if (!predicate_implied_by(list_make1(pred), ipath->indexclauses))
			{
				*qual = lappend(*qual, pred);
				*indexqual = lappend(*indexqual, pred);
			}
		}
		subindexECs = NIL;
		foreach(l, ipath->indexquals)
		{
			RestrictInfo *rinfo = (RestrictInfo *) lfirst(l);

			if (rinfo->parent_ec)
				subindexECs = lappend(subindexECs, rinfo->parent_ec);
		}
		*indexECs = subindexECs;
	}
	else
	{
		elog(ERROR, "unrecognized node type: %d", nodeTag(bitmapqual));
		plan = NULL;			/* keep compiler quiet */
	}

	return plan;
}

/*
 * create_tidscan_plan
 *	 Returns a tidscan plan for the base relation scanned by 'best_path'
 *	 with restriction clauses 'scan_clauses' and targetlist 'tlist'.
 */
static TidScan *
create_tidscan_plan(PlannerInfo *root, TidPath *best_path,
					List *tlist, List *scan_clauses)
{
	TidScan    *scan_plan;
	Index		scan_relid = best_path->path.parent->relid;
	List	   *tidquals = best_path->tidquals;
	List	   *ortidquals;

	/* it should be a base rel... */
	Assert(scan_relid > 0);
	Assert(best_path->path.parent->rtekind == RTE_RELATION);

	/* Sort clauses into best execution order */
	scan_clauses = order_qual_clauses(root, scan_clauses);

	/* Reduce RestrictInfo list to bare expressions; ignore pseudoconstants */
	scan_clauses = extract_actual_clauses(scan_clauses, false);

	/* Replace any outer-relation variables with nestloop params */
	if (best_path->path.param_info)
	{
		tidquals = (List *)
			replace_nestloop_params(root, (Node *) tidquals);
		scan_clauses = (List *)
			replace_nestloop_params(root, (Node *) scan_clauses);
	}

	/*
	 * Remove any clauses that are TID quals.  This is a bit tricky since the
	 * tidquals list has implicit OR semantics.
	 */
	ortidquals = tidquals;
	if (list_length(ortidquals) > 1)
		ortidquals = list_make1(make_orclause(ortidquals));
	scan_clauses = list_difference(scan_clauses, ortidquals);

	scan_plan = make_tidscan(tlist,
							 scan_clauses,
							 scan_relid,
							 tidquals);

	copy_path_costsize(&scan_plan->scan.plan, &best_path->path);

	return scan_plan;
}

/*
 * create_subqueryscan_plan
 *	 Returns a subqueryscan plan for the base relation scanned by 'best_path'
 *	 with restriction clauses 'scan_clauses' and targetlist 'tlist'.
 */
static SubqueryScan *
create_subqueryscan_plan(PlannerInfo *root, Path *best_path,
						 List *tlist, List *scan_clauses)
{
	SubqueryScan *scan_plan;
	Index		scan_relid = best_path->parent->relid;

	/* it should be a subquery base rel... */
	Assert(scan_relid > 0);
	Assert(best_path->parent->rtekind == RTE_SUBQUERY);

	/* Sort clauses into best execution order */
	scan_clauses = order_qual_clauses(root, scan_clauses);

	/* Reduce RestrictInfo list to bare expressions; ignore pseudoconstants */
	scan_clauses = extract_actual_clauses(scan_clauses, false);

	/* Replace any outer-relation variables with nestloop params */
	if (best_path->param_info)
	{
		scan_clauses = (List *)
			replace_nestloop_params(root, (Node *) scan_clauses);
		process_subquery_nestloop_params(root,
										 best_path->parent->subplan_params);
	}

	scan_plan = make_subqueryscan(tlist,
								  scan_clauses,
								  scan_relid,
								  best_path->parent->subplan);

	copy_path_costsize(&scan_plan->scan.plan, best_path);

	return scan_plan;
}

/*
 * create_functionscan_plan
 *	 Returns a functionscan plan for the base relation scanned by 'best_path'
 *	 with restriction clauses 'scan_clauses' and targetlist 'tlist'.
 */
static FunctionScan *
create_functionscan_plan(PlannerInfo *root, Path *best_path,
						 List *tlist, List *scan_clauses)
{
	FunctionScan *scan_plan;
	Index		scan_relid = best_path->parent->relid;
	RangeTblEntry *rte;
	List	   *functions;

	/* it should be a function base rel... */
	Assert(scan_relid > 0);
	rte = planner_rt_fetch(scan_relid, root);
	Assert(rte->rtekind == RTE_FUNCTION);
	functions = rte->functions;

	/* Sort clauses into best execution order */
	scan_clauses = order_qual_clauses(root, scan_clauses);

	/* Reduce RestrictInfo list to bare expressions; ignore pseudoconstants */
	scan_clauses = extract_actual_clauses(scan_clauses, false);

	/* Replace any outer-relation variables with nestloop params */
	if (best_path->param_info)
	{
		scan_clauses = (List *)
			replace_nestloop_params(root, (Node *) scan_clauses);
		/* The function expressions could contain nestloop params, too */
		functions = (List *) replace_nestloop_params(root, (Node *) functions);
	}

	scan_plan = make_functionscan(tlist, scan_clauses, scan_relid,
								  functions, rte->funcordinality);

	copy_path_costsize(&scan_plan->scan.plan, best_path);

	return scan_plan;
}

/*
 * create_valuesscan_plan
 *	 Returns a valuesscan plan for the base relation scanned by 'best_path'
 *	 with restriction clauses 'scan_clauses' and targetlist 'tlist'.
 */
static ValuesScan *
create_valuesscan_plan(PlannerInfo *root, Path *best_path,
					   List *tlist, List *scan_clauses)
{
	ValuesScan *scan_plan;
	Index		scan_relid = best_path->parent->relid;
	RangeTblEntry *rte;
	List	   *values_lists;

	/* it should be a values base rel... */
	Assert(scan_relid > 0);
	rte = planner_rt_fetch(scan_relid, root);
	Assert(rte->rtekind == RTE_VALUES);
	values_lists = rte->values_lists;

	/* Sort clauses into best execution order */
	scan_clauses = order_qual_clauses(root, scan_clauses);

	/* Reduce RestrictInfo list to bare expressions; ignore pseudoconstants */
	scan_clauses = extract_actual_clauses(scan_clauses, false);

	/* Replace any outer-relation variables with nestloop params */
	if (best_path->param_info)
	{
		scan_clauses = (List *)
			replace_nestloop_params(root, (Node *) scan_clauses);
		/* The values lists could contain nestloop params, too */
		values_lists = (List *)
			replace_nestloop_params(root, (Node *) values_lists);
	}

	scan_plan = make_valuesscan(tlist, scan_clauses, scan_relid,
								values_lists);

	copy_path_costsize(&scan_plan->scan.plan, best_path);

	return scan_plan;
}

/*
 * create_ctescan_plan
 *	 Returns a ctescan plan for the base relation scanned by 'best_path'
 *	 with restriction clauses 'scan_clauses' and targetlist 'tlist'.
 */
static CteScan *
create_ctescan_plan(PlannerInfo *root, Path *best_path,
					List *tlist, List *scan_clauses)
{
	CteScan    *scan_plan;
	Index		scan_relid = best_path->parent->relid;
	RangeTblEntry *rte;
	SubPlan    *ctesplan = NULL;
	int			plan_id;
	int			cte_param_id;
	PlannerInfo *cteroot;
	Index		levelsup;
	int			ndx;
	ListCell   *lc;

	Assert(scan_relid > 0);
	rte = planner_rt_fetch(scan_relid, root);
	Assert(rte->rtekind == RTE_CTE);
	Assert(!rte->self_reference);

	/*
	 * Find the referenced CTE, and locate the SubPlan previously made for it.
	 */
	levelsup = rte->ctelevelsup;
	cteroot = root;
	while (levelsup-- > 0)
	{
		cteroot = cteroot->parent_root;
		if (!cteroot)			/* shouldn't happen */
			elog(ERROR, "bad levelsup for CTE \"%s\"", rte->ctename);
	}

	/*
	 * Note: cte_plan_ids can be shorter than cteList, if we are still working
	 * on planning the CTEs (ie, this is a side-reference from another CTE).
	 * So we mustn't use forboth here.
	 */
	ndx = 0;
	foreach(lc, cteroot->parse->cteList)
	{
		CommonTableExpr *cte = (CommonTableExpr *) lfirst(lc);

		if (strcmp(cte->ctename, rte->ctename) == 0)
			break;
		ndx++;
	}
	if (lc == NULL)				/* shouldn't happen */
		elog(ERROR, "could not find CTE \"%s\"", rte->ctename);
	if (ndx >= list_length(cteroot->cte_plan_ids))
		elog(ERROR, "could not find plan for CTE \"%s\"", rte->ctename);
	plan_id = list_nth_int(cteroot->cte_plan_ids, ndx);
	Assert(plan_id > 0);
	foreach(lc, cteroot->init_plans)
	{
		ctesplan = (SubPlan *) lfirst(lc);
		if (ctesplan->plan_id == plan_id)
			break;
	}
	if (lc == NULL)				/* shouldn't happen */
		elog(ERROR, "could not find plan for CTE \"%s\"", rte->ctename);

	/*
	 * We need the CTE param ID, which is the sole member of the SubPlan's
	 * setParam list.
	 */
	cte_param_id = linitial_int(ctesplan->setParam);

	/* Sort clauses into best execution order */
	scan_clauses = order_qual_clauses(root, scan_clauses);

	/* Reduce RestrictInfo list to bare expressions; ignore pseudoconstants */
	scan_clauses = extract_actual_clauses(scan_clauses, false);

	/* Replace any outer-relation variables with nestloop params */
	if (best_path->param_info)
	{
		scan_clauses = (List *)
			replace_nestloop_params(root, (Node *) scan_clauses);
	}

	scan_plan = make_ctescan(tlist, scan_clauses, scan_relid,
							 plan_id, cte_param_id);

	copy_path_costsize(&scan_plan->scan.plan, best_path);

	return scan_plan;
}

/*
 * create_worktablescan_plan
 *	 Returns a worktablescan plan for the base relation scanned by 'best_path'
 *	 with restriction clauses 'scan_clauses' and targetlist 'tlist'.
 */
static WorkTableScan *
create_worktablescan_plan(PlannerInfo *root, Path *best_path,
						  List *tlist, List *scan_clauses)
{
	WorkTableScan *scan_plan;
	Index		scan_relid = best_path->parent->relid;
	RangeTblEntry *rte;
	Index		levelsup;
	PlannerInfo *cteroot;

	Assert(scan_relid > 0);
	rte = planner_rt_fetch(scan_relid, root);
	Assert(rte->rtekind == RTE_CTE);
	Assert(rte->self_reference);

	/*
	 * We need to find the worktable param ID, which is in the plan level
	 * that's processing the recursive UNION, which is one level *below* where
	 * the CTE comes from.
	 */
	levelsup = rte->ctelevelsup;
	if (levelsup == 0)			/* shouldn't happen */
		elog(ERROR, "bad levelsup for CTE \"%s\"", rte->ctename);
	levelsup--;
	cteroot = root;
	while (levelsup-- > 0)
	{
		cteroot = cteroot->parent_root;
		if (!cteroot)			/* shouldn't happen */
			elog(ERROR, "bad levelsup for CTE \"%s\"", rte->ctename);
	}
	if (cteroot->wt_param_id < 0)		/* shouldn't happen */
		elog(ERROR, "could not find param ID for CTE \"%s\"", rte->ctename);

	/* Sort clauses into best execution order */
	scan_clauses = order_qual_clauses(root, scan_clauses);

	/* Reduce RestrictInfo list to bare expressions; ignore pseudoconstants */
	scan_clauses = extract_actual_clauses(scan_clauses, false);

	/* Replace any outer-relation variables with nestloop params */
	if (best_path->param_info)
	{
		scan_clauses = (List *)
			replace_nestloop_params(root, (Node *) scan_clauses);
	}

	scan_plan = make_worktablescan(tlist, scan_clauses, scan_relid,
								   cteroot->wt_param_id);

	copy_path_costsize(&scan_plan->scan.plan, best_path);

	return scan_plan;
}


#ifdef PGXC
#ifndef XCP
/*
 * mk_row_mark_clause
 *	 Given a PlanRowMark, create a corresponding RowMarkClause
 */
static RowMarkClause *
mk_row_mark_clause(PlanRowMark *prm)
{
	RowMarkClause *rmc;

	if (prm == NULL)
		return NULL;

	/* We are intrested in either FOR UPDATE or FOR SHARE */
	if (prm->markType != ROW_MARK_EXCLUSIVE && prm->markType != ROW_MARK_SHARE)
		return NULL;

	rmc = makeNode(RowMarkClause);

	/* Copy rti as is form the PlanRowMark */
	rmc->rti = prm->rti;

	/* Assume FOR SHARE unless compelled FOR UPDATE */
	rmc->forUpdate = false;
	if (prm->markType == ROW_MARK_EXCLUSIVE)
		rmc->forUpdate = true;

	/* Copy noWait as is form the PlanRowMark */
	rmc->noWait = prm->noWait;

	/* true or false does not matter since we will use the result only while deparsing */
	rmc->pushedDown = false;

	return rmc;
}

/*
 * compare_alias
 *	 Compare two aliases
 */
static bool
compare_alias(Alias *a1, Alias *a2)
{
	if (a1 == NULL && a2 == NULL)
		return true;

	if (a1 == NULL && a2 != NULL)
		return false;

	if (a2 == NULL && a1 != NULL)
		return false;

	if (strcmp(a1->aliasname, a2->aliasname) == 0)
		return true;

	return false;
}

/*
 * contains_only_vars(tlist)
 * Return true only if each element of tlist is a target entry having Var node
 * as its containing expression.
 */
static bool
contains_only_vars(List *tlist)
{
	ListCell	  *l;

	foreach(l, (List *) tlist)
	{
		Node *tle = lfirst(l);
		if (nodeTag(tle) != T_TargetEntry)
			return false;
		else
		{
			Expr *expr = ((TargetEntry *) tle)->expr;
			if (nodeTag(expr) != T_Var)
				return false;
		}
	}
	return true;
}

/*
 * create_remotequery_plan
 *	 Returns a remotequery plan for the base relation scanned by 'best_path'
 *	 with restriction clauses 'scan_clauses' and targetlist 'tlist'.
 */
static Plan *
create_remotequery_plan(PlannerInfo *root, Path *best_path,
						  List *tlist, List *scan_clauses)
{
	RemoteQuery *scan_plan;
	Index		scan_relid = best_path->parent->relid;
	RangeTblEntry *rte;
	List	   *remote_scan_clauses = NIL;
	List	   *local_scan_clauses  = NIL;
	StringInfoData	sql;
	Query			*query;
	RangeTblRef		*rtr;
	List			*varlist;
	ListCell		*varcell;
	Node			*tmp_node;
	List			*rmlist;
	List			*tvarlist;
	bool			tlist_is_simple;
	List			*base_tlist;		/* the target list representing the
										 * result obtained from datanode
										 */
	RangeTblEntry	*dummy_rte;			/* RTE for the remote query node being
										 * added.
										 */
	Index			dummy_rtindex;

	Assert(scan_relid > 0);
	Assert(best_path->parent->rtekind == RTE_RELATION);

	/* Sort clauses into best execution order */
	scan_clauses = order_qual_clauses(root, scan_clauses);
	/* Reduce RestrictInfo list to bare expressions; ignore pseudoconstants */
	scan_clauses = extract_actual_clauses(scan_clauses, false);

	if (scan_clauses)
	{
		ListCell	  *l;

		foreach(l, (List *)scan_clauses)
		{
			Node *clause = lfirst(l);

			if (pgxc_is_expr_shippable((Expr *)clause, NULL))
				remote_scan_clauses = lappend(remote_scan_clauses, clause);
			else
				local_scan_clauses = lappend(local_scan_clauses, clause);
		}
	}

	/*
	 * The target list passed in may not contain the Vars required for
	 * evaluating the quals. Add those quals in the targetlist
	 */
	tlist = add_to_flat_tlist(tlist, copyObject(pull_var_clause((Node *)local_scan_clauses,
																PVC_RECURSE_AGGREGATES,
																PVC_RECURSE_PLACEHOLDERS)));
	tlist_is_simple = contains_only_vars(tlist);

	/*
	 * Construct a Query structure for the query to be fired on the Datanodes
	 * and deparse it. Fields not set remain memzero'ed as set by makeNode.
	 */
	rte = rt_fetch(scan_relid, root->parse->rtable);
	Assert(rte->rtekind == RTE_RELATION);
	/* Make a copy of RTE to be included in the new query structure */
	rte = copyObject(rte);
	/* This RTE should appear in FROM clause of the SQL statement constructed */
	rte->inFromCl = true;

	query = makeNode(Query);
	query->commandType = CMD_SELECT;
	query->rtable = list_make1(rte);
	query->jointree = makeNode(FromExpr);

	rtr = makeNode(RangeTblRef);
	rtr->rtindex = list_length(query->rtable);
	/* There can be only one table */
	Assert(rtr->rtindex == 1);

	query->jointree->fromlist = list_make1(rtr);
	query->jointree->quals = (Node *)make_ands_explicit(copyObject(remote_scan_clauses));

	/*
	 * RemoteQuery node cannot handle arbitrary expressions in the target list.
	 * So if the target list has any elements that are not plain Vars, we need
	 * to create a Result node above RemoteQuery, and assign a plain var tlist
	 * in RemoteQuery node, and Result node will handle the expressions. So if
	 * the passed-in tlist is not a simple vars tlist, derive one out of the
	 * tlist.
	 */
	if (tlist_is_simple)
		query->targetList = copyObject(tlist);
	else
	{
		tvarlist = copyObject(pull_var_clause((Node *)tlist,
											  PVC_RECURSE_AGGREGATES,
											  PVC_RECURSE_PLACEHOLDERS));
		query->targetList = add_to_flat_tlist(NIL, copyObject(tvarlist));
	}

	/*
	 * We are going to change the Var nodes in the target list to be sent to the
	 * datanode. We need the original tlist to establish the mapping of result
	 * obtained from the datanode in this plan. It will be saved in
	 * RemoteQuery->base_tlist. So, copy the target list before modifying it
	 */
	base_tlist = copyObject(query->targetList);

	/*
	 * Change the varno in Var nodes in the targetlist of the query to be shipped to the
	 * Datanode to 1, to match the rtable in the query. Do the same for Var
	 * nodes in quals.
	 */
	varlist = list_concat(pull_var_clause((Node *)query->targetList,
										  PVC_RECURSE_AGGREGATES,
										  PVC_RECURSE_PLACEHOLDERS),
							pull_var_clause((Node *)query->jointree->quals,
											PVC_RECURSE_AGGREGATES,
											PVC_RECURSE_PLACEHOLDERS));

	foreach(varcell, varlist)
	{
		Var *var = lfirst(varcell);
		if (var->varno != scan_relid)
			elog(ERROR, "Single table scan can not handle vars from more than one relation");
		var->varno = rtr->rtindex;
	}
	list_free(varlist);

	/*
	 * Call fix_scan_expr to fix the PlaceHolderVars. This step is not needed if
	 * we construct the query at the time of execution.
	 */
	tmp_node = pgxc_fix_scan_expr(root, (Node *)query->targetList, 0);
	Assert(!tmp_node || IsA(tmp_node, List));
	query->targetList = (List *)tmp_node;
	tmp_node = pgxc_fix_scan_expr(root, (Node *)query->jointree->quals, 0);
	query->jointree->quals = tmp_node;

	/*
	 * Before deparsing the query we need to check whether there are any FOR UPDATE/SHARE clauses
	 * in the query that we need to propagate to Datanodes
	 */
	rmlist = NULL;
	if (root->xc_rowMarks != NULL)
	{
		ListCell		*rmcell;

		foreach(rmcell, root->xc_rowMarks)
		{
			PlanRowMark *prm = lfirst(rmcell);
			RangeTblEntry *rte_in_rm;

			/*
			 * One remote query node contains one table only, check to make sure that
			 * this row mark clause is referring to the same table that this remote
			 * query node is targeting.
			 */
			rte_in_rm = rt_fetch(prm->rti, root->parse->rtable);
			if (rte_in_rm->relid == rte->relid && compare_alias(rte->alias, rte_in_rm->alias))
			{
				RowMarkClause *rmc;

				/*
				 * Change the range table index in the row mark clause to 1
				 * to match the rtable in the query
				 */
				prm->rti = 1;

				/* Come up with a Row Mark Clause given a Plan Row Mark */
				rmc = mk_row_mark_clause(prm);

				if (rmc != NULL)
				{
					/* Add this row mark clause to the list to be added in the query to deparse */
					rmlist = lappend(rmlist, rmc);

					/*
					 * Although we can have mutiple row mark clauses even for a single table
					 * but here we will have only one plan row mark clause per table
					 * The reason is that here we are talking about only FOR UPDATE & FOR SHARE
					 * If we have both FOR SHARE and FOR UPDATE mentioned for the same table
					 * FOR UPDATE takes priority over FOR SHARE and in effect we will have only one clause.
					 */
					break;
				}
			}
		}

		/* copy the row mark clause list in the query to deparse */
		query->rowMarks = rmlist;

		/* If there is a row mark clause, set the flag for deprasing of the row mark clause */
		if (rmlist != NULL)
			query->hasForUpdate = true;
	}
	initStringInfo(&sql);
	deparse_query(query, &sql, NIL);

	if (rmlist != NULL)
		list_free_deep(rmlist);

	/*
	 * Create and append the dummy range table entry to the range table.
	 * Note that this modifies the master copy the caller passed us, otherwise
	 * e.g EXPLAIN VERBOSE will fail to find the rte the Vars built below refer
	 * to.
	 */
	dummy_rte = make_dummy_remote_rte(get_rel_name(rte->relid),
										makeAlias("_REMOTE_TABLE_QUERY_", NIL));
	root->parse->rtable = lappend(root->parse->rtable, dummy_rte);
	dummy_rtindex = list_length(root->parse->rtable);

	scan_plan = make_remotequery(tlist, local_scan_clauses, dummy_rtindex);

	/* Track if the remote query involves a temporary object */
	scan_plan->is_temp = IsTempTable(rte->relid);
	scan_plan->read_only = (query->commandType == CMD_SELECT && !query->hasForUpdate);
	scan_plan->has_row_marks = query->hasForUpdate;
	scan_plan->sql_statement = sql.data;
	scan_plan->base_tlist = base_tlist;
	scan_plan->exec_nodes = GetRelationNodesByQuals(rte->relid, rtr->rtindex,
													query->jointree->quals,
													RELATION_ACCESS_READ);
	if (!scan_plan->exec_nodes)
		elog(ERROR, "No distribution information found for relid %d", rte->relid);

	copy_path_costsize(&scan_plan->scan.plan, best_path);

	/* PGXCTODO - get better estimates */
 	scan_plan->scan.plan.plan_rows = 1000;

	scan_plan->has_ins_child_sel_parent = root->parse->is_ins_child_sel_parent;

	return (Plan *)scan_plan;
}
#endif /* XCP */
#endif /* PGXC */

/*
 * create_foreignscan_plan
 *	 Returns a foreignscan plan for the base relation scanned by 'best_path'
 *	 with restriction clauses 'scan_clauses' and targetlist 'tlist'.
 */
static ForeignScan *
create_foreignscan_plan(PlannerInfo *root, ForeignPath *best_path,
						List *tlist, List *scan_clauses)
{
	ForeignScan *scan_plan;
	RelOptInfo *rel = best_path->path.parent;
	Index		scan_relid = rel->relid;
	RangeTblEntry *rte;
	int			i;

	/* it should be a base rel... */
	Assert(scan_relid > 0);
	Assert(rel->rtekind == RTE_RELATION);
	rte = planner_rt_fetch(scan_relid, root);
	Assert(rte->rtekind == RTE_RELATION);

	/*
	 * Sort clauses into best execution order.  We do this first since the FDW
	 * might have more info than we do and wish to adjust the ordering.
	 */
	scan_clauses = order_qual_clauses(root, scan_clauses);

	/*
	 * Let the FDW perform its processing on the restriction clauses and
	 * generate the plan node.  Note that the FDW might remove restriction
	 * clauses that it intends to execute remotely, or even add more (if it
	 * has selected some join clauses for remote use but also wants them
	 * rechecked locally).
	 */
	scan_plan = rel->fdwroutine->GetForeignPlan(root, rel, rte->relid,
												best_path,
												tlist, scan_clauses);

	/* Copy cost data from Path to Plan; no need to make FDW do this */
	copy_path_costsize(&scan_plan->scan.plan, &best_path->path);

	/*
	 * Replace any outer-relation variables with nestloop params in the qual
	 * and fdw_exprs expressions.  We do this last so that the FDW doesn't
	 * have to be involved.  (Note that parts of fdw_exprs could have come
	 * from join clauses, so doing this beforehand on the scan_clauses
	 * wouldn't work.)
	 */
	if (best_path->path.param_info)
	{
		scan_plan->scan.plan.qual = (List *)
			replace_nestloop_params(root, (Node *) scan_plan->scan.plan.qual);
		scan_plan->fdw_exprs = (List *)
			replace_nestloop_params(root, (Node *) scan_plan->fdw_exprs);
	}

	/*
	 * Detect whether any system columns are requested from rel.  This is a
	 * bit of a kluge and might go away someday, so we intentionally leave it
	 * out of the API presented to FDWs.
	 */
	scan_plan->fsSystemCol = false;
	for (i = rel->min_attr; i < 0; i++)
	{
		if (!bms_is_empty(rel->attr_needed[i - rel->min_attr]))
		{
			scan_plan->fsSystemCol = true;
			break;
		}
	}

	return scan_plan;
}

/*****************************************************************************
 *
 *	JOIN METHODS
 *
 *****************************************************************************/

static NestLoop *
create_nestloop_plan(PlannerInfo *root,
					 NestPath *best_path,
					 Plan *outer_plan,
					 Plan *inner_plan)
{
<<<<<<< HEAD
    NestLoop   *join_plan;
    List       *tlist = build_relation_tlist(best_path->path.parent);
    List       *joinrestrictclauses = best_path->joinrestrictinfo;
    List       *joinclauses;
    List       *otherclauses;
    Relids      outerrelids;
    List       *nestParams;
    ListCell   *cell;
    ListCell   *prev;
    ListCell   *next;
=======
	NestLoop   *join_plan;
	List	   *tlist = build_path_tlist(root, &best_path->path);
	List	   *joinrestrictclauses = best_path->joinrestrictinfo;
	List	   *joinclauses;
	List	   *otherclauses;
	Relids		outerrelids;
	List	   *nestParams;
	ListCell   *cell;
	ListCell   *prev;
	ListCell   *next;
>>>>>>> ab76208e

	/* Sort join qual clauses into best execution order */
	joinrestrictclauses = order_qual_clauses(root, joinrestrictclauses);

	/* Get the join qual clauses (in plain expression form) */
	/* Any pseudoconstant clauses are ignored here */
	if (IS_OUTER_JOIN(best_path->jointype))
	{
		extract_actual_join_clauses(joinrestrictclauses,
									&joinclauses, &otherclauses);
	}
	else
	{
		/* We can treat all clauses alike for an inner join */
		joinclauses = extract_actual_clauses(joinrestrictclauses, false);
		otherclauses = NIL;
	}

	/* Replace any outer-relation variables with nestloop params */
	if (best_path->path.param_info)
	{
		joinclauses = (List *)
			replace_nestloop_params(root, (Node *) joinclauses);
		otherclauses = (List *)
			replace_nestloop_params(root, (Node *) otherclauses);
	}

	/*
	 * Identify any nestloop parameters that should be supplied by this join
	 * node, and move them from root->curOuterParams to the nestParams list.
	 */
	outerrelids = best_path->outerjoinpath->parent->relids;
	nestParams = NIL;
	prev = NULL;
	for (cell = list_head(root->curOuterParams); cell; cell = next)
	{
		NestLoopParam *nlp = (NestLoopParam *) lfirst(cell);

		next = lnext(cell);
		if (IsA(nlp->paramval, Var) &&
			bms_is_member(nlp->paramval->varno, outerrelids))
		{
			root->curOuterParams = list_delete_cell(root->curOuterParams,
													cell, prev);
			nestParams = lappend(nestParams, nlp);
		}
		else if (IsA(nlp->paramval, PlaceHolderVar) &&
				 bms_overlap(((PlaceHolderVar *) nlp->paramval)->phrels,
							 outerrelids) &&
				 bms_is_subset(find_placeholder_info(root,
											(PlaceHolderVar *) nlp->paramval,
													 false)->ph_eval_at,
							   outerrelids))
		{
			root->curOuterParams = list_delete_cell(root->curOuterParams,
													cell, prev);
			nestParams = lappend(nestParams, nlp);
		}
		else
			prev = cell;
	}
#ifdef XCP
	/*
	 * While NestLoop is executed it rescans inner plan. We do not want to
	 * rescan RemoteSubplan and do not support it.
	 * So if inner_plan is a RemoteSubplan, materialize it.
	 */
	if (IsA(inner_plan, RemoteSubplan))
	{
		Plan	   *matplan = (Plan *) make_material(inner_plan);

		/*
		 * We assume the materialize will not spill to disk, and therefore
		 * charge just cpu_operator_cost per tuple.  (Keep this estimate in
		 * sync with cost_mergejoin.)
		 */
		copy_plan_costsize(matplan, inner_plan);
		matplan->total_cost += cpu_operator_cost * matplan->plan_rows;

		inner_plan = matplan;
	}
#endif

	join_plan = make_nestloop(tlist,
							  joinclauses,
							  otherclauses,
							  nestParams,
							  outer_plan,
							  inner_plan,
							  best_path->jointype);

	copy_path_costsize(&join_plan->join.plan, &best_path->path);

	return join_plan;
}

static MergeJoin *
create_mergejoin_plan(PlannerInfo *root,
					  MergePath *best_path,
					  Plan *outer_plan,
					  Plan *inner_plan)
{
	List	   *tlist = build_path_tlist(root, &best_path->jpath.path);
	List	   *joinclauses;
	List	   *otherclauses;
	List	   *mergeclauses;
	List	   *outerpathkeys;
	List	   *innerpathkeys;
	int			nClauses;
	Oid		   *mergefamilies;
	Oid		   *mergecollations;
	int		   *mergestrategies;
	bool	   *mergenullsfirst;
	MergeJoin  *join_plan;
	int			i;
	ListCell   *lc;
	ListCell   *lop;
	ListCell   *lip;

	/* Sort join qual clauses into best execution order */
	/* NB: do NOT reorder the mergeclauses */
	joinclauses = order_qual_clauses(root, best_path->jpath.joinrestrictinfo);

	/* Get the join qual clauses (in plain expression form) */
	/* Any pseudoconstant clauses are ignored here */
	if (IS_OUTER_JOIN(best_path->jpath.jointype))
	{
		extract_actual_join_clauses(joinclauses,
									&joinclauses, &otherclauses);
	}
	else
	{
		/* We can treat all clauses alike for an inner join */
		joinclauses = extract_actual_clauses(joinclauses, false);
		otherclauses = NIL;
	}

	/*
	 * Remove the mergeclauses from the list of join qual clauses, leaving the
	 * list of quals that must be checked as qpquals.
	 */
	mergeclauses = get_actual_clauses(best_path->path_mergeclauses);
	joinclauses = list_difference(joinclauses, mergeclauses);

	/*
	 * Replace any outer-relation variables with nestloop params.  There
	 * should not be any in the mergeclauses.
	 */
	if (best_path->jpath.path.param_info)
	{
		joinclauses = (List *)
			replace_nestloop_params(root, (Node *) joinclauses);
		otherclauses = (List *)
			replace_nestloop_params(root, (Node *) otherclauses);
	}

	/*
	 * Rearrange mergeclauses, if needed, so that the outer variable is always
	 * on the left; mark the mergeclause restrictinfos with correct
	 * outer_is_left status.
	 */
	mergeclauses = get_switched_clauses(best_path->path_mergeclauses,
							 best_path->jpath.outerjoinpath->parent->relids);

	/*
	 * Create explicit sort nodes for the outer and inner paths if necessary.
	 * Make sure there are no excess columns in the inputs if sorting.
	 */
	if (best_path->outersortkeys)
	{
		disuse_physical_tlist(root, outer_plan, best_path->jpath.outerjoinpath);
		outer_plan = (Plan *)
			make_sort_from_pathkeys(root,
									outer_plan,
									best_path->outersortkeys,
									-1.0);
		outerpathkeys = best_path->outersortkeys;
	}
	else
		outerpathkeys = best_path->jpath.outerjoinpath->pathkeys;

	if (best_path->innersortkeys)
	{
		disuse_physical_tlist(root, inner_plan, best_path->jpath.innerjoinpath);
		inner_plan = (Plan *)
			make_sort_from_pathkeys(root,
									inner_plan,
									best_path->innersortkeys,
									-1.0);
		innerpathkeys = best_path->innersortkeys;
	}
	else
		innerpathkeys = best_path->jpath.innerjoinpath->pathkeys;

	/*
	 * If specified, add a materialize node to shield the inner plan from the
	 * need to handle mark/restore.
	 */
	if (best_path->materialize_inner)
	{
		Plan	   *matplan = (Plan *) make_material(inner_plan);

		/*
		 * We assume the materialize will not spill to disk, and therefore
		 * charge just cpu_operator_cost per tuple.  (Keep this estimate in
		 * sync with final_cost_mergejoin.)
		 */
		copy_plan_costsize(matplan, inner_plan);
		matplan->total_cost += cpu_operator_cost * matplan->plan_rows;

		inner_plan = matplan;
	}

	/*
	 * Compute the opfamily/collation/strategy/nullsfirst arrays needed by the
	 * executor.  The information is in the pathkeys for the two inputs, but
	 * we need to be careful about the possibility of mergeclauses sharing a
	 * pathkey (compare find_mergeclauses_for_pathkeys()).
	 */
	nClauses = list_length(mergeclauses);
	Assert(nClauses == list_length(best_path->path_mergeclauses));
	mergefamilies = (Oid *) palloc(nClauses * sizeof(Oid));
	mergecollations = (Oid *) palloc(nClauses * sizeof(Oid));
	mergestrategies = (int *) palloc(nClauses * sizeof(int));
	mergenullsfirst = (bool *) palloc(nClauses * sizeof(bool));

	lop = list_head(outerpathkeys);
	lip = list_head(innerpathkeys);
	i = 0;
	foreach(lc, best_path->path_mergeclauses)
	{
		RestrictInfo *rinfo = (RestrictInfo *) lfirst(lc);
		EquivalenceClass *oeclass;
		EquivalenceClass *ieclass;
		PathKey    *opathkey;
		PathKey    *ipathkey;
		EquivalenceClass *opeclass;
		EquivalenceClass *ipeclass;
		ListCell   *l2;

		/* fetch outer/inner eclass from mergeclause */
		Assert(IsA(rinfo, RestrictInfo));
		if (rinfo->outer_is_left)
		{
			oeclass = rinfo->left_ec;
			ieclass = rinfo->right_ec;
		}
		else
		{
			oeclass = rinfo->right_ec;
			ieclass = rinfo->left_ec;
		}
		Assert(oeclass != NULL);
		Assert(ieclass != NULL);

		/*
		 * For debugging purposes, we check that the eclasses match the paths'
		 * pathkeys.  In typical cases the merge clauses are one-to-one with
		 * the pathkeys, but when dealing with partially redundant query
		 * conditions, we might have clauses that re-reference earlier path
		 * keys.  The case that we need to reject is where a pathkey is
		 * entirely skipped over.
		 *
		 * lop and lip reference the first as-yet-unused pathkey elements;
		 * it's okay to match them, or any element before them.  If they're
		 * NULL then we have found all pathkey elements to be used.
		 */
		if (lop)
		{
			opathkey = (PathKey *) lfirst(lop);
			opeclass = opathkey->pk_eclass;
			if (oeclass == opeclass)
			{
				/* fast path for typical case */
				lop = lnext(lop);
			}
			else
			{
				/* redundant clauses ... must match something before lop */
				foreach(l2, outerpathkeys)
				{
					if (l2 == lop)
						break;
					opathkey = (PathKey *) lfirst(l2);
					opeclass = opathkey->pk_eclass;
					if (oeclass == opeclass)
						break;
				}
				if (oeclass != opeclass)
					elog(ERROR, "outer pathkeys do not match mergeclauses");
			}
		}
		else
		{
			/* redundant clauses ... must match some already-used pathkey */
			opathkey = NULL;
			opeclass = NULL;
			foreach(l2, outerpathkeys)
			{
				opathkey = (PathKey *) lfirst(l2);
				opeclass = opathkey->pk_eclass;
				if (oeclass == opeclass)
					break;
			}
			if (l2 == NULL)
				elog(ERROR, "outer pathkeys do not match mergeclauses");
		}

		if (lip)
		{
			ipathkey = (PathKey *) lfirst(lip);
			ipeclass = ipathkey->pk_eclass;
			if (ieclass == ipeclass)
			{
				/* fast path for typical case */
				lip = lnext(lip);
			}
			else
			{
				/* redundant clauses ... must match something before lip */
				foreach(l2, innerpathkeys)
				{
					if (l2 == lip)
						break;
					ipathkey = (PathKey *) lfirst(l2);
					ipeclass = ipathkey->pk_eclass;
					if (ieclass == ipeclass)
						break;
				}
				if (ieclass != ipeclass)
					elog(ERROR, "inner pathkeys do not match mergeclauses");
			}
		}
		else
		{
			/* redundant clauses ... must match some already-used pathkey */
			ipathkey = NULL;
			ipeclass = NULL;
			foreach(l2, innerpathkeys)
			{
				ipathkey = (PathKey *) lfirst(l2);
				ipeclass = ipathkey->pk_eclass;
				if (ieclass == ipeclass)
					break;
			}
			if (l2 == NULL)
				elog(ERROR, "inner pathkeys do not match mergeclauses");
		}

		/* pathkeys should match each other too (more debugging) */
		if (opathkey->pk_opfamily != ipathkey->pk_opfamily ||
			opathkey->pk_eclass->ec_collation != ipathkey->pk_eclass->ec_collation ||
			opathkey->pk_strategy != ipathkey->pk_strategy ||
			opathkey->pk_nulls_first != ipathkey->pk_nulls_first)
			elog(ERROR, "left and right pathkeys do not match in mergejoin");

		/* OK, save info for executor */
		mergefamilies[i] = opathkey->pk_opfamily;
		mergecollations[i] = opathkey->pk_eclass->ec_collation;
		mergestrategies[i] = opathkey->pk_strategy;
		mergenullsfirst[i] = opathkey->pk_nulls_first;
		i++;
	}

	/*
	 * Note: it is not an error if we have additional pathkey elements (i.e.,
	 * lop or lip isn't NULL here).  The input paths might be better-sorted
	 * than we need for the current mergejoin.
	 */

	/*
	 * Now we can build the mergejoin node.
	 */
	join_plan = make_mergejoin(tlist,
							   joinclauses,
							   otherclauses,
							   mergeclauses,
							   mergefamilies,
							   mergecollations,
							   mergestrategies,
							   mergenullsfirst,
							   outer_plan,
							   inner_plan,
							   best_path->jpath.jointype);

	/* Costs of sort and material steps are included in path cost already */
	copy_path_costsize(&join_plan->join.plan, &best_path->jpath.path);

	return join_plan;
}

static HashJoin *
create_hashjoin_plan(PlannerInfo *root,
					 HashPath *best_path,
					 Plan *outer_plan,
					 Plan *inner_plan)
{
	List	   *tlist = build_path_tlist(root, &best_path->jpath.path);
	List	   *joinclauses;
	List	   *otherclauses;
	List	   *hashclauses;
	Oid			skewTable = InvalidOid;
	AttrNumber	skewColumn = InvalidAttrNumber;
	bool		skewInherit = false;
	Oid			skewColType = InvalidOid;
	int32		skewColTypmod = -1;
	HashJoin   *join_plan;
	Hash	   *hash_plan;

	/* Sort join qual clauses into best execution order */
	joinclauses = order_qual_clauses(root, best_path->jpath.joinrestrictinfo);
	/* There's no point in sorting the hash clauses ... */

	/* Get the join qual clauses (in plain expression form) */
	/* Any pseudoconstant clauses are ignored here */
	if (IS_OUTER_JOIN(best_path->jpath.jointype))
	{
		extract_actual_join_clauses(joinclauses,
									&joinclauses, &otherclauses);
	}
	else
	{
		/* We can treat all clauses alike for an inner join */
		joinclauses = extract_actual_clauses(joinclauses, false);
		otherclauses = NIL;
	}

	/*
	 * Remove the hashclauses from the list of join qual clauses, leaving the
	 * list of quals that must be checked as qpquals.
	 */
	hashclauses = get_actual_clauses(best_path->path_hashclauses);
	joinclauses = list_difference(joinclauses, hashclauses);

	/*
	 * Replace any outer-relation variables with nestloop params.  There
	 * should not be any in the hashclauses.
	 */
	if (best_path->jpath.path.param_info)
	{
		joinclauses = (List *)
			replace_nestloop_params(root, (Node *) joinclauses);
		otherclauses = (List *)
			replace_nestloop_params(root, (Node *) otherclauses);
	}

	/*
	 * Rearrange hashclauses, if needed, so that the outer variable is always
	 * on the left.
	 */
	hashclauses = get_switched_clauses(best_path->path_hashclauses,
							 best_path->jpath.outerjoinpath->parent->relids);

	/* We don't want any excess columns in the hashed tuples */
	disuse_physical_tlist(root, inner_plan, best_path->jpath.innerjoinpath);

	/* If we expect batching, suppress excess columns in outer tuples too */
	if (best_path->num_batches > 1)
		disuse_physical_tlist(root, outer_plan, best_path->jpath.outerjoinpath);

	/*
	 * If there is a single join clause and we can identify the outer variable
	 * as a simple column reference, supply its identity for possible use in
	 * skew optimization.  (Note: in principle we could do skew optimization
	 * with multiple join clauses, but we'd have to be able to determine the
	 * most common combinations of outer values, which we don't currently have
	 * enough stats for.)
	 */
	if (list_length(hashclauses) == 1)
	{
		OpExpr	   *clause = (OpExpr *) linitial(hashclauses);
		Node	   *node;

		Assert(is_opclause(clause));
		node = (Node *) linitial(clause->args);
		if (IsA(node, RelabelType))
			node = (Node *) ((RelabelType *) node)->arg;
		if (IsA(node, Var))
		{
			Var		   *var = (Var *) node;
			RangeTblEntry *rte;

			rte = root->simple_rte_array[var->varno];
			if (rte->rtekind == RTE_RELATION)
			{
				skewTable = rte->relid;
				skewColumn = var->varattno;
				skewInherit = rte->inh;
				skewColType = var->vartype;
				skewColTypmod = var->vartypmod;
			}
		}
	}

	/*
	 * Build the hash node and hash join node.
	 */
	hash_plan = make_hash(inner_plan,
						  skewTable,
						  skewColumn,
						  skewInherit,
						  skewColType,
						  skewColTypmod);
	join_plan = make_hashjoin(tlist,
							  joinclauses,
							  otherclauses,
							  hashclauses,
							  outer_plan,
							  (Plan *) hash_plan,
							  best_path->jpath.jointype);

	copy_path_costsize(&join_plan->join.plan, &best_path->jpath.path);

	return join_plan;
}


/*****************************************************************************
 *
 *	SUPPORTING ROUTINES
 *
 *****************************************************************************/

/*
 * replace_nestloop_params
 *	  Replace outer-relation Vars and PlaceHolderVars in the given expression
 *	  with nestloop Params
 *
 * All Vars and PlaceHolderVars belonging to the relation(s) identified by
 * root->curOuterRels are replaced by Params, and entries are added to
 * root->curOuterParams if not already present.
 */
static Node *
replace_nestloop_params(PlannerInfo *root, Node *expr)
{
	/* No setup needed for tree walk, so away we go */
	return replace_nestloop_params_mutator(expr, root);
}

static Node *
replace_nestloop_params_mutator(Node *node, PlannerInfo *root)
{
	if (node == NULL)
		return NULL;
	if (IsA(node, Var))
	{
		Var		   *var = (Var *) node;
		Param	   *param;
		NestLoopParam *nlp;
		ListCell   *lc;

		/* Upper-level Vars should be long gone at this point */
		Assert(var->varlevelsup == 0);
		/* If not to be replaced, we can just return the Var unmodified */
		if (!bms_is_member(var->varno, root->curOuterRels))
			return node;
		/* Create a Param representing the Var */
		param = assign_nestloop_param_var(root, var);
		/* Is this param already listed in root->curOuterParams? */
		foreach(lc, root->curOuterParams)
		{
			nlp = (NestLoopParam *) lfirst(lc);
			if (nlp->paramno == param->paramid)
			{
				Assert(equal(var, nlp->paramval));
				/* Present, so we can just return the Param */
				return (Node *) param;
			}
		}
		/* No, so add it */
		nlp = makeNode(NestLoopParam);
		nlp->paramno = param->paramid;
		nlp->paramval = var;
		root->curOuterParams = lappend(root->curOuterParams, nlp);
		/* And return the replacement Param */
		return (Node *) param;
	}
	if (IsA(node, PlaceHolderVar))
	{
		PlaceHolderVar *phv = (PlaceHolderVar *) node;
		Param	   *param;
		NestLoopParam *nlp;
		ListCell   *lc;

		/* Upper-level PlaceHolderVars should be long gone at this point */
		Assert(phv->phlevelsup == 0);

		/*
		 * Check whether we need to replace the PHV.  We use bms_overlap as a
		 * cheap/quick test to see if the PHV might be evaluated in the outer
		 * rels, and then grab its PlaceHolderInfo to tell for sure.
		 */
		if (!bms_overlap(phv->phrels, root->curOuterRels) ||
		  !bms_is_subset(find_placeholder_info(root, phv, false)->ph_eval_at,
						 root->curOuterRels))
		{
			/*
			 * We can't replace the whole PHV, but we might still need to
			 * replace Vars or PHVs within its expression, in case it ends up
			 * actually getting evaluated here.  (It might get evaluated in
			 * this plan node, or some child node; in the latter case we don't
			 * really need to process the expression here, but we haven't got
			 * enough info to tell if that's the case.)  Flat-copy the PHV
			 * node and then recurse on its expression.
			 *
			 * Note that after doing this, we might have different
			 * representations of the contents of the same PHV in different
			 * parts of the plan tree.  This is OK because equal() will just
			 * match on phid/phlevelsup, so setrefs.c will still recognize an
			 * upper-level reference to a lower-level copy of the same PHV.
			 */
			PlaceHolderVar *newphv = makeNode(PlaceHolderVar);

			memcpy(newphv, phv, sizeof(PlaceHolderVar));
			newphv->phexpr = (Expr *)
				replace_nestloop_params_mutator((Node *) phv->phexpr,
												root);
			return (Node *) newphv;
		}
		/* Create a Param representing the PlaceHolderVar */
		param = assign_nestloop_param_placeholdervar(root, phv);
		/* Is this param already listed in root->curOuterParams? */
		foreach(lc, root->curOuterParams)
		{
			nlp = (NestLoopParam *) lfirst(lc);
			if (nlp->paramno == param->paramid)
			{
				Assert(equal(phv, nlp->paramval));
				/* Present, so we can just return the Param */
				return (Node *) param;
			}
		}
		/* No, so add it */
		nlp = makeNode(NestLoopParam);
		nlp->paramno = param->paramid;
		nlp->paramval = (Var *) phv;
		root->curOuterParams = lappend(root->curOuterParams, nlp);
		/* And return the replacement Param */
		return (Node *) param;
	}
	return expression_tree_mutator(node,
								   replace_nestloop_params_mutator,
								   (void *) root);
}

/*
 * process_subquery_nestloop_params
 *	  Handle params of a parameterized subquery that need to be fed
 *	  from an outer nestloop.
 *
 * Currently, that would be *all* params that a subquery in FROM has demanded
 * from the current query level, since they must be LATERAL references.
 *
 * The subplan's references to the outer variables are already represented
 * as PARAM_EXEC Params, so we need not modify the subplan here.  What we
 * do need to do is add entries to root->curOuterParams to signal the parent
 * nestloop plan node that it must provide these values.
 */
static void
process_subquery_nestloop_params(PlannerInfo *root, List *subplan_params)
{
	ListCell   *ppl;

	foreach(ppl, subplan_params)
	{
		PlannerParamItem *pitem = (PlannerParamItem *) lfirst(ppl);

		if (IsA(pitem->item, Var))
		{
			Var		   *var = (Var *) pitem->item;
			NestLoopParam *nlp;
			ListCell   *lc;

			/* If not from a nestloop outer rel, complain */
			if (!bms_is_member(var->varno, root->curOuterRels))
				elog(ERROR, "non-LATERAL parameter required by subquery");
			/* Is this param already listed in root->curOuterParams? */
			foreach(lc, root->curOuterParams)
			{
				nlp = (NestLoopParam *) lfirst(lc);
				if (nlp->paramno == pitem->paramId)
				{
					Assert(equal(var, nlp->paramval));
					/* Present, so nothing to do */
					break;
				}
			}
			if (lc == NULL)
			{
				/* No, so add it */
				nlp = makeNode(NestLoopParam);
				nlp->paramno = pitem->paramId;
				nlp->paramval = copyObject(var);
				root->curOuterParams = lappend(root->curOuterParams, nlp);
			}
		}
		else if (IsA(pitem->item, PlaceHolderVar))
		{
			PlaceHolderVar *phv = (PlaceHolderVar *) pitem->item;
			NestLoopParam *nlp;
			ListCell   *lc;

			/* If not from a nestloop outer rel, complain */
			if (!bms_is_subset(find_placeholder_info(root, phv, false)->ph_eval_at,
							   root->curOuterRels))
				elog(ERROR, "non-LATERAL parameter required by subquery");
			/* Is this param already listed in root->curOuterParams? */
			foreach(lc, root->curOuterParams)
			{
				nlp = (NestLoopParam *) lfirst(lc);
				if (nlp->paramno == pitem->paramId)
				{
					Assert(equal(phv, nlp->paramval));
					/* Present, so nothing to do */
					break;
				}
			}
			if (lc == NULL)
			{
				/* No, so add it */
				nlp = makeNode(NestLoopParam);
				nlp->paramno = pitem->paramId;
				nlp->paramval = copyObject(phv);
				root->curOuterParams = lappend(root->curOuterParams, nlp);
			}
		}
		else
			elog(ERROR, "unexpected type of subquery parameter");
	}
}

/*
 * fix_indexqual_references
 *	  Adjust indexqual clauses to the form the executor's indexqual
 *	  machinery needs.
 *
 * We have four tasks here:
 *	* Remove RestrictInfo nodes from the input clauses.
 *	* Replace any outer-relation Var or PHV nodes with nestloop Params.
 *	  (XXX eventually, that responsibility should go elsewhere?)
 *	* Index keys must be represented by Var nodes with varattno set to the
 *	  index's attribute number, not the attribute number in the original rel.
 *	* If the index key is on the right, commute the clause to put it on the
 *	  left.
 *
 * The result is a modified copy of the path's indexquals list --- the
 * original is not changed.  Note also that the copy shares no substructure
 * with the original; this is needed in case there is a subplan in it (we need
 * two separate copies of the subplan tree, or things will go awry).
 */
static List *
fix_indexqual_references(PlannerInfo *root, IndexPath *index_path)
{
	IndexOptInfo *index = index_path->indexinfo;
	List	   *fixed_indexquals;
	ListCell   *lcc,
			   *lci;

	fixed_indexquals = NIL;

	forboth(lcc, index_path->indexquals, lci, index_path->indexqualcols)
	{
		RestrictInfo *rinfo = (RestrictInfo *) lfirst(lcc);
		int			indexcol = lfirst_int(lci);
		Node	   *clause;

		Assert(IsA(rinfo, RestrictInfo));

		/*
		 * Replace any outer-relation variables with nestloop params.
		 *
		 * This also makes a copy of the clause, so it's safe to modify it
		 * in-place below.
		 */
		clause = replace_nestloop_params(root, (Node *) rinfo->clause);

		if (IsA(clause, OpExpr))
		{
			OpExpr	   *op = (OpExpr *) clause;

			if (list_length(op->args) != 2)
				elog(ERROR, "indexqual clause is not binary opclause");

			/*
			 * Check to see if the indexkey is on the right; if so, commute
			 * the clause.  The indexkey should be the side that refers to
			 * (only) the base relation.
			 */
			if (!bms_equal(rinfo->left_relids, index->rel->relids))
				CommuteOpExpr(op);

			/*
			 * Now replace the indexkey expression with an index Var.
			 */
			linitial(op->args) = fix_indexqual_operand(linitial(op->args),
													   index,
													   indexcol);
		}
		else if (IsA(clause, RowCompareExpr))
		{
			RowCompareExpr *rc = (RowCompareExpr *) clause;
			Expr	   *newrc;
			List	   *indexcolnos;
			bool		var_on_left;
			ListCell   *lca,
					   *lcai;

			/*
			 * Re-discover which index columns are used in the rowcompare.
			 */
			newrc = adjust_rowcompare_for_index(rc,
												index,
												indexcol,
												&indexcolnos,
												&var_on_left);

			/*
			 * Trouble if adjust_rowcompare_for_index thought the
			 * RowCompareExpr didn't match the index as-is; the clause should
			 * have gone through that routine already.
			 */
			if (newrc != (Expr *) rc)
				elog(ERROR, "inconsistent results from adjust_rowcompare_for_index");

			/*
			 * Check to see if the indexkey is on the right; if so, commute
			 * the clause.
			 */
			if (!var_on_left)
				CommuteRowCompareExpr(rc);

			/*
			 * Now replace the indexkey expressions with index Vars.
			 */
			Assert(list_length(rc->largs) == list_length(indexcolnos));
			forboth(lca, rc->largs, lcai, indexcolnos)
			{
				lfirst(lca) = fix_indexqual_operand(lfirst(lca),
													index,
													lfirst_int(lcai));
			}
		}
		else if (IsA(clause, ScalarArrayOpExpr))
		{
			ScalarArrayOpExpr *saop = (ScalarArrayOpExpr *) clause;

			/* Never need to commute... */

			/* Replace the indexkey expression with an index Var. */
			linitial(saop->args) = fix_indexqual_operand(linitial(saop->args),
														 index,
														 indexcol);
		}
		else if (IsA(clause, NullTest))
		{
			NullTest   *nt = (NullTest *) clause;

			/* Replace the indexkey expression with an index Var. */
			nt->arg = (Expr *) fix_indexqual_operand((Node *) nt->arg,
													 index,
													 indexcol);
		}
		else
			elog(ERROR, "unsupported indexqual type: %d",
				 (int) nodeTag(clause));

		fixed_indexquals = lappend(fixed_indexquals, clause);
	}

	return fixed_indexquals;
}

/*
 * fix_indexorderby_references
 *	  Adjust indexorderby clauses to the form the executor's index
 *	  machinery needs.
 *
 * This is a simplified version of fix_indexqual_references.  The input does
 * not have RestrictInfo nodes, and we assume that indxpath.c already
 * commuted the clauses to put the index keys on the left.  Also, we don't
 * bother to support any cases except simple OpExprs, since nothing else
 * is allowed for ordering operators.
 */
static List *
fix_indexorderby_references(PlannerInfo *root, IndexPath *index_path)
{
	IndexOptInfo *index = index_path->indexinfo;
	List	   *fixed_indexorderbys;
	ListCell   *lcc,
			   *lci;

	fixed_indexorderbys = NIL;

	forboth(lcc, index_path->indexorderbys, lci, index_path->indexorderbycols)
	{
		Node	   *clause = (Node *) lfirst(lcc);
		int			indexcol = lfirst_int(lci);

		/*
		 * Replace any outer-relation variables with nestloop params.
		 *
		 * This also makes a copy of the clause, so it's safe to modify it
		 * in-place below.
		 */
		clause = replace_nestloop_params(root, clause);

		if (IsA(clause, OpExpr))
		{
			OpExpr	   *op = (OpExpr *) clause;

			if (list_length(op->args) != 2)
				elog(ERROR, "indexorderby clause is not binary opclause");

			/*
			 * Now replace the indexkey expression with an index Var.
			 */
			linitial(op->args) = fix_indexqual_operand(linitial(op->args),
													   index,
													   indexcol);
		}
		else
			elog(ERROR, "unsupported indexorderby type: %d",
				 (int) nodeTag(clause));

		fixed_indexorderbys = lappend(fixed_indexorderbys, clause);
	}

	return fixed_indexorderbys;
}

/*
 * fix_indexqual_operand
 *	  Convert an indexqual expression to a Var referencing the index column.
 *
 * We represent index keys by Var nodes having varno == INDEX_VAR and varattno
 * equal to the index's attribute number (index column position).
 *
 * Most of the code here is just for sanity cross-checking that the given
 * expression actually matches the index column it's claimed to.
 */
static Node *
fix_indexqual_operand(Node *node, IndexOptInfo *index, int indexcol)
{
	Var		   *result;
	int			pos;
	ListCell   *indexpr_item;

	/*
	 * Remove any binary-compatible relabeling of the indexkey
	 */
	if (IsA(node, RelabelType))
		node = (Node *) ((RelabelType *) node)->arg;

	Assert(indexcol >= 0 && indexcol < index->ncolumns);

	if (index->indexkeys[indexcol] != 0)
	{
		/* It's a simple index column */
		if (IsA(node, Var) &&
			((Var *) node)->varno == index->rel->relid &&
			((Var *) node)->varattno == index->indexkeys[indexcol])
		{
			result = (Var *) copyObject(node);
			result->varno = INDEX_VAR;
			result->varattno = indexcol + 1;
			return (Node *) result;
		}
		else
			elog(ERROR, "index key does not match expected index column");
	}

	/* It's an index expression, so find and cross-check the expression */
	indexpr_item = list_head(index->indexprs);
	for (pos = 0; pos < index->ncolumns; pos++)
	{
		if (index->indexkeys[pos] == 0)
		{
			if (indexpr_item == NULL)
				elog(ERROR, "too few entries in indexprs list");
			if (pos == indexcol)
			{
				Node	   *indexkey;

				indexkey = (Node *) lfirst(indexpr_item);
				if (indexkey && IsA(indexkey, RelabelType))
					indexkey = (Node *) ((RelabelType *) indexkey)->arg;
				if (equal(node, indexkey))
				{
					result = makeVar(INDEX_VAR, indexcol + 1,
									 exprType(lfirst(indexpr_item)), -1,
									 exprCollation(lfirst(indexpr_item)),
									 0);
					return (Node *) result;
				}
				else
					elog(ERROR, "index key does not match expected index column");
			}
			indexpr_item = lnext(indexpr_item);
		}
	}

	/* Ooops... */
	elog(ERROR, "index key does not match expected index column");
	return NULL;				/* keep compiler quiet */
}

/*
 * get_switched_clauses
 *	  Given a list of merge or hash joinclauses (as RestrictInfo nodes),
 *	  extract the bare clauses, and rearrange the elements within the
 *	  clauses, if needed, so the outer join variable is on the left and
 *	  the inner is on the right.  The original clause data structure is not
 *	  touched; a modified list is returned.  We do, however, set the transient
 *	  outer_is_left field in each RestrictInfo to show which side was which.
 */
static List *
get_switched_clauses(List *clauses, Relids outerrelids)
{
	List	   *t_list = NIL;
	ListCell   *l;

	foreach(l, clauses)
	{
		RestrictInfo *restrictinfo = (RestrictInfo *) lfirst(l);
		OpExpr	   *clause = (OpExpr *) restrictinfo->clause;

		Assert(is_opclause(clause));
		if (bms_is_subset(restrictinfo->right_relids, outerrelids))
		{
			/*
			 * Duplicate just enough of the structure to allow commuting the
			 * clause without changing the original list.  Could use
			 * copyObject, but a complete deep copy is overkill.
			 */
			OpExpr	   *temp = makeNode(OpExpr);

			temp->opno = clause->opno;
			temp->opfuncid = InvalidOid;
			temp->opresulttype = clause->opresulttype;
			temp->opretset = clause->opretset;
			temp->opcollid = clause->opcollid;
			temp->inputcollid = clause->inputcollid;
			temp->args = list_copy(clause->args);
			temp->location = clause->location;
			/* Commute it --- note this modifies the temp node in-place. */
			CommuteOpExpr(temp);
			t_list = lappend(t_list, temp);
			restrictinfo->outer_is_left = false;
		}
		else
		{
			Assert(bms_is_subset(restrictinfo->left_relids, outerrelids));
			t_list = lappend(t_list, clause);
			restrictinfo->outer_is_left = true;
		}
	}
	return t_list;
}

/*
 * order_qual_clauses
 *		Given a list of qual clauses that will all be evaluated at the same
 *		plan node, sort the list into the order we want to check the quals
 *		in at runtime.
 *
 * Ideally the order should be driven by a combination of execution cost and
 * selectivity, but it's not immediately clear how to account for both,
 * and given the uncertainty of the estimates the reliability of the decisions
 * would be doubtful anyway.  So we just order by estimated per-tuple cost,
 * being careful not to change the order when (as is often the case) the
 * estimates are identical.
 *
 * Although this will work on either bare clauses or RestrictInfos, it's
 * much faster to apply it to RestrictInfos, since it can re-use cost
 * information that is cached in RestrictInfos.
 *
 * Note: some callers pass lists that contain entries that will later be
 * removed; this is the easiest way to let this routine see RestrictInfos
 * instead of bare clauses.  It's OK because we only sort by cost, but
 * a cost/selectivity combination would likely do the wrong thing.
 */
static List *
order_qual_clauses(PlannerInfo *root, List *clauses)
{
	typedef struct
	{
		Node	   *clause;
		Cost		cost;
	} QualItem;
	int			nitems = list_length(clauses);
	QualItem   *items;
	ListCell   *lc;
	int			i;
	List	   *result;

	/* No need to work hard for 0 or 1 clause */
	if (nitems <= 1)
		return clauses;

	/*
	 * Collect the items and costs into an array.  This is to avoid repeated
	 * cost_qual_eval work if the inputs aren't RestrictInfos.
	 */
	items = (QualItem *) palloc(nitems * sizeof(QualItem));
	i = 0;
	foreach(lc, clauses)
	{
		Node	   *clause = (Node *) lfirst(lc);
		QualCost	qcost;

		cost_qual_eval_node(&qcost, clause, root);
		items[i].clause = clause;
		items[i].cost = qcost.per_tuple;
		i++;
	}

	/*
	 * Sort.  We don't use qsort() because it's not guaranteed stable for
	 * equal keys.  The expected number of entries is small enough that a
	 * simple insertion sort should be good enough.
	 */
	for (i = 1; i < nitems; i++)
	{
		QualItem	newitem = items[i];
		int			j;

		/* insert newitem into the already-sorted subarray */
		for (j = i; j > 0; j--)
		{
			if (newitem.cost >= items[j - 1].cost)
				break;
			items[j] = items[j - 1];
		}
		items[j] = newitem;
	}

	/* Convert back to a list */
	result = NIL;
	for (i = 0; i < nitems; i++)
		result = lappend(result, items[i].clause);

	return result;
}

/*
 * Copy cost and size info from a Path node to the Plan node created from it.
 * The executor usually won't use this info, but it's needed by EXPLAIN.
 */
static void
copy_path_costsize(Plan *dest, Path *src)
{
	if (src)
	{
		dest->startup_cost = src->startup_cost;
		dest->total_cost = src->total_cost;
		dest->plan_rows = src->rows;
		dest->plan_width = src->parent->width;
	}
	else
	{
		dest->startup_cost = 0;
		dest->total_cost = 0;
		dest->plan_rows = 0;
		dest->plan_width = 0;
	}
}

/*
 * Copy cost and size info from a lower plan node to an inserted node.
 * (Most callers alter the info after copying it.)
 */
static void
copy_plan_costsize(Plan *dest, Plan *src)
{
	if (src)
	{
		dest->startup_cost = src->startup_cost;
		dest->total_cost = src->total_cost;
		dest->plan_rows = src->plan_rows;
		dest->plan_width = src->plan_width;
	}
	else
	{
		dest->startup_cost = 0;
		dest->total_cost = 0;
		dest->plan_rows = 0;
		dest->plan_width = 0;
	}
}


/*****************************************************************************
 *
 *	PLAN NODE BUILDING ROUTINES
 *
 * Some of these are exported because they are called to build plan nodes
 * in contexts where we're not deriving the plan node from a path node.
 *
 *****************************************************************************/

static SeqScan *
make_seqscan(List *qptlist,
			 List *qpqual,
			 Index scanrelid)
{
	SeqScan    *node = makeNode(SeqScan);
	Plan	   *plan = &node->plan;

	/* cost should be inserted by caller */
	plan->targetlist = qptlist;
	plan->qual = qpqual;
	plan->lefttree = NULL;
	plan->righttree = NULL;
	node->scanrelid = scanrelid;

	return node;
}

static IndexScan *
make_indexscan(List *qptlist,
			   List *qpqual,
			   Index scanrelid,
			   Oid indexid,
			   List *indexqual,
			   List *indexqualorig,
			   List *indexorderby,
			   List *indexorderbyorig,
			   ScanDirection indexscandir)
{
	IndexScan  *node = makeNode(IndexScan);
	Plan	   *plan = &node->scan.plan;

	/* cost should be inserted by caller */
	plan->targetlist = qptlist;
	plan->qual = qpqual;
	plan->lefttree = NULL;
	plan->righttree = NULL;
	node->scan.scanrelid = scanrelid;
	node->indexid = indexid;
	node->indexqual = indexqual;
	node->indexqualorig = indexqualorig;
	node->indexorderby = indexorderby;
	node->indexorderbyorig = indexorderbyorig;
	node->indexorderdir = indexscandir;

	return node;
}

static IndexOnlyScan *
make_indexonlyscan(List *qptlist,
				   List *qpqual,
				   Index scanrelid,
				   Oid indexid,
				   List *indexqual,
				   List *indexorderby,
				   List *indextlist,
				   ScanDirection indexscandir)
{
	IndexOnlyScan *node = makeNode(IndexOnlyScan);
	Plan	   *plan = &node->scan.plan;

	/* cost should be inserted by caller */
	plan->targetlist = qptlist;
	plan->qual = qpqual;
	plan->lefttree = NULL;
	plan->righttree = NULL;
	node->scan.scanrelid = scanrelid;
	node->indexid = indexid;
	node->indexqual = indexqual;
	node->indexorderby = indexorderby;
	node->indextlist = indextlist;
	node->indexorderdir = indexscandir;

	return node;
}

static BitmapIndexScan *
make_bitmap_indexscan(Index scanrelid,
					  Oid indexid,
					  List *indexqual,
					  List *indexqualorig)
{
	BitmapIndexScan *node = makeNode(BitmapIndexScan);
	Plan	   *plan = &node->scan.plan;

	/* cost should be inserted by caller */
	plan->targetlist = NIL;		/* not used */
	plan->qual = NIL;			/* not used */
	plan->lefttree = NULL;
	plan->righttree = NULL;
	node->scan.scanrelid = scanrelid;
	node->indexid = indexid;
	node->indexqual = indexqual;
	node->indexqualorig = indexqualorig;

	return node;
}

static BitmapHeapScan *
make_bitmap_heapscan(List *qptlist,
					 List *qpqual,
					 Plan *lefttree,
					 List *bitmapqualorig,
					 Index scanrelid)
{
	BitmapHeapScan *node = makeNode(BitmapHeapScan);
	Plan	   *plan = &node->scan.plan;

	/* cost should be inserted by caller */
	plan->targetlist = qptlist;
	plan->qual = qpqual;
	plan->lefttree = lefttree;
	plan->righttree = NULL;
	node->scan.scanrelid = scanrelid;
	node->bitmapqualorig = bitmapqualorig;

	return node;
}

static TidScan *
make_tidscan(List *qptlist,
			 List *qpqual,
			 Index scanrelid,
			 List *tidquals)
{
	TidScan    *node = makeNode(TidScan);
	Plan	   *plan = &node->scan.plan;

	/* cost should be inserted by caller */
	plan->targetlist = qptlist;
	plan->qual = qpqual;
	plan->lefttree = NULL;
	plan->righttree = NULL;
	node->scan.scanrelid = scanrelid;
	node->tidquals = tidquals;

	return node;
}

SubqueryScan *
make_subqueryscan(List *qptlist,
				  List *qpqual,
				  Index scanrelid,
				  Plan *subplan)
{
	SubqueryScan *node = makeNode(SubqueryScan);
	Plan	   *plan = &node->scan.plan;

	/*
	 * Cost is figured here for the convenience of prepunion.c.  Note this is
	 * only correct for the case where qpqual is empty; otherwise caller
	 * should overwrite cost with a better estimate.
	 */
	copy_plan_costsize(plan, subplan);
	plan->total_cost += cpu_tuple_cost * subplan->plan_rows;

	plan->targetlist = qptlist;
	plan->qual = qpqual;
	plan->lefttree = NULL;
	plan->righttree = NULL;
	node->scan.scanrelid = scanrelid;
	node->subplan = subplan;

	return node;
}

static FunctionScan *
make_functionscan(List *qptlist,
				  List *qpqual,
				  Index scanrelid,
				  List *functions,
				  bool funcordinality)
{
	FunctionScan *node = makeNode(FunctionScan);
	Plan	   *plan = &node->scan.plan;

	/* cost should be inserted by caller */
	plan->targetlist = qptlist;
	plan->qual = qpqual;
	plan->lefttree = NULL;
	plan->righttree = NULL;
	node->scan.scanrelid = scanrelid;
	node->functions = functions;
	node->funcordinality = funcordinality;

	return node;
}

static ValuesScan *
make_valuesscan(List *qptlist,
				List *qpqual,
				Index scanrelid,
				List *values_lists)
{
	ValuesScan *node = makeNode(ValuesScan);
	Plan	   *plan = &node->scan.plan;

	/* cost should be inserted by caller */
	plan->targetlist = qptlist;
	plan->qual = qpqual;
	plan->lefttree = NULL;
	plan->righttree = NULL;
	node->scan.scanrelid = scanrelid;
	node->values_lists = values_lists;

	return node;
}

static CteScan *
make_ctescan(List *qptlist,
			 List *qpqual,
			 Index scanrelid,
			 int ctePlanId,
			 int cteParam)
{
	CteScan    *node = makeNode(CteScan);
	Plan	   *plan = &node->scan.plan;

	/* cost should be inserted by caller */
	plan->targetlist = qptlist;
	plan->qual = qpqual;
	plan->lefttree = NULL;
	plan->righttree = NULL;
	node->scan.scanrelid = scanrelid;
	node->ctePlanId = ctePlanId;
	node->cteParam = cteParam;

	return node;
}

static WorkTableScan *
make_worktablescan(List *qptlist,
				   List *qpqual,
				   Index scanrelid,
				   int wtParam)
{
	WorkTableScan *node = makeNode(WorkTableScan);
	Plan	   *plan = &node->scan.plan;

	/* cost should be inserted by caller */
	plan->targetlist = qptlist;
	plan->qual = qpqual;
	plan->lefttree = NULL;
	plan->righttree = NULL;
	node->scan.scanrelid = scanrelid;
	node->wtParam = wtParam;

	return node;
}


#ifdef PGXC
#ifndef XCP
static RemoteQuery *
make_remotequery(List *qptlist, List *qpqual, Index scanrelid)
{
	RemoteQuery *node = makeNode(RemoteQuery);
	Plan	   *plan = &node->scan.plan;

	/* cost should be inserted by caller */
	plan->targetlist = qptlist;
	plan->qual = qpqual;
	plan->lefttree = NULL;
	plan->righttree = NULL;
	node->scan.scanrelid = scanrelid;
	node->read_only = true;
	node->has_row_marks = false;

	return node;
}
#endif /* XCP */
#endif /* PGXC */


#ifdef XCP
/*
 * make_remotesubplan
 * 	Create a RemoteSubplan node to execute subplan on remote nodes.
 *  leftree - the subplan which we want to push down to remote node.
 *  resultDistribution - the distribution of the remote result. May be NULL -
 * results are coming to the invoking node
 *  execDistribution - determines how source data of the subplan are
 * distributed, where we should send the subplan and how combine results.
 *	pathkeys - the remote subplan is sorted according to these keys, executor
 * 		should perform merge sort of incoming tuples
 */
RemoteSubplan *
make_remotesubplan(PlannerInfo *root,
				   Plan *lefttree,
				   Distribution *resultDistribution,
				   Distribution *execDistribution,
				   List *pathkeys)
{
	RemoteSubplan *node = makeNode(RemoteSubplan);
	Plan	   *plan = &node->scan.plan;
	Bitmapset  *tmpset;
	int			nodenum;

	/* Sanity checks */
	Assert(!equal(resultDistribution, execDistribution));
	Assert(!IsA(lefttree, RemoteSubplan));

	if (resultDistribution)
	{
		node->distributionType = resultDistribution->distributionType;
		node->distributionKey = InvalidAttrNumber;
		if (resultDistribution->distributionExpr)
		{
			ListCell   *lc;
			Expr	   *expr;

			/* XXX Is that correct to reference a column of different type? */
			if (IsA(resultDistribution->distributionExpr, RelabelType))
				expr = ((RelabelType *) resultDistribution->distributionExpr)->arg;
			else
				expr = (Expr *) resultDistribution->distributionExpr;

			/* Find distribution expression in the target list */
			foreach(lc, lefttree->targetlist)
			{
				TargetEntry *tle = (TargetEntry *) lfirst(lc);

				if (equal(tle->expr, expr))
				{
					node->distributionKey = tle->resno;
					break;
				}
			}

			if (node->distributionKey == InvalidAttrNumber)
			{
				TargetEntry *newtle;

				/* The expression is not found, need to add junk */
				newtle = makeTargetEntry(expr,
										 list_length(lefttree->targetlist) + 1,
									     NULL,
										 true);

				if (is_projection_capable_plan(lefttree))
				{
					/* Ok to modify subplan's target list */
					lefttree->targetlist = lappend(lefttree->targetlist, newtle);
				}
				else
				{
					/* Use Result node to calculate expression */
					List *newtlist = list_copy(lefttree->targetlist);
					newtlist = lappend(newtlist, newtle);
					lefttree = (Plan *) make_result(root, newtlist, NULL, lefttree);
				}

				node->distributionKey = newtle->resno;
			}
		}
		/*
		 * The distributionNodes describes result distribution
		 */
		tmpset = bms_copy(resultDistribution->nodes);
		node->distributionNodes = NIL;
		while ((nodenum = bms_first_member(tmpset)) >= 0)
			node->distributionNodes = lappend_int(node->distributionNodes,
												  nodenum);
		bms_free(tmpset);
		/*
		 * The distributionRestrict defines the set of nodes where results are
		 * actually shipped. These are the nodes where upper level step
		 * is executed.
		 */
		if (resultDistribution->restrictNodes)
		{
			tmpset = bms_copy(resultDistribution->restrictNodes);
			node->distributionRestrict = NIL;
			while ((nodenum = bms_first_member(tmpset)) >= 0)
				node->distributionRestrict =
						lappend_int(node->distributionRestrict, nodenum);
			bms_free(tmpset);
		}
		else
			node->distributionRestrict = list_copy(node->distributionNodes);
	}
	else
	{
		node->distributionType = LOCATOR_TYPE_NONE;
		node->distributionKey = InvalidAttrNumber;
		node->distributionNodes = NIL;
	}

	/* determine where subplan will be executed */
	if (execDistribution)
	{
		if (execDistribution->restrictNodes)
			tmpset = bms_copy(execDistribution->restrictNodes);
		else
			tmpset = bms_copy(execDistribution->nodes);
		node->nodeList = NIL;
		while ((nodenum = bms_first_member(tmpset)) >= 0)
			node->nodeList = lappend_int(node->nodeList, nodenum);
		bms_free(tmpset);
		node->execOnAll = list_length(node->nodeList) == 1 ||
				!IsLocatorReplicated(execDistribution->distributionType);
	}
	else
	{
		/*
		 * Prepare single execution of replicated subplan. Choose one node from
		 * the execution node list, preferrably the node is also a member of
		 * the list of result nodes, so later all node executors contact the
		 * same node to get tuples
		 */
		tmpset = NULL;
		if (!bms_is_empty(resultDistribution->restrictNodes))
			tmpset = bms_copy(resultDistribution->restrictNodes);
		else
			tmpset = bms_copy(resultDistribution->nodes);
		/*
		 * If result goes on single node execute subplan locally
		 */
		if (bms_num_members(tmpset) > 1)
		{
			/* get one execution node TODO: load balancing */
			nodenum = bms_first_member(tmpset);
			node->nodeList = list_make1_int(nodenum);
			node->execOnAll = true;
		}
		else
		{
			node->nodeList = NIL;
			node->execOnAll = false;
		}
		bms_free(tmpset);
	}

	/* We do not need to merge sort if only one node is yielding tuples */
	if (pathkeys && node->execOnAll && list_length(node->nodeList) > 1)
	{
		List	   *tlist = lefttree->targetlist;
		ListCell   *i;
		int			numsortkeys;
		AttrNumber *sortColIdx;
		Oid		   *sortOperators;
		Oid		   *collations;
		bool	   *nullsFirst;

		/*
		 * We will need at most list_length(pathkeys) sort columns; possibly less
		 */
		numsortkeys = list_length(pathkeys);
		sortColIdx = (AttrNumber *) palloc(numsortkeys * sizeof(AttrNumber));
		sortOperators = (Oid *) palloc(numsortkeys * sizeof(Oid));
		collations = (Oid *) palloc(numsortkeys * sizeof(Oid));
		nullsFirst = (bool *) palloc(numsortkeys * sizeof(bool));

		numsortkeys = 0;

		foreach(i, pathkeys)
		{
			PathKey    *pathkey = (PathKey *) lfirst(i);
			EquivalenceClass *ec = pathkey->pk_eclass;
			TargetEntry *tle = NULL;
			Oid			pk_datatype = InvalidOid;
			Oid			sortop;
			ListCell   *j;

			if (ec->ec_has_volatile)
			{
				/*
				 * If the pathkey's EquivalenceClass is volatile, then it must
				 * have come from an ORDER BY clause, and we have to match it to
				 * that same targetlist entry.
				 */
				if (ec->ec_sortref == 0)	/* can't happen */
					elog(ERROR, "volatile EquivalenceClass has no sortref");
				tle = get_sortgroupref_tle(ec->ec_sortref, tlist);
				Assert(tle);
				Assert(list_length(ec->ec_members) == 1);
				pk_datatype = ((EquivalenceMember *) linitial(ec->ec_members))->em_datatype;
			}
			else
			{
				/*
				 * Otherwise, we can sort by any non-constant expression listed in
				 * the pathkey's EquivalenceClass.  For now, we take the first one
				 * that corresponds to an available item in the tlist.	If there
				 * isn't any, use the first one that is an expression in the
				 * input's vars.  (The non-const restriction only matters if the
				 * EC is below_outer_join; but if it isn't, it won't contain
				 * consts anyway, else we'd have discarded the pathkey as
				 * redundant.)
				 *
				 * XXX if we have a choice, is there any way of figuring out which
				 * might be cheapest to execute?  (For example, int4lt is likely
				 * much cheaper to execute than numericlt, but both might appear
				 * in the same equivalence class...)  Not clear that we ever will
				 * have an interesting choice in practice, so it may not matter.
				 */
				foreach(j, ec->ec_members)
				{
					EquivalenceMember *em = (EquivalenceMember *) lfirst(j);

					if (em->em_is_const)
						continue;

					tle = tlist_member((Node *) em->em_expr, tlist);
					if (tle)
					{
						pk_datatype = em->em_datatype;
						break;		/* found expr already in tlist */
					}

					/*
					 * We can also use it if the pathkey expression is a relabel
					 * of the tlist entry, or vice versa.  This is needed for
					 * binary-compatible cases (cf. make_pathkey_from_sortinfo).
					 * We prefer an exact match, though, so we do the basic search
					 * first.
					 */
					tle = tlist_member_ignore_relabel((Node *) em->em_expr, tlist);
					if (tle)
					{
						pk_datatype = em->em_datatype;
						break;		/* found expr already in tlist */
					}
				}

				if (!tle)
				{
					/* No matching tlist item; look for a computable expression */
					Expr	   *sortexpr = NULL;

					foreach(j, ec->ec_members)
					{
						EquivalenceMember *em = (EquivalenceMember *) lfirst(j);
						List	   *exprvars;
						ListCell   *k;

						if (em->em_is_const)
							continue;
						sortexpr = em->em_expr;
						exprvars = pull_var_clause((Node *) sortexpr,
												   PVC_INCLUDE_AGGREGATES,
												   PVC_INCLUDE_PLACEHOLDERS);
						foreach(k, exprvars)
						{
							if (!tlist_member_ignore_relabel(lfirst(k), tlist))
								break;
						}
						list_free(exprvars);
						if (!k)
						{
							pk_datatype = em->em_datatype;
							break;	/* found usable expression */
						}
					}
					if (!j)
						elog(ERROR, "could not find pathkey item to sort");

					/*
					 * Do we need to insert a Result node?
					 */
					if (!is_projection_capable_plan(lefttree))
					{
						/* copy needed so we don't modify input's tlist below */
						tlist = copyObject(tlist);
						lefttree = (Plan *) make_result(root, tlist, NULL,
														lefttree);
					}

					/*
					 * Add resjunk entry to input's tlist
					 */
					tle = makeTargetEntry(sortexpr,
										  list_length(tlist) + 1,
										  NULL,
										  true);
					tlist = lappend(tlist, tle);
					lefttree->targetlist = tlist;	/* just in case NIL before */
				}
			}

			/*
			 * Look up the correct sort operator from the PathKey's slightly
			 * abstracted representation.
			 */
			sortop = get_opfamily_member(pathkey->pk_opfamily,
										 pk_datatype,
										 pk_datatype,
										 pathkey->pk_strategy);
			if (!OidIsValid(sortop))	/* should not happen */
				elog(ERROR, "could not find member %d(%u,%u) of opfamily %u",
					 pathkey->pk_strategy, pk_datatype, pk_datatype,
					 pathkey->pk_opfamily);

			/*
			 * The column might already be selected as a sort key, if the pathkeys
			 * contain duplicate entries.  (This can happen in scenarios where
			 * multiple mergejoinable clauses mention the same var, for example.)
			 * So enter it only once in the sort arrays.
			 */
			numsortkeys = add_sort_column(tle->resno,
										  sortop,
										  pathkey->pk_eclass->ec_collation,
										  pathkey->pk_nulls_first,
										  numsortkeys,
										  sortColIdx, sortOperators,
										  collations, nullsFirst);
		}
		Assert(numsortkeys > 0);

		node->sort = makeNode(SimpleSort);
		node->sort->numCols = numsortkeys;
		node->sort->sortColIdx = sortColIdx;
		node->sort->sortOperators = sortOperators;
		node->sort->sortCollations = collations;
		node->sort->nullsFirst = nullsFirst;
	}

	plan->qual = NIL;
	plan->targetlist = lefttree->targetlist;
	plan->lefttree = lefttree;
	plan->righttree = NULL;
	copy_plan_costsize(plan, lefttree);

	node->cursor = get_internal_cursor();
	node->unique = 0;
	return node;
}
#endif /* XCP */


ForeignScan *
make_foreignscan(List *qptlist,
				 List *qpqual,
				 Index scanrelid,
				 List *fdw_exprs,
				 List *fdw_private)
{
	ForeignScan *node = makeNode(ForeignScan);

	Plan	   *plan = &node->scan.plan;

	/* cost will be filled in by create_foreignscan_plan */
	plan->targetlist = qptlist;
	plan->qual = qpqual;
	plan->lefttree = NULL;
	plan->righttree = NULL;
	node->scan.scanrelid = scanrelid;
	node->fdw_exprs = fdw_exprs;
	node->fdw_private = fdw_private;
	/* fsSystemCol will be filled in by create_foreignscan_plan */
	node->fsSystemCol = false;

	return node;
}


Append *
make_append(List *appendplans, List *tlist)
{
	Append	   *node = makeNode(Append);
	Plan	   *plan = &node->plan;
	double		total_size;
	ListCell   *subnode;

	/*
	 * Compute cost as sum of subplan costs.  We charge nothing extra for the
	 * Append itself, which perhaps is too optimistic, but since it doesn't do
	 * any selection or projection, it is a pretty cheap node.
	 *
	 * If you change this, see also create_append_path().  Also, the size
	 * calculations should match set_append_rel_pathlist().  It'd be better
	 * not to duplicate all this logic, but some callers of this function
	 * aren't working from an appendrel or AppendPath, so there's noplace to
	 * copy the data from.
	 */
	plan->startup_cost = 0;
	plan->total_cost = 0;
	plan->plan_rows = 0;
	total_size = 0;
	foreach(subnode, appendplans)
	{
		Plan	   *subplan = (Plan *) lfirst(subnode);

		if (subnode == list_head(appendplans))	/* first node? */
			plan->startup_cost = subplan->startup_cost;
		plan->total_cost += subplan->total_cost;
		plan->plan_rows += subplan->plan_rows;
		total_size += subplan->plan_width * subplan->plan_rows;
	}
	if (plan->plan_rows > 0)
		plan->plan_width = rint(total_size / plan->plan_rows);
	else
		plan->plan_width = 0;

	plan->targetlist = tlist;
	plan->qual = NIL;
	plan->lefttree = NULL;
	plan->righttree = NULL;
	node->appendplans = appendplans;

	return node;
}

RecursiveUnion *
make_recursive_union(
#ifdef XCP
					 PlannerInfo *root,
#endif					 
					 List *tlist,
					 Plan *lefttree,
					 Plan *righttree,
					 int wtParam,
					 List *distinctList,
					 long numGroups)
{
	RecursiveUnion *node = makeNode(RecursiveUnion);
	Plan	   *plan = &node->plan;
	int			numCols = list_length(distinctList);
#ifdef XCP	
	RemoteSubplan *left_pushdown, *right_pushdown;
#endif	

	cost_recursive_union(plan, lefttree, righttree);

	plan->targetlist = tlist;
	plan->qual = NIL;
	plan->lefttree = lefttree;
	plan->righttree = righttree;
	node->wtParam = wtParam;

	/*
	 * convert SortGroupClause list into arrays of attr indexes and equality
	 * operators, as wanted by executor
	 */
	node->numCols = numCols;
	if (numCols > 0)
	{
		int			keyno = 0;
		AttrNumber *dupColIdx;
		Oid		   *dupOperators;
		ListCell   *slitem;

		dupColIdx = (AttrNumber *) palloc(sizeof(AttrNumber) * numCols);
		dupOperators = (Oid *) palloc(sizeof(Oid) * numCols);

		foreach(slitem, distinctList)
		{
			SortGroupClause *sortcl = (SortGroupClause *) lfirst(slitem);
			TargetEntry *tle = get_sortgroupclause_tle(sortcl,
													   plan->targetlist);

			dupColIdx[keyno] = tle->resno;
			dupOperators[keyno] = sortcl->eqop;
			Assert(OidIsValid(dupOperators[keyno]));
			keyno++;
		}
		node->dupColIdx = dupColIdx;
		node->dupOperators = dupOperators;
	}
	node->numGroups = numGroups;

#ifdef XCP	
	/*
	 * For recursive CTE, we have already checked that all tables involved in
	 * the query are replicated tables (or coordinator local tables such as
	 * catalog tables). So drill down the left and right plan trees and find
	 * the corresponding remote subplan(s). If both sides contain a
	 * RemoteSubplan then its possible that they are marked for execution on
	 * different nodes, but that does not matter since tables are replicated
	 * and nodes are picked randomly for replicated tables. So just reuse
	 * either of the RemoteSubplan and pin the RecursiveUnion plan generated
	 * above to the RemoteSubplan. They must have been already removed from the
	 * subtree by find_delete_push_down_plan function
	 *
	 * XXX For tables replicated on different subsets of nodes, this may not
	 * work. In fact, we probably can't support recursive queries for such
	 * tables.
	 */
	left_pushdown = find_delete_push_down_plan(root, lefttree, true, &plan->lefttree);
	right_pushdown = find_delete_push_down_plan(root, righttree, true, &plan->righttree);
	if (left_pushdown || right_pushdown)
	{
		/* Pick either one */
		if (!left_pushdown)
			left_pushdown = right_pushdown;

		/*
		 * Push the RecursiveUnion to the remote node
		 */
		left_pushdown->scan.plan.lefttree = plan;

		/*
		 * The only caller for this function does not really care if the
		 * returned node is RecursiveUnion or not. So we just return the
		 * RemoteSubplan as it
		 */
		return (RecursiveUnion *) left_pushdown;
	}
#endif	
	return node;
}

static BitmapAnd *
make_bitmap_and(List *bitmapplans)
{
	BitmapAnd  *node = makeNode(BitmapAnd);
	Plan	   *plan = &node->plan;

	/* cost should be inserted by caller */
	plan->targetlist = NIL;
	plan->qual = NIL;
	plan->lefttree = NULL;
	plan->righttree = NULL;
	node->bitmapplans = bitmapplans;

	return node;
}

static BitmapOr *
make_bitmap_or(List *bitmapplans)
{
	BitmapOr   *node = makeNode(BitmapOr);
	Plan	   *plan = &node->plan;

	/* cost should be inserted by caller */
	plan->targetlist = NIL;
	plan->qual = NIL;
	plan->lefttree = NULL;
	plan->righttree = NULL;
	node->bitmapplans = bitmapplans;

	return node;
}

static NestLoop *
make_nestloop(List *tlist,
			  List *joinclauses,
			  List *otherclauses,
			  List *nestParams,
			  Plan *lefttree,
			  Plan *righttree,
			  JoinType jointype)
{
	NestLoop   *node = makeNode(NestLoop);
	Plan	   *plan = &node->join.plan;

	/* cost should be inserted by caller */
	plan->targetlist = tlist;
	plan->qual = otherclauses;
	plan->lefttree = lefttree;
	plan->righttree = righttree;
	node->join.jointype = jointype;
	node->join.joinqual = joinclauses;
	node->nestParams = nestParams;

	return node;
}

static HashJoin *
make_hashjoin(List *tlist,
			  List *joinclauses,
			  List *otherclauses,
			  List *hashclauses,
			  Plan *lefttree,
			  Plan *righttree,
			  JoinType jointype)
{
	HashJoin   *node = makeNode(HashJoin);
	Plan	   *plan = &node->join.plan;

	/* cost should be inserted by caller */
	plan->targetlist = tlist;
	plan->qual = otherclauses;
	plan->lefttree = lefttree;
	plan->righttree = righttree;
	node->hashclauses = hashclauses;
	node->join.jointype = jointype;
	node->join.joinqual = joinclauses;

	return node;
}

static Hash *
make_hash(Plan *lefttree,
		  Oid skewTable,
		  AttrNumber skewColumn,
		  bool skewInherit,
		  Oid skewColType,
		  int32 skewColTypmod)
{
	Hash	   *node = makeNode(Hash);
	Plan	   *plan = &node->plan;

	copy_plan_costsize(plan, lefttree);

	/*
	 * For plausibility, make startup & total costs equal total cost of input
	 * plan; this only affects EXPLAIN display not decisions.
	 */
	plan->startup_cost = plan->total_cost;
	plan->targetlist = lefttree->targetlist;
	plan->qual = NIL;
	plan->lefttree = lefttree;
	plan->righttree = NULL;

	node->skewTable = skewTable;
	node->skewColumn = skewColumn;
	node->skewInherit = skewInherit;
	node->skewColType = skewColType;
	node->skewColTypmod = skewColTypmod;

	return node;
}

static MergeJoin *
make_mergejoin(List *tlist,
			   List *joinclauses,
			   List *otherclauses,
			   List *mergeclauses,
			   Oid *mergefamilies,
			   Oid *mergecollations,
			   int *mergestrategies,
			   bool *mergenullsfirst,
			   Plan *lefttree,
			   Plan *righttree,
			   JoinType jointype)
{
	MergeJoin  *node = makeNode(MergeJoin);
	Plan	   *plan = &node->join.plan;

	/* cost should be inserted by caller */
	plan->targetlist = tlist;
	plan->qual = otherclauses;
	plan->lefttree = lefttree;
	plan->righttree = righttree;
	node->mergeclauses = mergeclauses;
	node->mergeFamilies = mergefamilies;
	node->mergeCollations = mergecollations;
	node->mergeStrategies = mergestrategies;
	node->mergeNullsFirst = mergenullsfirst;
	node->join.jointype = jointype;
	node->join.joinqual = joinclauses;

	return node;
}

/*
 * make_sort --- basic routine to build a Sort plan node
 *
 * Caller must have built the sortColIdx, sortOperators, collations, and
 * nullsFirst arrays already.
 * limit_tuples is as for cost_sort (in particular, pass -1 if no limit)
 */
static Sort *
make_sort(PlannerInfo *root, Plan *lefttree, int numCols,
		  AttrNumber *sortColIdx, Oid *sortOperators,
		  Oid *collations, bool *nullsFirst,
		  double limit_tuples)
{
	Sort	   *node = makeNode(Sort);
	Plan	   *plan = &node->plan;
	Path		sort_path;		/* dummy for result of cost_sort */
#ifdef XCP
	RemoteSubplan *pushdown;
#endif

	copy_plan_costsize(plan, lefttree); /* only care about copying size */
	cost_sort(&sort_path, root, NIL,
			  lefttree->total_cost,
			  lefttree->plan_rows,
			  lefttree->plan_width,
			  0.0,
			  work_mem,
			  limit_tuples);
	plan->startup_cost = sort_path.startup_cost;
	plan->total_cost = sort_path.total_cost;
	plan->targetlist = lefttree->targetlist;
	plan->qual = NIL;
	plan->lefttree = lefttree;
	plan->righttree = NULL;
	node->numCols = numCols;
	node->sortColIdx = sortColIdx;
	node->sortOperators = sortOperators;
	node->collations = collations;
	node->nullsFirst = nullsFirst;

#ifdef XCP
	/*
	 * It does not makes sence to sort on one data node and then perform
	 * one-tape merge sort. So do not push sort down if there is single
	 * remote data node
	 */
	pushdown = find_push_down_plan(lefttree, false);
	if (pushdown)
	{
		/* If we already sort results, need to prepend new keys to existing */
		/*
		 * It is not safe to share colum information.
		 * If another node will be pushed down the same RemoteSubplan column
		 * indexes may be modified and this would affect the Sort node
		 */
		AttrNumber *newSortColIdx;
		Oid 	   *newSortOperators;
		Oid 	   *newCollations;
		bool 	   *newNullsFirst;
		int 		newNumCols;
		int 		i, j;

		/*
		 * Insert new sort node immediately below the pushdown plan
		 */
		plan->lefttree = pushdown->scan.plan.lefttree;
		pushdown->scan.plan.lefttree = plan;

		newNumCols = numCols + (pushdown->sort ? pushdown->sort->numCols : 0);
		newSortColIdx = (AttrNumber *) palloc(newNumCols * sizeof(AttrNumber));
		newSortOperators = (Oid *) palloc(newNumCols * sizeof(Oid));
		newCollations = (Oid *) palloc(newNumCols * sizeof(Oid));
		newNullsFirst = (bool *) palloc(newNumCols * sizeof(bool));

		/* Copy sort columns */
		for (i = 0; i < numCols; i++)
		{
			newSortColIdx[i] = sortColIdx[i];
			newSortOperators[i] = sortOperators[i];
			newCollations[i] = collations[i];
			newNullsFirst[i] = nullsFirst[i];
		}

		newNumCols = numCols;
		if (pushdown->sort)
		{
			/* Continue and copy old keys of the subplan which is now under the
			 * sort */
			for (j = 0; j < pushdown->sort->numCols; j++)
				newNumCols = add_sort_column(pushdown->sort->sortColIdx[j],
											 pushdown->sort->sortOperators[j],
											 pushdown->sort->sortCollations[j],
											 pushdown->sort->nullsFirst[j],
											 newNumCols,
											 newSortColIdx,
											 newSortOperators,
											 newCollations,
											 newNullsFirst);
		}
		else
		{
			/* Create simple sort object if does not exist */
			pushdown->sort = makeNode(SimpleSort);
		}

		pushdown->sort->numCols = newNumCols;
		pushdown->sort->sortColIdx = newSortColIdx;
		pushdown->sort->sortOperators = newSortOperators;
		pushdown->sort->sortCollations = newCollations;
		pushdown->sort->nullsFirst = newNullsFirst;

		/*
		 * lefttree is not actually a Sort, but we hope it is not important and
		 * the result will be used as a generic Plan node.
		 */
		return (Sort *) lefttree;
	}
#endif
	return node;
}

/*
 * add_sort_column --- utility subroutine for building sort info arrays
 *
 * We need this routine because the same column might be selected more than
 * once as a sort key column; if so, the extra mentions are redundant.
 *
 * Caller is assumed to have allocated the arrays large enough for the
 * max possible number of columns.	Return value is the new column count.
 */
static int
add_sort_column(AttrNumber colIdx, Oid sortOp, Oid coll, bool nulls_first,
				int numCols, AttrNumber *sortColIdx,
				Oid *sortOperators, Oid *collations, bool *nullsFirst)
{
	int			i;

	Assert(OidIsValid(sortOp));

	for (i = 0; i < numCols; i++)
	{
		/*
		 * Note: we check sortOp because it's conceivable that "ORDER BY foo
		 * USING <, foo USING <<<" is not redundant, if <<< distinguishes
		 * values that < considers equal.  We need not check nulls_first
		 * however because a lower-order column with the same sortop but
		 * opposite nulls direction is redundant.
		 *
		 * We could probably consider sort keys with the same sortop and
		 * different collations to be redundant too, but for the moment treat
		 * them as not redundant.  This will be needed if we ever support
		 * collations with different notions of equality.
		 */
		if (sortColIdx[i] == colIdx &&
			sortOperators[i] == sortOp &&
			collations[i] == coll)
		{
			/* Already sorting by this col, so extra sort key is useless */
			return numCols;
		}
	}

	/* Add the column */
	sortColIdx[numCols] = colIdx;
	sortOperators[numCols] = sortOp;
	collations[numCols] = coll;
	nullsFirst[numCols] = nulls_first;
	return numCols + 1;
}


/*
 * prepare_sort_from_pathkeys
 *	  Prepare to sort according to given pathkeys
 *
 * This is used to set up for both Sort and MergeAppend nodes.  It calculates
 * the executor's representation of the sort key information, and adjusts the
 * plan targetlist if needed to add resjunk sort columns.
 *
 * Input parameters:
 *	  'lefttree' is the plan node which yields input tuples
 *	  'pathkeys' is the list of pathkeys by which the result is to be sorted
 *	  'relids' identifies the child relation being sorted, if any
 *	  'reqColIdx' is NULL or an array of required sort key column numbers
 *	  'adjust_tlist_in_place' is TRUE if lefttree must be modified in-place
 *
 * We must convert the pathkey information into arrays of sort key column
 * numbers, sort operator OIDs, collation OIDs, and nulls-first flags,
 * which is the representation the executor wants.  These are returned into
 * the output parameters *p_numsortkeys etc.
 *
 * When looking for matches to an EquivalenceClass's members, we will only
 * consider child EC members if they match 'relids'.  This protects against
 * possible incorrect matches to child expressions that contain no Vars.
 *
 * If reqColIdx isn't NULL then it contains sort key column numbers that
 * we should match.  This is used when making child plans for a MergeAppend;
 * it's an error if we can't match the columns.
 *
 * If the pathkeys include expressions that aren't simple Vars, we will
 * usually need to add resjunk items to the input plan's targetlist to
 * compute these expressions, since the Sort/MergeAppend node itself won't
 * do any such calculations.  If the input plan type isn't one that can do
 * projections, this means adding a Result node just to do the projection.
 * However, the caller can pass adjust_tlist_in_place = TRUE to force the
 * lefttree tlist to be modified in-place regardless of whether the node type
 * can project --- we use this for fixing the tlist of MergeAppend itself.
 *
 * Returns the node which is to be the input to the Sort (either lefttree,
 * or a Result stacked atop lefttree).
 */
static Plan *
prepare_sort_from_pathkeys(PlannerInfo *root, Plan *lefttree, List *pathkeys,
						   Relids relids,
						   const AttrNumber *reqColIdx,
						   bool adjust_tlist_in_place,
						   int *p_numsortkeys,
						   AttrNumber **p_sortColIdx,
						   Oid **p_sortOperators,
						   Oid **p_collations,
						   bool **p_nullsFirst)
{
	List	   *tlist = lefttree->targetlist;
	ListCell   *i;
	int			numsortkeys;
	AttrNumber *sortColIdx;
	Oid		   *sortOperators;
	Oid		   *collations;
	bool	   *nullsFirst;

	/*
	 * We will need at most list_length(pathkeys) sort columns; possibly less
	 */
	numsortkeys = list_length(pathkeys);
	sortColIdx = (AttrNumber *) palloc(numsortkeys * sizeof(AttrNumber));
	sortOperators = (Oid *) palloc(numsortkeys * sizeof(Oid));
	collations = (Oid *) palloc(numsortkeys * sizeof(Oid));
	nullsFirst = (bool *) palloc(numsortkeys * sizeof(bool));

	numsortkeys = 0;

	foreach(i, pathkeys)
	{
		PathKey    *pathkey = (PathKey *) lfirst(i);
		EquivalenceClass *ec = pathkey->pk_eclass;
		EquivalenceMember *em;
		TargetEntry *tle = NULL;
		Oid			pk_datatype = InvalidOid;
		Oid			sortop;
		ListCell   *j;

		if (ec->ec_has_volatile)
		{
			/*
			 * If the pathkey's EquivalenceClass is volatile, then it must
			 * have come from an ORDER BY clause, and we have to match it to
			 * that same targetlist entry.
			 */
			if (ec->ec_sortref == 0)	/* can't happen */
				elog(ERROR, "volatile EquivalenceClass has no sortref");
			tle = get_sortgroupref_tle(ec->ec_sortref, tlist);
			Assert(tle);
			Assert(list_length(ec->ec_members) == 1);
			pk_datatype = ((EquivalenceMember *) linitial(ec->ec_members))->em_datatype;
		}
		else if (reqColIdx != NULL)
		{
			/*
			 * If we are given a sort column number to match, only consider
			 * the single TLE at that position.  It's possible that there is
			 * no such TLE, in which case fall through and generate a resjunk
			 * targetentry (we assume this must have happened in the parent
			 * plan as well).  If there is a TLE but it doesn't match the
			 * pathkey's EC, we do the same, which is probably the wrong thing
			 * but we'll leave it to caller to complain about the mismatch.
			 */
			tle = get_tle_by_resno(tlist, reqColIdx[numsortkeys]);
			if (tle)
			{
				em = find_ec_member_for_tle(ec, tle, relids);
				if (em)
				{
					/* found expr at right place in tlist */
					pk_datatype = em->em_datatype;
				}
				else
					tle = NULL;
			}
		}
		else
		{
			/*
			 * Otherwise, we can sort by any non-constant expression listed in
			 * the pathkey's EquivalenceClass.  For now, we take the first
			 * tlist item found in the EC. If there's no match, we'll generate
			 * a resjunk entry using the first EC member that is an expression
			 * in the input's vars.  (The non-const restriction only matters
			 * if the EC is below_outer_join; but if it isn't, it won't
			 * contain consts anyway, else we'd have discarded the pathkey as
			 * redundant.)
			 *
			 * XXX if we have a choice, is there any way of figuring out which
			 * might be cheapest to execute?  (For example, int4lt is likely
			 * much cheaper to execute than numericlt, but both might appear
			 * in the same equivalence class...)  Not clear that we ever will
			 * have an interesting choice in practice, so it may not matter.
			 */
			foreach(j, tlist)
			{
				tle = (TargetEntry *) lfirst(j);
				em = find_ec_member_for_tle(ec, tle, relids);
				if (em)
				{
					/* found expr already in tlist */
					pk_datatype = em->em_datatype;
					break;
				}
				tle = NULL;
			}
		}

		if (!tle)
		{
			/*
			 * No matching tlist item; look for a computable expression. Note
			 * that we treat Aggrefs as if they were variables; this is
			 * necessary when attempting to sort the output from an Agg node
			 * for use in a WindowFunc (since grouping_planner will have
			 * treated the Aggrefs as variables, too).
			 */
			Expr	   *sortexpr = NULL;

			foreach(j, ec->ec_members)
			{
				EquivalenceMember *em = (EquivalenceMember *) lfirst(j);
				List	   *exprvars;
				ListCell   *k;

				/*
				 * We shouldn't be trying to sort by an equivalence class that
				 * contains a constant, so no need to consider such cases any
				 * further.
				 */
				if (em->em_is_const)
					continue;

				/*
				 * Ignore child members unless they match the rel being
				 * sorted.
				 */
				if (em->em_is_child &&
					!bms_equal(em->em_relids, relids))
					continue;

				sortexpr = em->em_expr;
				exprvars = pull_var_clause((Node *) sortexpr,
										   PVC_INCLUDE_AGGREGATES,
										   PVC_INCLUDE_PLACEHOLDERS);
				foreach(k, exprvars)
				{
					if (!tlist_member_ignore_relabel(lfirst(k), tlist))
						break;
				}
				list_free(exprvars);
				if (!k)
				{
					pk_datatype = em->em_datatype;
					break;		/* found usable expression */
				}
			}
			if (!j)
				elog(ERROR, "could not find pathkey item to sort");

			/*
			 * Do we need to insert a Result node?
			 */
			if (!adjust_tlist_in_place &&
				!is_projection_capable_plan(lefttree))
			{
				/* copy needed so we don't modify input's tlist below */
				tlist = copyObject(tlist);
				lefttree = (Plan *) make_result(root, tlist, NULL,
												lefttree);
			}

			/* Don't bother testing is_projection_capable_plan again */
			adjust_tlist_in_place = true;

			/*
			 * Add resjunk entry to input's tlist
			 */
			tle = makeTargetEntry(sortexpr,
								  list_length(tlist) + 1,
								  NULL,
								  true);
			tlist = lappend(tlist, tle);
			lefttree->targetlist = tlist;		/* just in case NIL before */
#ifdef XCP
			/*
			 * RemoteSubplan is conditionally projection capable - it is
			 * pushing projection to the data nodes
			 */
			if (IsA(lefttree, RemoteSubplan))
				lefttree->lefttree->targetlist = tlist;
#endif
		}

		/*
		 * Look up the correct sort operator from the PathKey's slightly
		 * abstracted representation.
		 */
		sortop = get_opfamily_member(pathkey->pk_opfamily,
									 pk_datatype,
									 pk_datatype,
									 pathkey->pk_strategy);
		if (!OidIsValid(sortop))	/* should not happen */
			elog(ERROR, "could not find member %d(%u,%u) of opfamily %u",
				 pathkey->pk_strategy, pk_datatype, pk_datatype,
				 pathkey->pk_opfamily);

		/* Add the column to the sort arrays */
		sortColIdx[numsortkeys] = tle->resno;
		sortOperators[numsortkeys] = sortop;
		collations[numsortkeys] = ec->ec_collation;
		nullsFirst[numsortkeys] = pathkey->pk_nulls_first;
		numsortkeys++;
	}

	/* Return results */
	*p_numsortkeys = numsortkeys;
	*p_sortColIdx = sortColIdx;
	*p_sortOperators = sortOperators;
	*p_collations = collations;
	*p_nullsFirst = nullsFirst;

	return lefttree;
}

/*
 * find_ec_member_for_tle
 *		Locate an EquivalenceClass member matching the given TLE, if any
 *
 * Child EC members are ignored unless they match 'relids'.
 */
static EquivalenceMember *
find_ec_member_for_tle(EquivalenceClass *ec,
					   TargetEntry *tle,
					   Relids relids)
{
	Expr	   *tlexpr;
	ListCell   *lc;

	/* We ignore binary-compatible relabeling on both ends */
	tlexpr = tle->expr;
	while (tlexpr && IsA(tlexpr, RelabelType))
		tlexpr = ((RelabelType *) tlexpr)->arg;

	foreach(lc, ec->ec_members)
	{
		EquivalenceMember *em = (EquivalenceMember *) lfirst(lc);
		Expr	   *emexpr;

		/*
		 * We shouldn't be trying to sort by an equivalence class that
		 * contains a constant, so no need to consider such cases any further.
		 */
		if (em->em_is_const)
			continue;

		/*
		 * Ignore child members unless they match the rel being sorted.
		 */
		if (em->em_is_child &&
			!bms_equal(em->em_relids, relids))
			continue;

		/* Match if same expression (after stripping relabel) */
		emexpr = em->em_expr;
		while (emexpr && IsA(emexpr, RelabelType))
			emexpr = ((RelabelType *) emexpr)->arg;

		if (equal(emexpr, tlexpr))
			return em;
	}

	return NULL;
}

/*
 * make_sort_from_pathkeys
 *	  Create sort plan to sort according to given pathkeys
 *
 *	  'lefttree' is the node which yields input tuples
 *	  'pathkeys' is the list of pathkeys by which the result is to be sorted
 *	  'limit_tuples' is the bound on the number of output tuples;
 *				-1 if no bound
 */
Sort *
make_sort_from_pathkeys(PlannerInfo *root, Plan *lefttree, List *pathkeys,
						double limit_tuples)
{
	int			numsortkeys;
	AttrNumber *sortColIdx;
	Oid		   *sortOperators;
	Oid		   *collations;
	bool	   *nullsFirst;

	/* Compute sort column info, and adjust lefttree as needed */
	lefttree = prepare_sort_from_pathkeys(root, lefttree, pathkeys,
										  NULL,
										  NULL,
										  false,
										  &numsortkeys,
										  &sortColIdx,
										  &sortOperators,
										  &collations,
										  &nullsFirst);

	/* Now build the Sort node */
	return make_sort(root, lefttree, numsortkeys,
					 sortColIdx, sortOperators, collations,
					 nullsFirst, limit_tuples);
}

/*
 * make_sort_from_sortclauses
 *	  Create sort plan to sort according to given sortclauses
 *
 *	  'sortcls' is a list of SortGroupClauses
 *	  'lefttree' is the node which yields input tuples
 */
Sort *
make_sort_from_sortclauses(PlannerInfo *root, List *sortcls, Plan *lefttree)
{
	List	   *sub_tlist = lefttree->targetlist;
	ListCell   *l;
	int			numsortkeys;
	AttrNumber *sortColIdx;
	Oid		   *sortOperators;
	Oid		   *collations;
	bool	   *nullsFirst;

	/* Convert list-ish representation to arrays wanted by executor */
	numsortkeys = list_length(sortcls);
	sortColIdx = (AttrNumber *) palloc(numsortkeys * sizeof(AttrNumber));
	sortOperators = (Oid *) palloc(numsortkeys * sizeof(Oid));
	collations = (Oid *) palloc(numsortkeys * sizeof(Oid));
	nullsFirst = (bool *) palloc(numsortkeys * sizeof(bool));

	numsortkeys = 0;
	foreach(l, sortcls)
	{
		SortGroupClause *sortcl = (SortGroupClause *) lfirst(l);
		TargetEntry *tle = get_sortgroupclause_tle(sortcl, sub_tlist);

		sortColIdx[numsortkeys] = tle->resno;
		sortOperators[numsortkeys] = sortcl->sortop;
		collations[numsortkeys] = exprCollation((Node *) tle->expr);
		nullsFirst[numsortkeys] = sortcl->nulls_first;
		numsortkeys++;
	}

	return make_sort(root, lefttree, numsortkeys,
					 sortColIdx, sortOperators, collations,
					 nullsFirst, -1.0);
}

/*
 * make_sort_from_groupcols
 *	  Create sort plan to sort based on grouping columns
 *
 * 'groupcls' is the list of SortGroupClauses
 * 'grpColIdx' gives the column numbers to use
 *
 * This might look like it could be merged with make_sort_from_sortclauses,
 * but presently we *must* use the grpColIdx[] array to locate sort columns,
 * because the child plan's tlist is not marked with ressortgroupref info
 * appropriate to the grouping node.  So, only the sort ordering info
 * is used from the SortGroupClause entries.
 */
Sort *
make_sort_from_groupcols(PlannerInfo *root,
						 List *groupcls,
						 AttrNumber *grpColIdx,
						 Plan *lefttree)
{
	List	   *sub_tlist = lefttree->targetlist;
	ListCell   *l;
	int			numsortkeys;
	AttrNumber *sortColIdx;
	Oid		   *sortOperators;
	Oid		   *collations;
	bool	   *nullsFirst;

	/* Convert list-ish representation to arrays wanted by executor */
	numsortkeys = list_length(groupcls);
	sortColIdx = (AttrNumber *) palloc(numsortkeys * sizeof(AttrNumber));
	sortOperators = (Oid *) palloc(numsortkeys * sizeof(Oid));
	collations = (Oid *) palloc(numsortkeys * sizeof(Oid));
	nullsFirst = (bool *) palloc(numsortkeys * sizeof(bool));

	numsortkeys = 0;
	foreach(l, groupcls)
	{
		SortGroupClause *grpcl = (SortGroupClause *) lfirst(l);
		TargetEntry *tle = get_tle_by_resno(sub_tlist, grpColIdx[numsortkeys]);

		if (!tle)
			elog(ERROR, "could not retrive tle for sort-from-groupcols");

		sortColIdx[numsortkeys] = tle->resno;
		sortOperators[numsortkeys] = grpcl->sortop;
		collations[numsortkeys] = exprCollation((Node *) tle->expr);
		nullsFirst[numsortkeys] = grpcl->nulls_first;
		numsortkeys++;
	}

	return make_sort(root, lefttree, numsortkeys,
					 sortColIdx, sortOperators, collations,
					 nullsFirst, -1.0);
}

static Material *
make_material(Plan *lefttree)
{
	Material   *node = makeNode(Material);
	Plan	   *plan = &node->plan;

	/* cost should be inserted by caller */
	plan->targetlist = lefttree->targetlist;
	plan->qual = NIL;
	plan->lefttree = lefttree;
	plan->righttree = NULL;

	return node;
}

/*
 * materialize_finished_plan: stick a Material node atop a completed plan
 *
 * There are a couple of places where we want to attach a Material node
 * after completion of subquery_planner().  This currently requires hackery.
 * Since subquery_planner has already run SS_finalize_plan on the subplan
 * tree, we have to kluge up parameter lists for the Material node.
 * Possibly this could be fixed by postponing SS_finalize_plan processing
 * until setrefs.c is run?
 */
Plan *
materialize_finished_plan(Plan *subplan)
{
	Plan	   *matplan;
	Path		matpath;		/* dummy for result of cost_material */

	matplan = (Plan *) make_material(subplan);

	/* Set cost data */
	cost_material(&matpath,
				  subplan->startup_cost,
				  subplan->total_cost,
				  subplan->plan_rows,
				  subplan->plan_width);
	matplan->startup_cost = matpath.startup_cost;
	matplan->total_cost = matpath.total_cost;
	matplan->plan_rows = subplan->plan_rows;
	matplan->plan_width = subplan->plan_width;

	/* parameter kluge --- see comments above */
	matplan->extParam = bms_copy(subplan->extParam);
	matplan->allParam = bms_copy(subplan->allParam);

	return matplan;
}


#ifdef XCP
typedef struct
{
	List	   *subtlist;
	List	   *newtlist;
} find_referenced_cols_context;

static bool
find_referenced_cols_walker(Node *node, find_referenced_cols_context *context)
{
	TargetEntry *tle;

	if (node == NULL)
		return false;
	if (IsA(node, Aggref))
	{
		/*
		 * We can not push down aggregates with DISTINCT.
		 */
		if (((Aggref *) node)->aggdistinct)
			return true;

		/*
		 * We need to add aggregate reference to the new tlist if it
		 * is not already there. Phase 1 aggregate is actually returns values
		 * of transition data type, so we should change the data type of the
		 * expression.
		 */
		if (!tlist_member(node, context->newtlist))
		{
			Aggref *aggref = (Aggref *) node;
			Aggref *newagg;
			TargetEntry *newtle;
			HeapTuple	aggTuple;
			Form_pg_aggregate aggform;
			Oid 	aggtranstype;
			Oid 	aggcollecttype;

			aggTuple = SearchSysCache1(AGGFNOID,
									   ObjectIdGetDatum(aggref->aggfnoid));
			if (!HeapTupleIsValid(aggTuple))
				elog(ERROR, "cache lookup failed for aggregate %u",
					 aggref->aggfnoid);
			aggform = (Form_pg_aggregate) GETSTRUCT(aggTuple);
			aggtranstype = aggform->aggtranstype;
			aggcollecttype = aggform->aggcollecttype;
			ReleaseSysCache(aggTuple);

			/* Can not split two-phase aggregate */
			if (!OidIsValid(aggcollecttype))
				return true;

			if (IsPolymorphicType(aggtranstype))
			{
				Oid 	   *inputTypes;
				Oid		   *declaredArgTypes;
				int			agg_nargs;
				int			numArgs;
				ListCell   *l;

				inputTypes = (Oid *) palloc(sizeof(Oid) * list_length(aggref->args));
				numArgs = 0;
				foreach(l, aggref->args)
				{
					TargetEntry *tle = (TargetEntry *) lfirst(l);

					if (!tle->resjunk)
						inputTypes[numArgs++] = exprType((Node *) tle->expr);
				}

				/* have to fetch the agg's declared input types... */
				(void) get_func_signature(aggref->aggfnoid,
										  &declaredArgTypes, &agg_nargs);
				Assert(agg_nargs == numArgs);


				aggtranstype = enforce_generic_type_consistency(inputTypes,
																declaredArgTypes,
																agg_nargs,
																aggtranstype,
																false);
				pfree(inputTypes);
				pfree(declaredArgTypes);
			}
			newagg = copyObject(aggref);
			newagg->aggtype = aggtranstype;

			newtle = makeTargetEntry((Expr *) newagg,
									 list_length(context->newtlist) + 1,
									 NULL,
									 false);
			context->newtlist = lappend(context->newtlist, newtle);
		}

		return false;
	}
	/*
	 * If expression is in the subtlist copy it into new tlist
	 */
	tle = tlist_member(node, context->subtlist);
	if (tle && !tlist_member((Node *) tle->expr, context->newtlist))
	{
		TargetEntry *newtle;
		newtle = makeTargetEntry((Expr *) copyObject(node),
								 list_length(context->newtlist) + 1,
								 tle->resname,
								 false);
		context->newtlist = lappend(context->newtlist, newtle);
		return false;
	}
	if (IsA(node, Var))
	{
		/*
		 * Referenced Var is not a member of subtlist.
		 * Go ahead and add junk one.
		 */
		TargetEntry *newtle;
		newtle = makeTargetEntry((Expr *) copyObject(node),
								 list_length(context->newtlist) + 1,
								 NULL,
								 true);
		context->newtlist = lappend(context->newtlist, newtle);
		return false;
	}
	return expression_tree_walker(node, find_referenced_cols_walker,
								  (void *) context);
}
#endif


Agg *
make_agg(PlannerInfo *root, List *tlist, List *qual,
		 AggStrategy aggstrategy, const AggClauseCosts *aggcosts,
		 int numGroupCols, AttrNumber *grpColIdx, Oid *grpOperators,
		 long numGroups,
		 Plan *lefttree)
{
	Agg		   *node = makeNode(Agg);
	Plan	   *plan = &node->plan;
	Path		agg_path;		/* dummy for result of cost_agg */
	QualCost	qual_cost;
#ifdef XCP
	RemoteSubplan *pushdown;
#endif

	node->aggstrategy = aggstrategy;
	node->numCols = numGroupCols;
	node->grpColIdx = grpColIdx;
	node->grpOperators = grpOperators;
	node->numGroups = numGroups;

	copy_plan_costsize(plan, lefttree); /* only care about copying size */
	cost_agg(&agg_path, root,
			 aggstrategy, aggcosts,
			 numGroupCols, numGroups,
			 lefttree->startup_cost,
			 lefttree->total_cost,
			 lefttree->plan_rows);
	plan->startup_cost = agg_path.startup_cost;
	plan->total_cost = agg_path.total_cost;

	/*
	 * We will produce a single output tuple if not grouping, and a tuple per
	 * group otherwise.
	 */
	if (aggstrategy == AGG_PLAIN)
		plan->plan_rows = 1;
	else
		plan->plan_rows = numGroups;

	/*
	 * We also need to account for the cost of evaluation of the qual (ie, the
	 * HAVING clause) and the tlist.  Note that cost_qual_eval doesn't charge
	 * anything for Aggref nodes; this is okay since they are really
	 * comparable to Vars.
	 *
	 * See notes in add_tlist_costs_to_plan about why only make_agg,
	 * make_windowagg and make_group worry about tlist eval cost.
	 */
	if (qual)
	{
		cost_qual_eval(&qual_cost, qual, root);
		plan->startup_cost += qual_cost.startup;
		plan->total_cost += qual_cost.startup;
		plan->total_cost += qual_cost.per_tuple * plan->plan_rows;
	}
	add_tlist_costs_to_plan(root, plan, tlist);

	plan->qual = qual;
	plan->targetlist = tlist;
	plan->lefttree = lefttree;
	plan->righttree = NULL;

#ifdef XCP
	/*
	 * If lefttree is a distributed subplan we may optimize aggregates by
	 * pushing down transition phase to remote data notes, and therefore reduce
	 * traffic and distribute evaluation load.
	 * We need to find all Var and Aggref expressions in tlist and qual and make
	 * up a new tlist from these expressions. Update original Vars.
	 * Create new Agg node with the new tlist and aggdistribution AGG_SLAVE.
	 * Set new Agg node as a lefttree of the distributed subplan, moving
	 * existing lefttree down under the new Agg node. Set new tlist to the
	 * distributed subplan - it should be matching to the subquery.
	 * Set node's aggdistribution to AGG_MASTER and continue node initialization
	 */
	pushdown = find_push_down_plan(lefttree, true);
	if (pushdown)
	{
		find_referenced_cols_context context;

<<<<<<< HEAD
		context.subtlist = pushdown->scan.plan.targetlist;
		context.newtlist = NIL;
		if (find_referenced_cols_walker((Node *) tlist, &context) ||
				find_referenced_cols_walker((Node *) qual, &context))
		{
			/*
			 * We found we can not push down this aggregate, clean up and
			 * fallback to default procedure
			 */
			node->aggdistribution = AGG_ONENODE;
		}
		else
		{
			Agg		   *phase1 = makeNode(Agg);
			Plan	   *plan1 = &phase1->plan;
			int			i;

			phase1->aggdistribution = AGG_SLAVE;
			phase1->aggstrategy = aggstrategy;
			phase1->numCols = numGroupCols;
			phase1->grpColIdx = grpColIdx;
			phase1->grpOperators = grpOperators;
			phase1->numGroups = numGroups;

			/*
			 * If we perform grouping we should make sure the grouping
			 * expressions are in the new tlist, and we should update indexes
			 * for the Phase2 aggregation node
			 */
			if (numGroupCols > 0)
			{
				AttrNumber *newGrpColIdx;
				newGrpColIdx = (AttrNumber *) palloc(sizeof(AttrNumber)
														 * numGroupCols);
				for (i = 0; i < numGroupCols; i++)
				{
					TargetEntry *tle;
					TargetEntry *newtle;

					tle = (TargetEntry *) list_nth(context.subtlist,
												   grpColIdx[i] - 1);
					newtle = tlist_member((Node *) tle->expr, context.newtlist);
					if (newtle == NULL)
					{
						newtle = makeTargetEntry((Expr *) copyObject(tle->expr),
											 list_length(context.newtlist) + 1,
												 tle->resname,
												 false);
						context.newtlist = lappend(context.newtlist, newtle);
					}
					newGrpColIdx[i] = newtle->resno;
				}
				node->grpColIdx = newGrpColIdx;
			}

			/*
			 * If the pushdown plan is sorting update sort column indexes
			 */
			if (pushdown->sort)
			{
				SimpleSort *ssort = pushdown->sort;
				for (i = 0; i < ssort->numCols; i++)
				{
					TargetEntry *tle;
					TargetEntry *newtle;

					tle = (TargetEntry *) list_nth(context.subtlist,
												   grpColIdx[i] - 1);
					newtle = tlist_member((Node *) tle->expr, context.newtlist);
					if (newtle == NULL)
					{
						/* XXX maybe we should just remove the sort key ? */
						newtle = makeTargetEntry((Expr *) copyObject(tle->expr),
											 list_length(context.newtlist) + 1,
												 tle->resname,
												 false);
						context.newtlist = lappend(context.newtlist, newtle);
					}
					ssort->sortColIdx[i] = newtle->resno;
				}
			}

			copy_plan_costsize(plan1, (Plan *) pushdown); // ???

			/*
			 * We will produce a single output tuple if not grouping, and a tuple per
			 * group otherwise.
			 */
			if (aggstrategy == AGG_PLAIN)
				plan1->plan_rows = 1;
			else
				plan1->plan_rows = numGroups;

			plan1->targetlist = context.newtlist;
			plan1->qual = NIL;
			plan1->lefttree = pushdown->scan.plan.lefttree;
			pushdown->scan.plan.lefttree = plan1;
			plan1->righttree = NULL;

			/*
			 * Update target lists of all plans from lefttree till phase1.
			 * All they should be the same if the tree is transparent for push
			 * down modification.
			 */
			while (lefttree != plan1)
			{
				lefttree->targetlist = context.newtlist;
				lefttree = lefttree->lefttree;
			}

			node->aggdistribution = AGG_MASTER;
		}
	}
	else
		node->aggdistribution = AGG_ONENODE;
#endif

	return node;
}

=======
>>>>>>> ab76208e
WindowAgg *
make_windowagg(PlannerInfo *root, List *tlist,
			   List *windowFuncs, Index winref,
			   int partNumCols, AttrNumber *partColIdx, Oid *partOperators,
			   int ordNumCols, AttrNumber *ordColIdx, Oid *ordOperators,
			   int frameOptions, Node *startOffset, Node *endOffset,
			   Plan *lefttree)
{
	WindowAgg  *node = makeNode(WindowAgg);
	Plan	   *plan = &node->plan;
	Path		windowagg_path; /* dummy for result of cost_windowagg */
<<<<<<< HEAD
	QualCost	qual_cost;
=======
>>>>>>> ab76208e

	node->winref = winref;
	node->partNumCols = partNumCols;
	node->partColIdx = partColIdx;
	node->partOperators = partOperators;
	node->ordNumCols = ordNumCols;
	node->ordColIdx = ordColIdx;
	node->ordOperators = ordOperators;
	node->frameOptions = frameOptions;
	node->startOffset = startOffset;
	node->endOffset = endOffset;

	copy_plan_costsize(plan, lefttree); /* only care about copying size */
	cost_windowagg(&windowagg_path, root,
				   windowFuncs, partNumCols, ordNumCols,
				   lefttree->startup_cost,
				   lefttree->total_cost,
				   lefttree->plan_rows);
	plan->startup_cost = windowagg_path.startup_cost;
	plan->total_cost = windowagg_path.total_cost;

	/*
	 * We also need to account for the cost of evaluation of the tlist.
	 *
	 * See notes in add_tlist_costs_to_plan about why only make_agg,
	 * make_windowagg and make_group worry about tlist eval cost.
	 */
	add_tlist_costs_to_plan(root, plan, tlist);

	plan->targetlist = tlist;
	plan->lefttree = lefttree;
	plan->righttree = NULL;
	/* WindowAgg nodes never have a qual clause */
	plan->qual = NIL;

	return node;
}

Group *
make_group(PlannerInfo *root,
		   List *tlist,
		   List *qual,
		   int numGroupCols,
		   AttrNumber *grpColIdx,
		   Oid *grpOperators,
		   double numGroups,
		   Plan *lefttree)
{
	Group	   *node = makeNode(Group);
	Plan	   *plan = &node->plan;
	Path		group_path;		/* dummy for result of cost_group */
	QualCost	qual_cost;

	node->numCols = numGroupCols;
	node->grpColIdx = grpColIdx;
	node->grpOperators = grpOperators;

	copy_plan_costsize(plan, lefttree); /* only care about copying size */
	cost_group(&group_path, root,
			   numGroupCols, numGroups,
			   lefttree->startup_cost,
			   lefttree->total_cost,
			   lefttree->plan_rows);
	plan->startup_cost = group_path.startup_cost;
	plan->total_cost = group_path.total_cost;

	/* One output tuple per estimated result group */
	plan->plan_rows = numGroups;

	/*
	 * We also need to account for the cost of evaluation of the qual (ie, the
	 * HAVING clause) and the tlist.
	 *
	 * XXX this double-counts the cost of evaluation of any expressions used
	 * for grouping, since in reality those will have been evaluated at a
	 * lower plan level and will only be copied by the Group node. Worth
	 * fixing?
	 *
	 * See notes in add_tlist_costs_to_plan about why only make_agg,
	 * make_windowagg and make_group worry about tlist eval cost.
	 */
	if (qual)
	{
		cost_qual_eval(&qual_cost, qual, root);
		plan->startup_cost += qual_cost.startup;
		plan->total_cost += qual_cost.startup;
		plan->total_cost += qual_cost.per_tuple * plan->plan_rows;
	}
	add_tlist_costs_to_plan(root, plan, tlist);

	plan->qual = qual;
	plan->targetlist = tlist;
	plan->lefttree = lefttree;
	plan->righttree = NULL;

	return node;
}

/*
 * distinctList is a list of SortGroupClauses, identifying the targetlist items
 * that should be considered by the Unique filter.  The input path must
 * already be sorted accordingly.
 */
Unique *
make_unique(Plan *lefttree, List *distinctList)
{
	Unique	   *node = makeNode(Unique);
	Plan	   *plan = &node->plan;
	int			numCols = list_length(distinctList);
	int			keyno = 0;
	AttrNumber *uniqColIdx;
	Oid		   *uniqOperators;
	ListCell   *slitem;
#ifdef XCP
	RemoteSubplan *pushdown;
#endif

	copy_plan_costsize(plan, lefttree);

	/*
	 * Charge one cpu_operator_cost per comparison per input tuple. We assume
	 * all columns get compared at most of the tuples.  (XXX probably this is
	 * an overestimate.)
	 */
	plan->total_cost += cpu_operator_cost * plan->plan_rows * numCols;

	/*
	 * plan->plan_rows is left as a copy of the input subplan's plan_rows; ie,
	 * we assume the filter removes nothing.  The caller must alter this if he
	 * has a better idea.
	 */

	plan->targetlist = lefttree->targetlist;
	plan->qual = NIL;
	plan->lefttree = lefttree;
	plan->righttree = NULL;

	/*
	 * convert SortGroupClause list into arrays of attr indexes and equality
	 * operators, as wanted by executor
	 */
	Assert(numCols > 0);
	uniqColIdx = (AttrNumber *) palloc(sizeof(AttrNumber) * numCols);
	uniqOperators = (Oid *) palloc(sizeof(Oid) * numCols);

	foreach(slitem, distinctList)
	{
		SortGroupClause *sortcl = (SortGroupClause *) lfirst(slitem);
		TargetEntry *tle = get_sortgroupclause_tle(sortcl, plan->targetlist);

		uniqColIdx[keyno] = tle->resno;
		uniqOperators[keyno] = sortcl->eqop;
		Assert(OidIsValid(uniqOperators[keyno]));
		keyno++;
	}

	node->numCols = numCols;
	node->uniqColIdx = uniqColIdx;
	node->uniqOperators = uniqOperators;

#ifdef XCP
	/*
	 * We want to filter out duplicates on nodes to reduce amount of data sent
	 * over network and reduce coordinator load.
	 */
	pushdown = find_push_down_plan(lefttree, true);
	if (pushdown)
	{
		Unique	   *node1 = makeNode(Unique);
		Plan	   *plan1 = &node1->plan;

		copy_plan_costsize(plan1, pushdown->scan.plan.lefttree);
		plan1->targetlist = pushdown->scan.plan.lefttree->targetlist;
		plan1->qual = NIL;
		plan1->lefttree = pushdown->scan.plan.lefttree;
		pushdown->scan.plan.lefttree = plan1;
		plan1->righttree = NULL;

		node1->numCols = numCols;
		node1->uniqColIdx = uniqColIdx;
		node1->uniqOperators = uniqOperators;
	}
#endif

	return node;
}

/*
 * distinctList is a list of SortGroupClauses, identifying the targetlist
 * items that should be considered by the SetOp filter.  The input path must
 * already be sorted accordingly.
 */
SetOp *
make_setop(SetOpCmd cmd, SetOpStrategy strategy, Plan *lefttree,
		   List *distinctList, AttrNumber flagColIdx, int firstFlag,
		   long numGroups, double outputRows)
{
	SetOp	   *node = makeNode(SetOp);
	Plan	   *plan = &node->plan;
	int			numCols = list_length(distinctList);
	int			keyno = 0;
	AttrNumber *dupColIdx;
	Oid		   *dupOperators;
	ListCell   *slitem;

	copy_plan_costsize(plan, lefttree);
	plan->plan_rows = outputRows;

	/*
	 * Charge one cpu_operator_cost per comparison per input tuple. We assume
	 * all columns get compared at most of the tuples.
	 */
	plan->total_cost += cpu_operator_cost * lefttree->plan_rows * numCols;

	plan->targetlist = lefttree->targetlist;
	plan->qual = NIL;
	plan->lefttree = lefttree;
	plan->righttree = NULL;

	/*
	 * convert SortGroupClause list into arrays of attr indexes and equality
	 * operators, as wanted by executor
	 */
	Assert(numCols > 0);
	dupColIdx = (AttrNumber *) palloc(sizeof(AttrNumber) * numCols);
	dupOperators = (Oid *) palloc(sizeof(Oid) * numCols);

	foreach(slitem, distinctList)
	{
		SortGroupClause *sortcl = (SortGroupClause *) lfirst(slitem);
		TargetEntry *tle = get_sortgroupclause_tle(sortcl, plan->targetlist);

		dupColIdx[keyno] = tle->resno;
		dupOperators[keyno] = sortcl->eqop;
		Assert(OidIsValid(dupOperators[keyno]));
		keyno++;
	}

	node->cmd = cmd;
	node->strategy = strategy;
	node->numCols = numCols;
	node->dupColIdx = dupColIdx;
	node->dupOperators = dupOperators;
	node->flagColIdx = flagColIdx;
	node->firstFlag = firstFlag;
	node->numGroups = numGroups;

	return node;
}

/*
 * make_lockrows
 *	  Build a LockRows plan node
 */
LockRows *
make_lockrows(Plan *lefttree, List *rowMarks, int epqParam)
{
	LockRows   *node = makeNode(LockRows);
	Plan	   *plan = &node->plan;

	copy_plan_costsize(plan, lefttree);

	/* charge cpu_tuple_cost to reflect locking costs (underestimate?) */
	plan->total_cost += cpu_tuple_cost * plan->plan_rows;

	plan->targetlist = lefttree->targetlist;
	plan->qual = NIL;
	plan->lefttree = lefttree;
	plan->righttree = NULL;

	node->rowMarks = rowMarks;
	node->epqParam = epqParam;

	return node;
}

/*
 * Note: offset_est and count_est are passed in to save having to repeat
 * work already done to estimate the values of the limitOffset and limitCount
 * expressions.  Their values are as returned by preprocess_limit (0 means
 * "not relevant", -1 means "couldn't estimate").  Keep the code below in sync
 * with that function!
 */
Limit *
make_limit(Plan *lefttree, Node *limitOffset, Node *limitCount,
		   int64 offset_est, int64 count_est)
{
	Limit	   *node = makeNode(Limit);
	Plan	   *plan = &node->plan;
#ifdef XCP
	RemoteSubplan *pushdown;
#endif

	copy_plan_costsize(plan, lefttree);

	/*
	 * Adjust the output rows count and costs according to the offset/limit.
	 * This is only a cosmetic issue if we are at top level, but if we are
	 * building a subquery then it's important to report correct info to the
	 * outer planner.
	 *
	 * When the offset or count couldn't be estimated, use 10% of the
	 * estimated number of rows emitted from the subplan.
	 */
	if (offset_est != 0)
	{
		double		offset_rows;

		if (offset_est > 0)
			offset_rows = (double) offset_est;
		else
			offset_rows = clamp_row_est(lefttree->plan_rows * 0.10);
		if (offset_rows > plan->plan_rows)
			offset_rows = plan->plan_rows;
		if (plan->plan_rows > 0)
			plan->startup_cost +=
				(plan->total_cost - plan->startup_cost)
				* offset_rows / plan->plan_rows;
		plan->plan_rows -= offset_rows;
		if (plan->plan_rows < 1)
			plan->plan_rows = 1;
	}

	if (count_est != 0)
	{
		double		count_rows;

		if (count_est > 0)
			count_rows = (double) count_est;
		else
			count_rows = clamp_row_est(lefttree->plan_rows * 0.10);
		if (count_rows > plan->plan_rows)
			count_rows = plan->plan_rows;
		if (plan->plan_rows > 0)
			plan->total_cost = plan->startup_cost +
				(plan->total_cost - plan->startup_cost)
				* count_rows / plan->plan_rows;
		plan->plan_rows = count_rows;
		if (plan->plan_rows < 1)
			plan->plan_rows = 1;
	}

	plan->targetlist = lefttree->targetlist;
	plan->qual = NIL;
	plan->lefttree = lefttree;
	plan->righttree = NULL;

	node->limitOffset = limitOffset;
	node->limitCount = limitCount;

#ifdef XCP
	/*
	 * We want to push down LIMTI clause to the remote side in order to limit
	 * the number of rows that get shipped from the remote side. This can be
	 * done even if there is an ORDER BY clause, as long as we fetch minimum
	 * number of rows from all the nodes and then do a local sort and apply the
	 * final limit.
	 *
	 * We can't push down limit clause unless its a constant. Similarly, if the
	 * OFFSET is specified then it must be a constant too.
	 *
	 * Simple expressions get folded into constants by the time we come here.
	 * So this works well in case of constant expressions such as
	 * 	SELECT .. LIMIT (1024 * 1024);
	 */
	if (limitCount && IsA(limitCount, Const) &&
		((limitOffset == NULL) || IsA(limitOffset, Const)))
	{
		/*
		 * We may reduce amount of rows sent over the network and do not send more
		 * rows then necessary
		 */
		pushdown = find_push_down_plan(lefttree, true);
		if (pushdown)
		{
			Limit	   *node1 = makeNode(Limit);
			Plan	   *plan1 = &node1->plan;

			copy_plan_costsize(plan1, pushdown->scan.plan.lefttree);
			plan1->targetlist = pushdown->scan.plan.lefttree->targetlist;
			plan1->qual = NIL;
			plan1->lefttree = pushdown->scan.plan.lefttree;
			pushdown->scan.plan.lefttree = plan1;
			plan1->righttree = NULL;

			node1->limitOffset = NULL;
			node1->limitCount = (Node *) makeConst(INT8OID, -1,
												   InvalidOid,
												   sizeof(int64),
									   Int64GetDatum(offset_est + count_est),
												   false, FLOAT8PASSBYVAL);
		}
	}
#endif

	return node;
}

/*
 * make_result
 *	  Build a Result plan node
 *
 * If we have a subplan, assume that any evaluation costs for the gating qual
 * were already factored into the subplan's startup cost, and just copy the
 * subplan cost.  If there's no subplan, we should include the qual eval
 * cost.  In either case, tlist eval cost is not to be included here.
 */
Result *
make_result(PlannerInfo *root,
			List *tlist,
			Node *resconstantqual,
			Plan *subplan)
{
	Result	   *node = makeNode(Result);
	Plan	   *plan = &node->plan;

	if (subplan)
		copy_plan_costsize(plan, subplan);
	else
	{
		plan->startup_cost = 0;
		plan->total_cost = cpu_tuple_cost;
		plan->plan_rows = 1;	/* wrong if we have a set-valued function? */
		plan->plan_width = 0;	/* XXX is it worth being smarter? */
		if (resconstantqual)
		{
			QualCost	qual_cost;

			cost_qual_eval(&qual_cost, (List *) resconstantqual, root);
			/* resconstantqual is evaluated once at startup */
			plan->startup_cost += qual_cost.startup + qual_cost.per_tuple;
			plan->total_cost += qual_cost.startup + qual_cost.per_tuple;
		}
	}

	plan->targetlist = tlist;
	plan->qual = NIL;
	plan->lefttree = subplan;
	plan->righttree = NULL;
	node->resconstantqual = resconstantqual;

#ifdef XCP
	if (subplan)
	{
		/*
		 * We do not gain performance when pushing down Result, but Result on
		 * top of RemoteSubplan would not allow to push down other plan nodes
		 */
		RemoteSubplan *pushdown;
		pushdown = find_push_down_plan(subplan, true);
		if (pushdown)
		{
			/*
			 * Avoid pushing down results if the RemoteSubplan performs merge
			 * sort.
			 */
			if (pushdown->sort)
				return node;

			/*
			 * If remote subplan is generating distribution we should keep it
			 * correct. Set valid expression as a distribution key.
			 */
			if (pushdown->distributionKey != InvalidAttrNumber)
			{
				ListCell	   *lc;
				TargetEntry    *key;

				key = list_nth(pushdown->scan.plan.targetlist,
							   pushdown->distributionKey);
				pushdown->distributionKey = InvalidAttrNumber;
				foreach(lc, tlist)
				{
					TargetEntry    *tle = (TargetEntry *) lfirst(lc);
					if (equal(tle->expr, key->expr))
					{
						pushdown->distributionKey = tle->resno;
						break;
					}
				}

				if (pushdown->distributionKey == InvalidAttrNumber)
				{
					/* Not found, adding */
					TargetEntry    *newtle;
					/*
					 * The target entry is *NOT* junk to ensure it is not
					 * filtered out before sending from the data node.
					 */
					newtle = makeTargetEntry(copyObject(key->expr),
											 list_length(tlist) + 1,
											 key->resname,
											 false);
					tlist = lappend(tlist, newtle);
					/* just in case if it was NIL */
					plan->targetlist = tlist;
					pushdown->distributionKey = newtle->resno;
				}
			}
			/* This will be set as lefttree of the Result plan */
			plan->lefttree = pushdown->scan.plan.lefttree;
			pushdown->scan.plan.lefttree = plan;
			/* Now RemoteSubplan returns different values */
			pushdown->scan.plan.targetlist = tlist;
			return (Result *) subplan;
		}
	}
#endif /* XCP */
	return node;
}

/*
 * make_modifytable
 *	  Build a ModifyTable plan node
 *
 * Currently, we don't charge anything extra for the actual table modification
 * work, nor for the WITH CHECK OPTIONS or RETURNING expressions if any.  It
 * would only be window dressing, since these are always top-level nodes and
 * there is no way for the costs to change any higher-level planning choices.
 * But we might want to make it look better sometime.
 */
ModifyTable *
make_modifytable(PlannerInfo *root,
				 CmdType operation, bool canSetTag,
				 List *resultRelations, List *subplans,
				 List *withCheckOptionLists, List *returningLists,
				 List *rowMarks, int epqParam)
{
	ModifyTable *node = makeNode(ModifyTable);
	Plan	   *plan = &node->plan;
	double		total_size;
	List	   *fdw_private_list;
	ListCell   *subnode;
	ListCell   *lc;
	int			i;

	Assert(list_length(resultRelations) == list_length(subplans));
	Assert(withCheckOptionLists == NIL ||
		   list_length(resultRelations) == list_length(withCheckOptionLists));
	Assert(returningLists == NIL ||
		   list_length(resultRelations) == list_length(returningLists));

	/*
	 * Compute cost as sum of subplan costs.
	 */
	plan->startup_cost = 0;
	plan->total_cost = 0;
	plan->plan_rows = 0;
	total_size = 0;
	foreach(subnode, subplans)
	{
		Plan	   *subplan = (Plan *) lfirst(subnode);

		if (subnode == list_head(subplans))		/* first node? */
			plan->startup_cost = subplan->startup_cost;
		plan->total_cost += subplan->total_cost;
		plan->plan_rows += subplan->plan_rows;
		total_size += subplan->plan_width * subplan->plan_rows;
	}
	if (plan->plan_rows > 0)
		plan->plan_width = rint(total_size / plan->plan_rows);
	else
		plan->plan_width = 0;

	node->plan.lefttree = NULL;
	node->plan.righttree = NULL;
	node->plan.qual = NIL;
	/* setrefs.c will fill in the targetlist, if needed */
	node->plan.targetlist = NIL;

	node->operation = operation;
	node->canSetTag = canSetTag;
	node->resultRelations = resultRelations;
	node->resultRelIndex = -1;	/* will be set correctly in setrefs.c */
	node->plans = subplans;
	node->withCheckOptionLists = withCheckOptionLists;
	node->returningLists = returningLists;
	node->rowMarks = rowMarks;
	node->epqParam = epqParam;

	/*
	 * For each result relation that is a foreign table, allow the FDW to
	 * construct private plan data, and accumulate it all into a list.
	 */
	fdw_private_list = NIL;
	i = 0;
	foreach(lc, resultRelations)
	{
		Index		rti = lfirst_int(lc);
		FdwRoutine *fdwroutine;
		List	   *fdw_private;

		/*
		 * If possible, we want to get the FdwRoutine from our RelOptInfo for
		 * the table.  But sometimes we don't have a RelOptInfo and must get
		 * it the hard way.  (In INSERT, the target relation is not scanned,
		 * so it's not a baserel; and there are also corner cases for
		 * updatable views where the target rel isn't a baserel.)
		 */
		if (rti < root->simple_rel_array_size &&
			root->simple_rel_array[rti] != NULL)
		{
			RelOptInfo *resultRel = root->simple_rel_array[rti];

			fdwroutine = resultRel->fdwroutine;
		}
		else
		{
			RangeTblEntry *rte = planner_rt_fetch(rti, root);

			Assert(rte->rtekind == RTE_RELATION);
			if (rte->relkind == RELKIND_FOREIGN_TABLE)
				fdwroutine = GetFdwRoutineByRelId(rte->relid);
			else
				fdwroutine = NULL;
		}

		if (fdwroutine != NULL &&
			fdwroutine->PlanForeignModify != NULL)
			fdw_private = fdwroutine->PlanForeignModify(root, node, rti, i);
		else
			fdw_private = NIL;
		fdw_private_list = lappend(fdw_private_list, fdw_private);
		i++;
	}
	node->fdwPrivLists = fdw_private_list;

	return node;
}

/*
 * is_projection_capable_plan
 *		Check whether a given Plan node is able to do projection.
 */
bool
is_projection_capable_plan(Plan *plan)
{
	/* Most plan types can project, so just list the ones that can't */
	switch (nodeTag(plan))
	{
		case T_Hash:
		case T_Material:
		case T_Sort:
		case T_Unique:
		case T_SetOp:
		case T_LockRows:
		case T_Limit:
		case T_ModifyTable:
		case T_Append:
		case T_MergeAppend:
		case T_RecursiveUnion:
			return false;
#ifdef XCP
		/*
		 * Remote subplan may push down projection to the data nodes if do not
		 * performs merge sort
		 */
		case T_RemoteSubplan:
			return ((RemoteSubplan *) plan)->sort == NULL &&
					is_projection_capable_plan(plan->lefttree);
#endif
		default:
			break;
	}
	return true;
}


#ifdef XCP
#define CNAME_MAXLEN 32
static int cursor_id = 0;


/*
 * Return a name unique for the cluster
 */
static char *
get_internal_cursor(void)
{
	char *cursor;

	cursor = (char *) palloc(CNAME_MAXLEN);
	if (cursor_id++ == INT_MAX)
		cursor_id = 0;

	snprintf(cursor, CNAME_MAXLEN - 1, "p_%d_%x_%x",
			 PGXCNodeId, getpid(), cursor_id);
	return cursor;
}
#endif


#ifdef PGXC
#ifndef XCP
/*
 * findReferencedVars()
 *
 *	Constructs a list of those Vars in targetlist which are found in
 *  parent_vars (in other words, the intersection of targetlist and
 *  parent_vars).  Returns a new list in *out_tlist and a bitmap of
 *  those relids found in the result.
 *
 *  Additionally do look at the qual references to other vars! They
 *  also need to be selected..
 */
static void
findReferencedVars(List *parent_vars, RemoteQuery *plan, List **out_tlist, Relids *out_relids)
{
	List	 *vars;
	Relids	  relids = NULL;
	List     *tlist  = NIL;
	ListCell *l;

	/* Pull vars from both the targetlist and the clauses attached to this plan */
	vars = pull_var_clause((Node *)plan->base_tlist,
						   PVC_RECURSE_AGGREGATES,
						   PVC_REJECT_PLACEHOLDERS);

	foreach(l, vars)
	{
		Var	*var = lfirst(l);

		if (search_tlist_for_var(var, parent_vars))
			tlist = lappend(tlist, var);

		if (!bms_is_member(var->varno, relids))
			relids = bms_add_member(relids, var->varno);
	}

	/* Now consider the local quals */
	vars = pull_var_clause((Node *)plan->scan.plan.qual,
						   PVC_RECURSE_AGGREGATES,
						   PVC_REJECT_PLACEHOLDERS);

	foreach(l, vars)
	{
		Var	*var = lfirst(l);

		if (search_tlist_for_var(var, tlist) == NULL)
			tlist = lappend(tlist, var);

		if (!bms_is_member(var->varno, relids))
			relids = bms_add_member(relids, var->varno);
	}

	*out_tlist	= tlist;
	*out_relids = relids;
}

/*
 * create_remoteinsert_plan()
 *
 * For every target relation, add a remote query node to carry out remote
 * operations.
 */
Plan *
create_remoteinsert_plan(PlannerInfo *root, Plan *topplan)
{
	ModifyTable *mt = (ModifyTable *)topplan;
	ListCell	   *l;

	/* We expect to work only on ModifyTable node */
	if (!IsA(topplan, ModifyTable))
		elog(ERROR, "Unexpected node type: %d", topplan->type);

	/*
	 * For every result relation, build a remote plan to execute remote insert.
	 */
	foreach(l, mt->resultRelations)
	{
		Index			resultRelationIndex = lfirst_int(l);
		RangeTblEntry	*ttab;
		RelationLocInfo *rel_loc_info;
		StringInfo		buf, buf2;
		RemoteQuery	   *fstep;
		Oid				nspid;
		char		   *nspname;
		int				natts, att;
		Oid 		   *att_types;
		char		   *relname;
		bool			first_att_printed = false;

		ttab = rt_fetch(resultRelationIndex, root->parse->rtable);

		/* Bad relation ? */
		if (ttab == NULL || ttab->rtekind != RTE_RELATION)
			continue;

		/* Get location info of the target table */
		rel_loc_info = GetRelationLocInfo(ttab->relid);
		if (rel_loc_info == NULL)
			continue;

		/* For main string */
		buf = makeStringInfo();
		/* For values */
		buf2 = makeStringInfo();

		/* Compose INSERT FROM target_table */
		nspid = get_rel_namespace(ttab->relid);
		nspname = get_namespace_name(nspid);
		relname = get_rel_name(ttab->relid);

		/*
		 * Do not qualify with namespace for TEMP tables. The schema name may
		 * vary on each node
		 */
		if (IsTempTable(ttab->relid))
			appendStringInfo(buf, "INSERT INTO %s (",
					quote_identifier(relname));
		else
			appendStringInfo(buf, "INSERT INTO %s.%s (", quote_identifier(nspname),
					quote_identifier(relname));

		fstep = make_remotequery(NIL, NIL, resultRelationIndex);
		fstep->is_temp = IsTempTable(ttab->relid);

		natts = get_relnatts(ttab->relid);
		att_types = (Oid *) palloc0 (sizeof (Oid) * natts);

		/*
		 * Populate the column information
		 */
		for (att = 1; att <= natts; att++)
		{
			HeapTuple tp;

			tp = SearchSysCache(ATTNUM,
					ObjectIdGetDatum(ttab->relid),
					Int16GetDatum(att),
					0, 0);
			if (HeapTupleIsValid(tp))
			{
				Form_pg_attribute att_tup = (Form_pg_attribute) GETSTRUCT(tp);

				/* Bypass dropped attributes in query */
				if (att_tup->attisdropped)
				{
					/* Dropped attributes are casted as int4 in prepared parameters */
					att_types[att - 1] = INT4OID;
				}
				else
				{
					/* Add comma before all except first attributes */
					if (first_att_printed)
						appendStringInfoString(buf, ", ");

					/* Build the value part, parameters are filled at run time */
					if (first_att_printed)
						appendStringInfoString(buf2, ", ");

					first_att_printed = true;

					/* Append column name */
					appendStringInfoString(buf, quote_identifier(NameStr(att_tup->attname)));

					/* Append value in string */
					appendStringInfo(buf2, "$%d", att);

					/* Assign parameter type */
					att_types[att - 1] = att_tup->atttypid;
				}

				ReleaseSysCache(tp);
			}
			else
				elog(ERROR, "cache lookup failed for attribute %d of relation %u",
						att, ttab->relid);
		}

		/* Gather the two strings */
		appendStringInfo(buf, ") VALUES (%s)", buf2->data);

		fstep->sql_statement = pstrdup(buf->data);

		/* Processed rows are counted by the main planner */
		fstep->combine_type = COMBINE_TYPE_NONE;

		fstep->read_only = false;
		fstep->exec_nodes = makeNode(ExecNodes);
		fstep->exec_nodes->baselocatortype = rel_loc_info->locatorType;
		fstep->exec_nodes->primarynodelist = NULL;
		fstep->exec_nodes->nodeList = rel_loc_info->nodeList;
		fstep->exec_nodes->en_relid = ttab->relid;
		fstep->exec_nodes->accesstype = RELATION_ACCESS_INSERT;
		fstep->exec_nodes->en_expr = pgxc_set_en_expr(ttab->relid, resultRelationIndex);

		SetRemoteStatementName((Plan *) fstep, NULL, natts, att_types, 0);

		/* Free everything */
		pfree(buf->data);
		pfree(buf);
		pfree(buf2->data);
		pfree(buf2);

		mt->remote_plans = lappend(mt->remote_plans, fstep);
	}

	return topplan;
}


/*
 * create_remoteupdate_plan()
 *
 * For every target relation, add a remote query node to carry out remote
 * operations.
 * WHERE and SET clauses are populated with the relation attributes.
 * Target list is used for SET clause and completed with the expressions already given
 * Those are the non-junk expressions in target list of parser tree.
 * WHERE clause is completed by the other expressions in target tree that have been
 * marked as junk during target list rewriting to be able to identify consistently
 * tuples on remote Coordinators. This target list is based on the information obtained
 * from the inner plan that should be generated by create_remotequery_plan.
 */
Plan *
create_remoteupdate_plan(PlannerInfo *root, Plan *topplan)
{
	ModifyTable *mt = (ModifyTable *)topplan;
	ListCell	*l;

	/* We expect to work only on ModifyTable node */
	if (!IsA(topplan, ModifyTable))
		elog(ERROR, "Unexpected node type: %d", topplan->type);

	/*
	 * For every result relation, build a remote plan to execute remote update.
	 */
	foreach(l, mt->resultRelations)
	{
		Index			resultRelationIndex = lfirst_int(l);
		Query			*parse = root->parse;
		RangeTblEntry   *ttab;
		RelationLocInfo *rel_loc_info;
		StringInfo		buf, buf2;
		Oid			    nspid;		/* Relation namespace Oid */
		char		   *nspname;	/* Relation namespace name */
		Oid			   *param_types;	/* Types of query parameters */
		bool			is_set_printed = false;	/* Control of SET generation */
		bool			is_where_printed = false;	/* Control of WHERE generation */
		RemoteQuery	   *fstep;		/* Plan step generated */
		ListCell	   *elt;
		int				count = 0, where_count = 1;
		int				natts, count_prepparams, tot_prepparams;
		char		   *relname;

		ttab = rt_fetch(resultRelationIndex, parse->rtable);

		/* Bad relation ? */
		if (ttab == NULL || ttab->rtekind != RTE_RELATION)
			continue;

		relname = get_rel_name(ttab->relid);

		/* Get location info of the target table */
		rel_loc_info = GetRelationLocInfo(ttab->relid);
		if (rel_loc_info == NULL)
			continue;

		/* Create query buffers */
		buf = makeStringInfo();		/* For SET clause */
		buf2 = makeStringInfo();	/* For WHERE clause */

		/* Compose UPDATE target_table */
		natts = get_relnatts(ttab->relid);
		nspid = get_rel_namespace(ttab->relid);
		nspname = get_namespace_name(nspid);

		/*
		 * Do not qualify with namespace for TEMP tables. The schema name may
		 * vary on each node
		 */
		if (IsTempTable(ttab->relid))
			appendStringInfo(buf, "UPDATE ONLY %s SET ",
							 quote_identifier(relname));
		else
			appendStringInfo(buf, "UPDATE ONLY %s.%s SET ", quote_identifier(nspname),
							 quote_identifier(relname));

		/*
		 * Count the number of junk entries before setting the parameter type list.
		 * This helps to know how many parameters part of the WHERE clause need to
		 * be sent down by extended query protocol.
		 */
		foreach(elt, parse->targetList)
		{
			TargetEntry *tle = lfirst(elt);
			if (tle->resjunk)
				count++;
		}
		count_prepparams = natts + count;
		/* Count entries related to Rowmarks */
		tot_prepparams = count_prepparams + pgxc_count_rowmarks_entries(root->rowMarks);

		/* Then allocate the array for this purpose */
		param_types = (Oid *) palloc0(sizeof (Oid) * tot_prepparams);

		/*
		 * Now build the query based on the target list. SET clause is completed
		 * by non-junk entries and WHERE clause by junk entries used to identify
		 * uniquely tuples on remote nodes.
		 */
		foreach(elt, parse->targetList)
		{
			TargetEntry *tle = lfirst(elt);

			if (!tle->resjunk)
			{
				int attno = 0;
				int i;

				/* Add target list element to SET clause */

				/* Add comma before all except first attributes */
				if (!is_set_printed)
					is_set_printed = true;
				else
					appendStringInfoString(buf, ", ");

				/* We need first to find the position of this element in attribute list */
				for (i = 0; i < natts; i++)
				{
					if (strcmp(tle->resname,
					    get_relid_attribute_name(ttab->relid, i + 1)) == 0)
					{
						attno = i + 1;
						break;
					}
				}

				/* Complete string */
				appendStringInfo(buf, "%s = $%d",
								 tle->resname,
								 attno);

				/* Set parameter type correctly */
				param_types[attno - 1] = exprType((Node *) tle->expr);
			}
			else
			{
				/* Set parameter type */
				param_types[natts + where_count - 1] = exprType((Node *) tle->expr);
				where_count++;

				/*
				 * ctid and xc_node_id are sufficient to identify
				 * remote tuple.
				 */
				if (strcmp(tle->resname, "xc_node_id") != 0 &&
					strcmp(tle->resname, "ctid") != 0)
					continue;

				/* Set the clause if necessary */
				if (!is_where_printed)
				{
					is_where_printed = true;
					appendStringInfoString(buf2, " WHERE ");
				}
				else
					appendStringInfoString(buf2, "AND ");

				/* Complete string */
				appendStringInfo(buf2, "%s = $%d ",
								 tle->resname,
								 natts + where_count - 1);
			}
		}

		/*
		 * Before finalizing query be sure that there are no missing entries for attributes.
		 * If there are complete the last holes. Those ones are mandatory to insure that
		 * update is executed consistently.
		 */
		for (count = 1; count <= natts; count++)
		{
			if (param_types[count - 1] == 0)
			{
				HeapTuple tp;

				tp = SearchSysCache(ATTNUM,
									ObjectIdGetDatum(ttab->relid),
									Int16GetDatum(count),
									0, 0);

				if (HeapTupleIsValid(tp))
				{
					Form_pg_attribute att_saved = (Form_pg_attribute) GETSTRUCT(tp);

					/*
					 * Set parameter type of attribute
					 * Dropped columns are casted as int4
					 */
					if (att_saved->attisdropped)
						param_types[count - 1] = INT4OID;
					else
						param_types[count - 1] = att_saved->atttypid;
					ReleaseSysCache(tp);
				}
				else
					elog(ERROR, "cache lookup failed for attribute %d of relation %u",
							count, ttab->relid);
			}
		}

		/*
		 * The query needs to be completed by nullifying the non-parent entries
		 * defined in RowMarks. This is essential for UPDATE queries running with child
		 * entries as we need to bypass them correctly at executor level.
		 */
		param_types = pgxc_build_rowmark_entries(root->rowMarks, parse->rtable, param_types,
												count_prepparams, tot_prepparams);

		/* Finish building the query by gathering SET and WHERE clauses */
		appendStringInfo(buf, "%s", buf2->data);

		/* Finally build the final UPDATE step */
		fstep = make_remotequery(parse->targetList, NIL, resultRelationIndex);
		fstep->is_temp = IsTempTable(ttab->relid);
		fstep->sql_statement = pstrdup(buf->data);
		fstep->combine_type = COMBINE_TYPE_NONE;

		fstep->read_only = false;
		/*
		 * Get the nodes to execute the query on. We will execute this query on
		 * all nodes. The WHERE condition will take care of updating the columns
		 * accordingly.
		 */
		fstep->exec_nodes = GetRelationNodes(rel_loc_info, 0, true, UNKNOWNOID, RELATION_ACCESS_UPDATE);
		fstep->exec_nodes->baselocatortype = rel_loc_info->locatorType;
		fstep->exec_nodes->en_relid = ttab->relid;
		fstep->exec_nodes->nodeList = rel_loc_info->nodeList;
		fstep->exec_nodes->accesstype = RELATION_ACCESS_UPDATE;
		fstep->exec_nodes->en_expr = pgxc_set_en_expr(ttab->relid, resultRelationIndex);
		SetRemoteStatementName((Plan *) fstep, NULL, tot_prepparams, param_types, 0);
		pfree(buf->data);
		pfree(buf2->data);
		pfree(buf);
		pfree(buf2);

		mt->remote_plans = lappend(mt->remote_plans, fstep);
	}

	return topplan;
}

/*
 * create_remotedelete_plan()
 *
 * For every target relation, add a remote query node to carry out remote
 * operations. The tuple to be deleted is selected depending on the target
 * list of given plan, generating parametrized WHERE clause in consequence.
 */
Plan *
create_remotedelete_plan(PlannerInfo *root, Plan *topplan)
{
	ModifyTable *mt = (ModifyTable *)topplan;
	ListCell	*l;

	/* We expect to work only on ModifyTable node */
	if (!IsA(topplan, ModifyTable))
		elog(ERROR, "Unexpected node type: %d", topplan->type);

	/*
	 * For every result relation, build a remote plan to execute remote delete.
	 */
	foreach(l, mt->resultRelations)
	{
		Index			resultRelationIndex = lfirst_int(l);
		Query			*parse = root->parse;
		RangeTblEntry   *ttab;
		RelationLocInfo *rel_loc_info;
		StringInfo		buf;
		Oid			    nspid;		/* Relation namespace Oid */
		char		   *nspname;	/* Relation namespace name */
		int				count_prepparams, tot_prepparams;	/* Attribute used is CTID */
		Oid			   *param_types;	/* Types of query parameters */
		RemoteQuery	   *fstep;		/* Plan step generated */
		bool			is_where_created = false;
		ListCell	   *elt;
		int				count = 1;
		char		   *relname;

		ttab = rt_fetch(resultRelationIndex, parse->rtable);

		/* Bad relation ? */
		if (ttab == NULL || ttab->rtekind != RTE_RELATION)
			continue;

		/* Get location info of the target table */
		rel_loc_info = GetRelationLocInfo(ttab->relid);
		if (rel_loc_info == NULL)
			continue;

		/* Create query buffers */
		buf = makeStringInfo();

		/* Compose DELETE target_table */
		nspid = get_rel_namespace(ttab->relid);
		nspname = get_namespace_name(nspid);
		relname = get_rel_name(ttab->relid);

		/* Parameters are defined by target list */
		count_prepparams = list_length(parse->targetList);

		/* Count entries related to Rowmarks only if there are child relations here */
		if (list_length(mt->resultRelations) != 1)
			tot_prepparams = count_prepparams + pgxc_count_rowmarks_entries(root->rowMarks);
		else
			tot_prepparams = count_prepparams;

		param_types = (Oid *) palloc0(sizeof(Oid) * tot_prepparams);

		/*
		 * Do not qualify with namespace for TEMP tables. The schema name may
		 * vary on each node.
		 */
		if (IsTempTable(ttab->relid))
			appendStringInfo(buf, "DELETE FROM ONLY %s ",
							 quote_identifier(relname));
		else
			appendStringInfo(buf, "DELETE FROM ONLY %s.%s ", quote_identifier(nspname),
							 quote_identifier(relname));

		/* Generate WHERE clause for each target list item */
		foreach(elt, parse->targetList)
		{
			TargetEntry *tle = lfirst(elt);

			/* Set up the parameter type */
			param_types[count - 1] = exprType((Node *) tle->expr);
			count++;

			/*
			 * In WHERE clause, ctid and xc_node_id are
			 * sufficient to fetch a tuple from remote node.
			 */
			if (strcmp(tle->resname, "xc_node_id") != 0 &&
				strcmp(tle->resname, "ctid") != 0)
				continue;

			/* Set the clause if necessary */
			if (!is_where_created)
			{
				is_where_created = true;
				appendStringInfoString(buf, "WHERE ");
			}
			else
				appendStringInfoString(buf, "AND ");

			appendStringInfo(buf, "%s = $%d ",
							quote_identifier(tle->resname),
							count - 1);
		}

		/*
		 * The query needs to be completed by nullifying the non-parent entries
		 * defined in RowMarks. This is essential for UPDATE queries running with child
		 * entries as we need to bypass them correctly at executor level.
		 */
		param_types = pgxc_build_rowmark_entries(root->rowMarks, parse->rtable, param_types,
												count_prepparams, tot_prepparams);

		/* Finish by building the plan step */
		fstep = make_remotequery(parse->targetList, NIL, resultRelationIndex);
		fstep->is_temp = IsTempTable(ttab->relid);
		fstep->sql_statement = pstrdup(buf->data);
		fstep->combine_type = COMBINE_TYPE_NONE;

		fstep->read_only = false;
		/*
		 * Get the nodes to execute the query on. We will execute this query on
		 * all nodes. The WHERE condition will take care of updating the columns
		 * accordingly.
		 */
		fstep->exec_nodes = GetRelationNodes(rel_loc_info, 0, true, UNKNOWNOID,
												RELATION_ACCESS_UPDATE);
		fstep->exec_nodes->baselocatortype = rel_loc_info->locatorType;
		fstep->exec_nodes->en_relid = ttab->relid;
		fstep->exec_nodes->nodeList = rel_loc_info->nodeList;
		fstep->exec_nodes->accesstype = RELATION_ACCESS_UPDATE;
		SetRemoteStatementName((Plan *) fstep, NULL, tot_prepparams, param_types, 0);
		pfree(buf->data);
		pfree(buf);

		mt->remote_plans = lappend(mt->remote_plans, fstep);
	}

	return topplan;
}


/*
 * create_remotegrouping_plan
 * Check if the grouping and aggregates can be pushed down to the
 * Datanodes.
 * Right now we can push with following restrictions
 * 1. there are plain aggregates (no expressions involving aggregates) and/or
 *    expressions in group by clauses
 * 2. No distinct or order by clauses
 * 3. No windowing clause
 * 4. No having clause
 *
 * Inputs
 * root - planerInfo root for this query
 * agg_plan - local grouping plan produced by grouping_planner()
 *
 * PGXCTODO: work on reducing these restrictions as much or document the reasons
 * why we need the restrictions, in these comments themselves. In case of
 * replicated tables, we should be able to push the whole query to the data
 * node in case there are no local clauses.
 */
Plan *
create_remotegrouping_plan(PlannerInfo *root, Plan *local_plan)
{
	Query		*query = root->parse;
	Sort		*sort_plan;
	RemoteQuery	*remote_scan;	/* remote query in the passed in plan */
	RemoteQuery	*remote_group;	/* remote query after optimization */
	Plan		*remote_group_plan;	/* plan portion of remote_group */
	Plan		*temp_plan;
	List		*temp_vars;			/* temporarily hold the VARs */
	List		*temp_vartlist;		/* temporarity hold tlist of VARs */
	ListCell	*temp;
	StringInfo	remote_targetlist;/* SELECT clause of remote query */
	StringInfo	remote_sql_stmt;
	StringInfo	groupby_clause;	/* remote query GROUP BY */
	StringInfo	orderby_clause;	/* remote query ORDER BY */
	StringInfo	remote_fromlist;	/* remote query FROM */
	StringInfo	in_alias;
	StringInfo	having_clause;	/* remote query HAVING clause */
	Relids		in_relids;			/* the list of Relids referenced by lefttree */
	Index		dummy_rtindex;
	List		*base_tlist;
	RangeTblEntry	*dummy_rte;
	int			numGroupCols;
	AttrNumber	*grpColIdx;
	bool		reduce_plan;
	List		*remote_qual;
	List 		*local_qual;

	/* Remote grouping is not enabled, don't do anything */
	if (!enable_remotegroup)
		return local_plan;
	/*
	 * We don't push aggregation and grouping to Datanodes, in case there are
	 * windowing aggregates, distinct, having clause or sort clauses.
	 */
	if (query->hasWindowFuncs ||
		query->distinctClause ||
		query->sortClause)
		return local_plan;

	/* for now only Agg/Group plans */
	if (local_plan && IsA(local_plan, Agg))
	{
		numGroupCols = ((Agg *)local_plan)->numCols;
		grpColIdx = ((Agg *)local_plan)->grpColIdx;
	}
	else if (local_plan && IsA(local_plan, Group))
	{
		numGroupCols = ((Group *)local_plan)->numCols;
		grpColIdx = ((Group *)local_plan)->grpColIdx;
	}
	else
		return local_plan;

	/*
	 * We expect plan tree as Group/Agg->Sort->Result->Material->RemoteQuery,
	 * Result, Material nodes are optional. Sort is compulsory for Group but not
	 * for Agg.
	 * anything else is not handled right now.
	 */
	temp_plan = local_plan->lefttree;
	remote_scan = NULL;
	sort_plan = NULL;
	if (temp_plan && IsA(temp_plan, Sort))
	{
		sort_plan = (Sort *)temp_plan;
		temp_plan = temp_plan->lefttree;
	}
	if (temp_plan && IsA(temp_plan, Result))
		temp_plan = temp_plan->lefttree;
	if (temp_plan && IsA(temp_plan, Material))
		temp_plan = temp_plan->lefttree;
	if (temp_plan && IsA(temp_plan, RemoteQuery))
		remote_scan = (RemoteQuery *)temp_plan;

	if (!remote_scan)
		return local_plan;
	/*
	 * for Group plan we expect Sort under the Group, which is always the case,
	 * the condition below is really for some possibly non-existent case.
	 */
	if (IsA(local_plan, Group) && !sort_plan)
		return local_plan;
	/*
	 * If the remote_scan has any quals on it, those need to be executed before
	 * doing anything. Hence we won't be able to push any aggregates or grouping
	 * to the Datanode.
	 * If it has any SimpleSort in it, then sorting is intended to be applied
	 * before doing anything. Hence can not push any aggregates or grouping to
	 * the Datanode.
	 */
	if (remote_scan->scan.plan.qual || remote_scan->sort)
		return local_plan;

	/*
	 * Grouping_planner may add Sort node to sort the rows
	 * based on the columns in GROUP BY clause. Hence the columns in Sort and
	 * those in Group node in should be same. The columns are usually in the
	 * same order in both nodes, hence check the equality in order. If this
	 * condition fails, we can not handle this plan for now.
	 */
	if (sort_plan)
	{
		int cntCols;
		if (sort_plan->numCols != numGroupCols)
			return local_plan;
		for (cntCols = 0; cntCols < numGroupCols; cntCols++)
		{
			if (sort_plan->sortColIdx[cntCols] != grpColIdx[cntCols])
				return local_plan;
		}
	}

	/*
	 * At last we find the plan underneath is reducible into a single
	 * RemoteQuery node.
	 */

	/* find all the relations referenced by targetlist of Grouping node */
	temp_vars = pull_var_clause((Node *)local_plan->targetlist,
								PVC_RECURSE_AGGREGATES,
								PVC_REJECT_PLACEHOLDERS);
	findReferencedVars(temp_vars, remote_scan, &temp_vartlist, &in_relids);

	/*
	 * process the targetlist of the grouping plan, also construct the
	 * targetlist of the query to be shipped to the remote side
	 */
	base_tlist = pgxc_process_grouping_targetlist(root, &(local_plan->targetlist));
	/*
	 * If can not construct a targetlist shippable to the Datanode. Resort to
	 * the plan created by grouping_planner()
	 */
	if (!base_tlist)
		return local_plan;

	base_tlist = pgxc_process_having_clause(root, base_tlist, query->havingQual,
												&local_qual, &remote_qual, &reduce_plan);
	/*
	 * Because of HAVING clause, we can not push the aggregates and GROUP BY
	 * clause to the Datanode. Resort to the plan created by grouping planner.
	 */
	if (!reduce_plan)
		return local_plan;
	Assert(base_tlist);

	/*
	 * We are now ready to create the RemoteQuery node to push the query to
	 * Datanode.
	 * 1. Create a remote query node reflecting the query to be pushed to the
	 *    Datanode.
	 * 2. Modify the Grouping node passed in, to accept the results sent by the
	 *    Datanodes, then group and aggregate them, if needed.
	 */
	remote_targetlist = makeStringInfo();
	remote_sql_stmt = makeStringInfo();
	groupby_clause = makeStringInfo();
	orderby_clause = makeStringInfo();
	remote_fromlist = makeStringInfo();
	in_alias = makeStringInfo();
	having_clause = makeStringInfo();

	appendStringInfo(in_alias, "%s_%d", "group", root->rs_alias_index);

	/*
	 * Build partial RemoteQuery node to be used for creating the Select clause
	 * to be sent to the remote node. Rest of the node will be built later
	 */
	remote_group = makeNode(RemoteQuery);

	/*
	 * Save information about the plan we are reducing.
	 * We may need this information later if more entries are added to it
	 * as part of the remote expression optimization.
	 */
	remote_group->inner_alias			= pstrdup(in_alias->data);
	remote_group->inner_reduce_level	= remote_scan->reduce_level;
	remote_group->inner_relids			= in_relids;
	remote_group->inner_statement		= pstrdup(remote_scan->sql_statement);
	remote_group->exec_nodes			= remote_scan->exec_nodes;
	/* Don't forget to increment the index for the next time around! */
	remote_group->reduce_level			= root->rs_alias_index++;
	/* Remember if the remote query is accessing a temporary object */
	remote_group->is_temp				= remote_scan->is_temp;

	/* Generate the select clause of the remote query */
	appendStringInfoString(remote_targetlist, "SELECT");
	foreach (temp, base_tlist)
	{
		TargetEntry *tle = lfirst(temp);
		Node		*expr = (Node *)tle->expr;

		create_remote_expr(root, local_plan, remote_targetlist, expr, remote_group);

		/* If this is not last target entry, add a comma */
		if (lnext(temp))
			appendStringInfoString(remote_targetlist, ",");
	}

	/* Generate the from clause of the remote query */
	appendStringInfo(remote_fromlist, " FROM (%s) %s",
							remote_group->inner_statement, remote_group->inner_alias);

	/*
	 * Generate group by clause for the remote query and recompute the group by
	 * column locations. We want the tuples from remote node to be ordered by
	 * the grouping columns so that ExecGroup can work without any modification,
	 * hence create a SimpleSort structure to be added to RemoteQuery (which
	 * will merge the sorted results and present to Group node in sorted
	 * manner).
	 */
	if (query->groupClause)
	{
		int cntCols;
		char *sep;

		/*
		 * recompute the column ids of the grouping columns,
		 * the group column indexes computed earlier point in the
		 * targetlists of the scan plans under this node. But now the grouping
		 * column indexes will be pointing in the targetlist of the new
		 * RemoteQuery, hence those need to be recomputed
		 */
		pgxc_locate_grouping_columns(root, base_tlist, grpColIdx);

		appendStringInfoString(groupby_clause, "GROUP BY ");
		sep = "";
		for (cntCols = 0; cntCols < numGroupCols; cntCols++)
		{
			appendStringInfo(groupby_clause, "%s%d", sep, grpColIdx[cntCols]);
			sep = ", ";
		}
		if (sort_plan)
		{
			SimpleSort		*remote_sort = makeNode(SimpleSort);
			/*
			 * reuse the arrays allocated in sort_plan to create SimpleSort
			 * structure. sort_plan is useless henceforth.
			 */
			remote_sort->numCols = sort_plan->numCols;
			remote_sort->sortColIdx = sort_plan->sortColIdx;
			remote_sort->sortOperators = sort_plan->sortOperators;
			remote_sort->sortCollations = sort_plan->collations;
			remote_sort->nullsFirst = sort_plan->nullsFirst;
			appendStringInfoString(orderby_clause, "ORDER BY ");
			sep = "";
			for (cntCols = 0; cntCols < remote_sort->numCols; cntCols++)
			{
				remote_sort->sortColIdx[cntCols] = grpColIdx[cntCols];
				appendStringInfo(orderby_clause, "%s%d", sep,
								remote_sort->sortColIdx[cntCols]);
				sep = ", ";
			}
			remote_group->sort = remote_sort;
		}
	}

	if (remote_qual)
	{
		appendStringInfoString(having_clause, "HAVING ");
		create_remote_clause_expr(root, local_plan, having_clause, remote_qual,
							remote_group);
	}

	/* Generate the remote sql statement from the pieces */
	appendStringInfo(remote_sql_stmt, "%s %s %s %s %s", remote_targetlist->data,
						remote_fromlist->data, groupby_clause->data,
						orderby_clause->data, having_clause->data);
	/*
	 * Create a dummy RTE for the remote query being created. Append the dummy
	 * range table entry to the range table. Note that this modifies the master
	 * copy the caller passed us, otherwise e.g EXPLAIN VERBOSE will fail to
	 * find the rte the Vars built below refer to. Also create the tuple
	 * descriptor for the result of this query from the base_tlist (targetlist
	 * we used to generate the remote node query).
	 */
	dummy_rte = make_dummy_remote_rte("__REMOTE_GROUP_QUERY__",
									makeAlias("__REMOTE_GROUP_QUERY__", NIL));
	/* Rest will be zeroed out in makeNode() */
	root->parse->rtable = lappend(root->parse->rtable, dummy_rte);
	dummy_rtindex = list_length(root->parse->rtable);

	/* Build rest of the RemoteQuery node and the plan there */
	remote_group_plan = &remote_group->scan.plan;

	/* The join targetlist becomes this node's tlist */
	remote_group_plan->targetlist = base_tlist;
	remote_group_plan->lefttree 	= NULL;
	remote_group_plan->righttree 	= NULL;
	remote_group->scan.scanrelid 	= dummy_rtindex;
	remote_group->sql_statement = remote_sql_stmt->data;

	/* set_plan_refs needs this later */
	remote_group->read_only = (query->commandType == CMD_SELECT && !query->hasForUpdate);
	remote_group->has_row_marks = query->hasForUpdate;
	remote_group->base_tlist = base_tlist;

	/* we actually need not worry about costs since this is the final plan */
	remote_group_plan->startup_cost	= remote_scan->scan.plan.startup_cost;
	remote_group_plan->total_cost	= remote_scan->scan.plan.total_cost;
	remote_group_plan->plan_rows	= remote_scan->scan.plan.plan_rows;
	remote_group_plan->plan_width	= remote_scan->scan.plan.plan_width;

	/*
	 * Modify the passed in grouping plan according to the remote query we built
	 * Materialization is always needed for RemoteQuery in case we need to restart
	 * the scan.
	 */
	local_plan->lefttree = remote_group_plan;
	local_plan->qual = local_qual;
	/* indicate that we should apply collection function directly */
	if (IsA(local_plan, Agg))
		((Agg *)local_plan)->skip_trans = true;

	return local_plan;
}

/*
 * pgxc_locate_grouping_columns
 * Locates the grouping clauses in the given target list. This is very similar
 * to locate_grouping_columns except that there is only one target list to
 * search into.
 * PGXCTODO: Can we reuse locate_grouping_columns() instead of writing this
 * function? But this function is optimized to search in the same target list.
 */
static void
pgxc_locate_grouping_columns(PlannerInfo *root, List *tlist,
								AttrNumber *groupColIdx)
{
	int			keyno = 0;
	ListCell   *gl;

	/*
	 * No work unless grouping.
	 */
	if (!root->parse->groupClause)
	{
		Assert(groupColIdx == NULL);
		return;
	}
	Assert(groupColIdx != NULL);

	foreach(gl, root->parse->groupClause)
	{
		SortGroupClause *grpcl = (SortGroupClause *) lfirst(gl);
		TargetEntry *te = get_sortgroupclause_tle(grpcl, tlist);
		if (!te)
			elog(ERROR, "failed to locate grouping columns");
		groupColIdx[keyno++] = te->resno;
	}
}

/*
 * pgxc_add_node_to_grouping_tlist
 * Add the given node to the target list to be sent to the Datanode. If it's
 * Aggref node, also change the passed in node to point to the Aggref node in
 * the Datanode's target list
 */
static List *
pgxc_add_node_to_grouping_tlist(List *remote_tlist, Node *expr, Index ressortgroupref)
{
	TargetEntry *remote_tle;
	Oid			saved_aggtype = InvalidOid;

	/*
	 * When we add an aggregate to the remote targetlist the aggtype of such
	 * Aggref node is changed to aggtrantype. Hence while searching a given
	 * Aggref in remote targetlist, we need to change the aggtype accordingly
	 * and then switch it back.
	 */
	if (IsA(expr, Aggref))
	{
		Aggref *aggref = (Aggref *)expr;
		saved_aggtype = aggref->aggtype;
		aggref->aggtype = aggref->aggtrantype;
	}
	remote_tle = tlist_member(expr, remote_tlist);
	if (IsA(expr, Aggref))
		((Aggref *)expr)->aggtype = saved_aggtype;

	if (!remote_tle)
	{
		remote_tle = makeTargetEntry(copyObject(expr),
							  list_length(remote_tlist) + 1,
							  NULL,
							  false);
		/* Copy GROUP BY/SORT BY reference for the locating group by columns */
		remote_tle->ressortgroupref = ressortgroupref;
		remote_tlist = lappend(remote_tlist, remote_tle);
	}
	else
	{
		if (remote_tle->ressortgroupref == 0)
			remote_tle->ressortgroupref = ressortgroupref;
		else if (ressortgroupref == 0)
		{
			/* do nothing remote_tle->ressortgroupref has the right value */
		}
		else
		{
			/*
			 * if the expression's TLE already has a Sorting/Grouping reference,
			 * and caller has passed a non-zero one as well, better both of them
			 * be same
			 */
			Assert(remote_tle->ressortgroupref == ressortgroupref);
		}
	}

	/*
	 * Replace the args of the local Aggref with Aggref node to be
	 * included in RemoteQuery node, so that set_plan_refs can convert
	 * the args into VAR pointing to the appropriate result in the tuple
	 * coming from RemoteQuery node
	 * PGXCTODO: should we push this change in targetlists of plans
	 * above?
	 */
	if (IsA(expr, Aggref))
	{
		Aggref	*local_aggref = (Aggref *)expr;
		Aggref	*remote_aggref = (Aggref *)remote_tle->expr;
		Assert(IsA(remote_tle->expr, Aggref));
		remote_aggref->aggtype = remote_aggref->aggtrantype;
		/* Is copyObject() needed here? probably yes */
		local_aggref->args = list_make1(makeTargetEntry(copyObject(remote_tle->expr),
																1, NULL,
																false));
	}
	return remote_tlist;
}
/*
 * pgxc_process_grouping_targetlist
 * The function scans the targetlist to check if the we can push anything
 * from the targetlist to the Datanode. Following rules govern the choice
 * 1. Either all of the aggregates are pushed to the Datanode or none is pushed
 * 2. If there are no aggregates, the targetlist is good to be shipped as is
 * 3. If aggregates are involved in expressions, we push the aggregates to the
 *    Datanodes but not the involving expressions.
 *
 * The function constructs the targetlist for the query to be pushed to the
 * Datanode. It modifies the local targetlist to point to the expressions in
 * remote targetlist wherever necessary (e.g. aggregates)
 *
 * PGXCTODO: we should be careful while pushing the function expressions, it's
 * better to push functions like strlen() which can be evaluated at the
 * Datanode, but we should avoid pushing functions which can only be evaluated
 * at Coordinator.
 */
static List *
pgxc_process_grouping_targetlist(PlannerInfo *root, List **local_tlist)
{
	bool	shippable_remote_tlist = true;
	List	*remote_tlist = NIL;
	List	*orig_local_tlist = NIL;/* Copy original local_tlist, in case it changes */
	ListCell	*temp;

	/*
	 * Walk through the target list and find out whether we can push the
	 * aggregates and grouping to Datanodes. Also while doing so, create the
	 * targetlist for the query to be shipped to the Datanode. Adjust the local
	 * targetlist accordingly.
	 */
	foreach(temp, *local_tlist)
	{
		TargetEntry				*local_tle = lfirst(temp);
		Node					*expr = (Node *)local_tle->expr;
		bool					has_aggs;

		/*
		 * If the expression is not Aggref but involves aggregates (has Aggref
		 * nodes in the expression tree, we can not push the entire expression
		 * to the Datanode, but push those aggregates to the Datanode, if those
		 * aggregates can be evaluated at the Datanodes (if is_foreign_expr
		 * returns true for entire expression). To evaluate the rest of the
		 * expression, we need to fetch the values of VARs participating in the
		 * expression. But, if we include the VARs under the aggregate nodes,
		 * they may not be part of GROUP BY clause, thus generating an invalid
		 * query. Hence, is_foreign_expr() wouldn't collect VARs under the
		 * expression tree rooted under Aggref node.
		 * For example, the original query is
		 * SELECT sum(val) * val2 FROM tab1 GROUP BY val2;
		 * the query pushed to the Datanode is
		 * SELECT sum(val), val2 FROM tab1 GROUP BY val2;
		 * Notice that, if we include val in the query, it will become invalid.
		 */
		if (!pgxc_is_expr_shippable((Expr *)expr, &has_aggs))
		{
				shippable_remote_tlist = false;
				break;
		}

		/*
		 * We are about to change the local_tlist, check if we have already
		 * copied original local_tlist, if not take a copy
		 */
		if (!orig_local_tlist && has_aggs)
				orig_local_tlist = copyObject(*local_tlist);

		/*
		 * If there are aggregates involved in the expression, whole expression
		 * can not be pushed to the Datanode. Pick up the aggregates and the
		 * VAR nodes not covered by aggregates.
		 */
		if (has_aggs)
		{
			ListCell	*lcell;
			List		*aggs_n_vars;
			/*
			 * This expression is not going to be pushed as whole, thus other
			 * clauses won't be able to find out this TLE in the results
			 * obtained from Datanode. Hence can't optimize this query.
			 * PGXCTODO: with projection support in RemoteQuery node, this
			 * condition can be worked around, please check.
			 */
			if (local_tle->ressortgroupref > 0)
			{
				shippable_remote_tlist = false;
				break;
			}

			aggs_n_vars = pull_var_clause(expr, PVC_INCLUDE_AGGREGATES,
															PVC_RECURSE_PLACEHOLDERS);
			/* copy the aggregates into the remote target list */
			foreach (lcell, aggs_n_vars)
			{
				Assert(IsA(lfirst(lcell), Aggref) || IsA(lfirst(lcell), Var));
				remote_tlist = pgxc_add_node_to_grouping_tlist(remote_tlist, lfirst(lcell),
																0);
			}
		}
		/* Expression doesn't contain any aggregate */
		else
			remote_tlist = pgxc_add_node_to_grouping_tlist(remote_tlist, expr,
													local_tle->ressortgroupref);
	}

	if (!shippable_remote_tlist)
	{
		/*
		 * If local_tlist has changed but we didn't find anything shippable to
		 * Datanode, we need to restore the local_tlist to original state,
		 */
		if (orig_local_tlist)
			*local_tlist = orig_local_tlist;
		if (remote_tlist)
			list_free_deep(remote_tlist);
		remote_tlist = NIL;
	}
	else if (orig_local_tlist)
	{
		/*
		 * If we have changed the targetlist passed, we need to pass back the
		 * changed targetlist. Free the copy that has been created.
		 */
		list_free_deep(orig_local_tlist);
	}

	return remote_tlist;
}

/*
 * pgxc_process_having_clause
 * For every expression in the havingQual take following action
 * 1. If it has aggregates, which can be evaluated at the Datanodes, add those
 *    aggregates to the targetlist and modify the local aggregate expressions to
 *    point to the aggregate expressions being pushed to the Datanode. Add this
 *    expression to the local qual to be evaluated locally.
 * 2. If the expression does not have aggregates and the whole expression can be
 *    evaluated at the Datanode, add the expression to the remote qual to be
 *    evaluated at the Datanode.
 * 3. If qual contains an expression which can not be evaluated at the data
 *    node, the parent group plan can not be reduced to a remote_query.
 */
static List *
pgxc_process_having_clause(PlannerInfo *root, List *remote_tlist, Node *havingQual,
												List **local_qual, List **remote_qual,
												bool *reduce_plan)
{
	List		*qual;
	ListCell	*temp;

	*reduce_plan = true;
	*remote_qual = NIL;
	*local_qual = NIL;

	if (!havingQual)
		return remote_tlist;
	/*
	 * PGXCTODO: we expect the quals in the form of List only. Is there a
	 * possibility that the quals will be another form?
	 */
	if (!IsA(havingQual, List))
	{
		*reduce_plan = false;
		return remote_tlist;
	}
	/*
	 * Copy the havingQual so that the copy can be modified later. In case we
	 * back out in between, the original expression remains intact.
	 */
	qual = copyObject(havingQual);
	foreach(temp, qual)
	{
		Node	*expr = lfirst(temp);
		bool	has_aggs;
		List	*vars_n_aggs;

		if (!pgxc_is_expr_shippable((Expr *)expr, &has_aggs))
		{
			*reduce_plan = false;
			break;
		}

		if (has_aggs)
		{
			ListCell	*lcell;

			/* Pull the aggregates and var nodes from the quals */
			vars_n_aggs = pull_var_clause(expr, PVC_INCLUDE_AGGREGATES,
											PVC_RECURSE_PLACEHOLDERS);
			/* copy the aggregates into the remote target list */
			foreach (lcell, vars_n_aggs)
			{
				Assert(IsA(lfirst(lcell), Aggref) || IsA(lfirst(lcell), Var));
				remote_tlist = pgxc_add_node_to_grouping_tlist(remote_tlist, lfirst(lcell),
																0);
			}
			*local_qual = lappend(*local_qual, expr);
		}
		else
			*remote_qual = lappend(*remote_qual, expr);
	}

	if (!(*reduce_plan))
		list_free_deep(qual);

	return remote_tlist;
}

/*
 * pgxc_set_en_expr
 * Try to find the expression of distribution column to calculate node at plan execution
 */
static Expr *
pgxc_set_en_expr(Oid tableoid, Index resultRelationIndex)
{
	HeapTuple tp;
	Form_pg_attribute partAttrTup;
	Var	*var;
	RelationLocInfo *rel_loc_info;

	/* Get location info of the target table */
	rel_loc_info = GetRelationLocInfo(tableoid);
	if (rel_loc_info == NULL)
		 return NULL;

	/*
	 * For hash/modulo distributed tables, the target node must be selected
	 * at the execution time based on the partition column value.
	 *
	 * For round robin distributed tables, tuples must be divided equally
	 * between the nodes.
	 *
	 * For replicated tables, tuple must be inserted in all the Datanodes
	 *
	 * XXX Need further testing for replicated and round-robin tables
	 */
	if (rel_loc_info->locatorType != LOCATOR_TYPE_HASH &&
		rel_loc_info->locatorType != LOCATOR_TYPE_MODULO)
		return NULL;

	tp = SearchSysCache(ATTNUM,
						ObjectIdGetDatum(tableoid),
						Int16GetDatum(rel_loc_info->partAttrNum),
						0, 0);
	partAttrTup = (Form_pg_attribute) GETSTRUCT(tp);

	/*
	 * Create a Var for the distribution column and set it for
	 * execution time evaluation of target node. ExecEvalVar() picks
	 * up values from ecxt_scantuple if Var does not refer either OUTER
	 * or INNER varno. We utilize that mechanism to pick up values from
	 * the tuple returned by the current plan node
	 */
	var = makeVar(resultRelationIndex,
				  rel_loc_info->partAttrNum,
				  partAttrTup->atttypid,
				  partAttrTup->atttypmod,
				  partAttrTup->attcollation,
				  0);
	ReleaseSysCache(tp);

	return (Expr *) var;
}

/*
 * pgxc_count_rowmarks_entries
 * Count the number of rowmarks that need to be added as prepared parameters
 * for remote DML plan
 */
static int
pgxc_count_rowmarks_entries(List *rowMarks)
{
	int res = 0;
	ListCell *elt;

	foreach(elt, rowMarks)
	{
		PlanRowMark *rc = (PlanRowMark *) lfirst(elt);

		/* RowMarks with different parent are not needed */
		if (rc->rti != rc->prti)
			continue;

		/*
		 * Count the entry and move to next element
		 * For a non-parent rowmark, only ctid is used.
		 * For a parent rowmark, ctid and tableoid are used.
		 */
		if (!rc->isParent)
			res++;
		else
			res = res + 2;
	}

	return res;
}

/*
 * pgxc_build_rowmark_entries
 * Complete type array for SetRemoteStatementName based on given RowMarks list
 * The list of total parameters is calculated based on the current number of prepared
 * parameters and the rowmark list.
 */
static Oid *
pgxc_build_rowmark_entries(List *rowMarks, List *rtable, Oid *types, int prepparams, int totparams)
{
	Oid *newtypes = types;
	int rowmark_entry_num;
	int count = prepparams;
	ListCell *elt;

	/* No modifications is list is empty */
	if (rowMarks == NIL)
		return newtypes;

	/* Nothing to do, total number of parameters is already correct */
	if (prepparams == totparams)
		return newtypes;

	/* Fetch number of extra entries related to Rowmarks */
	rowmark_entry_num = pgxc_count_rowmarks_entries(rowMarks);

	/* Nothing to do */
	if (rowmark_entry_num == 0)
		return newtypes;

	/* This needs to be absolutely verified */
	Assert(totparams == (prepparams + rowmark_entry_num));

	foreach(elt, rowMarks)
	{
		PlanRowMark *rc = (PlanRowMark *) lfirst(elt);

		/* RowMarks with different parent are not needed */
		if (rc->rti != rc->prti)
			continue;

		/* Determine the correct parameter type */
		switch (rc->markType)
		{
			case ROW_MARK_COPY:
			{
				RangeTblEntry *rte = rt_fetch(rc->prti, rtable);

				/*
				 * PGXCTODO: We still need to determine the rowtype
				 * in case relation involved here is a view (see inherit.sql).
				 */
				if (!OidIsValid(rte->relid))
					ereport(ERROR,
							(errcode(ERRCODE_FEATURE_NOT_SUPPORTED),
							 errmsg("Cannot generate remote query plan"),
							 errdetail("This relation rowtype cannot be fetched")));

				/*
				 * This is the complete copy of a row, so it is necessary
				 * to set parameter as a rowtype
				 */
				count++;
				newtypes[count - 1] = get_rel_type_id(rte->relid);
			}
			break;

			case ROW_MARK_REFERENCE:
				/* Here we have a ctid for sure */
				count++;
				newtypes[count - 1] = TIDOID;

				if (rc->isParent)
				{
					/* For a parent table, tableoid is also necessary */
					count++;
					/* Set parameter type */
					newtypes[count - 1] = OIDOID;
				}
				break;

			/* Ignore other entries */
			case ROW_MARK_SHARE:
			case ROW_MARK_EXCLUSIVE:
				default:
				break;
		}
	}

	/* This should not happen */
	if (count != totparams)
		ereport(ERROR,
				(errcode(ERRCODE_DATA_EXCEPTION),
				 errmsg("Error when generating remote query plan")));

	return newtypes;
}

static RangeTblEntry *
make_dummy_remote_rte(char *relname, Alias *alias)
{
	RangeTblEntry *dummy_rte = makeNode(RangeTblEntry);
	dummy_rte->rtekind = RTE_REMOTE_DUMMY;

	/* use a dummy relname... */
	dummy_rte->relname		 = relname;
	dummy_rte->eref			 = alias;

	return dummy_rte;
}
#endif /* XCP */
#endif /* PGXC */<|MERGE_RESOLUTION|>--- conflicted
+++ resolved
@@ -5,16 +5,12 @@
  *	  Planning is complete, we just need to convert the selected
  *	  Path into a Plan.
  *
-<<<<<<< HEAD
  * This Source Code Form is subject to the terms of the Mozilla Public
  * License, v. 2.0. If a copy of the MPL was not distributed with this
  * file, You can obtain one at http://mozilla.org/MPL/2.0/.
  *
  * Portions Copyright (c) 2012-2014, TransLattice, Inc.
- * Portions Copyright (c) 1996-2012, PostgreSQL Global Development Group
-=======
  * Portions Copyright (c) 1996-2014, PostgreSQL Global Development Group
->>>>>>> ab76208e
  * Portions Copyright (c) 1994, Regents of the University of California
  *
  *
@@ -3281,18 +3277,6 @@
 					 Plan *outer_plan,
 					 Plan *inner_plan)
 {
-<<<<<<< HEAD
-    NestLoop   *join_plan;
-    List       *tlist = build_relation_tlist(best_path->path.parent);
-    List       *joinrestrictclauses = best_path->joinrestrictinfo;
-    List       *joinclauses;
-    List       *otherclauses;
-    Relids      outerrelids;
-    List       *nestParams;
-    ListCell   *cell;
-    ListCell   *prev;
-    ListCell   *next;
-=======
 	NestLoop   *join_plan;
 	List	   *tlist = build_path_tlist(root, &best_path->path);
 	List	   *joinrestrictclauses = best_path->joinrestrictinfo;
@@ -3303,7 +3287,6 @@
 	ListCell   *cell;
 	ListCell   *prev;
 	ListCell   *next;
->>>>>>> ab76208e
 
 	/* Sort join qual clauses into best execution order */
 	joinrestrictclauses = order_qual_clauses(root, joinrestrictclauses);
@@ -6335,7 +6318,6 @@
 	{
 		find_referenced_cols_context context;
 
-<<<<<<< HEAD
 		context.subtlist = pushdown->scan.plan.targetlist;
 		context.newtlist = NIL;
 		if (find_referenced_cols_walker((Node *) tlist, &context) ||
@@ -6456,8 +6438,6 @@
 	return node;
 }
 
-=======
->>>>>>> ab76208e
 WindowAgg *
 make_windowagg(PlannerInfo *root, List *tlist,
 			   List *windowFuncs, Index winref,
@@ -6469,10 +6449,6 @@
 	WindowAgg  *node = makeNode(WindowAgg);
 	Plan	   *plan = &node->plan;
 	Path		windowagg_path; /* dummy for result of cost_windowagg */
-<<<<<<< HEAD
-	QualCost	qual_cost;
-=======
->>>>>>> ab76208e
 
 	node->winref = winref;
 	node->partNumCols = partNumCols;

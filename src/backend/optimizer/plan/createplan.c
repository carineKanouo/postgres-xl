--- conflicted
+++ resolved
@@ -4956,8 +4956,6 @@
 	return node;
 }
 
-<<<<<<< HEAD
-
 #ifdef PGXC
 #ifndef XCP
 static RemoteQuery *
@@ -5337,19 +5335,13 @@
 #endif /* XCP */
 
 
-=======
->>>>>>> 38d500ac
 ForeignScan *
 make_foreignscan(List *qptlist,
 				 List *qpqual,
 				 Index scanrelid,
 				 List *fdw_exprs,
-<<<<<<< HEAD
-				 List *fdw_private)
-=======
 				 List *fdw_private,
 				 List *fdw_scan_tlist)
->>>>>>> 38d500ac
 {
 	ForeignScan *node = makeNode(ForeignScan);
 

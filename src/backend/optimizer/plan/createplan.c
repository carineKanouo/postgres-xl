--- conflicted
+++ resolved
@@ -117,13 +117,9 @@
 static List *pgxc_process_having_clause(PlannerInfo *root, List *remote_tlist,
 												Node *havingQual, List **local_qual,
 												List **remote_qual, bool *reduce_plan);
-<<<<<<< HEAD
+static Expr *pgxc_set_en_expr(Oid tableoid, Index resultRelationIndex);
 #endif /* PGXC */
 #endif /* XCP */
-=======
-static Expr *pgxc_set_en_expr(Oid tableoid, Index resultRelationIndex);
-#endif
->>>>>>> 09cc5e73
 static ForeignScan *create_foreignscan_plan(PlannerInfo *root, ForeignPath *best_path,
 						List *tlist, List *scan_clauses);
 static NestLoop *create_nestloop_plan(PlannerInfo *root, NestPath *best_path,
@@ -169,14 +165,9 @@
 static WorkTableScan *make_worktablescan(List *qptlist, List *qpqual,
 				   Index scanrelid, int wtParam);
 #ifdef PGXC
-<<<<<<< HEAD
 #ifndef XCP
-static RemoteQuery *make_remotequery(List *qptlist, RangeTblEntry *rte,
-				   List *qpqual, Index scanrelid);
-=======
 static RemoteQuery *make_remotequery(List *qptlist, List *qpqual,
 										Index scanrelid);
->>>>>>> 09cc5e73
 #endif
 #endif
 static ForeignScan *make_foreignscan(List *qptlist, List *qpqual,
@@ -4093,13 +4084,7 @@
 	}
 	else
 	{
-		/*
-		 * Return results to the caller only
-		 * NB: we do not use LOCATOR_TYPE_COORDINATOR here since the value \0
-		 * causes problem when plan is decoded on remote data node. Reader treat
-		 * is as the end of the input.
-		 */
-		node->distributionType = LOCATOR_TYPE_SINGLE;
+		node->distributionType = LOCATOR_TYPE_NONE;
 		node->distributionKey = InvalidAttrNumber;
 		node->distributionNodes = NIL;
 	}
@@ -6263,10 +6248,6 @@
 		int				natts, att;
 		Oid 		   *att_types;
 
-<<<<<<< HEAD
-
-=======
->>>>>>> 09cc5e73
 		ttab = rt_fetch(resultRelationIndex, root->parse->rtable);
 
 		/* Bad relation ? */
@@ -6359,50 +6340,7 @@
 		fstep->exec_nodes->nodeList = NULL;
 		fstep->exec_nodes->en_relid = ttab->relid;
 		fstep->exec_nodes->accesstype = RELATION_ACCESS_INSERT;
-<<<<<<< HEAD
-
-		/*
-		 * For hash/modulo distributed tables, the target node must be selected
-		 * at the execution time based on the partition column value.
-		 *
-		 * For round robin distributed tables, tuples must be divided equally
-		 * between the nodes.
-		 *
-		 * For replicated tables, tuple must be inserted in all the data nodes
-		 *
-		 * XXX Need further testing for replicated and round-robin tables
-		 */
-		if (rel_loc_info->locatorType == LOCATOR_TYPE_HASH ||
-			rel_loc_info->locatorType == LOCATOR_TYPE_MODULO)
-		{
-			HeapTuple tp;
-			Form_pg_attribute partAttrTup;
-
-			tp = SearchSysCache(ATTNUM,
-					ObjectIdGetDatum(ttab->relid),
-					Int16GetDatum(rel_loc_info->partAttrNum),
-					0, 0);
-			partAttrTup = (Form_pg_attribute) GETSTRUCT(tp);
-
-			/*
-			 * Create a Var for the distribution column and set it for
-			 * execution time evaluation of target node. ExecEvalVar() picks
-			 * up values from ecxt_scantuple if Var does not refer either OUTER
-			 * or INNER varno. We utilize that mechanism to pick up values from
-			 * the tuple returned by the current plan node
-			 */
-			var = makeVar(resultRelationIndex, rel_loc_info->partAttrNum,
-					partAttrTup->atttypid,
-					partAttrTup->atttypmod,
-					partAttrTup->attcollation,
-					0);
-			ReleaseSysCache(tp);
-
-			fstep->exec_nodes->en_expr = (Expr *) var;
-		}
-=======
 		fstep->exec_nodes->en_expr = pgxc_set_en_expr(ttab->relid, resultRelationIndex);
->>>>>>> 09cc5e73
 
 		SetRemoteStatementName((Plan *) fstep, NULL, natts, att_types, 0);
 
@@ -6619,14 +6557,8 @@
 		fstep = make_remotequery(parse->targetList, NIL, resultRelationIndex);
 		fstep->is_temp = IsTempTable(ttab->relid);
 		fstep->sql_statement = pstrdup(buf->data);
-<<<<<<< HEAD
-		/* set combine_type, it is COMBINE_TYPE_NONE for SELECT */
-		fstep->combine_type = rel_loc_info->locatorType == LOCATOR_TYPE_REPLICATED ?
-								  COMBINE_TYPE_SAME : COMBINE_TYPE_SUM;
-=======
 		fstep->combine_type = COMBINE_TYPE_NONE;
 
->>>>>>> 09cc5e73
 		fstep->read_only = false;
 		/*
 		 * Get the nodes to execute the query on. We will execute this query on
@@ -7461,10 +7393,6 @@
 
 	return remote_tlist;
 }
-<<<<<<< HEAD
-#endif /* XCP */
-#endif /* PGXC */
-=======
 
 /*
  * pgxc_set_en_expr
@@ -7521,5 +7449,5 @@
 
 	return (Expr *) var;
 }
-#endif
->>>>>>> 09cc5e73
+#endif /* XCP */
+#endif /* PGXC */
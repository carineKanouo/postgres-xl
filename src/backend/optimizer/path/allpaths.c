--- conflicted
+++ resolved
@@ -3,16 +3,12 @@
  * allpaths.c
  *	  Routines to find possible search paths for processing a query
  *
-<<<<<<< HEAD
  * This Source Code Form is subject to the terms of the Mozilla Public
  * License, v. 2.0. If a copy of the MPL was not distributed with this
  * file, You can obtain one at http://mozilla.org/MPL/2.0/.
  *
  * Portions Copyright (c) 2012-2014, TransLattice, Inc.
- * Portions Copyright (c) 1996-2012, PostgreSQL Global Development Group
-=======
  * Portions Copyright (c) 1996-2014, PostgreSQL Global Development Group
->>>>>>> ab76208e
  * Portions Copyright (c) 1994, Regents of the University of California
  *
  *
@@ -392,7 +388,8 @@
 static void
 set_plain_rel_pathlist(PlannerInfo *root, RelOptInfo *rel, RangeTblEntry *rte)
 {
-<<<<<<< HEAD
+	Relids		required_outer;
+
 #ifdef PGXC
 #ifndef XCP
 	/*
@@ -410,8 +407,6 @@
 	{
 #endif /* XCP */
 #endif /* PGXC */
-=======
-	Relids		required_outer;
 
 	/*
 	 * We don't support pushing join clauses into the quals of a seqscan, but
@@ -419,7 +414,6 @@
 	 * its tlist.
 	 */
 	required_outer = rel->lateral_relids;
->>>>>>> ab76208e
 
 	/* Consider sequential scan */
 	add_path(rel, create_seqscan_path(root, rel, required_outer));
@@ -1295,7 +1289,6 @@
 	pathkeys = convert_subquery_pathkeys(root, rel, subroot->query_pathkeys);
 
 	/* Generate appropriate path */
-<<<<<<< HEAD
 #ifdef XCP
 	if (subroot->distribution && subroot->distribution->distributionExpr)
 	{
@@ -1341,11 +1334,8 @@
 							&& root->parse->hasWindowFuncs)))))
 		elog(ERROR, "Postgres-XL does not currently support ORDER BY in subqueries");
 #else
-	add_path(rel, create_subqueryscan_path(root, rel, pathkeys, NULL));
+	add_path(rel, create_subqueryscan_path(root, rel, pathkeys, required_outer));
 #endif
-=======
-	add_path(rel, create_subqueryscan_path(root, rel, pathkeys, required_outer));
->>>>>>> ab76208e
 
 	/* Select cheapest path (pretty easy in this case...) */
 	set_cheapest(rel);

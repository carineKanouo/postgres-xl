/*-------------------------------------------------------------------------
 *
 * execMain.c
 *	  top level executor interface routines
 *
 * INTERFACE ROUTINES
 *	ExecutorStart()
 *	ExecutorRun()
 *	ExecutorEnd()
 *
 *	The old ExecutorMain() has been replaced by ExecutorStart(),
 *	ExecutorRun() and ExecutorEnd()
 *
 *	These three procedures are the external interfaces to the executor.
 *	In each case, the query descriptor is required as an argument.
 *
 *	ExecutorStart() must be called at the beginning of execution of any
 *	query plan and ExecutorEnd() should always be called at the end of
 *	execution of a plan.
 *
 *	ExecutorRun accepts direction and count arguments that specify whether
 *	the plan is to be executed forwards, backwards, and for how many tuples.
 *
 * Portions Copyright (c) 1996-2010, PostgreSQL Global Development Group
 * Portions Copyright (c) 1994, Regents of the University of California
 *
 *
 * IDENTIFICATION
 *	  $PostgreSQL: pgsql/src/backend/executor/execMain.c,v 1.349 2010/04/28 16:10:42 heikki Exp $
 *
 *-------------------------------------------------------------------------
 */
#include "postgres.h"

#include "access/reloptions.h"
#include "access/sysattr.h"
#include "access/transam.h"
#include "access/xact.h"
#include "catalog/heap.h"
#include "catalog/namespace.h"
#include "catalog/toasting.h"
#include "commands/tablespace.h"
#include "commands/trigger.h"
#include "executor/execdebug.h"
#include "executor/instrument.h"
#include "miscadmin.h"
#include "optimizer/clauses.h"
#include "parser/parse_clause.h"
#include "parser/parsetree.h"
#include "storage/bufmgr.h"
#include "storage/lmgr.h"
#include "storage/smgr.h"
#include "tcop/utility.h"
#include "utils/acl.h"
#include "utils/lsyscache.h"
#include "utils/memutils.h"
#include "utils/snapmgr.h"
#include "utils/tqual.h"
#ifdef PGXC
#include "pgxc/pgxc.h"
#include "commands/copy.h"
#endif

/* Hooks for plugins to get control in ExecutorStart/Run/End() */
ExecutorStart_hook_type ExecutorStart_hook = NULL;
ExecutorRun_hook_type ExecutorRun_hook = NULL;
ExecutorEnd_hook_type ExecutorEnd_hook = NULL;

/* decls for local routines only used within this module */
static void InitPlan(QueryDesc *queryDesc, int eflags);
static void ExecEndPlan(PlanState *planstate, EState *estate);
static void ExecutePlan(EState *estate, PlanState *planstate,
			CmdType operation,
			bool sendTuples,
			long numberTuples,
			ScanDirection direction,
			DestReceiver *dest);
static void ExecCheckRTPerms(List *rangeTable);
static void ExecCheckRTEPerms(RangeTblEntry *rte);
static void ExecCheckXactReadOnly(PlannedStmt *plannedstmt);
static void EvalPlanQualStart(EPQState *epqstate, EState *parentestate,
				  Plan *planTree);
static void OpenIntoRel(QueryDesc *queryDesc);
static void CloseIntoRel(QueryDesc *queryDesc);
static void intorel_startup(DestReceiver *self, int operation, TupleDesc typeinfo);
static void intorel_receive(TupleTableSlot *slot, DestReceiver *self);
static void intorel_shutdown(DestReceiver *self);
static void intorel_destroy(DestReceiver *self);

/* end of local decls */


/* ----------------------------------------------------------------
 *		ExecutorStart
 *
 *		This routine must be called at the beginning of any execution of any
 *		query plan
 *
 * Takes a QueryDesc previously created by CreateQueryDesc (it's not real
 * clear why we bother to separate the two functions, but...).	The tupDesc
 * field of the QueryDesc is filled in to describe the tuples that will be
 * returned, and the internal fields (estate and planstate) are set up.
 *
 * eflags contains flag bits as described in executor.h.
 *
 * NB: the CurrentMemoryContext when this is called will become the parent
 * of the per-query context used for this Executor invocation.
 *
 * We provide a function hook variable that lets loadable plugins
 * get control when ExecutorStart is called.  Such a plugin would
 * normally call standard_ExecutorStart().
 *
 * ----------------------------------------------------------------
 */
void
ExecutorStart(QueryDesc *queryDesc, int eflags)
{
	if (ExecutorStart_hook)
		(*ExecutorStart_hook) (queryDesc, eflags);
	else
		standard_ExecutorStart(queryDesc, eflags);
}

void
standard_ExecutorStart(QueryDesc *queryDesc, int eflags)
{
	EState	   *estate;
	MemoryContext oldcontext;

	/* sanity checks: queryDesc must not be started already */
	Assert(queryDesc != NULL);
	Assert(queryDesc->estate == NULL);

	/*
	 * If the transaction is read-only, we need to check if any writes are
	 * planned to non-temporary tables.  EXPLAIN is considered read-only.
	 */
	if (XactReadOnly && !(eflags & EXEC_FLAG_EXPLAIN_ONLY))
		ExecCheckXactReadOnly(queryDesc->plannedstmt);

	/*
	 * Build EState, switch into per-query memory context for startup.
	 */
	estate = CreateExecutorState();
	queryDesc->estate = estate;

	oldcontext = MemoryContextSwitchTo(estate->es_query_cxt);

	/*
	 * Fill in external parameters, if any, from queryDesc; and allocate
	 * workspace for internal parameters
	 */
	estate->es_param_list_info = queryDesc->params;

	if (queryDesc->plannedstmt->nParamExec > 0)
		estate->es_param_exec_vals = (ParamExecData *)
			palloc0(queryDesc->plannedstmt->nParamExec * sizeof(ParamExecData));

	/*
	 * If non-read-only query, set the command ID to mark output tuples with
	 */
	switch (queryDesc->operation)
	{
		case CMD_SELECT:
			/* SELECT INTO and SELECT FOR UPDATE/SHARE need to mark tuples */
			if (queryDesc->plannedstmt->intoClause != NULL ||
				queryDesc->plannedstmt->rowMarks != NIL)
				estate->es_output_cid = GetCurrentCommandId(true);
			break;

		case CMD_INSERT:
		case CMD_DELETE:
		case CMD_UPDATE:
			estate->es_output_cid = GetCurrentCommandId(true);
			break;

		default:
			elog(ERROR, "unrecognized operation code: %d",
				 (int) queryDesc->operation);
			break;
	}

	/*
	 * Copy other important information into the EState
	 */
	estate->es_snapshot = RegisterSnapshot(queryDesc->snapshot);
	estate->es_crosscheck_snapshot = RegisterSnapshot(queryDesc->crosscheck_snapshot);
	estate->es_instrument = queryDesc->instrument_options;

	/*
	 * Initialize the plan state tree
	 */
	InitPlan(queryDesc, eflags);

	MemoryContextSwitchTo(oldcontext);
}

/* ----------------------------------------------------------------
 *		ExecutorRun
 *
 *		This is the main routine of the executor module. It accepts
 *		the query descriptor from the traffic cop and executes the
 *		query plan.
 *
 *		ExecutorStart must have been called already.
 *
 *		If direction is NoMovementScanDirection then nothing is done
 *		except to start up/shut down the destination.  Otherwise,
 *		we retrieve up to 'count' tuples in the specified direction.
 *
 *		Note: count = 0 is interpreted as no portal limit, i.e., run to
 *		completion.
 *
 *		There is no return value, but output tuples (if any) are sent to
 *		the destination receiver specified in the QueryDesc; and the number
 *		of tuples processed at the top level can be found in
 *		estate->es_processed.
 *
 *		We provide a function hook variable that lets loadable plugins
 *		get control when ExecutorRun is called.  Such a plugin would
 *		normally call standard_ExecutorRun().
 *
 * ----------------------------------------------------------------
 */
void
ExecutorRun(QueryDesc *queryDesc,
			ScanDirection direction, long count)
{
	if (ExecutorRun_hook)
		(*ExecutorRun_hook) (queryDesc, direction, count);
	else
		standard_ExecutorRun(queryDesc, direction, count);
}

void
standard_ExecutorRun(QueryDesc *queryDesc,
					 ScanDirection direction, long count)
{
	EState	   *estate;
	CmdType		operation;
	DestReceiver *dest;
	bool		sendTuples;
	MemoryContext oldcontext;

	/* sanity checks */
	Assert(queryDesc != NULL);

	estate = queryDesc->estate;

	Assert(estate != NULL);

	/*
	 * Switch into per-query memory context
	 */
	oldcontext = MemoryContextSwitchTo(estate->es_query_cxt);

	/* Allow instrumentation of ExecutorRun overall runtime */
	if (queryDesc->totaltime)
		InstrStartNode(queryDesc->totaltime);

	/*
	 * extract information from the query descriptor and the query feature.
	 */
	operation = queryDesc->operation;
	dest = queryDesc->dest;

	/*
	 * startup tuple receiver, if we will be emitting tuples
	 */
	estate->es_processed = 0;
	estate->es_lastoid = InvalidOid;

	sendTuples = (operation == CMD_SELECT ||
				  queryDesc->plannedstmt->hasReturning);

	if (sendTuples)
		(*dest->rStartup) (dest, operation, queryDesc->tupDesc);

	/*
	 * run plan
	 */
	if (!ScanDirectionIsNoMovement(direction))
		ExecutePlan(estate,
					queryDesc->planstate,
					operation,
					sendTuples,
					count,
					direction,
					dest);

	/*
	 * shutdown tuple receiver, if we started it
	 */
	if (sendTuples)
		(*dest->rShutdown) (dest);

	if (queryDesc->totaltime)
		InstrStopNode(queryDesc->totaltime, estate->es_processed);

	MemoryContextSwitchTo(oldcontext);
}

/* ----------------------------------------------------------------
 *		ExecutorEnd
 *
 *		This routine must be called at the end of execution of any
 *		query plan
 *
 *		We provide a function hook variable that lets loadable plugins
 *		get control when ExecutorEnd is called.  Such a plugin would
 *		normally call standard_ExecutorEnd().
 *
 * ----------------------------------------------------------------
 */
void
ExecutorEnd(QueryDesc *queryDesc)
{
	if (ExecutorEnd_hook)
		(*ExecutorEnd_hook) (queryDesc);
	else
		standard_ExecutorEnd(queryDesc);
}

void
standard_ExecutorEnd(QueryDesc *queryDesc)
{
	EState	   *estate;
	MemoryContext oldcontext;

	/* sanity checks */
	Assert(queryDesc != NULL);

	estate = queryDesc->estate;

	Assert(estate != NULL);

	/*
	 * Switch into per-query memory context to run ExecEndPlan
	 */
	oldcontext = MemoryContextSwitchTo(estate->es_query_cxt);

	ExecEndPlan(queryDesc->planstate, estate);

	/*
	 * Close the SELECT INTO relation if any
	 */
	if (estate->es_select_into)
		CloseIntoRel(queryDesc);

	/* do away with our snapshots */
	UnregisterSnapshot(estate->es_snapshot);
	UnregisterSnapshot(estate->es_crosscheck_snapshot);

	/*
	 * Must switch out of context before destroying it
	 */
	MemoryContextSwitchTo(oldcontext);

	/*
	 * Release EState and per-query memory context.  This should release
	 * everything the executor has allocated.
	 */
	FreeExecutorState(estate);

	/* Reset queryDesc fields that no longer point to anything */
	queryDesc->tupDesc = NULL;
	queryDesc->estate = NULL;
	queryDesc->planstate = NULL;
	queryDesc->totaltime = NULL;
}

/* ----------------------------------------------------------------
 *		ExecutorRewind
 *
 *		This routine may be called on an open queryDesc to rewind it
 *		to the start.
 * ----------------------------------------------------------------
 */
void
ExecutorRewind(QueryDesc *queryDesc)
{
	EState	   *estate;
	MemoryContext oldcontext;

	/* sanity checks */
	Assert(queryDesc != NULL);

	estate = queryDesc->estate;

	Assert(estate != NULL);

	/* It's probably not sensible to rescan updating queries */
	Assert(queryDesc->operation == CMD_SELECT);

	/*
	 * Switch into per-query memory context
	 */
	oldcontext = MemoryContextSwitchTo(estate->es_query_cxt);

	/*
	 * rescan plan
	 */
	ExecReScan(queryDesc->planstate, NULL);

	MemoryContextSwitchTo(oldcontext);
}


/*
 * ExecCheckRTPerms
 *		Check access permissions for all relations listed in a range table.
 */
static void
ExecCheckRTPerms(List *rangeTable)
{
	ListCell   *l;

	foreach(l, rangeTable)
	{
		ExecCheckRTEPerms((RangeTblEntry *) lfirst(l));
	}
}

/*
 * ExecCheckRTEPerms
 *		Check access permissions for a single RTE.
 */
static void
ExecCheckRTEPerms(RangeTblEntry *rte)
{
	AclMode		requiredPerms;
	AclMode		relPerms;
	AclMode		remainingPerms;
	Oid			relOid;
	Oid			userid;
	Bitmapset  *tmpset;
	int			col;

	/*
	 * Only plain-relation RTEs need to be checked here.  Function RTEs are
	 * checked by init_fcache when the function is prepared for execution.
	 * Join, subquery, and special RTEs need no checks.
	 */
	if (rte->rtekind != RTE_RELATION)
		return;

	/*
	 * No work if requiredPerms is empty.
	 */
	requiredPerms = rte->requiredPerms;
	if (requiredPerms == 0)
		return;

	relOid = rte->relid;

	/*
	 * userid to check as: current user unless we have a setuid indication.
	 *
	 * Note: GetUserId() is presently fast enough that there's no harm in
	 * calling it separately for each RTE.	If that stops being true, we could
	 * call it once in ExecCheckRTPerms and pass the userid down from there.
	 * But for now, no need for the extra clutter.
	 */
	userid = rte->checkAsUser ? rte->checkAsUser : GetUserId();

	/*
	 * We must have *all* the requiredPerms bits, but some of the bits can be
	 * satisfied from column-level rather than relation-level permissions.
	 * First, remove any bits that are satisfied by relation permissions.
	 */
	relPerms = pg_class_aclmask(relOid, userid, requiredPerms, ACLMASK_ALL);
	remainingPerms = requiredPerms & ~relPerms;
	if (remainingPerms != 0)
	{
		/*
		 * If we lack any permissions that exist only as relation permissions,
		 * we can fail straight away.
		 */
		if (remainingPerms & ~(ACL_SELECT | ACL_INSERT | ACL_UPDATE))
			aclcheck_error(ACLCHECK_NO_PRIV, ACL_KIND_CLASS,
						   get_rel_name(relOid));

		/*
		 * Check to see if we have the needed privileges at column level.
		 *
		 * Note: failures just report a table-level error; it would be nicer
		 * to report a column-level error if we have some but not all of the
		 * column privileges.
		 */
		if (remainingPerms & ACL_SELECT)
		{
			/*
			 * When the query doesn't explicitly reference any columns (for
			 * example, SELECT COUNT(*) FROM table), allow the query if we
			 * have SELECT on any column of the rel, as per SQL spec.
			 */
			if (bms_is_empty(rte->selectedCols))
			{
				if (pg_attribute_aclcheck_all(relOid, userid, ACL_SELECT,
											  ACLMASK_ANY) != ACLCHECK_OK)
					aclcheck_error(ACLCHECK_NO_PRIV, ACL_KIND_CLASS,
								   get_rel_name(relOid));
			}

			tmpset = bms_copy(rte->selectedCols);
			while ((col = bms_first_member(tmpset)) >= 0)
			{
				/* remove the column number offset */
				col += FirstLowInvalidHeapAttributeNumber;
				if (col == InvalidAttrNumber)
				{
					/* Whole-row reference, must have priv on all cols */
					if (pg_attribute_aclcheck_all(relOid, userid, ACL_SELECT,
												  ACLMASK_ALL) != ACLCHECK_OK)
						aclcheck_error(ACLCHECK_NO_PRIV, ACL_KIND_CLASS,
									   get_rel_name(relOid));
				}
				else
				{
					if (pg_attribute_aclcheck(relOid, col, userid, ACL_SELECT)
						!= ACLCHECK_OK)
						aclcheck_error(ACLCHECK_NO_PRIV, ACL_KIND_CLASS,
									   get_rel_name(relOid));
				}
			}
			bms_free(tmpset);
		}

		/*
		 * Basically the same for the mod columns, with either INSERT or
		 * UPDATE privilege as specified by remainingPerms.
		 */
		remainingPerms &= ~ACL_SELECT;
		if (remainingPerms != 0)
		{
			/*
			 * When the query doesn't explicitly change any columns, allow the
			 * query if we have permission on any column of the rel.  This is
			 * to handle SELECT FOR UPDATE as well as possible corner cases in
			 * INSERT and UPDATE.
			 */
			if (bms_is_empty(rte->modifiedCols))
			{
				if (pg_attribute_aclcheck_all(relOid, userid, remainingPerms,
											  ACLMASK_ANY) != ACLCHECK_OK)
					aclcheck_error(ACLCHECK_NO_PRIV, ACL_KIND_CLASS,
								   get_rel_name(relOid));
			}

			tmpset = bms_copy(rte->modifiedCols);
			while ((col = bms_first_member(tmpset)) >= 0)
			{
				/* remove the column number offset */
				col += FirstLowInvalidHeapAttributeNumber;
				if (col == InvalidAttrNumber)
				{
					/* whole-row reference can't happen here */
					elog(ERROR, "whole-row update is not implemented");
				}
				else
				{
					if (pg_attribute_aclcheck(relOid, col, userid, remainingPerms)
						!= ACLCHECK_OK)
						aclcheck_error(ACLCHECK_NO_PRIV, ACL_KIND_CLASS,
									   get_rel_name(relOid));
				}
			}
			bms_free(tmpset);
		}
	}
}

/*
 * Check that the query does not imply any writes to non-temp tables.
 *
 * Note: in a Hot Standby slave this would need to reject writes to temp
 * tables as well; but an HS slave can't have created any temp tables
 * in the first place, so no need to check that.
 */
static void
ExecCheckXactReadOnly(PlannedStmt *plannedstmt)
{
	ListCell   *l;

	/*
	 * CREATE TABLE AS or SELECT INTO?
	 *
	 * XXX should we allow this if the destination is temp?  Considering that
	 * it would still require catalog changes, probably not.
	 */
	if (plannedstmt->intoClause != NULL)
		PreventCommandIfReadOnly(CreateCommandTag((Node *) plannedstmt));

	/* Fail if write permissions are requested on any non-temp table */
	foreach(l, plannedstmt->rtable)
	{
		RangeTblEntry *rte = (RangeTblEntry *) lfirst(l);

		if (rte->rtekind != RTE_RELATION)
			continue;

		if ((rte->requiredPerms & (~ACL_SELECT)) == 0)
			continue;

		if (isTempNamespace(get_rel_namespace(rte->relid)))
			continue;

		PreventCommandIfReadOnly(CreateCommandTag((Node *) plannedstmt));
	}
}


/* ----------------------------------------------------------------
 *		InitPlan
 *
 *		Initializes the query plan: open files, allocate storage
 *		and start up the rule manager
 * ----------------------------------------------------------------
 */
static void
InitPlan(QueryDesc *queryDesc, int eflags)
{
	CmdType		operation = queryDesc->operation;
	PlannedStmt *plannedstmt = queryDesc->plannedstmt;
	Plan	   *plan = plannedstmt->planTree;
	List	   *rangeTable = plannedstmt->rtable;
	EState	   *estate = queryDesc->estate;
	PlanState  *planstate;
	TupleDesc	tupType;
	ListCell   *l;
	int			i;

	/*
	 * Do permissions checks
	 */
	ExecCheckRTPerms(rangeTable);

	/*
	 * initialize the node's execution state
	 */
	estate->es_range_table = rangeTable;
	estate->es_plannedstmt = plannedstmt;

	/*
	 * initialize result relation stuff, and open/lock the result rels.
	 *
	 * We must do this before initializing the plan tree, else we might try to
	 * do a lock upgrade if a result rel is also a source rel.
	 */
	if (plannedstmt->resultRelations)
	{
		List	   *resultRelations = plannedstmt->resultRelations;
		int			numResultRelations = list_length(resultRelations);
		ResultRelInfo *resultRelInfos;
		ResultRelInfo *resultRelInfo;

		resultRelInfos = (ResultRelInfo *)
			palloc(numResultRelations * sizeof(ResultRelInfo));
		resultRelInfo = resultRelInfos;
		foreach(l, resultRelations)
		{
			Index		resultRelationIndex = lfirst_int(l);
			Oid			resultRelationOid;
			Relation	resultRelation;

			resultRelationOid = getrelid(resultRelationIndex, rangeTable);
			resultRelation = heap_open(resultRelationOid, RowExclusiveLock);
			InitResultRelInfo(resultRelInfo,
							  resultRelation,
							  resultRelationIndex,
							  operation,
							  estate->es_instrument);
			resultRelInfo++;
		}
		estate->es_result_relations = resultRelInfos;
		estate->es_num_result_relations = numResultRelations;
		/* es_result_relation_info is NULL except when within ModifyTable */
		estate->es_result_relation_info = NULL;
	}
	else
	{
		/*
		 * if no result relation, then set state appropriately
		 */
		estate->es_result_relations = NULL;
		estate->es_num_result_relations = 0;
		estate->es_result_relation_info = NULL;
	}

	/*
	 * Similarly, we have to lock relations selected FOR UPDATE/FOR SHARE
	 * before we initialize the plan tree, else we'd be risking lock upgrades.
	 * While we are at it, build the ExecRowMark list.
	 */
	estate->es_rowMarks = NIL;
	foreach(l, plannedstmt->rowMarks)
	{
		PlanRowMark *rc = (PlanRowMark *) lfirst(l);
		Oid			relid;
		Relation	relation;
		ExecRowMark *erm;

		/* ignore "parent" rowmarks; they are irrelevant at runtime */
		if (rc->isParent)
			continue;

		switch (rc->markType)
		{
			case ROW_MARK_EXCLUSIVE:
			case ROW_MARK_SHARE:
				relid = getrelid(rc->rti, rangeTable);
				relation = heap_open(relid, RowShareLock);
				break;
			case ROW_MARK_REFERENCE:
				relid = getrelid(rc->rti, rangeTable);
				relation = heap_open(relid, AccessShareLock);
				break;
			case ROW_MARK_COPY:
				/* there's no real table here ... */
				relation = NULL;
				break;
			default:
				elog(ERROR, "unrecognized markType: %d", rc->markType);
				relation = NULL;	/* keep compiler quiet */
				break;
		}

		erm = (ExecRowMark *) palloc(sizeof(ExecRowMark));
		erm->relation = relation;
		erm->rti = rc->rti;
		erm->prti = rc->prti;
		erm->markType = rc->markType;
		erm->noWait = rc->noWait;
		erm->ctidAttNo = rc->ctidAttNo;
		erm->toidAttNo = rc->toidAttNo;
		erm->wholeAttNo = rc->wholeAttNo;
		ItemPointerSetInvalid(&(erm->curCtid));
		estate->es_rowMarks = lappend(estate->es_rowMarks, erm);
	}

	/*
	 * Detect whether we're doing SELECT INTO.  If so, set the es_into_oids
	 * flag appropriately so that the plan tree will be initialized with the
	 * correct tuple descriptors.  (Other SELECT INTO stuff comes later.)
	 */
	estate->es_select_into = false;
	if (operation == CMD_SELECT && plannedstmt->intoClause != NULL)
	{
		estate->es_select_into = true;
		estate->es_into_oids = interpretOidsOption(plannedstmt->intoClause->options);
	}

	/*
	 * Initialize the executor's tuple table to empty.
	 */
	estate->es_tupleTable = NIL;
	estate->es_trig_tuple_slot = NULL;
	estate->es_trig_oldtup_slot = NULL;

	/* mark EvalPlanQual not active */
	estate->es_epqTuple = NULL;
	estate->es_epqTupleSet = NULL;
	estate->es_epqScanDone = NULL;

	/*
	 * Initialize private state information for each SubPlan.  We must do this
	 * before running ExecInitNode on the main query tree, since
	 * ExecInitSubPlan expects to be able to find these entries.
	 */
	Assert(estate->es_subplanstates == NIL);
	i = 1;						/* subplan indices count from 1 */
	foreach(l, plannedstmt->subplans)
	{
		Plan	   *subplan = (Plan *) lfirst(l);
		PlanState  *subplanstate;
		int			sp_eflags;

		/*
		 * A subplan will never need to do BACKWARD scan nor MARK/RESTORE. If
		 * it is a parameterless subplan (not initplan), we suggest that it be
		 * prepared to handle REWIND efficiently; otherwise there is no need.
		 */
		sp_eflags = eflags & EXEC_FLAG_EXPLAIN_ONLY;
		if (bms_is_member(i, plannedstmt->rewindPlanIDs))
			sp_eflags |= EXEC_FLAG_REWIND;

		subplanstate = ExecInitNode(subplan, estate, sp_eflags);

		estate->es_subplanstates = lappend(estate->es_subplanstates,
										   subplanstate);

		i++;
	}

	/*
	 * Initialize the private state information for all the nodes in the query
	 * tree.  This opens files, allocates storage and leaves us ready to start
	 * processing tuples.
	 */
	planstate = ExecInitNode(plan, estate, eflags);

	/*
	 * Get the tuple descriptor describing the type of tuples to return. (this
	 * is especially important if we are creating a relation with "SELECT
	 * INTO")
	 */
	tupType = ExecGetResultType(planstate);

	/*
	 * Initialize the junk filter if needed.  SELECT queries need a filter if
	 * there are any junk attrs in the top-level tlist.
	 */
	if (operation == CMD_SELECT)
	{
		bool		junk_filter_needed = false;
		ListCell   *tlist;

		foreach(tlist, plan->targetlist)
		{
<<<<<<< HEAD
			case CMD_SELECT:
			case CMD_INSERT:
#ifdef PGXC
			/*
			 * PGXC RemoteQuery do not require ctid junk field, so follow
			 * standard procedure for UPDATE and DELETE
			 */
			case CMD_UPDATE:
			case CMD_DELETE:
#endif
				foreach(tlist, plan->targetlist)
				{
					TargetEntry *tle = (TargetEntry *) lfirst(tlist);

					if (tle->resjunk)
					{
						junk_filter_needed = true;
						break;
					}
				}
				break;
#ifndef PGXC
			case CMD_UPDATE:
			case CMD_DELETE:
				junk_filter_needed = true;
				break;
#endif
			default:
				break;
=======
			TargetEntry *tle = (TargetEntry *) lfirst(tlist);

			if (tle->resjunk)
			{
				junk_filter_needed = true;
				break;
			}
>>>>>>> 1084f317
		}

		if (junk_filter_needed)
		{
<<<<<<< HEAD
			/*
			 * If there are multiple result relations, each one needs its own
			 * junk filter.  Note this is only possible for UPDATE/DELETE, so
			 * we can't be fooled by some needing a filter and some not.
			 */
			if (list_length(plannedstmt->resultRelations) > 1)
			{
				PlanState **appendplans;
				int			as_nplans;
				ResultRelInfo *resultRelInfo;

				/* Top plan had better be an Append here. */
				Assert(IsA(plan, Append));
				Assert(((Append *) plan)->isTarget);
				Assert(IsA(planstate, AppendState));
				appendplans = ((AppendState *) planstate)->appendplans;
				as_nplans = ((AppendState *) planstate)->as_nplans;
				Assert(as_nplans == estate->es_num_result_relations);
				resultRelInfo = estate->es_result_relations;
				for (i = 0; i < as_nplans; i++)
				{
					PlanState  *subplan = appendplans[i];
					JunkFilter *j;

					if (operation == CMD_UPDATE)
						ExecCheckPlanOutput(resultRelInfo->ri_RelationDesc,
											subplan->plan->targetlist);

					j = ExecInitJunkFilter(subplan->plan->targetlist,
							resultRelInfo->ri_RelationDesc->rd_att->tdhasoid,
								  ExecAllocTableSlot(estate->es_tupleTable));

					/*
					 * Since it must be UPDATE/DELETE, there had better be a
					 * "ctid" junk attribute in the tlist ... but ctid could
					 * be at a different resno for each result relation. We
					 * look up the ctid resnos now and save them in the
					 * junkfilters.
					 */
					j->jf_junkAttNo = ExecFindJunkAttribute(j, "ctid");
					if (!AttributeNumberIsValid(j->jf_junkAttNo))
						elog(ERROR, "could not find junk ctid column");
					resultRelInfo->ri_junkFilter = j;
					resultRelInfo++;
				}

				/*
				 * Set active junkfilter too; at this point ExecInitAppend has
				 * already selected an active result relation...
				 */
				estate->es_junkFilter =
					estate->es_result_relation_info->ri_junkFilter;

				/*
				 * We currently can't support rowmarks in this case, because
				 * the associated junk CTIDs might have different resnos in
				 * different subplans.
				 */
				if (estate->es_rowMarks)
					ereport(ERROR,
							(errcode(ERRCODE_FEATURE_NOT_SUPPORTED),
							 errmsg("SELECT FOR UPDATE/SHARE is not supported within a query with multiple result relations")));
			}
			else
			{
				/* Normal case with just one JunkFilter */
				JunkFilter *j;

				if (operation == CMD_INSERT || operation == CMD_UPDATE)
					ExecCheckPlanOutput(estate->es_result_relation_info->ri_RelationDesc,
										planstate->plan->targetlist);

				j = ExecInitJunkFilter(planstate->plan->targetlist,
									   tupType->tdhasoid,
								  ExecAllocTableSlot(estate->es_tupleTable));
				estate->es_junkFilter = j;
				if (estate->es_result_relation_info)
					estate->es_result_relation_info->ri_junkFilter = j;

				if (operation == CMD_SELECT)
				{
					/* For SELECT, want to return the cleaned tuple type */
					tupType = j->jf_cleanTupType;
				}
				else if (operation == CMD_UPDATE || operation == CMD_DELETE)
				{
					/* For UPDATE/DELETE, find the ctid junk attr now */
					j->jf_junkAttNo = ExecFindJunkAttribute(j, "ctid");
					if (!AttributeNumberIsValid(j->jf_junkAttNo))
						elog(ERROR, "could not find junk ctid column");
				}

				/* For SELECT FOR UPDATE/SHARE, find the junk attrs now */
				foreach(l, estate->es_rowMarks)
				{
					ExecRowMark *erm = (ExecRowMark *) lfirst(l);
					char		resname[32];

					/* always need the ctid */
					snprintf(resname, sizeof(resname), "ctid%u",
							 erm->prti);
					erm->ctidAttNo = ExecFindJunkAttribute(j, resname);
					if (!AttributeNumberIsValid(erm->ctidAttNo))
						elog(ERROR, "could not find junk \"%s\" column",
							 resname);
					/* if child relation, need tableoid too */
					if (erm->rti != erm->prti)
					{
						snprintf(resname, sizeof(resname), "tableoid%u",
								 erm->prti);
						erm->toidAttNo = ExecFindJunkAttribute(j, resname);
						if (!AttributeNumberIsValid(erm->toidAttNo))
							elog(ERROR, "could not find junk \"%s\" column",
								 resname);
					}
				}
			}
		}
		else
		{
#ifdef PGXC
			if (!IS_PGXC_COORDINATOR)
#endif
			if (operation == CMD_INSERT)
				ExecCheckPlanOutput(estate->es_result_relation_info->ri_RelationDesc,
									planstate->plan->targetlist);

			estate->es_junkFilter = NULL;
			if (estate->es_rowMarks)
				elog(ERROR, "SELECT FOR UPDATE/SHARE, but no junk columns");
		}
	}

	/*
	 * Initialize RETURNING projections if needed.
	 */
	if (plannedstmt->returningLists)
	{
		TupleTableSlot *slot;
		ExprContext *econtext;
		ResultRelInfo *resultRelInfo;

		/*
		 * We set QueryDesc.tupDesc to be the RETURNING rowtype in this case.
		 * We assume all the sublists will generate the same output tupdesc.
		 */
		tupType = ExecTypeFromTL((List *) linitial(plannedstmt->returningLists),
								 false);

		/* Set up a slot for the output of the RETURNING projection(s) */
		slot = ExecAllocTableSlot(estate->es_tupleTable);
		ExecSetSlotDescriptor(slot, tupType);
		/* Need an econtext too */
		econtext = CreateExprContext(estate);
=======
			JunkFilter *j;
>>>>>>> 1084f317

			j = ExecInitJunkFilter(planstate->plan->targetlist,
								   tupType->tdhasoid,
								   ExecInitExtraTupleSlot(estate));
			estate->es_junkFilter = j;

			/* Want to return the cleaned tuple type */
			tupType = j->jf_cleanTupType;
		}
	}

	queryDesc->tupDesc = tupType;
	queryDesc->planstate = planstate;

	/*
	 * If doing SELECT INTO, initialize the "into" relation.  We must wait
	 * till now so we have the "clean" result tuple type to create the new
	 * table from.
	 *
	 * If EXPLAIN, skip creating the "into" relation.
	 */
	if (estate->es_select_into && !(eflags & EXEC_FLAG_EXPLAIN_ONLY))
		OpenIntoRel(queryDesc);
}

/*
 * Initialize ResultRelInfo data for one result relation
 */
void
InitResultRelInfo(ResultRelInfo *resultRelInfo,
				  Relation resultRelationDesc,
				  Index resultRelationIndex,
				  CmdType operation,
				  int instrument_options)
{
	/*
	 * Check valid relkind ... parser and/or planner should have noticed this
	 * already, but let's make sure.
	 */
	switch (resultRelationDesc->rd_rel->relkind)
	{
		case RELKIND_RELATION:
			/* OK */
			break;
		case RELKIND_SEQUENCE:
			ereport(ERROR,
					(errcode(ERRCODE_WRONG_OBJECT_TYPE),
					 errmsg("cannot change sequence \"%s\"",
							RelationGetRelationName(resultRelationDesc))));
			break;
		case RELKIND_TOASTVALUE:
			ereport(ERROR,
					(errcode(ERRCODE_WRONG_OBJECT_TYPE),
					 errmsg("cannot change TOAST relation \"%s\"",
							RelationGetRelationName(resultRelationDesc))));
			break;
		case RELKIND_VIEW:
			ereport(ERROR,
					(errcode(ERRCODE_WRONG_OBJECT_TYPE),
					 errmsg("cannot change view \"%s\"",
							RelationGetRelationName(resultRelationDesc))));
			break;
		default:
			ereport(ERROR,
					(errcode(ERRCODE_WRONG_OBJECT_TYPE),
					 errmsg("cannot change relation \"%s\"",
							RelationGetRelationName(resultRelationDesc))));
			break;
	}

	/* OK, fill in the node */
	MemSet(resultRelInfo, 0, sizeof(ResultRelInfo));
	resultRelInfo->type = T_ResultRelInfo;
	resultRelInfo->ri_RangeTableIndex = resultRelationIndex;
	resultRelInfo->ri_RelationDesc = resultRelationDesc;
	resultRelInfo->ri_NumIndices = 0;
	resultRelInfo->ri_IndexRelationDescs = NULL;
	resultRelInfo->ri_IndexRelationInfo = NULL;
	/* make a copy so as not to depend on relcache info not changing... */
	resultRelInfo->ri_TrigDesc = CopyTriggerDesc(resultRelationDesc->trigdesc);
	if (resultRelInfo->ri_TrigDesc)
	{
		int			n = resultRelInfo->ri_TrigDesc->numtriggers;

		resultRelInfo->ri_TrigFunctions = (FmgrInfo *)
			palloc0(n * sizeof(FmgrInfo));
		resultRelInfo->ri_TrigWhenExprs = (List **)
			palloc0(n * sizeof(List *));
		if (instrument_options)
			resultRelInfo->ri_TrigInstrument = InstrAlloc(n, instrument_options);
	}
	else
	{
		resultRelInfo->ri_TrigFunctions = NULL;
		resultRelInfo->ri_TrigWhenExprs = NULL;
		resultRelInfo->ri_TrigInstrument = NULL;
	}
	resultRelInfo->ri_ConstraintExprs = NULL;
	resultRelInfo->ri_junkFilter = NULL;
	resultRelInfo->ri_projectReturning = NULL;

	/*
	 * If there are indices on the result relation, open them and save
	 * descriptors in the result relation info, so that we can add new index
	 * entries for the tuples we add/update.  We need not do this for a
	 * DELETE, however, since deletion doesn't affect indexes.
	 */
	if (resultRelationDesc->rd_rel->relhasindex &&
		operation != CMD_DELETE)
		ExecOpenIndices(resultRelInfo);
}

/*
 *		ExecGetTriggerResultRel
 *
 * Get a ResultRelInfo for a trigger target relation.  Most of the time,
 * triggers are fired on one of the result relations of the query, and so
 * we can just return a member of the es_result_relations array.  (Note: in
 * self-join situations there might be multiple members with the same OID;
 * if so it doesn't matter which one we pick.)  However, it is sometimes
 * necessary to fire triggers on other relations; this happens mainly when an
 * RI update trigger queues additional triggers on other relations, which will
 * be processed in the context of the outer query.	For efficiency's sake,
 * we want to have a ResultRelInfo for those triggers too; that can avoid
 * repeated re-opening of the relation.  (It also provides a way for EXPLAIN
 * ANALYZE to report the runtimes of such triggers.)  So we make additional
 * ResultRelInfo's as needed, and save them in es_trig_target_relations.
 */
ResultRelInfo *
ExecGetTriggerResultRel(EState *estate, Oid relid)
{
	ResultRelInfo *rInfo;
	int			nr;
	ListCell   *l;
	Relation	rel;
	MemoryContext oldcontext;

	/* First, search through the query result relations */
	rInfo = estate->es_result_relations;
	nr = estate->es_num_result_relations;
	while (nr > 0)
	{
		if (RelationGetRelid(rInfo->ri_RelationDesc) == relid)
			return rInfo;
		rInfo++;
		nr--;
	}
	/* Nope, but maybe we already made an extra ResultRelInfo for it */
	foreach(l, estate->es_trig_target_relations)
	{
		rInfo = (ResultRelInfo *) lfirst(l);
		if (RelationGetRelid(rInfo->ri_RelationDesc) == relid)
			return rInfo;
	}
	/* Nope, so we need a new one */

	/*
	 * Open the target relation's relcache entry.  We assume that an
	 * appropriate lock is still held by the backend from whenever the trigger
	 * event got queued, so we need take no new lock here.
	 */
	rel = heap_open(relid, NoLock);

	/*
	 * Make the new entry in the right context.  Currently, we don't need any
	 * index information in ResultRelInfos used only for triggers, so tell
	 * InitResultRelInfo it's a DELETE.
	 */
	oldcontext = MemoryContextSwitchTo(estate->es_query_cxt);
	rInfo = makeNode(ResultRelInfo);
	InitResultRelInfo(rInfo,
					  rel,
					  0,		/* dummy rangetable index */
					  CMD_DELETE,
					  estate->es_instrument);
	estate->es_trig_target_relations =
		lappend(estate->es_trig_target_relations, rInfo);
	MemoryContextSwitchTo(oldcontext);

	return rInfo;
}

/*
 *		ExecContextForcesOids
 *
 * This is pretty grotty: when doing INSERT, UPDATE, or SELECT INTO,
 * we need to ensure that result tuples have space for an OID iff they are
 * going to be stored into a relation that has OIDs.  In other contexts
 * we are free to choose whether to leave space for OIDs in result tuples
 * (we generally don't want to, but we do if a physical-tlist optimization
 * is possible).  This routine checks the plan context and returns TRUE if the
 * choice is forced, FALSE if the choice is not forced.  In the TRUE case,
 * *hasoids is set to the required value.
 *
 * One reason this is ugly is that all plan nodes in the plan tree will emit
 * tuples with space for an OID, though we really only need the topmost node
 * to do so.  However, node types like Sort don't project new tuples but just
 * return their inputs, and in those cases the requirement propagates down
 * to the input node.  Eventually we might make this code smart enough to
 * recognize how far down the requirement really goes, but for now we just
 * make all plan nodes do the same thing if the top level forces the choice.
 *
 * We assume that if we are generating tuples for INSERT or UPDATE,
 * estate->es_result_relation_info is already set up to describe the target
 * relation.  Note that in an UPDATE that spans an inheritance tree, some of
 * the target relations may have OIDs and some not.  We have to make the
 * decisions on a per-relation basis as we initialize each of the subplans of
 * the ModifyTable node, so ModifyTable has to set es_result_relation_info
 * while initializing each subplan.
 *
 * SELECT INTO is even uglier, because we don't have the INTO relation's
 * descriptor available when this code runs; we have to look aside at a
 * flag set by InitPlan().
 */
bool
ExecContextForcesOids(PlanState *planstate, bool *hasoids)
{
	ResultRelInfo *ri = planstate->state->es_result_relation_info;

	if (ri != NULL)
	{
		Relation	rel = ri->ri_RelationDesc;

		if (rel != NULL)
		{
			*hasoids = rel->rd_rel->relhasoids;
			return true;
		}
	}

	if (planstate->state->es_select_into)
	{
		*hasoids = planstate->state->es_into_oids;
		return true;
	}

	return false;
}

/* ----------------------------------------------------------------
 *		ExecEndPlan
 *
 *		Cleans up the query plan -- closes files and frees up storage
 *
 * NOTE: we are no longer very worried about freeing storage per se
 * in this code; FreeExecutorState should be guaranteed to release all
 * memory that needs to be released.  What we are worried about doing
 * is closing relations and dropping buffer pins.  Thus, for example,
 * tuple tables must be cleared or dropped to ensure pins are released.
 * ----------------------------------------------------------------
 */
static void
ExecEndPlan(PlanState *planstate, EState *estate)
{
	ResultRelInfo *resultRelInfo;
	int			i;
	ListCell   *l;

	/*
	 * shut down the node-type-specific query processing
	 */
	ExecEndNode(planstate);

	/*
	 * for subplans too
	 */
	foreach(l, estate->es_subplanstates)
	{
		PlanState  *subplanstate = (PlanState *) lfirst(l);

		ExecEndNode(subplanstate);
	}

	/*
	 * destroy the executor's tuple table.  Actually we only care about
	 * releasing buffer pins and tupdesc refcounts; there's no need to pfree
	 * the TupleTableSlots, since the containing memory context is about to go
	 * away anyway.
	 */
	ExecResetTupleTable(estate->es_tupleTable, false);

	/*
	 * close the result relation(s) if any, but hold locks until xact commit.
	 */
	resultRelInfo = estate->es_result_relations;
	for (i = estate->es_num_result_relations; i > 0; i--)
	{
		/* Close indices and then the relation itself */
		ExecCloseIndices(resultRelInfo);
		heap_close(resultRelInfo->ri_RelationDesc, NoLock);
		resultRelInfo++;
	}

	/*
	 * likewise close any trigger target relations
	 */
	foreach(l, estate->es_trig_target_relations)
	{
		resultRelInfo = (ResultRelInfo *) lfirst(l);
		/* Close indices and then the relation itself */
		ExecCloseIndices(resultRelInfo);
		heap_close(resultRelInfo->ri_RelationDesc, NoLock);
	}

	/*
	 * close any relations selected FOR UPDATE/FOR SHARE, again keeping locks
	 */
	foreach(l, estate->es_rowMarks)
	{
		ExecRowMark *erm = (ExecRowMark *) lfirst(l);

		if (erm->relation)
			heap_close(erm->relation, NoLock);
	}
}

/* ----------------------------------------------------------------
 *		ExecutePlan
 *
 *		Processes the query plan until we have processed 'numberTuples' tuples,
 *		moving in the specified direction.
 *
 *		Runs to completion if numberTuples is 0
 *
 * Note: the ctid attribute is a 'junk' attribute that is removed before the
 * user can see it
 * ----------------------------------------------------------------
 */
static void
ExecutePlan(EState *estate,
			PlanState *planstate,
			CmdType operation,
			bool sendTuples,
			long numberTuples,
			ScanDirection direction,
			DestReceiver *dest)
{
	TupleTableSlot *slot;
	long		current_tuple_count;

	/*
	 * initialize local variables
	 */
	current_tuple_count = 0;

	/*
	 * Set the direction.
	 */
	estate->es_direction = direction;

	/*
	 * Loop until we've processed the proper number of tuples from the plan.
	 */
	for (;;)
	{
		/* Reset the per-output-tuple exprcontext */
		ResetPerTupleExprContext(estate);

		/*
		 * Execute the plan and obtain a tuple
		 */
		slot = ExecProcNode(planstate);

		/*
		 * if the tuple is null, then we assume there is nothing more to
		 * process so we just end the loop...
		 */
		if (TupIsNull(slot))
			break;

		/*
		 * If we have a junk filter, then project a new tuple with the junk
		 * removed.
		 *
		 * Store this new "clean" tuple in the junkfilter's resultSlot.
		 * (Formerly, we stored it back over the "dirty" tuple, which is WRONG
		 * because that tuple slot has the wrong descriptor.)
		 */
		if (estate->es_junkFilter != NULL)
			slot = ExecFilterJunk(estate->es_junkFilter, slot);

		/*
		 * If we are supposed to send the tuple somewhere, do so. (In
		 * practice, this is probably always the case at this point.)
		 */
<<<<<<< HEAD
		switch (operation)
		{
			case CMD_SELECT:
				ExecSelect(slot, dest, estate);
				break;

			case CMD_INSERT:
#ifdef PGXC
				/*
				 * If we get here on the Coordinator, we may have INSERT SELECT
				 * To handle INSERT SELECT, we use COPY to send down the nodes
				 */
				if (IS_PGXC_COORDINATOR && IsA(planstate, ResultState))
				{
					PG_TRY();
					{
						DoInsertSelectCopy(estate, slot);
					}
					PG_CATCH();
					{
						EndInsertSelectCopy();
						PG_RE_THROW();
					}
					PG_END_TRY();
				}
				else
#endif
				ExecInsert(slot, tupleid, planSlot, dest, estate);
				break;
=======
		if (sendTuples)
			(*dest->receiveSlot) (slot, dest);
>>>>>>> 1084f317

		/*
		 * Count tuples processed, if this is a SELECT.  (For other operation
		 * types, the ModifyTable plan node must count the appropriate
		 * events.)
		 */
		if (operation == CMD_SELECT)
			(estate->es_processed)++;

		/*
		 * check our tuple count.. if we've processed the proper number then
		 * quit, else loop again and process more tuples.  Zero numberTuples
		 * means no limit.
		 */
		current_tuple_count++;
		if (numberTuples && numberTuples == current_tuple_count)
			break;
	}
<<<<<<< HEAD

#ifdef PGXC
	/* See if we need to close a COPY started for INSERT SELECT */
	if (IS_PGXC_COORDINATOR && operation == CMD_INSERT && IsA(planstate, ResultState))
		EndInsertSelectCopy();
#endif

	/*
	 * Process AFTER EACH STATEMENT triggers
	 */
	switch (operation)
	{
		case CMD_UPDATE:
			ExecASUpdateTriggers(estate, estate->es_result_relation_info);
			break;
		case CMD_DELETE:
			ExecASDeleteTriggers(estate, estate->es_result_relation_info);
			break;
		case CMD_INSERT:
			ExecASInsertTriggers(estate, estate->es_result_relation_info);
			break;
		default:
			/* do nothing */
			break;
	}
=======
>>>>>>> 1084f317
}


/*
 * ExecRelCheck --- check that tuple meets constraints for result relation
 */
static const char *
ExecRelCheck(ResultRelInfo *resultRelInfo,
			 TupleTableSlot *slot, EState *estate)
{
	Relation	rel = resultRelInfo->ri_RelationDesc;
	int			ncheck = rel->rd_att->constr->num_check;
	ConstrCheck *check = rel->rd_att->constr->check;
	ExprContext *econtext;
	MemoryContext oldContext;
	List	   *qual;
	int			i;

	/*
	 * If first time through for this result relation, build expression
	 * nodetrees for rel's constraint expressions.  Keep them in the per-query
	 * memory context so they'll survive throughout the query.
	 */
	if (resultRelInfo->ri_ConstraintExprs == NULL)
	{
		oldContext = MemoryContextSwitchTo(estate->es_query_cxt);
		resultRelInfo->ri_ConstraintExprs =
			(List **) palloc(ncheck * sizeof(List *));
		for (i = 0; i < ncheck; i++)
		{
			/* ExecQual wants implicit-AND form */
			qual = make_ands_implicit(stringToNode(check[i].ccbin));
			resultRelInfo->ri_ConstraintExprs[i] = (List *)
				ExecPrepareExpr((Expr *) qual, estate);
		}
		MemoryContextSwitchTo(oldContext);
	}

	/*
	 * We will use the EState's per-tuple context for evaluating constraint
	 * expressions (creating it if it's not already there).
	 */
	econtext = GetPerTupleExprContext(estate);

	/* Arrange for econtext's scan tuple to be the tuple under test */
	econtext->ecxt_scantuple = slot;

	/* And evaluate the constraints */
	for (i = 0; i < ncheck; i++)
	{
		qual = resultRelInfo->ri_ConstraintExprs[i];

		/*
		 * NOTE: SQL92 specifies that a NULL result from a constraint
		 * expression is not to be treated as a failure.  Therefore, tell
		 * ExecQual to return TRUE for NULL.
		 */
		if (!ExecQual(qual, econtext, true))
			return check[i].ccname;
	}

	/* NULL result means no error */
	return NULL;
}

void
ExecConstraints(ResultRelInfo *resultRelInfo,
				TupleTableSlot *slot, EState *estate)
{
	Relation	rel = resultRelInfo->ri_RelationDesc;
	TupleConstr *constr = rel->rd_att->constr;

	Assert(constr);

	if (constr->has_not_null)
	{
		int			natts = rel->rd_att->natts;
		int			attrChk;

		for (attrChk = 1; attrChk <= natts; attrChk++)
		{
			if (rel->rd_att->attrs[attrChk - 1]->attnotnull &&
				slot_attisnull(slot, attrChk))
				ereport(ERROR,
						(errcode(ERRCODE_NOT_NULL_VIOLATION),
						 errmsg("null value in column \"%s\" violates not-null constraint",
						NameStr(rel->rd_att->attrs[attrChk - 1]->attname))));
		}
	}

	if (constr->num_check > 0)
	{
		const char *failed;

		if ((failed = ExecRelCheck(resultRelInfo, slot, estate)) != NULL)
			ereport(ERROR,
					(errcode(ERRCODE_CHECK_VIOLATION),
					 errmsg("new row for relation \"%s\" violates check constraint \"%s\"",
							RelationGetRelationName(rel), failed)));
	}
}


/*
 * EvalPlanQual logic --- recheck modified tuple(s) to see if we want to
 * process the updated version under READ COMMITTED rules.
 *
 * See backend/executor/README for some info about how this works.
 */


/*
 * Check a modified tuple to see if we want to process its updated version
 * under READ COMMITTED rules.
 *
 *	estate - outer executor state data
 *	epqstate - state for EvalPlanQual rechecking
 *	relation - table containing tuple
 *	rti - rangetable index of table containing tuple
 *	*tid - t_ctid from the outdated tuple (ie, next updated version)
 *	priorXmax - t_xmax from the outdated tuple
 *
 * *tid is also an output parameter: it's modified to hold the TID of the
 * latest version of the tuple (note this may be changed even on failure)
 *
 * Returns a slot containing the new candidate update/delete tuple, or
 * NULL if we determine we shouldn't process the row.
 */
TupleTableSlot *
EvalPlanQual(EState *estate, EPQState *epqstate,
			 Relation relation, Index rti,
			 ItemPointer tid, TransactionId priorXmax)
{
	TupleTableSlot *slot;
	HeapTuple	copyTuple;

	Assert(rti > 0);

	/*
	 * Get and lock the updated version of the row; if fail, return NULL.
	 */
	copyTuple = EvalPlanQualFetch(estate, relation, LockTupleExclusive,
								  tid, priorXmax);

	if (copyTuple == NULL)
		return NULL;

	/*
	 * For UPDATE/DELETE we have to return tid of actual row we're executing
	 * PQ for.
	 */
	*tid = copyTuple->t_self;

	/*
	 * Need to run a recheck subquery.	Initialize or reinitialize EPQ state.
	 */
	EvalPlanQualBegin(epqstate, estate);

	/*
	 * Free old test tuple, if any, and store new tuple where relation's scan
	 * node will see it
	 */
	EvalPlanQualSetTuple(epqstate, rti, copyTuple);

	/*
	 * Fetch any non-locked source rows
	 */
	EvalPlanQualFetchRowMarks(epqstate);

	/*
	 * Run the EPQ query.  We assume it will return at most one tuple.
	 */
	slot = EvalPlanQualNext(epqstate);

	/*
	 * If we got a tuple, force the slot to materialize the tuple so that it
	 * is not dependent on any local state in the EPQ query (in particular,
	 * it's highly likely that the slot contains references to any pass-by-ref
	 * datums that may be present in copyTuple).  As with the next step, this
	 * is to guard against early re-use of the EPQ query.
	 */
	if (!TupIsNull(slot))
		(void) ExecMaterializeSlot(slot);

	/*
	 * Clear out the test tuple.  This is needed in case the EPQ query is
	 * re-used to test a tuple for a different relation.  (Not clear that can
	 * really happen, but let's be safe.)
	 */
	EvalPlanQualSetTuple(epqstate, rti, NULL);

	return slot;
}

/*
 * Fetch a copy of the newest version of an outdated tuple
 *
 *	estate - executor state data
 *	relation - table containing tuple
 *	lockmode - requested tuple lock mode
 *	*tid - t_ctid from the outdated tuple (ie, next updated version)
 *	priorXmax - t_xmax from the outdated tuple
 *
 * Returns a palloc'd copy of the newest tuple version, or NULL if we find
 * that there is no newest version (ie, the row was deleted not updated).
 * If successful, we have locked the newest tuple version, so caller does not
 * need to worry about it changing anymore.
 *
 * Note: properly, lockmode should be declared as enum LockTupleMode,
 * but we use "int" to avoid having to include heapam.h in executor.h.
 */
HeapTuple
EvalPlanQualFetch(EState *estate, Relation relation, int lockmode,
				  ItemPointer tid, TransactionId priorXmax)
{
	HeapTuple	copyTuple = NULL;
	HeapTupleData tuple;
	SnapshotData SnapshotDirty;

	/*
	 * fetch target tuple
	 *
	 * Loop here to deal with updated or busy tuples
	 */
	InitDirtySnapshot(SnapshotDirty);
	tuple.t_self = *tid;
	for (;;)
	{
		Buffer		buffer;

		if (heap_fetch(relation, &SnapshotDirty, &tuple, &buffer, true, NULL))
		{
			HTSU_Result test;
			ItemPointerData update_ctid;
			TransactionId update_xmax;

			/*
			 * If xmin isn't what we're expecting, the slot must have been
			 * recycled and reused for an unrelated tuple.	This implies that
			 * the latest version of the row was deleted, so we need do
			 * nothing.  (Should be safe to examine xmin without getting
			 * buffer's content lock, since xmin never changes in an existing
			 * tuple.)
			 */
			if (!TransactionIdEquals(HeapTupleHeaderGetXmin(tuple.t_data),
									 priorXmax))
			{
				ReleaseBuffer(buffer);
				return NULL;
			}

			/* otherwise xmin should not be dirty... */
			if (TransactionIdIsValid(SnapshotDirty.xmin))
				elog(ERROR, "t_xmin is uncommitted in tuple to be updated");

			/*
			 * If tuple is being updated by other transaction then we have to
			 * wait for its commit/abort.
			 */
			if (TransactionIdIsValid(SnapshotDirty.xmax))
			{
				ReleaseBuffer(buffer);
				XactLockTableWait(SnapshotDirty.xmax);
				continue;		/* loop back to repeat heap_fetch */
			}

			/*
			 * If tuple was inserted by our own transaction, we have to check
			 * cmin against es_output_cid: cmin >= current CID means our
			 * command cannot see the tuple, so we should ignore it.  Without
			 * this we are open to the "Halloween problem" of indefinitely
			 * re-updating the same tuple. (We need not check cmax because
			 * HeapTupleSatisfiesDirty will consider a tuple deleted by our
			 * transaction dead, regardless of cmax.)  We just checked that
			 * priorXmax == xmin, so we can test that variable instead of
			 * doing HeapTupleHeaderGetXmin again.
			 */
			if (TransactionIdIsCurrentTransactionId(priorXmax) &&
				HeapTupleHeaderGetCmin(tuple.t_data) >= estate->es_output_cid)
			{
				ReleaseBuffer(buffer);
				return NULL;
			}

			/*
			 * This is a live tuple, so now try to lock it.
			 */
			test = heap_lock_tuple(relation, &tuple, &buffer,
								   &update_ctid, &update_xmax,
								   estate->es_output_cid,
								   lockmode, false);
			/* We now have two pins on the buffer, get rid of one */
			ReleaseBuffer(buffer);

			switch (test)
			{
				case HeapTupleSelfUpdated:
					/* treat it as deleted; do not process */
					ReleaseBuffer(buffer);
					return NULL;

				case HeapTupleMayBeUpdated:
					/* successfully locked */
					break;

				case HeapTupleUpdated:
					ReleaseBuffer(buffer);
					if (IsXactIsoLevelSerializable)
						ereport(ERROR,
								(errcode(ERRCODE_T_R_SERIALIZATION_FAILURE),
								 errmsg("could not serialize access due to concurrent update")));
					if (!ItemPointerEquals(&update_ctid, &tuple.t_self))
					{
						/* it was updated, so look at the updated version */
						tuple.t_self = update_ctid;
						/* updated row should have xmin matching this xmax */
						priorXmax = update_xmax;
						continue;
					}
					/* tuple was deleted, so give up */
					return NULL;

				default:
					ReleaseBuffer(buffer);
					elog(ERROR, "unrecognized heap_lock_tuple status: %u",
						 test);
					return NULL;	/* keep compiler quiet */
			}

			/*
			 * We got tuple - now copy it for use by recheck query.
			 */
			copyTuple = heap_copytuple(&tuple);
			ReleaseBuffer(buffer);
			break;
		}

		/*
		 * If the referenced slot was actually empty, the latest version of
		 * the row must have been deleted, so we need do nothing.
		 */
		if (tuple.t_data == NULL)
		{
			ReleaseBuffer(buffer);
			return NULL;
		}

		/*
		 * As above, if xmin isn't what we're expecting, do nothing.
		 */
		if (!TransactionIdEquals(HeapTupleHeaderGetXmin(tuple.t_data),
								 priorXmax))
		{
			ReleaseBuffer(buffer);
			return NULL;
		}

		/*
		 * If we get here, the tuple was found but failed SnapshotDirty.
		 * Assuming the xmin is either a committed xact or our own xact (as it
		 * certainly should be if we're trying to modify the tuple), this must
		 * mean that the row was updated or deleted by either a committed xact
		 * or our own xact.  If it was deleted, we can ignore it; if it was
		 * updated then chain up to the next version and repeat the whole
		 * process.
		 *
		 * As above, it should be safe to examine xmax and t_ctid without the
		 * buffer content lock, because they can't be changing.
		 */
		if (ItemPointerEquals(&tuple.t_self, &tuple.t_data->t_ctid))
		{
			/* deleted, so forget about it */
			ReleaseBuffer(buffer);
			return NULL;
		}

		/* updated, so look at the updated row */
		tuple.t_self = tuple.t_data->t_ctid;
		/* updated row should have xmin matching this xmax */
		priorXmax = HeapTupleHeaderGetXmax(tuple.t_data);
		ReleaseBuffer(buffer);
		/* loop back to fetch next in chain */
	}

	/*
	 * Return the copied tuple
	 */
	return copyTuple;
}

/*
 * EvalPlanQualInit -- initialize during creation of a plan state node
 * that might need to invoke EPQ processing.
 * Note: subplan can be NULL if it will be set later with EvalPlanQualSetPlan.
 */
void
EvalPlanQualInit(EPQState *epqstate, EState *estate,
				 Plan *subplan, int epqParam)
{
	/* Mark the EPQ state inactive */
	epqstate->estate = NULL;
	epqstate->planstate = NULL;
	epqstate->origslot = NULL;
	/* ... and remember data that EvalPlanQualBegin will need */
	epqstate->plan = subplan;
	epqstate->rowMarks = NIL;
	epqstate->epqParam = epqParam;
}

/*
 * EvalPlanQualSetPlan -- set or change subplan of an EPQState.
 *
 * We need this so that ModifyTuple can deal with multiple subplans.
 */
void
EvalPlanQualSetPlan(EPQState *epqstate, Plan *subplan)
{
	/* If we have a live EPQ query, shut it down */
	EvalPlanQualEnd(epqstate);
	/* And set/change the plan pointer */
	epqstate->plan = subplan;
}

/*
 * EvalPlanQualAddRowMark -- add an ExecRowMark that EPQ needs to handle.
 *
 * Currently, only non-locking RowMarks are supported.
 */
void
EvalPlanQualAddRowMark(EPQState *epqstate, ExecRowMark *erm)
{
	if (RowMarkRequiresRowShareLock(erm->markType))
		elog(ERROR, "EvalPlanQual doesn't support locking rowmarks");
	epqstate->rowMarks = lappend(epqstate->rowMarks, erm);
}

/*
 * Install one test tuple into EPQ state, or clear test tuple if tuple == NULL
 *
 * NB: passed tuple must be palloc'd; it may get freed later
 */
void
EvalPlanQualSetTuple(EPQState *epqstate, Index rti, HeapTuple tuple)
{
	EState	   *estate = epqstate->estate;

	Assert(rti > 0);

	/*
	 * free old test tuple, if any, and store new tuple where relation's scan
	 * node will see it
	 */
	if (estate->es_epqTuple[rti - 1] != NULL)
		heap_freetuple(estate->es_epqTuple[rti - 1]);
	estate->es_epqTuple[rti - 1] = tuple;
	estate->es_epqTupleSet[rti - 1] = true;
}

/*
 * Fetch back the current test tuple (if any) for the specified RTI
 */
HeapTuple
EvalPlanQualGetTuple(EPQState *epqstate, Index rti)
{
	EState	   *estate = epqstate->estate;

	Assert(rti > 0);

	return estate->es_epqTuple[rti - 1];
}

/*
 * Fetch the current row values for any non-locked relations that need
 * to be scanned by an EvalPlanQual operation.	origslot must have been set
 * to contain the current result row (top-level row) that we need to recheck.
 */
void
EvalPlanQualFetchRowMarks(EPQState *epqstate)
{
	ListCell   *l;

	Assert(epqstate->origslot != NULL);

	foreach(l, epqstate->rowMarks)
	{
		ExecRowMark *erm = (ExecRowMark *) lfirst(l);
		Datum		datum;
		bool		isNull;
		HeapTupleData tuple;

		/* clear any leftover test tuple for this rel */
		EvalPlanQualSetTuple(epqstate, erm->rti, NULL);

		if (erm->relation)
		{
			Buffer		buffer;

			Assert(erm->markType == ROW_MARK_REFERENCE);

			/* if child rel, must check whether it produced this row */
			if (erm->rti != erm->prti)
			{
				Oid			tableoid;

				datum = ExecGetJunkAttribute(epqstate->origslot,
											 erm->toidAttNo,
											 &isNull);
				/* non-locked rels could be on the inside of outer joins */
				if (isNull)
					continue;
				tableoid = DatumGetObjectId(datum);

				if (tableoid != RelationGetRelid(erm->relation))
				{
					/* this child is inactive right now */
					continue;
				}
			}

			/* fetch the tuple's ctid */
			datum = ExecGetJunkAttribute(epqstate->origslot,
										 erm->ctidAttNo,
										 &isNull);
			/* non-locked rels could be on the inside of outer joins */
			if (isNull)
				continue;
			tuple.t_self = *((ItemPointer) DatumGetPointer(datum));

			/* okay, fetch the tuple */
			if (!heap_fetch(erm->relation, SnapshotAny, &tuple, &buffer,
							false, NULL))
				elog(ERROR, "failed to fetch tuple for EvalPlanQual recheck");

			/* successful, copy and store tuple */
			EvalPlanQualSetTuple(epqstate, erm->rti,
								 heap_copytuple(&tuple));
			ReleaseBuffer(buffer);
		}
		else
		{
			HeapTupleHeader td;

			Assert(erm->markType == ROW_MARK_COPY);

			/* fetch the whole-row Var for the relation */
			datum = ExecGetJunkAttribute(epqstate->origslot,
										 erm->wholeAttNo,
										 &isNull);
			/* non-locked rels could be on the inside of outer joins */
			if (isNull)
				continue;
			td = DatumGetHeapTupleHeader(datum);

			/* build a temporary HeapTuple control structure */
			tuple.t_len = HeapTupleHeaderGetDatumLength(td);
			ItemPointerSetInvalid(&(tuple.t_self));
			tuple.t_tableOid = InvalidOid;
			tuple.t_data = td;

			/* copy and store tuple */
			EvalPlanQualSetTuple(epqstate, erm->rti,
								 heap_copytuple(&tuple));
		}
	}
}

/*
 * Fetch the next row (if any) from EvalPlanQual testing
 *
 * (In practice, there should never be more than one row...)
 */
TupleTableSlot *
EvalPlanQualNext(EPQState *epqstate)
{
	MemoryContext oldcontext;
	TupleTableSlot *slot;

	oldcontext = MemoryContextSwitchTo(epqstate->estate->es_query_cxt);
	slot = ExecProcNode(epqstate->planstate);
	MemoryContextSwitchTo(oldcontext);

	return slot;
}

/*
 * Initialize or reset an EvalPlanQual state tree
 */
void
EvalPlanQualBegin(EPQState *epqstate, EState *parentestate)
{
	EState	   *estate = epqstate->estate;

	if (estate == NULL)
	{
		/* First time through, so create a child EState */
		EvalPlanQualStart(epqstate, parentestate, epqstate->plan);
	}
	else
	{
		/*
		 * We already have a suitable child EPQ tree, so just reset it.
		 */
		int			rtsize = list_length(parentestate->es_range_table);
		PlanState  *planstate = epqstate->planstate;

		MemSet(estate->es_epqScanDone, 0, rtsize * sizeof(bool));

		/* Recopy current values of parent parameters */
		if (parentestate->es_plannedstmt->nParamExec > 0)
		{
			int			i = parentestate->es_plannedstmt->nParamExec;

			while (--i >= 0)
			{
				/* copy value if any, but not execPlan link */
				estate->es_param_exec_vals[i].value =
					parentestate->es_param_exec_vals[i].value;
				estate->es_param_exec_vals[i].isnull =
					parentestate->es_param_exec_vals[i].isnull;
			}
		}

		/*
		 * Mark child plan tree as needing rescan at all scan nodes.  The
		 * first ExecProcNode will take care of actually doing the rescan.
		 */
		planstate->chgParam = bms_add_member(planstate->chgParam,
											 epqstate->epqParam);
	}
}

/*
 * Start execution of an EvalPlanQual plan tree.
 *
 * This is a cut-down version of ExecutorStart(): we copy some state from
 * the top-level estate rather than initializing it fresh.
 */
static void
EvalPlanQualStart(EPQState *epqstate, EState *parentestate, Plan *planTree)
{
	EState	   *estate;
	int			rtsize;
	MemoryContext oldcontext;
	ListCell   *l;

	rtsize = list_length(parentestate->es_range_table);

	epqstate->estate = estate = CreateExecutorState();

	oldcontext = MemoryContextSwitchTo(estate->es_query_cxt);

	/*
	 * Child EPQ EStates share the parent's copy of unchanging state such as
	 * the snapshot, rangetable, result-rel info, and external Param info.
	 * They need their own copies of local state, including a tuple table,
	 * es_param_exec_vals, etc.
	 */
	estate->es_direction = ForwardScanDirection;
	estate->es_snapshot = parentestate->es_snapshot;
	estate->es_crosscheck_snapshot = parentestate->es_crosscheck_snapshot;
	estate->es_range_table = parentestate->es_range_table;
	estate->es_plannedstmt = parentestate->es_plannedstmt;
	estate->es_junkFilter = parentestate->es_junkFilter;
	estate->es_output_cid = parentestate->es_output_cid;
	estate->es_result_relations = parentestate->es_result_relations;
	estate->es_num_result_relations = parentestate->es_num_result_relations;
	estate->es_result_relation_info = parentestate->es_result_relation_info;
	/* es_trig_target_relations must NOT be copied */
	estate->es_rowMarks = parentestate->es_rowMarks;
	estate->es_instrument = parentestate->es_instrument;
	estate->es_select_into = parentestate->es_select_into;
	estate->es_into_oids = parentestate->es_into_oids;

	/*
	 * The external param list is simply shared from parent.  The internal
	 * param workspace has to be local state, but we copy the initial values
	 * from the parent, so as to have access to any param values that were
	 * already set from other parts of the parent's plan tree.
	 */
	estate->es_param_list_info = parentestate->es_param_list_info;
	if (parentestate->es_plannedstmt->nParamExec > 0)
	{
		int			i = parentestate->es_plannedstmt->nParamExec;

		estate->es_param_exec_vals = (ParamExecData *)
			palloc0(i * sizeof(ParamExecData));
		while (--i >= 0)
		{
			/* copy value if any, but not execPlan link */
			estate->es_param_exec_vals[i].value =
				parentestate->es_param_exec_vals[i].value;
			estate->es_param_exec_vals[i].isnull =
				parentestate->es_param_exec_vals[i].isnull;
		}
	}

	/*
	 * Each EState must have its own es_epqScanDone state, but if we have
	 * nested EPQ checks they should share es_epqTuple arrays.	This allows
	 * sub-rechecks to inherit the values being examined by an outer recheck.
	 */
	estate->es_epqScanDone = (bool *) palloc0(rtsize * sizeof(bool));
	if (parentestate->es_epqTuple != NULL)
	{
		estate->es_epqTuple = parentestate->es_epqTuple;
		estate->es_epqTupleSet = parentestate->es_epqTupleSet;
	}
	else
	{
		estate->es_epqTuple = (HeapTuple *)
			palloc0(rtsize * sizeof(HeapTuple));
		estate->es_epqTupleSet = (bool *)
			palloc0(rtsize * sizeof(bool));
	}

	/*
	 * Each estate also has its own tuple table.
	 */
	estate->es_tupleTable = NIL;

	/*
	 * Initialize private state information for each SubPlan.  We must do this
	 * before running ExecInitNode on the main query tree, since
	 * ExecInitSubPlan expects to be able to find these entries. Some of the
	 * SubPlans might not be used in the part of the plan tree we intend to
	 * run, but since it's not easy to tell which, we just initialize them
	 * all.
	 */
	Assert(estate->es_subplanstates == NIL);
	foreach(l, parentestate->es_plannedstmt->subplans)
	{
		Plan	   *subplan = (Plan *) lfirst(l);
		PlanState  *subplanstate;

		subplanstate = ExecInitNode(subplan, estate, 0);

		estate->es_subplanstates = lappend(estate->es_subplanstates,
										   subplanstate);
	}

	/*
	 * Initialize the private state information for all the nodes in the part
	 * of the plan tree we need to run.  This opens files, allocates storage
	 * and leaves us ready to start processing tuples.
	 */
	epqstate->planstate = ExecInitNode(planTree, estate, 0);

	MemoryContextSwitchTo(oldcontext);
}

/*
 * EvalPlanQualEnd -- shut down at termination of parent plan state node,
 * or if we are done with the current EPQ child.
 *
 * This is a cut-down version of ExecutorEnd(); basically we want to do most
 * of the normal cleanup, but *not* close result relations (which we are
 * just sharing from the outer query).	We do, however, have to close any
 * trigger target relations that got opened, since those are not shared.
 * (There probably shouldn't be any of the latter, but just in case...)
 */
void
EvalPlanQualEnd(EPQState *epqstate)
{
	EState	   *estate = epqstate->estate;
	MemoryContext oldcontext;
	ListCell   *l;

	if (estate == NULL)
		return;					/* idle, so nothing to do */

	oldcontext = MemoryContextSwitchTo(estate->es_query_cxt);

	ExecEndNode(epqstate->planstate);

	foreach(l, estate->es_subplanstates)
	{
		PlanState  *subplanstate = (PlanState *) lfirst(l);

		ExecEndNode(subplanstate);
	}

	/* throw away the per-estate tuple table */
	ExecResetTupleTable(estate->es_tupleTable, false);

	/* close any trigger target relations attached to this EState */
	foreach(l, estate->es_trig_target_relations)
	{
		ResultRelInfo *resultRelInfo = (ResultRelInfo *) lfirst(l);

		/* Close indices and then the relation itself */
		ExecCloseIndices(resultRelInfo);
		heap_close(resultRelInfo->ri_RelationDesc, NoLock);
	}

	MemoryContextSwitchTo(oldcontext);

	FreeExecutorState(estate);

	/* Mark EPQState idle */
	epqstate->estate = NULL;
	epqstate->planstate = NULL;
	epqstate->origslot = NULL;
}


/*
 * Support for SELECT INTO (a/k/a CREATE TABLE AS)
 *
 * We implement SELECT INTO by diverting SELECT's normal output with
 * a specialized DestReceiver type.
 */

typedef struct
{
	DestReceiver pub;			/* publicly-known function pointers */
	EState	   *estate;			/* EState we are working with */
	Relation	rel;			/* Relation to write to */
	int			hi_options;		/* heap_insert performance options */
	BulkInsertState bistate;	/* bulk insert state */
} DR_intorel;

/*
 * OpenIntoRel --- actually create the SELECT INTO target relation
 *
 * This also replaces QueryDesc->dest with the special DestReceiver for
 * SELECT INTO.  We assume that the correct result tuple type has already
 * been placed in queryDesc->tupDesc.
 */
static void
OpenIntoRel(QueryDesc *queryDesc)
{
	IntoClause *into = queryDesc->plannedstmt->intoClause;
	EState	   *estate = queryDesc->estate;
	Relation	intoRelationDesc;
	char	   *intoName;
	Oid			namespaceId;
	Oid			tablespaceId;
	Datum		reloptions;
	AclResult	aclresult;
	Oid			intoRelationId;
	TupleDesc	tupdesc;
	DR_intorel *myState;
	static char *validnsps[] = HEAP_RELOPT_NAMESPACES;

	Assert(into);

	/*
	 * XXX This code needs to be kept in sync with DefineRelation(). Maybe we
	 * should try to use that function instead.
	 */

	/*
	 * Check consistency of arguments
	 */
	if (into->onCommit != ONCOMMIT_NOOP && !into->rel->istemp)
		ereport(ERROR,
				(errcode(ERRCODE_INVALID_TABLE_DEFINITION),
				 errmsg("ON COMMIT can only be used on temporary tables")));

	/*
	 * Security check: disallow creating temp tables from security-restricted
	 * code.  This is needed because calling code might not expect untrusted
	 * tables to appear in pg_temp at the front of its search path.
	 */
	if (into->rel->istemp && InSecurityRestrictedOperation())
		ereport(ERROR,
				(errcode(ERRCODE_INSUFFICIENT_PRIVILEGE),
				 errmsg("cannot create temporary table within security-restricted operation")));

	/*
	 * Find namespace to create in, check its permissions
	 */
	intoName = into->rel->relname;
	namespaceId = RangeVarGetCreationNamespace(into->rel);

	aclresult = pg_namespace_aclcheck(namespaceId, GetUserId(),
									  ACL_CREATE);
	if (aclresult != ACLCHECK_OK)
		aclcheck_error(aclresult, ACL_KIND_NAMESPACE,
					   get_namespace_name(namespaceId));

	/*
	 * Select tablespace to use.  If not specified, use default tablespace
	 * (which may in turn default to database's default).
	 */
	if (into->tableSpaceName)
	{
		tablespaceId = get_tablespace_oid(into->tableSpaceName);
		if (!OidIsValid(tablespaceId))
			ereport(ERROR,
					(errcode(ERRCODE_UNDEFINED_OBJECT),
					 errmsg("tablespace \"%s\" does not exist",
							into->tableSpaceName)));
	}
	else
	{
		tablespaceId = GetDefaultTablespace(into->rel->istemp);
		/* note InvalidOid is OK in this case */
	}

	/* Check permissions except when using the database's default space */
	if (OidIsValid(tablespaceId) && tablespaceId != MyDatabaseTableSpace)
	{
		AclResult	aclresult;

		aclresult = pg_tablespace_aclcheck(tablespaceId, GetUserId(),
										   ACL_CREATE);

		if (aclresult != ACLCHECK_OK)
			aclcheck_error(aclresult, ACL_KIND_TABLESPACE,
						   get_tablespace_name(tablespaceId));
	}

	/* Parse and validate any reloptions */
	reloptions = transformRelOptions((Datum) 0,
									 into->options,
									 NULL,
									 validnsps,
									 true,
									 false);
	(void) heap_reloptions(RELKIND_RELATION, reloptions, true);

	/* Copy the tupdesc because heap_create_with_catalog modifies it */
	tupdesc = CreateTupleDescCopy(queryDesc->tupDesc);

	/* Now we can actually create the new relation */
	intoRelationId = heap_create_with_catalog(intoName,
											  namespaceId,
											  tablespaceId,
											  InvalidOid,
											  InvalidOid,
											  InvalidOid,
											  GetUserId(),
											  tupdesc,
											  NIL,
											  RELKIND_RELATION,
											  false,
											  false,
											  true,
											  0,
											  into->onCommit,
											  reloptions,
											  true,
											  allowSystemTableMods);

	FreeTupleDesc(tupdesc);

	/*
	 * Advance command counter so that the newly-created relation's catalog
	 * tuples will be visible to heap_open.
	 */
	CommandCounterIncrement();

	/*
	 * If necessary, create a TOAST table for the INTO relation. Note that
	 * AlterTableCreateToastTable ends with CommandCounterIncrement(), so that
	 * the TOAST table will be visible for insertion.
	 */
	reloptions = transformRelOptions((Datum) 0,
									 into->options,
									 "toast",
									 validnsps,
									 true,
									 false);

	(void) heap_reloptions(RELKIND_TOASTVALUE, reloptions, true);

	AlterTableCreateToastTable(intoRelationId, reloptions);

	/*
	 * And open the constructed table for writing.
	 */
	intoRelationDesc = heap_open(intoRelationId, AccessExclusiveLock);

	/*
	 * Now replace the query's DestReceiver with one for SELECT INTO
	 */
	queryDesc->dest = CreateDestReceiver(DestIntoRel);
	myState = (DR_intorel *) queryDesc->dest;
	Assert(myState->pub.mydest == DestIntoRel);
	myState->estate = estate;
	myState->rel = intoRelationDesc;

	/*
	 * We can skip WAL-logging the insertions, unless PITR or streaming
	 * replication is in use. We can skip the FSM in any case.
	 */
	myState->hi_options = HEAP_INSERT_SKIP_FSM |
		(XLogIsNeeded() ? 0 : HEAP_INSERT_SKIP_WAL);
	myState->bistate = GetBulkInsertState();

	/* Not using WAL requires smgr_targblock be initially invalid */
	Assert(RelationGetTargetBlock(intoRelationDesc) == InvalidBlockNumber);
}

/*
 * CloseIntoRel --- clean up SELECT INTO at ExecutorEnd time
 */
static void
CloseIntoRel(QueryDesc *queryDesc)
{
	DR_intorel *myState = (DR_intorel *) queryDesc->dest;

	/* OpenIntoRel might never have gotten called */
	if (myState && myState->pub.mydest == DestIntoRel && myState->rel)
	{
		FreeBulkInsertState(myState->bistate);

		/* If we skipped using WAL, must heap_sync before commit */
		if (myState->hi_options & HEAP_INSERT_SKIP_WAL)
			heap_sync(myState->rel);

		/* close rel, but keep lock until commit */
		heap_close(myState->rel, NoLock);

		myState->rel = NULL;
	}
}

/*
 * CreateIntoRelDestReceiver -- create a suitable DestReceiver object
 */
DestReceiver *
CreateIntoRelDestReceiver(void)
{
	DR_intorel *self = (DR_intorel *) palloc0(sizeof(DR_intorel));

	self->pub.receiveSlot = intorel_receive;
	self->pub.rStartup = intorel_startup;
	self->pub.rShutdown = intorel_shutdown;
	self->pub.rDestroy = intorel_destroy;
	self->pub.mydest = DestIntoRel;

	/* private fields will be set by OpenIntoRel */

	return (DestReceiver *) self;
}

/*
 * intorel_startup --- executor startup
 */
static void
intorel_startup(DestReceiver *self, int operation, TupleDesc typeinfo)
{
	/* no-op */
}

/*
 * intorel_receive --- receive one tuple
 */
static void
intorel_receive(TupleTableSlot *slot, DestReceiver *self)
{
	DR_intorel *myState = (DR_intorel *) self;
	HeapTuple	tuple;

	/*
	 * get the heap tuple out of the tuple table slot, making sure we have a
	 * writable copy
	 */
	tuple = ExecMaterializeSlot(slot);

	/*
	 * force assignment of new OID (see comments in ExecInsert)
	 */
	if (myState->rel->rd_rel->relhasoids)
		HeapTupleSetOid(tuple, InvalidOid);

	heap_insert(myState->rel,
				tuple,
				myState->estate->es_output_cid,
				myState->hi_options,
				myState->bistate);

	/* We know this is a newly created relation, so there are no indexes */
}

/*
 * intorel_shutdown --- executor end
 */
static void
intorel_shutdown(DestReceiver *self)
{
	/* no-op */
}

/*
 * intorel_destroy --- release DestReceiver object
 */
static void
intorel_destroy(DestReceiver *self)
{
	pfree(self);
}<|MERGE_RESOLUTION|>--- conflicted
+++ resolved
@@ -817,37 +817,6 @@
 
 		foreach(tlist, plan->targetlist)
 		{
-<<<<<<< HEAD
-			case CMD_SELECT:
-			case CMD_INSERT:
-#ifdef PGXC
-			/*
-			 * PGXC RemoteQuery do not require ctid junk field, so follow
-			 * standard procedure for UPDATE and DELETE
-			 */
-			case CMD_UPDATE:
-			case CMD_DELETE:
-#endif
-				foreach(tlist, plan->targetlist)
-				{
-					TargetEntry *tle = (TargetEntry *) lfirst(tlist);
-
-					if (tle->resjunk)
-					{
-						junk_filter_needed = true;
-						break;
-					}
-				}
-				break;
-#ifndef PGXC
-			case CMD_UPDATE:
-			case CMD_DELETE:
-				junk_filter_needed = true;
-				break;
-#endif
-			default:
-				break;
-=======
 			TargetEntry *tle = (TargetEntry *) lfirst(tlist);
 
 			if (tle->resjunk)
@@ -855,169 +824,11 @@
 				junk_filter_needed = true;
 				break;
 			}
->>>>>>> 1084f317
 		}
 
 		if (junk_filter_needed)
 		{
-<<<<<<< HEAD
-			/*
-			 * If there are multiple result relations, each one needs its own
-			 * junk filter.  Note this is only possible for UPDATE/DELETE, so
-			 * we can't be fooled by some needing a filter and some not.
-			 */
-			if (list_length(plannedstmt->resultRelations) > 1)
-			{
-				PlanState **appendplans;
-				int			as_nplans;
-				ResultRelInfo *resultRelInfo;
-
-				/* Top plan had better be an Append here. */
-				Assert(IsA(plan, Append));
-				Assert(((Append *) plan)->isTarget);
-				Assert(IsA(planstate, AppendState));
-				appendplans = ((AppendState *) planstate)->appendplans;
-				as_nplans = ((AppendState *) planstate)->as_nplans;
-				Assert(as_nplans == estate->es_num_result_relations);
-				resultRelInfo = estate->es_result_relations;
-				for (i = 0; i < as_nplans; i++)
-				{
-					PlanState  *subplan = appendplans[i];
-					JunkFilter *j;
-
-					if (operation == CMD_UPDATE)
-						ExecCheckPlanOutput(resultRelInfo->ri_RelationDesc,
-											subplan->plan->targetlist);
-
-					j = ExecInitJunkFilter(subplan->plan->targetlist,
-							resultRelInfo->ri_RelationDesc->rd_att->tdhasoid,
-								  ExecAllocTableSlot(estate->es_tupleTable));
-
-					/*
-					 * Since it must be UPDATE/DELETE, there had better be a
-					 * "ctid" junk attribute in the tlist ... but ctid could
-					 * be at a different resno for each result relation. We
-					 * look up the ctid resnos now and save them in the
-					 * junkfilters.
-					 */
-					j->jf_junkAttNo = ExecFindJunkAttribute(j, "ctid");
-					if (!AttributeNumberIsValid(j->jf_junkAttNo))
-						elog(ERROR, "could not find junk ctid column");
-					resultRelInfo->ri_junkFilter = j;
-					resultRelInfo++;
-				}
-
-				/*
-				 * Set active junkfilter too; at this point ExecInitAppend has
-				 * already selected an active result relation...
-				 */
-				estate->es_junkFilter =
-					estate->es_result_relation_info->ri_junkFilter;
-
-				/*
-				 * We currently can't support rowmarks in this case, because
-				 * the associated junk CTIDs might have different resnos in
-				 * different subplans.
-				 */
-				if (estate->es_rowMarks)
-					ereport(ERROR,
-							(errcode(ERRCODE_FEATURE_NOT_SUPPORTED),
-							 errmsg("SELECT FOR UPDATE/SHARE is not supported within a query with multiple result relations")));
-			}
-			else
-			{
-				/* Normal case with just one JunkFilter */
-				JunkFilter *j;
-
-				if (operation == CMD_INSERT || operation == CMD_UPDATE)
-					ExecCheckPlanOutput(estate->es_result_relation_info->ri_RelationDesc,
-										planstate->plan->targetlist);
-
-				j = ExecInitJunkFilter(planstate->plan->targetlist,
-									   tupType->tdhasoid,
-								  ExecAllocTableSlot(estate->es_tupleTable));
-				estate->es_junkFilter = j;
-				if (estate->es_result_relation_info)
-					estate->es_result_relation_info->ri_junkFilter = j;
-
-				if (operation == CMD_SELECT)
-				{
-					/* For SELECT, want to return the cleaned tuple type */
-					tupType = j->jf_cleanTupType;
-				}
-				else if (operation == CMD_UPDATE || operation == CMD_DELETE)
-				{
-					/* For UPDATE/DELETE, find the ctid junk attr now */
-					j->jf_junkAttNo = ExecFindJunkAttribute(j, "ctid");
-					if (!AttributeNumberIsValid(j->jf_junkAttNo))
-						elog(ERROR, "could not find junk ctid column");
-				}
-
-				/* For SELECT FOR UPDATE/SHARE, find the junk attrs now */
-				foreach(l, estate->es_rowMarks)
-				{
-					ExecRowMark *erm = (ExecRowMark *) lfirst(l);
-					char		resname[32];
-
-					/* always need the ctid */
-					snprintf(resname, sizeof(resname), "ctid%u",
-							 erm->prti);
-					erm->ctidAttNo = ExecFindJunkAttribute(j, resname);
-					if (!AttributeNumberIsValid(erm->ctidAttNo))
-						elog(ERROR, "could not find junk \"%s\" column",
-							 resname);
-					/* if child relation, need tableoid too */
-					if (erm->rti != erm->prti)
-					{
-						snprintf(resname, sizeof(resname), "tableoid%u",
-								 erm->prti);
-						erm->toidAttNo = ExecFindJunkAttribute(j, resname);
-						if (!AttributeNumberIsValid(erm->toidAttNo))
-							elog(ERROR, "could not find junk \"%s\" column",
-								 resname);
-					}
-				}
-			}
-		}
-		else
-		{
-#ifdef PGXC
-			if (!IS_PGXC_COORDINATOR)
-#endif
-			if (operation == CMD_INSERT)
-				ExecCheckPlanOutput(estate->es_result_relation_info->ri_RelationDesc,
-									planstate->plan->targetlist);
-
-			estate->es_junkFilter = NULL;
-			if (estate->es_rowMarks)
-				elog(ERROR, "SELECT FOR UPDATE/SHARE, but no junk columns");
-		}
-	}
-
-	/*
-	 * Initialize RETURNING projections if needed.
-	 */
-	if (plannedstmt->returningLists)
-	{
-		TupleTableSlot *slot;
-		ExprContext *econtext;
-		ResultRelInfo *resultRelInfo;
-
-		/*
-		 * We set QueryDesc.tupDesc to be the RETURNING rowtype in this case.
-		 * We assume all the sublists will generate the same output tupdesc.
-		 */
-		tupType = ExecTypeFromTL((List *) linitial(plannedstmt->returningLists),
-								 false);
-
-		/* Set up a slot for the output of the RETURNING projection(s) */
-		slot = ExecAllocTableSlot(estate->es_tupleTable);
-		ExecSetSlotDescriptor(slot, tupType);
-		/* Need an econtext too */
-		econtext = CreateExprContext(estate);
-=======
 			JunkFilter *j;
->>>>>>> 1084f317
 
 			j = ExecInitJunkFilter(planstate->plan->targetlist,
 								   tupType->tdhasoid,
@@ -1403,40 +1214,8 @@
 		 * If we are supposed to send the tuple somewhere, do so. (In
 		 * practice, this is probably always the case at this point.)
 		 */
-<<<<<<< HEAD
-		switch (operation)
-		{
-			case CMD_SELECT:
-				ExecSelect(slot, dest, estate);
-				break;
-
-			case CMD_INSERT:
-#ifdef PGXC
-				/*
-				 * If we get here on the Coordinator, we may have INSERT SELECT
-				 * To handle INSERT SELECT, we use COPY to send down the nodes
-				 */
-				if (IS_PGXC_COORDINATOR && IsA(planstate, ResultState))
-				{
-					PG_TRY();
-					{
-						DoInsertSelectCopy(estate, slot);
-					}
-					PG_CATCH();
-					{
-						EndInsertSelectCopy();
-						PG_RE_THROW();
-					}
-					PG_END_TRY();
-				}
-				else
-#endif
-				ExecInsert(slot, tupleid, planSlot, dest, estate);
-				break;
-=======
 		if (sendTuples)
 			(*dest->receiveSlot) (slot, dest);
->>>>>>> 1084f317
 
 		/*
 		 * Count tuples processed, if this is a SELECT.  (For other operation
@@ -1455,34 +1234,6 @@
 		if (numberTuples && numberTuples == current_tuple_count)
 			break;
 	}
-<<<<<<< HEAD
-
-#ifdef PGXC
-	/* See if we need to close a COPY started for INSERT SELECT */
-	if (IS_PGXC_COORDINATOR && operation == CMD_INSERT && IsA(planstate, ResultState))
-		EndInsertSelectCopy();
-#endif
-
-	/*
-	 * Process AFTER EACH STATEMENT triggers
-	 */
-	switch (operation)
-	{
-		case CMD_UPDATE:
-			ExecASUpdateTriggers(estate, estate->es_result_relation_info);
-			break;
-		case CMD_DELETE:
-			ExecASDeleteTriggers(estate, estate->es_result_relation_info);
-			break;
-		case CMD_INSERT:
-			ExecASInsertTriggers(estate, estate->es_result_relation_info);
-			break;
-		default:
-			/* do nothing */
-			break;
-	}
-=======
->>>>>>> 1084f317
 }
 
 

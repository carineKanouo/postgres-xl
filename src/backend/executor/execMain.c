/*-------------------------------------------------------------------------
 *
 * execMain.c
 *	  top level executor interface routines
 *
 * INTERFACE ROUTINES
 *	ExecutorStart()
 *	ExecutorRun()
 *	ExecutorFinish()
 *	ExecutorEnd()
 *
 *	These four procedures are the external interface to the executor.
 *	In each case, the query descriptor is required as an argument.
 *
 *	ExecutorStart must be called at the beginning of execution of any
 *	query plan and ExecutorEnd must always be called at the end of
 *	execution of a plan (unless it is aborted due to error).
 *
 *	ExecutorRun accepts direction and count arguments that specify whether
 *	the plan is to be executed forwards, backwards, and for how many tuples.
 *	In some cases ExecutorRun may be called multiple times to process all
 *	the tuples for a plan.	It is also acceptable to stop short of executing
 *	the whole plan (but only if it is a SELECT).
 *
 *	ExecutorFinish must be called after the final ExecutorRun call and
 *	before ExecutorEnd.  This can be omitted only in case of EXPLAIN,
 *	which should also omit ExecutorRun.
 *
 * Portions Copyright (c) 1996-2012, PostgreSQL Global Development Group
 * Portions Copyright (c) 1994, Regents of the University of California
 *
 *
 * IDENTIFICATION
 *	  src/backend/executor/execMain.c
 *
 *-------------------------------------------------------------------------
 */
#include "postgres.h"

#include "access/sysattr.h"
#include "access/transam.h"
#include "access/xact.h"
#include "catalog/namespace.h"
#include "commands/trigger.h"
#include "executor/execdebug.h"
#include "mb/pg_wchar.h"
#include "miscadmin.h"
#include "optimizer/clauses.h"
#include "parser/parsetree.h"
#include "storage/bufmgr.h"
#include "storage/lmgr.h"
#include "tcop/utility.h"
#include "utils/acl.h"
#include "utils/lsyscache.h"
#include "utils/memutils.h"
#include "utils/snapmgr.h"
#include "utils/tqual.h"
#ifdef PGXC
#include "pgxc/pgxc.h"
#include "commands/copy.h"
#endif
#ifdef XCP
#include "access/gtm.h"
#include "pgxc/execRemote.h"
#include "pgxc/poolmgr.h"
#endif

/* Hooks for plugins to get control in ExecutorStart/Run/Finish/End */
ExecutorStart_hook_type ExecutorStart_hook = NULL;
ExecutorRun_hook_type ExecutorRun_hook = NULL;
ExecutorFinish_hook_type ExecutorFinish_hook = NULL;
ExecutorEnd_hook_type ExecutorEnd_hook = NULL;

/* Hook for plugin to get control in ExecCheckRTPerms() */
ExecutorCheckPerms_hook_type ExecutorCheckPerms_hook = NULL;

/* decls for local routines only used within this module */
static void InitPlan(QueryDesc *queryDesc, int eflags);
static void CheckValidRowMarkRel(Relation rel, RowMarkType markType);
static void ExecPostprocessPlan(EState *estate);
static void ExecEndPlan(PlanState *planstate, EState *estate);
static void ExecutePlan(EState *estate, PlanState *planstate,
			CmdType operation,
			bool sendTuples,
			long numberTuples,
			ScanDirection direction,
			DestReceiver *dest);
static bool ExecCheckRTEPerms(RangeTblEntry *rte);
static void ExecCheckXactReadOnly(PlannedStmt *plannedstmt);
static char *ExecBuildSlotValueDescription(TupleTableSlot *slot,
							  int maxfieldlen);
static void EvalPlanQualStart(EPQState *epqstate, EState *parentestate,
				  Plan *planTree);

/* end of local decls */


/* ----------------------------------------------------------------
 *		ExecutorStart
 *
 *		This routine must be called at the beginning of any execution of any
 *		query plan
 *
 * Takes a QueryDesc previously created by CreateQueryDesc (which is separate
 * only because some places use QueryDescs for utility commands).  The tupDesc
 * field of the QueryDesc is filled in to describe the tuples that will be
 * returned, and the internal fields (estate and planstate) are set up.
 *
 * eflags contains flag bits as described in executor.h.
 *
 * NB: the CurrentMemoryContext when this is called will become the parent
 * of the per-query context used for this Executor invocation.
 *
 * We provide a function hook variable that lets loadable plugins
 * get control when ExecutorStart is called.  Such a plugin would
 * normally call standard_ExecutorStart().
 *
 * ----------------------------------------------------------------
 */
void
ExecutorStart(QueryDesc *queryDesc, int eflags)
{
	if (ExecutorStart_hook)
		(*ExecutorStart_hook) (queryDesc, eflags);
	else
		standard_ExecutorStart(queryDesc, eflags);
}

void
standard_ExecutorStart(QueryDesc *queryDesc, int eflags)
{
	EState	   *estate;
	MemoryContext oldcontext;

	/* sanity checks: queryDesc must not be started already */
	Assert(queryDesc != NULL);
	Assert(queryDesc->estate == NULL);

	/*
	 * If the transaction is read-only, we need to check if any writes are
	 * planned to non-temporary tables.  EXPLAIN is considered read-only.
	 */
	if (XactReadOnly && !(eflags & EXEC_FLAG_EXPLAIN_ONLY))
		ExecCheckXactReadOnly(queryDesc->plannedstmt);

	/*
	 * Build EState, switch into per-query memory context for startup.
	 */
	estate = CreateExecutorState();
	queryDesc->estate = estate;

	oldcontext = MemoryContextSwitchTo(estate->es_query_cxt);

	/*
	 * Fill in external parameters, if any, from queryDesc; and allocate
	 * workspace for internal parameters
	 */
	estate->es_param_list_info = queryDesc->params;

	if (queryDesc->plannedstmt->nParamExec > 0)
#ifdef XCP
	{
		estate->es_param_exec_vals = (ParamExecData *)
			palloc0(queryDesc->plannedstmt->nParamExec * sizeof(ParamExecData));
		if (queryDesc->plannedstmt->nParamRemote > 0)
		{
			ParamListInfo extparams = estate->es_param_list_info;
			int i = queryDesc->plannedstmt->nParamRemote;
			while (--i >= 0 &&
				queryDesc->plannedstmt->remoteparams[i].paramkind == PARAM_EXEC)
			{
				int paramno = queryDesc->plannedstmt->remoteparams[i].paramid;
				ParamExecData *prmdata;

				Assert(paramno >= 0 &&
					   paramno < queryDesc->plannedstmt->nParamExec);
				prmdata = &(estate->es_param_exec_vals[paramno]);
				prmdata->value = extparams->params[i].value;
				prmdata->isnull = extparams->params[i].isnull;
				prmdata->ptype = extparams->params[i].ptype;
			}
			/*
			 * Truncate exec parameters from the list of received parameters
			 * to avoid sending down duplicates if there are multiple levels
			 * of RemoteSubplan statements
			 */
			extparams->numParams = i + 1;
		}
	}
#else
		estate->es_param_exec_vals = (ParamExecData *)
			palloc0(queryDesc->plannedstmt->nParamExec * sizeof(ParamExecData));
#endif

	/*
	 * If non-read-only query, set the command ID to mark output tuples with
	 */
	switch (queryDesc->operation)
	{
		case CMD_SELECT:

			/*
			 * SELECT FOR UPDATE/SHARE and modifying CTEs need to mark tuples
			 */
			if (queryDesc->plannedstmt->rowMarks != NIL ||
				queryDesc->plannedstmt->hasModifyingCTE)
				estate->es_output_cid = GetCurrentCommandId(true);

			/*
			 * A SELECT without modifying CTEs can't possibly queue triggers,
			 * so force skip-triggers mode. This is just a marginal efficiency
			 * hack, since AfterTriggerBeginQuery/AfterTriggerEndQuery aren't
			 * all that expensive, but we might as well do it.
			 */
			if (!queryDesc->plannedstmt->hasModifyingCTE)
				eflags |= EXEC_FLAG_SKIP_TRIGGERS;
			break;

		case CMD_INSERT:
		case CMD_DELETE:
		case CMD_UPDATE:
			estate->es_output_cid = GetCurrentCommandId(true);
			break;

		default:
			elog(ERROR, "unrecognized operation code: %d",
				 (int) queryDesc->operation);
			break;
	}

	/*
	 * Copy other important information into the EState
	 */
	estate->es_snapshot = RegisterSnapshot(queryDesc->snapshot);
	estate->es_crosscheck_snapshot = RegisterSnapshot(queryDesc->crosscheck_snapshot);
	estate->es_top_eflags = eflags;
	estate->es_instrument = queryDesc->instrument_options;

	/*
	 * Initialize the plan state tree
	 */
	InitPlan(queryDesc, eflags);

	/*
	 * Set up an AFTER-trigger statement context, unless told not to, or
	 * unless it's EXPLAIN-only mode (when ExecutorFinish won't be called).
	 */
	if (!(eflags & (EXEC_FLAG_SKIP_TRIGGERS | EXEC_FLAG_EXPLAIN_ONLY)))
		AfterTriggerBeginQuery();

	MemoryContextSwitchTo(oldcontext);
}

/* ----------------------------------------------------------------
 *		ExecutorRun
 *
 *		This is the main routine of the executor module. It accepts
 *		the query descriptor from the traffic cop and executes the
 *		query plan.
 *
 *		ExecutorStart must have been called already.
 *
 *		If direction is NoMovementScanDirection then nothing is done
 *		except to start up/shut down the destination.  Otherwise,
 *		we retrieve up to 'count' tuples in the specified direction.
 *
 *		Note: count = 0 is interpreted as no portal limit, i.e., run to
 *		completion.
 *
 *		There is no return value, but output tuples (if any) are sent to
 *		the destination receiver specified in the QueryDesc; and the number
 *		of tuples processed at the top level can be found in
 *		estate->es_processed.
 *
 *		We provide a function hook variable that lets loadable plugins
 *		get control when ExecutorRun is called.  Such a plugin would
 *		normally call standard_ExecutorRun().
 *
 * ----------------------------------------------------------------
 */
void
ExecutorRun(QueryDesc *queryDesc,
			ScanDirection direction, long count)
{
	if (ExecutorRun_hook)
		(*ExecutorRun_hook) (queryDesc, direction, count);
	else
		standard_ExecutorRun(queryDesc, direction, count);
}

void
standard_ExecutorRun(QueryDesc *queryDesc,
					 ScanDirection direction, long count)
{
	EState	   *estate;
	CmdType		operation;
	DestReceiver *dest;
	bool		sendTuples;
	MemoryContext oldcontext;

	/* sanity checks */
	Assert(queryDesc != NULL);

	estate = queryDesc->estate;

	Assert(estate != NULL);
	Assert(!(estate->es_top_eflags & EXEC_FLAG_EXPLAIN_ONLY));

	/*
	 * Switch into per-query memory context
	 */
	oldcontext = MemoryContextSwitchTo(estate->es_query_cxt);

	/* Allow instrumentation of Executor overall runtime */
	if (queryDesc->totaltime)
		InstrStartNode(queryDesc->totaltime);

	/*
	 * extract information from the query descriptor and the query feature.
	 */
	operation = queryDesc->operation;
	dest = queryDesc->dest;

	/*
	 * startup tuple receiver, if we will be emitting tuples
	 */
	estate->es_processed = 0;
	estate->es_lastoid = InvalidOid;

	sendTuples = (operation == CMD_SELECT ||
				  queryDesc->plannedstmt->hasReturning);

	if (sendTuples)
		(*dest->rStartup) (dest, operation, queryDesc->tupDesc);

	/*
	 * run plan
	 */
	if (!ScanDirectionIsNoMovement(direction))
		ExecutePlan(estate,
					queryDesc->planstate,
					operation,
					sendTuples,
					count,
					direction,
					dest);

	/*
	 * shutdown tuple receiver, if we started it
	 */
	if (sendTuples)
		(*dest->rShutdown) (dest);

	if (queryDesc->totaltime)
		InstrStopNode(queryDesc->totaltime, estate->es_processed);

	MemoryContextSwitchTo(oldcontext);
}

/* ----------------------------------------------------------------
 *		ExecutorFinish
 *
 *		This routine must be called after the last ExecutorRun call.
 *		It performs cleanup such as firing AFTER triggers.	It is
 *		separate from ExecutorEnd because EXPLAIN ANALYZE needs to
 *		include these actions in the total runtime.
 *
 *		We provide a function hook variable that lets loadable plugins
 *		get control when ExecutorFinish is called.	Such a plugin would
 *		normally call standard_ExecutorFinish().
 *
 * ----------------------------------------------------------------
 */
void
ExecutorFinish(QueryDesc *queryDesc)
{
	if (ExecutorFinish_hook)
		(*ExecutorFinish_hook) (queryDesc);
	else
		standard_ExecutorFinish(queryDesc);
}

void
standard_ExecutorFinish(QueryDesc *queryDesc)
{
	EState	   *estate;
	MemoryContext oldcontext;

	/* sanity checks */
	Assert(queryDesc != NULL);

	estate = queryDesc->estate;

	Assert(estate != NULL);
	Assert(!(estate->es_top_eflags & EXEC_FLAG_EXPLAIN_ONLY));

	/* This should be run once and only once per Executor instance */
	Assert(!estate->es_finished);

	/* Switch into per-query memory context */
	oldcontext = MemoryContextSwitchTo(estate->es_query_cxt);

	/* Allow instrumentation of Executor overall runtime */
	if (queryDesc->totaltime)
		InstrStartNode(queryDesc->totaltime);

	/* Run ModifyTable nodes to completion */
	ExecPostprocessPlan(estate);

	/* Execute queued AFTER triggers, unless told not to */
	if (!(estate->es_top_eflags & EXEC_FLAG_SKIP_TRIGGERS))
		AfterTriggerEndQuery(estate);

	if (queryDesc->totaltime)
		InstrStopNode(queryDesc->totaltime, 0);

	MemoryContextSwitchTo(oldcontext);

	estate->es_finished = true;
}

/* ----------------------------------------------------------------
 *		ExecutorEnd
 *
 *		This routine must be called at the end of execution of any
 *		query plan
 *
 *		We provide a function hook variable that lets loadable plugins
 *		get control when ExecutorEnd is called.  Such a plugin would
 *		normally call standard_ExecutorEnd().
 *
 * ----------------------------------------------------------------
 */
void
ExecutorEnd(QueryDesc *queryDesc)
{
	if (ExecutorEnd_hook)
		(*ExecutorEnd_hook) (queryDesc);
	else
		standard_ExecutorEnd(queryDesc);
}

void
standard_ExecutorEnd(QueryDesc *queryDesc)
{
	EState	   *estate;
	MemoryContext oldcontext;

	/* sanity checks */
	Assert(queryDesc != NULL);

	estate = queryDesc->estate;

	Assert(estate != NULL);

	/*
	 * Check that ExecutorFinish was called, unless in EXPLAIN-only mode. This
	 * Assert is needed because ExecutorFinish is new as of 9.1, and callers
	 * might forget to call it.
	 */
	Assert(estate->es_finished ||
		   (estate->es_top_eflags & EXEC_FLAG_EXPLAIN_ONLY));

	/*
	 * Switch into per-query memory context to run ExecEndPlan
	 */
	oldcontext = MemoryContextSwitchTo(estate->es_query_cxt);

	ExecEndPlan(queryDesc->planstate, estate);

	/* do away with our snapshots */
	UnregisterSnapshot(estate->es_snapshot);
	UnregisterSnapshot(estate->es_crosscheck_snapshot);

	/*
	 * Must switch out of context before destroying it
	 */
	MemoryContextSwitchTo(oldcontext);

	/*
	 * Release EState and per-query memory context.  This should release
	 * everything the executor has allocated.
	 */
	FreeExecutorState(estate);

	/* Reset queryDesc fields that no longer point to anything */
	queryDesc->tupDesc = NULL;
	queryDesc->estate = NULL;
	queryDesc->planstate = NULL;
	queryDesc->totaltime = NULL;
}

/* ----------------------------------------------------------------
 *		ExecutorRewind
 *
 *		This routine may be called on an open queryDesc to rewind it
 *		to the start.
 * ----------------------------------------------------------------
 */
void
ExecutorRewind(QueryDesc *queryDesc)
{
	EState	   *estate;
	MemoryContext oldcontext;

	/* sanity checks */
	Assert(queryDesc != NULL);

	estate = queryDesc->estate;

	Assert(estate != NULL);

	/* It's probably not sensible to rescan updating queries */
	Assert(queryDesc->operation == CMD_SELECT);

	/*
	 * Switch into per-query memory context
	 */
	oldcontext = MemoryContextSwitchTo(estate->es_query_cxt);

	/*
	 * rescan plan
	 */
	ExecReScan(queryDesc->planstate);

	MemoryContextSwitchTo(oldcontext);
}


/*
 * ExecCheckRTPerms
 *		Check access permissions for all relations listed in a range table.
 *
 * Returns true if permissions are adequate.  Otherwise, throws an appropriate
 * error if ereport_on_violation is true, or simply returns false otherwise.
 */
bool
ExecCheckRTPerms(List *rangeTable, bool ereport_on_violation)
{
	ListCell   *l;
	bool		result = true;

	foreach(l, rangeTable)
	{
		RangeTblEntry *rte = (RangeTblEntry *) lfirst(l);

		result = ExecCheckRTEPerms(rte);
		if (!result)
		{
			Assert(rte->rtekind == RTE_RELATION);
			if (ereport_on_violation)
				aclcheck_error(ACLCHECK_NO_PRIV, ACL_KIND_CLASS,
							   get_rel_name(rte->relid));
			return false;
		}
	}

	if (ExecutorCheckPerms_hook)
		result = (*ExecutorCheckPerms_hook) (rangeTable,
											 ereport_on_violation);
	return result;
}

/*
 * ExecCheckRTEPerms
 *		Check access permissions for a single RTE.
 */
static bool
ExecCheckRTEPerms(RangeTblEntry *rte)
{
	AclMode		requiredPerms;
	AclMode		relPerms;
	AclMode		remainingPerms;
	Oid			relOid;
	Oid			userid;
	Bitmapset  *tmpset;
	int			col;

	/*
	 * Only plain-relation RTEs need to be checked here.  Function RTEs are
	 * checked by init_fcache when the function is prepared for execution.
	 * Join, subquery, and special RTEs need no checks.
	 */
	if (rte->rtekind != RTE_RELATION)
		return true;

	/*
	 * No work if requiredPerms is empty.
	 */
	requiredPerms = rte->requiredPerms;
	if (requiredPerms == 0)
		return true;

	relOid = rte->relid;

	/*
	 * userid to check as: current user unless we have a setuid indication.
	 *
	 * Note: GetUserId() is presently fast enough that there's no harm in
	 * calling it separately for each RTE.	If that stops being true, we could
	 * call it once in ExecCheckRTPerms and pass the userid down from there.
	 * But for now, no need for the extra clutter.
	 */
	userid = rte->checkAsUser ? rte->checkAsUser : GetUserId();

	/*
	 * We must have *all* the requiredPerms bits, but some of the bits can be
	 * satisfied from column-level rather than relation-level permissions.
	 * First, remove any bits that are satisfied by relation permissions.
	 */
	relPerms = pg_class_aclmask(relOid, userid, requiredPerms, ACLMASK_ALL);
	remainingPerms = requiredPerms & ~relPerms;
	if (remainingPerms != 0)
	{
		/*
		 * If we lack any permissions that exist only as relation permissions,
		 * we can fail straight away.
		 */
		if (remainingPerms & ~(ACL_SELECT | ACL_INSERT | ACL_UPDATE))
			return false;

		/*
		 * Check to see if we have the needed privileges at column level.
		 *
		 * Note: failures just report a table-level error; it would be nicer
		 * to report a column-level error if we have some but not all of the
		 * column privileges.
		 */
		if (remainingPerms & ACL_SELECT)
		{
			/*
			 * When the query doesn't explicitly reference any columns (for
			 * example, SELECT COUNT(*) FROM table), allow the query if we
			 * have SELECT on any column of the rel, as per SQL spec.
			 */
			if (bms_is_empty(rte->selectedCols))
			{
				if (pg_attribute_aclcheck_all(relOid, userid, ACL_SELECT,
											  ACLMASK_ANY) != ACLCHECK_OK)
					return false;
			}

			tmpset = bms_copy(rte->selectedCols);
			while ((col = bms_first_member(tmpset)) >= 0)
			{
				/* remove the column number offset */
				col += FirstLowInvalidHeapAttributeNumber;
				if (col == InvalidAttrNumber)
				{
					/* Whole-row reference, must have priv on all cols */
					if (pg_attribute_aclcheck_all(relOid, userid, ACL_SELECT,
												  ACLMASK_ALL) != ACLCHECK_OK)
						return false;
				}
				else
				{
					if (pg_attribute_aclcheck(relOid, col, userid,
											  ACL_SELECT) != ACLCHECK_OK)
						return false;
				}
			}
			bms_free(tmpset);
		}

		/*
		 * Basically the same for the mod columns, with either INSERT or
		 * UPDATE privilege as specified by remainingPerms.
		 */
		remainingPerms &= ~ACL_SELECT;
		if (remainingPerms != 0)
		{
			/*
			 * When the query doesn't explicitly change any columns, allow the
			 * query if we have permission on any column of the rel.  This is
			 * to handle SELECT FOR UPDATE as well as possible corner cases in
			 * INSERT and UPDATE.
			 */
			if (bms_is_empty(rte->modifiedCols))
			{
				if (pg_attribute_aclcheck_all(relOid, userid, remainingPerms,
											  ACLMASK_ANY) != ACLCHECK_OK)
					return false;
			}

			tmpset = bms_copy(rte->modifiedCols);
			while ((col = bms_first_member(tmpset)) >= 0)
			{
				/* remove the column number offset */
				col += FirstLowInvalidHeapAttributeNumber;
				if (col == InvalidAttrNumber)
				{
					/* whole-row reference can't happen here */
					elog(ERROR, "whole-row update is not implemented");
				}
				else
				{
					if (pg_attribute_aclcheck(relOid, col, userid,
											  remainingPerms) != ACLCHECK_OK)
						return false;
				}
			}
			bms_free(tmpset);
		}
	}
	return true;
}

/*
 * Check that the query does not imply any writes to non-temp tables.
 *
 * Note: in a Hot Standby slave this would need to reject writes to temp
 * tables as well; but an HS slave can't have created any temp tables
 * in the first place, so no need to check that.
 */
static void
ExecCheckXactReadOnly(PlannedStmt *plannedstmt)
{
	ListCell   *l;

	/* Fail if write permissions are requested on any non-temp table */
	foreach(l, plannedstmt->rtable)
	{
		RangeTblEntry *rte = (RangeTblEntry *) lfirst(l);

		if (rte->rtekind != RTE_RELATION)
			continue;

		if ((rte->requiredPerms & (~ACL_SELECT)) == 0)
			continue;

		if (isTempNamespace(get_rel_namespace(rte->relid)))
			continue;

		PreventCommandIfReadOnly(CreateCommandTag((Node *) plannedstmt));
	}
}


/* ----------------------------------------------------------------
 *		InitPlan
 *
 *		Initializes the query plan: open files, allocate storage
 *		and start up the rule manager
 * ----------------------------------------------------------------
 */
static void
InitPlan(QueryDesc *queryDesc, int eflags)
{
	CmdType		operation = queryDesc->operation;
	PlannedStmt *plannedstmt = queryDesc->plannedstmt;
	Plan	   *plan = plannedstmt->planTree;
	List	   *rangeTable = plannedstmt->rtable;
	EState	   *estate = queryDesc->estate;
	PlanState  *planstate;
	TupleDesc	tupType;
	ListCell   *l;
	int			i;

	/*
	 * Do permissions checks
	 */
	ExecCheckRTPerms(rangeTable, true);

	/*
	 * initialize the node's execution state
	 */
	estate->es_range_table = rangeTable;
	estate->es_plannedstmt = plannedstmt;

	/*
	 * initialize result relation stuff, and open/lock the result rels.
	 *
	 * We must do this before initializing the plan tree, else we might try to
	 * do a lock upgrade if a result rel is also a source rel.
	 */
	if (plannedstmt->resultRelations)
	{
		List	   *resultRelations = plannedstmt->resultRelations;
		int			numResultRelations = list_length(resultRelations);
		ResultRelInfo *resultRelInfos;
		ResultRelInfo *resultRelInfo;

		resultRelInfos = (ResultRelInfo *)
			palloc(numResultRelations * sizeof(ResultRelInfo));
		resultRelInfo = resultRelInfos;
		foreach(l, resultRelations)
		{
			Index		resultRelationIndex = lfirst_int(l);
			Oid			resultRelationOid;
			Relation	resultRelation;

			resultRelationOid = getrelid(resultRelationIndex, rangeTable);
			resultRelation = heap_open(resultRelationOid, RowExclusiveLock);
			InitResultRelInfo(resultRelInfo,
							  resultRelation,
							  resultRelationIndex,
							  estate->es_instrument);
			resultRelInfo++;
		}
		estate->es_result_relations = resultRelInfos;
		estate->es_num_result_relations = numResultRelations;
		/* es_result_relation_info is NULL except when within ModifyTable */
		estate->es_result_relation_info = NULL;
#ifdef PGXC
<<<<<<< HEAD
#ifndef XCP
		estate->es_result_remoterel = NULL;
#endif
#endif
=======
		estate->es_result_remoterel = NULL;
#endif
>>>>>>> c346e92c
	}
	else
	{
		/*
		 * if no result relation, then set state appropriately
		 */
		estate->es_result_relations = NULL;
		estate->es_num_result_relations = 0;
		estate->es_result_relation_info = NULL;
#ifdef PGXC
<<<<<<< HEAD
#ifndef XCP
estate->es_result_remoterel = NULL;
#endif
=======
		estate->es_result_remoterel = NULL;
>>>>>>> c346e92c
#endif
	}

	/*
	 * Similarly, we have to lock relations selected FOR UPDATE/FOR SHARE
	 * before we initialize the plan tree, else we'd be risking lock upgrades.
	 * While we are at it, build the ExecRowMark list.
	 */
	estate->es_rowMarks = NIL;
	foreach(l, plannedstmt->rowMarks)
	{
		PlanRowMark *rc = (PlanRowMark *) lfirst(l);
		Oid			relid;
		Relation	relation;
		ExecRowMark *erm;

		/* ignore "parent" rowmarks; they are irrelevant at runtime */
		if (rc->isParent)
			continue;

		switch (rc->markType)
		{
			case ROW_MARK_EXCLUSIVE:
			case ROW_MARK_SHARE:
				relid = getrelid(rc->rti, rangeTable);
				relation = heap_open(relid, RowShareLock);
				break;
			case ROW_MARK_REFERENCE:
				relid = getrelid(rc->rti, rangeTable);
				relation = heap_open(relid, AccessShareLock);
				break;
			case ROW_MARK_COPY:
				/* there's no real table here ... */
				relation = NULL;
				break;
			default:
				elog(ERROR, "unrecognized markType: %d", rc->markType);
				relation = NULL;	/* keep compiler quiet */
				break;
		}

		/* Check that relation is a legal target for marking */
		if (relation)
			CheckValidRowMarkRel(relation, rc->markType);

		erm = (ExecRowMark *) palloc(sizeof(ExecRowMark));
		erm->relation = relation;
		erm->rti = rc->rti;
		erm->prti = rc->prti;
		erm->rowmarkId = rc->rowmarkId;
		erm->markType = rc->markType;
		erm->noWait = rc->noWait;
		ItemPointerSetInvalid(&(erm->curCtid));
		estate->es_rowMarks = lappend(estate->es_rowMarks, erm);
	}

	/*
	 * Initialize the executor's tuple table to empty.
	 */
	estate->es_tupleTable = NIL;
	estate->es_trig_tuple_slot = NULL;
	estate->es_trig_oldtup_slot = NULL;
	estate->es_trig_newtup_slot = NULL;

	/* mark EvalPlanQual not active */
	estate->es_epqTuple = NULL;
	estate->es_epqTupleSet = NULL;
	estate->es_epqScanDone = NULL;

	/*
	 * Initialize private state information for each SubPlan.  We must do this
	 * before running ExecInitNode on the main query tree, since
	 * ExecInitSubPlan expects to be able to find these entries.
	 */
	Assert(estate->es_subplanstates == NIL);
	i = 1;						/* subplan indices count from 1 */
	foreach(l, plannedstmt->subplans)
	{
		Plan	   *subplan = (Plan *) lfirst(l);
		PlanState  *subplanstate;
		int			sp_eflags;

		/*
		 * A subplan will never need to do BACKWARD scan nor MARK/RESTORE. If
		 * it is a parameterless subplan (not initplan), we suggest that it be
		 * prepared to handle REWIND efficiently; otherwise there is no need.
		 */
		sp_eflags = eflags & EXEC_FLAG_EXPLAIN_ONLY;
		if (bms_is_member(i, plannedstmt->rewindPlanIDs))
			sp_eflags |= EXEC_FLAG_REWIND;
#ifdef XCP
		/*
		 * Distributed executor may never execute that plan because referencing
		 * subplan is executed on remote node, so we may save some resources.
		 * At the moment only RemoteSubplan is aware of this flag, it is
		 * skipping sending down subplan.
		 * ExecInitSubPlan takes care about finishing initialization.
		 */
		sp_eflags |= EXEC_FLAG_SUBPLAN;
#endif

		subplanstate = ExecInitNode(subplan, estate, sp_eflags);

		estate->es_subplanstates = lappend(estate->es_subplanstates,
										   subplanstate);

		i++;
	}

	/*
	 * Initialize the private state information for all the nodes in the query
	 * tree.  This opens files, allocates storage and leaves us ready to start
	 * processing tuples.
	 */
	planstate = ExecInitNode(plan, estate, eflags);

	/*
	 * Get the tuple descriptor describing the type of tuples to return.
	 */
	tupType = ExecGetResultType(planstate);

	/*
	 * Initialize the junk filter if needed.  SELECT queries need a filter if
	 * there are any junk attrs in the top-level tlist.
	 */
#ifdef XCP
	/*
 	 * We need to keep junk attrs in intermediate results, they may be needed
	 * in upper level plans on the receiving side
	 */
	if (!IS_PGXC_DATANODE && operation == CMD_SELECT)
#else
	if (operation == CMD_SELECT)
#endif
	{
		bool		junk_filter_needed = false;
		ListCell   *tlist;

		foreach(tlist, plan->targetlist)
		{
			TargetEntry *tle = (TargetEntry *) lfirst(tlist);

			if (tle->resjunk)
			{
				junk_filter_needed = true;
				break;
			}
		}

		if (junk_filter_needed)
		{
			JunkFilter *j;

			j = ExecInitJunkFilter(planstate->plan->targetlist,
								   tupType->tdhasoid,
								   ExecInitExtraTupleSlot(estate));
			estate->es_junkFilter = j;

			/* Want to return the cleaned tuple type */
			tupType = j->jf_cleanTupType;
		}
	}

	queryDesc->tupDesc = tupType;
	queryDesc->planstate = planstate;
}

/*
 * Check that a proposed result relation is a legal target for the operation
 *
 * In most cases parser and/or planner should have noticed this already, but
 * let's make sure.  In the view case we do need a test here, because if the
 * view wasn't rewritten by a rule, it had better have an INSTEAD trigger.
 *
 * Note: when changing this function, you probably also need to look at
 * CheckValidRowMarkRel.
 */
void
CheckValidResultRel(Relation resultRel, CmdType operation)
{
	TriggerDesc *trigDesc = resultRel->trigdesc;

	switch (resultRel->rd_rel->relkind)
	{
		case RELKIND_RELATION:
			/* OK */
			break;
		case RELKIND_SEQUENCE:
			ereport(ERROR,
					(errcode(ERRCODE_WRONG_OBJECT_TYPE),
					 errmsg("cannot change sequence \"%s\"",
							RelationGetRelationName(resultRel))));
			break;
		case RELKIND_TOASTVALUE:
			ereport(ERROR,
					(errcode(ERRCODE_WRONG_OBJECT_TYPE),
					 errmsg("cannot change TOAST relation \"%s\"",
							RelationGetRelationName(resultRel))));
			break;
		case RELKIND_VIEW:
			switch (operation)
			{
				case CMD_INSERT:
					if (!trigDesc || !trigDesc->trig_insert_instead_row)
						ereport(ERROR,
						  (errcode(ERRCODE_OBJECT_NOT_IN_PREREQUISITE_STATE),
						   errmsg("cannot insert into view \"%s\"",
								  RelationGetRelationName(resultRel)),
						   errhint("You need an unconditional ON INSERT DO INSTEAD rule or an INSTEAD OF INSERT trigger.")));
					break;
				case CMD_UPDATE:
					if (!trigDesc || !trigDesc->trig_update_instead_row)
						ereport(ERROR,
						  (errcode(ERRCODE_OBJECT_NOT_IN_PREREQUISITE_STATE),
						   errmsg("cannot update view \"%s\"",
								  RelationGetRelationName(resultRel)),
						   errhint("You need an unconditional ON UPDATE DO INSTEAD rule or an INSTEAD OF UPDATE trigger.")));
					break;
				case CMD_DELETE:
					if (!trigDesc || !trigDesc->trig_delete_instead_row)
						ereport(ERROR,
						  (errcode(ERRCODE_OBJECT_NOT_IN_PREREQUISITE_STATE),
						   errmsg("cannot delete from view \"%s\"",
								  RelationGetRelationName(resultRel)),
						   errhint("You need an unconditional ON DELETE DO INSTEAD rule or an INSTEAD OF DELETE trigger.")));
					break;
				default:
					elog(ERROR, "unrecognized CmdType: %d", (int) operation);
					break;
			}
			break;
		case RELKIND_FOREIGN_TABLE:
			ereport(ERROR,
					(errcode(ERRCODE_WRONG_OBJECT_TYPE),
					 errmsg("cannot change foreign table \"%s\"",
							RelationGetRelationName(resultRel))));
			break;
		default:
			ereport(ERROR,
					(errcode(ERRCODE_WRONG_OBJECT_TYPE),
					 errmsg("cannot change relation \"%s\"",
							RelationGetRelationName(resultRel))));
			break;
	}
}

/*
 * Check that a proposed rowmark target relation is a legal target
 *
 * In most cases parser and/or planner should have noticed this already, but
 * they don't cover all cases.
 */
static void
CheckValidRowMarkRel(Relation rel, RowMarkType markType)
{
	switch (rel->rd_rel->relkind)
	{
		case RELKIND_RELATION:
			/* OK */
			break;
		case RELKIND_SEQUENCE:
			/* Must disallow this because we don't vacuum sequences */
			ereport(ERROR,
					(errcode(ERRCODE_WRONG_OBJECT_TYPE),
					 errmsg("cannot lock rows in sequence \"%s\"",
							RelationGetRelationName(rel))));
			break;
		case RELKIND_TOASTVALUE:
			/* We could allow this, but there seems no good reason to */
			ereport(ERROR,
					(errcode(ERRCODE_WRONG_OBJECT_TYPE),
					 errmsg("cannot lock rows in TOAST relation \"%s\"",
							RelationGetRelationName(rel))));
			break;
		case RELKIND_VIEW:
			/* Should not get here */
			ereport(ERROR,
					(errcode(ERRCODE_WRONG_OBJECT_TYPE),
					 errmsg("cannot lock rows in view \"%s\"",
							RelationGetRelationName(rel))));
			break;
		case RELKIND_FOREIGN_TABLE:
			/* Perhaps we can support this someday, but not today */
			ereport(ERROR,
					(errcode(ERRCODE_WRONG_OBJECT_TYPE),
					 errmsg("cannot lock rows in foreign table \"%s\"",
							RelationGetRelationName(rel))));
			break;
		default:
			ereport(ERROR,
					(errcode(ERRCODE_WRONG_OBJECT_TYPE),
					 errmsg("cannot lock rows in relation \"%s\"",
							RelationGetRelationName(rel))));
			break;
	}
}

/*
 * Initialize ResultRelInfo data for one result relation
 *
 * Caution: before Postgres 9.1, this function included the relkind checking
 * that's now in CheckValidResultRel, and it also did ExecOpenIndices if
 * appropriate.  Be sure callers cover those needs.
 */
void
InitResultRelInfo(ResultRelInfo *resultRelInfo,
				  Relation resultRelationDesc,
				  Index resultRelationIndex,
				  int instrument_options)
{
	MemSet(resultRelInfo, 0, sizeof(ResultRelInfo));
	resultRelInfo->type = T_ResultRelInfo;
	resultRelInfo->ri_RangeTableIndex = resultRelationIndex;
	resultRelInfo->ri_RelationDesc = resultRelationDesc;
	resultRelInfo->ri_NumIndices = 0;
	resultRelInfo->ri_IndexRelationDescs = NULL;
	resultRelInfo->ri_IndexRelationInfo = NULL;
	/* make a copy so as not to depend on relcache info not changing... */
	resultRelInfo->ri_TrigDesc = CopyTriggerDesc(resultRelationDesc->trigdesc);
	if (resultRelInfo->ri_TrigDesc)
	{
		int			n = resultRelInfo->ri_TrigDesc->numtriggers;

		resultRelInfo->ri_TrigFunctions = (FmgrInfo *)
			palloc0(n * sizeof(FmgrInfo));
		resultRelInfo->ri_TrigWhenExprs = (List **)
			palloc0(n * sizeof(List *));
		if (instrument_options)
			resultRelInfo->ri_TrigInstrument = InstrAlloc(n, instrument_options);
	}
	else
	{
		resultRelInfo->ri_TrigFunctions = NULL;
		resultRelInfo->ri_TrigWhenExprs = NULL;
		resultRelInfo->ri_TrigInstrument = NULL;
	}
	resultRelInfo->ri_ConstraintExprs = NULL;
	resultRelInfo->ri_junkFilter = NULL;
	resultRelInfo->ri_projectReturning = NULL;
}

/*
 *		ExecGetTriggerResultRel
 *
 * Get a ResultRelInfo for a trigger target relation.  Most of the time,
 * triggers are fired on one of the result relations of the query, and so
 * we can just return a member of the es_result_relations array.  (Note: in
 * self-join situations there might be multiple members with the same OID;
 * if so it doesn't matter which one we pick.)  However, it is sometimes
 * necessary to fire triggers on other relations; this happens mainly when an
 * RI update trigger queues additional triggers on other relations, which will
 * be processed in the context of the outer query.	For efficiency's sake,
 * we want to have a ResultRelInfo for those triggers too; that can avoid
 * repeated re-opening of the relation.  (It also provides a way for EXPLAIN
 * ANALYZE to report the runtimes of such triggers.)  So we make additional
 * ResultRelInfo's as needed, and save them in es_trig_target_relations.
 */
ResultRelInfo *
ExecGetTriggerResultRel(EState *estate, Oid relid)
{
	ResultRelInfo *rInfo;
	int			nr;
	ListCell   *l;
	Relation	rel;
	MemoryContext oldcontext;

	/* First, search through the query result relations */
	rInfo = estate->es_result_relations;
	nr = estate->es_num_result_relations;
	while (nr > 0)
	{
		if (RelationGetRelid(rInfo->ri_RelationDesc) == relid)
			return rInfo;
		rInfo++;
		nr--;
	}
	/* Nope, but maybe we already made an extra ResultRelInfo for it */
	foreach(l, estate->es_trig_target_relations)
	{
		rInfo = (ResultRelInfo *) lfirst(l);
		if (RelationGetRelid(rInfo->ri_RelationDesc) == relid)
			return rInfo;
	}
	/* Nope, so we need a new one */

	/*
	 * Open the target relation's relcache entry.  We assume that an
	 * appropriate lock is still held by the backend from whenever the trigger
	 * event got queued, so we need take no new lock here.	Also, we need not
	 * recheck the relkind, so no need for CheckValidResultRel.
	 */
	rel = heap_open(relid, NoLock);

	/*
	 * Make the new entry in the right context.
	 */
	oldcontext = MemoryContextSwitchTo(estate->es_query_cxt);
	rInfo = makeNode(ResultRelInfo);
	InitResultRelInfo(rInfo,
					  rel,
					  0,		/* dummy rangetable index */
					  estate->es_instrument);
	estate->es_trig_target_relations =
		lappend(estate->es_trig_target_relations, rInfo);
	MemoryContextSwitchTo(oldcontext);

	/*
	 * Currently, we don't need any index information in ResultRelInfos used
	 * only for triggers, so no need to call ExecOpenIndices.
	 */

	return rInfo;
}

/*
 *		ExecContextForcesOids
 *
 * This is pretty grotty: when doing INSERT, UPDATE, or CREATE TABLE AS,
 * we need to ensure that result tuples have space for an OID iff they are
 * going to be stored into a relation that has OIDs.  In other contexts
 * we are free to choose whether to leave space for OIDs in result tuples
 * (we generally don't want to, but we do if a physical-tlist optimization
 * is possible).  This routine checks the plan context and returns TRUE if the
 * choice is forced, FALSE if the choice is not forced.  In the TRUE case,
 * *hasoids is set to the required value.
 *
 * One reason this is ugly is that all plan nodes in the plan tree will emit
 * tuples with space for an OID, though we really only need the topmost node
 * to do so.  However, node types like Sort don't project new tuples but just
 * return their inputs, and in those cases the requirement propagates down
 * to the input node.  Eventually we might make this code smart enough to
 * recognize how far down the requirement really goes, but for now we just
 * make all plan nodes do the same thing if the top level forces the choice.
 *
 * We assume that if we are generating tuples for INSERT or UPDATE,
 * estate->es_result_relation_info is already set up to describe the target
 * relation.  Note that in an UPDATE that spans an inheritance tree, some of
 * the target relations may have OIDs and some not.  We have to make the
 * decisions on a per-relation basis as we initialize each of the subplans of
 * the ModifyTable node, so ModifyTable has to set es_result_relation_info
 * while initializing each subplan.
 *
 * CREATE TABLE AS is even uglier, because we don't have the target relation's
 * descriptor available when this code runs; we have to look aside at the
 * flags passed to ExecutorStart().
 */
bool
ExecContextForcesOids(PlanState *planstate, bool *hasoids)
{
	ResultRelInfo *ri = planstate->state->es_result_relation_info;

	if (ri != NULL)
	{
		Relation	rel = ri->ri_RelationDesc;

		if (rel != NULL)
		{
			*hasoids = rel->rd_rel->relhasoids;
			return true;
		}
	}

	if (planstate->state->es_top_eflags & EXEC_FLAG_WITH_OIDS)
	{
		*hasoids = true;
		return true;
	}
	if (planstate->state->es_top_eflags & EXEC_FLAG_WITHOUT_OIDS)
	{
		*hasoids = false;
		return true;
	}

	return false;
}

/* ----------------------------------------------------------------
 *		ExecPostprocessPlan
 *
 *		Give plan nodes a final chance to execute before shutdown
 * ----------------------------------------------------------------
 */
static void
ExecPostprocessPlan(EState *estate)
{
	ListCell   *lc;

	/*
	 * Make sure nodes run forward.
	 */
	estate->es_direction = ForwardScanDirection;

	/*
	 * Run any secondary ModifyTable nodes to completion, in case the main
	 * query did not fetch all rows from them.	(We do this to ensure that
	 * such nodes have predictable results.)
	 */
	foreach(lc, estate->es_auxmodifytables)
	{
		PlanState  *ps = (PlanState *) lfirst(lc);

		for (;;)
		{
			TupleTableSlot *slot;

			/* Reset the per-output-tuple exprcontext each time */
			ResetPerTupleExprContext(estate);

			slot = ExecProcNode(ps);

			if (TupIsNull(slot))
				break;
		}
	}
}

/* ----------------------------------------------------------------
 *		ExecEndPlan
 *
 *		Cleans up the query plan -- closes files and frees up storage
 *
 * NOTE: we are no longer very worried about freeing storage per se
 * in this code; FreeExecutorState should be guaranteed to release all
 * memory that needs to be released.  What we are worried about doing
 * is closing relations and dropping buffer pins.  Thus, for example,
 * tuple tables must be cleared or dropped to ensure pins are released.
 * ----------------------------------------------------------------
 */
static void
ExecEndPlan(PlanState *planstate, EState *estate)
{
	ResultRelInfo *resultRelInfo;
	int			i;
	ListCell   *l;

	/*
	 * shut down the node-type-specific query processing
	 */
	ExecEndNode(planstate);

	/*
	 * for subplans too
	 */
	foreach(l, estate->es_subplanstates)
	{
		PlanState  *subplanstate = (PlanState *) lfirst(l);

		ExecEndNode(subplanstate);
	}

	/*
	 * destroy the executor's tuple table.  Actually we only care about
	 * releasing buffer pins and tupdesc refcounts; there's no need to pfree
	 * the TupleTableSlots, since the containing memory context is about to go
	 * away anyway.
	 */
	ExecResetTupleTable(estate->es_tupleTable, false);

	/*
	 * close the result relation(s) if any, but hold locks until xact commit.
	 */
	resultRelInfo = estate->es_result_relations;
	for (i = estate->es_num_result_relations; i > 0; i--)
	{
		/* Close indices and then the relation itself */
		ExecCloseIndices(resultRelInfo);
		heap_close(resultRelInfo->ri_RelationDesc, NoLock);
		resultRelInfo++;
	}

	/*
	 * likewise close any trigger target relations
	 */
	foreach(l, estate->es_trig_target_relations)
	{
		resultRelInfo = (ResultRelInfo *) lfirst(l);
		/* Close indices and then the relation itself */
		ExecCloseIndices(resultRelInfo);
		heap_close(resultRelInfo->ri_RelationDesc, NoLock);
	}

	/*
	 * close any relations selected FOR UPDATE/FOR SHARE, again keeping locks
	 */
	foreach(l, estate->es_rowMarks)
	{
		ExecRowMark *erm = (ExecRowMark *) lfirst(l);

		if (erm->relation)
			heap_close(erm->relation, NoLock);
	}
}

/* ----------------------------------------------------------------
 *		ExecutePlan
 *
 *		Processes the query plan until we have processed 'numberTuples' tuples,
 *		moving in the specified direction.
 *
 *		Runs to completion if numberTuples is 0
 *
 * Note: the ctid attribute is a 'junk' attribute that is removed before the
 * user can see it
 * ----------------------------------------------------------------
 */
static void
ExecutePlan(EState *estate,
			PlanState *planstate,
			CmdType operation,
			bool sendTuples,
			long numberTuples,
			ScanDirection direction,
			DestReceiver *dest)
{
	TupleTableSlot *slot;
	long		current_tuple_count;

	/*
	 * initialize local variables
	 */
	current_tuple_count = 0;

	/*
	 * Set the direction.
	 */
	estate->es_direction = direction;

	/*
	 * Loop until we've processed the proper number of tuples from the plan.
	 */
	for (;;)
	{
		/* Reset the per-output-tuple exprcontext */
		ResetPerTupleExprContext(estate);

		/*
		 * Execute the plan and obtain a tuple
		 */
		slot = ExecProcNode(planstate);

		/*
		 * if the tuple is null, then we assume there is nothing more to
		 * process so we just end the loop...
		 */
		if (TupIsNull(slot))
			break;

		/*
		 * If we have a junk filter, then project a new tuple with the junk
		 * removed.
		 *
		 * Store this new "clean" tuple in the junkfilter's resultSlot.
		 * (Formerly, we stored it back over the "dirty" tuple, which is WRONG
		 * because that tuple slot has the wrong descriptor.)
		 */
		if (estate->es_junkFilter != NULL)
			slot = ExecFilterJunk(estate->es_junkFilter, slot);

		/*
		 * If we are supposed to send the tuple somewhere, do so. (In
		 * practice, this is probably always the case at this point.)
		 */
		if (sendTuples)
			(*dest->receiveSlot) (slot, dest);

		/*
		 * Count tuples processed, if this is a SELECT.  (For other operation
		 * types, the ModifyTable plan node must count the appropriate
		 * events.)
		 */
		if (operation == CMD_SELECT)
			(estate->es_processed)++;

		/*
		 * check our tuple count.. if we've processed the proper number then
		 * quit, else loop again and process more tuples.  Zero numberTuples
		 * means no limit.
		 */
		current_tuple_count++;
		if (numberTuples && numberTuples == current_tuple_count)
			break;
	}
}


/*
 * ExecRelCheck --- check that tuple meets constraints for result relation
 */
static const char *
ExecRelCheck(ResultRelInfo *resultRelInfo,
			 TupleTableSlot *slot, EState *estate)
{
	Relation	rel = resultRelInfo->ri_RelationDesc;
	int			ncheck = rel->rd_att->constr->num_check;
	ConstrCheck *check = rel->rd_att->constr->check;
	ExprContext *econtext;
	MemoryContext oldContext;
	List	   *qual;
	int			i;

	/*
	 * If first time through for this result relation, build expression
	 * nodetrees for rel's constraint expressions.  Keep them in the per-query
	 * memory context so they'll survive throughout the query.
	 */
	if (resultRelInfo->ri_ConstraintExprs == NULL)
	{
		oldContext = MemoryContextSwitchTo(estate->es_query_cxt);
		resultRelInfo->ri_ConstraintExprs =
			(List **) palloc(ncheck * sizeof(List *));
		for (i = 0; i < ncheck; i++)
		{
			/* ExecQual wants implicit-AND form */
			qual = make_ands_implicit(stringToNode(check[i].ccbin));
			resultRelInfo->ri_ConstraintExprs[i] = (List *)
				ExecPrepareExpr((Expr *) qual, estate);
		}
		MemoryContextSwitchTo(oldContext);
	}

	/*
	 * We will use the EState's per-tuple context for evaluating constraint
	 * expressions (creating it if it's not already there).
	 */
	econtext = GetPerTupleExprContext(estate);

	/* Arrange for econtext's scan tuple to be the tuple under test */
	econtext->ecxt_scantuple = slot;

	/* And evaluate the constraints */
	for (i = 0; i < ncheck; i++)
	{
		qual = resultRelInfo->ri_ConstraintExprs[i];

		/*
		 * NOTE: SQL92 specifies that a NULL result from a constraint
		 * expression is not to be treated as a failure.  Therefore, tell
		 * ExecQual to return TRUE for NULL.
		 */
		if (!ExecQual(qual, econtext, true))
			return check[i].ccname;
	}

	/* NULL result means no error */
	return NULL;
}

void
ExecConstraints(ResultRelInfo *resultRelInfo,
				TupleTableSlot *slot, EState *estate)
{
	Relation	rel = resultRelInfo->ri_RelationDesc;
	TupleConstr *constr = rel->rd_att->constr;

	Assert(constr);

	if (constr->has_not_null)
	{
		int			natts = rel->rd_att->natts;
		int			attrChk;

		for (attrChk = 1; attrChk <= natts; attrChk++)
		{
			if (rel->rd_att->attrs[attrChk - 1]->attnotnull &&
				slot_attisnull(slot, attrChk))
				ereport(ERROR,
						(errcode(ERRCODE_NOT_NULL_VIOLATION),
						 errmsg("null value in column \"%s\" violates not-null constraint",
						  NameStr(rel->rd_att->attrs[attrChk - 1]->attname)),
						 errdetail("Failing row contains %s.",
								   ExecBuildSlotValueDescription(slot, 64))));
		}
	}

	if (constr->num_check > 0)
	{
		const char *failed;

		if ((failed = ExecRelCheck(resultRelInfo, slot, estate)) != NULL)
			ereport(ERROR,
					(errcode(ERRCODE_CHECK_VIOLATION),
					 errmsg("new row for relation \"%s\" violates check constraint \"%s\"",
							RelationGetRelationName(rel), failed),
					 errdetail("Failing row contains %s.",
							   ExecBuildSlotValueDescription(slot, 64))));
	}
}

/*
 * ExecBuildSlotValueDescription -- construct a string representing a tuple
 *
 * This is intentionally very similar to BuildIndexValueDescription, but
 * unlike that function, we truncate long field values.  That seems necessary
 * here since heap field values could be very long, whereas index entries
 * typically aren't so wide.
 */
static char *
ExecBuildSlotValueDescription(TupleTableSlot *slot, int maxfieldlen)
{
	StringInfoData buf;
	TupleDesc	tupdesc = slot->tts_tupleDescriptor;
	int			i;

	/* Make sure the tuple is fully deconstructed */
	slot_getallattrs(slot);

	initStringInfo(&buf);

	appendStringInfoChar(&buf, '(');

	for (i = 0; i < tupdesc->natts; i++)
	{
		char	   *val;
		int			vallen;

		if (slot->tts_isnull[i])
			val = "null";
		else
		{
			Oid			foutoid;
			bool		typisvarlena;

			getTypeOutputInfo(tupdesc->attrs[i]->atttypid,
							  &foutoid, &typisvarlena);
			val = OidOutputFunctionCall(foutoid, slot->tts_values[i]);
		}

		if (i > 0)
			appendStringInfoString(&buf, ", ");

		/* truncate if needed */
		vallen = strlen(val);
		if (vallen <= maxfieldlen)
			appendStringInfoString(&buf, val);
		else
		{
			vallen = pg_mbcliplen(val, vallen, maxfieldlen);
			appendBinaryStringInfo(&buf, val, vallen);
			appendStringInfoString(&buf, "...");
		}
	}

	appendStringInfoChar(&buf, ')');

	return buf.data;
}


/*
 * ExecFindRowMark -- find the ExecRowMark struct for given rangetable index
 */
ExecRowMark *
ExecFindRowMark(EState *estate, Index rti)
{
	ListCell   *lc;

	foreach(lc, estate->es_rowMarks)
	{
		ExecRowMark *erm = (ExecRowMark *) lfirst(lc);

		if (erm->rti == rti)
			return erm;
	}
	elog(ERROR, "failed to find ExecRowMark for rangetable index %u", rti);
	return NULL;				/* keep compiler quiet */
}

/*
 * ExecBuildAuxRowMark -- create an ExecAuxRowMark struct
 *
 * Inputs are the underlying ExecRowMark struct and the targetlist of the
 * input plan node (not planstate node!).  We need the latter to find out
 * the column numbers of the resjunk columns.
 */
ExecAuxRowMark *
ExecBuildAuxRowMark(ExecRowMark *erm, List *targetlist)
{
	ExecAuxRowMark *aerm = (ExecAuxRowMark *) palloc0(sizeof(ExecAuxRowMark));
	char		resname[32];

	aerm->rowmark = erm;

	/* Look up the resjunk columns associated with this rowmark */
	if (erm->relation)
	{
		Assert(erm->markType != ROW_MARK_COPY);

		/* if child rel, need tableoid */
		if (erm->rti != erm->prti)
		{
			snprintf(resname, sizeof(resname), "tableoid%u", erm->rowmarkId);
			aerm->toidAttNo = ExecFindJunkAttributeInTlist(targetlist,
														   resname);
			if (!AttributeNumberIsValid(aerm->toidAttNo))
				elog(ERROR, "could not find junk %s column", resname);
		}

		/* always need ctid for real relations */
		snprintf(resname, sizeof(resname), "ctid%u", erm->rowmarkId);
		aerm->ctidAttNo = ExecFindJunkAttributeInTlist(targetlist,
													   resname);
		if (!AttributeNumberIsValid(aerm->ctidAttNo))
			elog(ERROR, "could not find junk %s column", resname);
	}
	else
	{
		Assert(erm->markType == ROW_MARK_COPY);

		snprintf(resname, sizeof(resname), "wholerow%u", erm->rowmarkId);
		aerm->wholeAttNo = ExecFindJunkAttributeInTlist(targetlist,
														resname);
		if (!AttributeNumberIsValid(aerm->wholeAttNo))
			elog(ERROR, "could not find junk %s column", resname);
	}

	return aerm;
}


/*
 * EvalPlanQual logic --- recheck modified tuple(s) to see if we want to
 * process the updated version under READ COMMITTED rules.
 *
 * See backend/executor/README for some info about how this works.
 */


/*
 * Check a modified tuple to see if we want to process its updated version
 * under READ COMMITTED rules.
 *
 *	estate - outer executor state data
 *	epqstate - state for EvalPlanQual rechecking
 *	relation - table containing tuple
 *	rti - rangetable index of table containing tuple
 *	*tid - t_ctid from the outdated tuple (ie, next updated version)
 *	priorXmax - t_xmax from the outdated tuple
 *
 * *tid is also an output parameter: it's modified to hold the TID of the
 * latest version of the tuple (note this may be changed even on failure)
 *
 * Returns a slot containing the new candidate update/delete tuple, or
 * NULL if we determine we shouldn't process the row.
 */
TupleTableSlot *
EvalPlanQual(EState *estate, EPQState *epqstate,
			 Relation relation, Index rti,
			 ItemPointer tid, TransactionId priorXmax)
{
	TupleTableSlot *slot;
	HeapTuple	copyTuple;

	Assert(rti > 0);

	/*
	 * Get and lock the updated version of the row; if fail, return NULL.
	 */
	copyTuple = EvalPlanQualFetch(estate, relation, LockTupleExclusive,
								  tid, priorXmax);

	if (copyTuple == NULL)
		return NULL;

	/*
	 * For UPDATE/DELETE we have to return tid of actual row we're executing
	 * PQ for.
	 */
	*tid = copyTuple->t_self;

	/*
	 * Need to run a recheck subquery.	Initialize or reinitialize EPQ state.
	 */
	EvalPlanQualBegin(epqstate, estate);

	/*
	 * Free old test tuple, if any, and store new tuple where relation's scan
	 * node will see it
	 */
	EvalPlanQualSetTuple(epqstate, rti, copyTuple);

	/*
	 * Fetch any non-locked source rows
	 */
	EvalPlanQualFetchRowMarks(epqstate);

	/*
	 * Run the EPQ query.  We assume it will return at most one tuple.
	 */
	slot = EvalPlanQualNext(epqstate);

	/*
	 * If we got a tuple, force the slot to materialize the tuple so that it
	 * is not dependent on any local state in the EPQ query (in particular,
	 * it's highly likely that the slot contains references to any pass-by-ref
	 * datums that may be present in copyTuple).  As with the next step, this
	 * is to guard against early re-use of the EPQ query.
	 */
	if (!TupIsNull(slot))
		(void) ExecMaterializeSlot(slot);

	/*
	 * Clear out the test tuple.  This is needed in case the EPQ query is
	 * re-used to test a tuple for a different relation.  (Not clear that can
	 * really happen, but let's be safe.)
	 */
	EvalPlanQualSetTuple(epqstate, rti, NULL);

	return slot;
}

/*
 * Fetch a copy of the newest version of an outdated tuple
 *
 *	estate - executor state data
 *	relation - table containing tuple
 *	lockmode - requested tuple lock mode
 *	*tid - t_ctid from the outdated tuple (ie, next updated version)
 *	priorXmax - t_xmax from the outdated tuple
 *
 * Returns a palloc'd copy of the newest tuple version, or NULL if we find
 * that there is no newest version (ie, the row was deleted not updated).
 * If successful, we have locked the newest tuple version, so caller does not
 * need to worry about it changing anymore.
 *
 * Note: properly, lockmode should be declared as enum LockTupleMode,
 * but we use "int" to avoid having to include heapam.h in executor.h.
 */
HeapTuple
EvalPlanQualFetch(EState *estate, Relation relation, int lockmode,
				  ItemPointer tid, TransactionId priorXmax)
{
	HeapTuple	copyTuple = NULL;
	HeapTupleData tuple;
	SnapshotData SnapshotDirty;

	/*
	 * fetch target tuple
	 *
	 * Loop here to deal with updated or busy tuples
	 */
	InitDirtySnapshot(SnapshotDirty);
	tuple.t_self = *tid;
	for (;;)
	{
		Buffer		buffer;

		if (heap_fetch(relation, &SnapshotDirty, &tuple, &buffer, true, NULL))
		{
			HTSU_Result test;
			ItemPointerData update_ctid;
			TransactionId update_xmax;

			/*
			 * If xmin isn't what we're expecting, the slot must have been
			 * recycled and reused for an unrelated tuple.	This implies that
			 * the latest version of the row was deleted, so we need do
			 * nothing.  (Should be safe to examine xmin without getting
			 * buffer's content lock, since xmin never changes in an existing
			 * tuple.)
			 */
			if (!TransactionIdEquals(HeapTupleHeaderGetXmin(tuple.t_data),
									 priorXmax))
			{
				ReleaseBuffer(buffer);
				return NULL;
			}

			/* otherwise xmin should not be dirty... */
			if (TransactionIdIsValid(SnapshotDirty.xmin))
				elog(ERROR, "t_xmin is uncommitted in tuple to be updated");

			/*
			 * If tuple is being updated by other transaction then we have to
			 * wait for its commit/abort.
			 */
			if (TransactionIdIsValid(SnapshotDirty.xmax))
			{
				ReleaseBuffer(buffer);
				XactLockTableWait(SnapshotDirty.xmax);
				continue;		/* loop back to repeat heap_fetch */
			}

			/*
			 * If tuple was inserted by our own transaction, we have to check
			 * cmin against es_output_cid: cmin >= current CID means our
			 * command cannot see the tuple, so we should ignore it.  Without
			 * this we are open to the "Halloween problem" of indefinitely
			 * re-updating the same tuple. (We need not check cmax because
			 * HeapTupleSatisfiesDirty will consider a tuple deleted by our
			 * transaction dead, regardless of cmax.)  We just checked that
			 * priorXmax == xmin, so we can test that variable instead of
			 * doing HeapTupleHeaderGetXmin again.
			 */
			if (TransactionIdIsCurrentTransactionId(priorXmax) &&
				HeapTupleHeaderGetCmin(tuple.t_data) >= estate->es_output_cid)
			{
				ReleaseBuffer(buffer);
				return NULL;
			}

			/*
			 * This is a live tuple, so now try to lock it.
			 */
			test = heap_lock_tuple(relation, &tuple, &buffer,
								   &update_ctid, &update_xmax,
								   estate->es_output_cid,
								   lockmode, false);
			/* We now have two pins on the buffer, get rid of one */
			ReleaseBuffer(buffer);

			switch (test)
			{
				case HeapTupleSelfUpdated:
					/* treat it as deleted; do not process */
					ReleaseBuffer(buffer);
					return NULL;

				case HeapTupleMayBeUpdated:
					/* successfully locked */
					break;

				case HeapTupleUpdated:
					ReleaseBuffer(buffer);
					if (IsolationUsesXactSnapshot())
						ereport(ERROR,
								(errcode(ERRCODE_T_R_SERIALIZATION_FAILURE),
								 errmsg("could not serialize access due to concurrent update")));
					if (!ItemPointerEquals(&update_ctid, &tuple.t_self))
					{
						/* it was updated, so look at the updated version */
						tuple.t_self = update_ctid;
						/* updated row should have xmin matching this xmax */
						priorXmax = update_xmax;
						continue;
					}
					/* tuple was deleted, so give up */
					return NULL;

				default:
					ReleaseBuffer(buffer);
					elog(ERROR, "unrecognized heap_lock_tuple status: %u",
						 test);
					return NULL;	/* keep compiler quiet */
			}

			/*
			 * We got tuple - now copy it for use by recheck query.
			 */
			copyTuple = heap_copytuple(&tuple);
			ReleaseBuffer(buffer);
			break;
		}

		/*
		 * If the referenced slot was actually empty, the latest version of
		 * the row must have been deleted, so we need do nothing.
		 */
		if (tuple.t_data == NULL)
		{
			ReleaseBuffer(buffer);
			return NULL;
		}

		/*
		 * As above, if xmin isn't what we're expecting, do nothing.
		 */
		if (!TransactionIdEquals(HeapTupleHeaderGetXmin(tuple.t_data),
								 priorXmax))
		{
			ReleaseBuffer(buffer);
			return NULL;
		}

		/*
		 * If we get here, the tuple was found but failed SnapshotDirty.
		 * Assuming the xmin is either a committed xact or our own xact (as it
		 * certainly should be if we're trying to modify the tuple), this must
		 * mean that the row was updated or deleted by either a committed xact
		 * or our own xact.  If it was deleted, we can ignore it; if it was
		 * updated then chain up to the next version and repeat the whole
		 * process.
		 *
		 * As above, it should be safe to examine xmax and t_ctid without the
		 * buffer content lock, because they can't be changing.
		 */
		if (ItemPointerEquals(&tuple.t_self, &tuple.t_data->t_ctid))
		{
			/* deleted, so forget about it */
			ReleaseBuffer(buffer);
			return NULL;
		}

		/* updated, so look at the updated row */
		tuple.t_self = tuple.t_data->t_ctid;
		/* updated row should have xmin matching this xmax */
		priorXmax = HeapTupleHeaderGetXmax(tuple.t_data);
		ReleaseBuffer(buffer);
		/* loop back to fetch next in chain */
	}

	/*
	 * Return the copied tuple
	 */
	return copyTuple;
}

/*
 * EvalPlanQualInit -- initialize during creation of a plan state node
 * that might need to invoke EPQ processing.
 *
 * Note: subplan/auxrowmarks can be NULL/NIL if they will be set later
 * with EvalPlanQualSetPlan.
 */
void
EvalPlanQualInit(EPQState *epqstate, EState *estate,
				 Plan *subplan, List *auxrowmarks, int epqParam)
{
	/* Mark the EPQ state inactive */
	epqstate->estate = NULL;
	epqstate->planstate = NULL;
	epqstate->origslot = NULL;
	/* ... and remember data that EvalPlanQualBegin will need */
	epqstate->plan = subplan;
	epqstate->arowMarks = auxrowmarks;
	epqstate->epqParam = epqParam;
}

/*
 * EvalPlanQualSetPlan -- set or change subplan of an EPQState.
 *
 * We need this so that ModifyTuple can deal with multiple subplans.
 */
void
EvalPlanQualSetPlan(EPQState *epqstate, Plan *subplan, List *auxrowmarks)
{
	/* If we have a live EPQ query, shut it down */
	EvalPlanQualEnd(epqstate);
	/* And set/change the plan pointer */
	epqstate->plan = subplan;
	/* The rowmarks depend on the plan, too */
	epqstate->arowMarks = auxrowmarks;
}

/*
 * Install one test tuple into EPQ state, or clear test tuple if tuple == NULL
 *
 * NB: passed tuple must be palloc'd; it may get freed later
 */
void
EvalPlanQualSetTuple(EPQState *epqstate, Index rti, HeapTuple tuple)
{
	EState	   *estate = epqstate->estate;

	Assert(rti > 0);

	/*
	 * free old test tuple, if any, and store new tuple where relation's scan
	 * node will see it
	 */
	if (estate->es_epqTuple[rti - 1] != NULL)
		heap_freetuple(estate->es_epqTuple[rti - 1]);
	estate->es_epqTuple[rti - 1] = tuple;
	estate->es_epqTupleSet[rti - 1] = true;
}

/*
 * Fetch back the current test tuple (if any) for the specified RTI
 */
HeapTuple
EvalPlanQualGetTuple(EPQState *epqstate, Index rti)
{
	EState	   *estate = epqstate->estate;

	Assert(rti > 0);

	return estate->es_epqTuple[rti - 1];
}

/*
 * Fetch the current row values for any non-locked relations that need
 * to be scanned by an EvalPlanQual operation.	origslot must have been set
 * to contain the current result row (top-level row) that we need to recheck.
 */
void
EvalPlanQualFetchRowMarks(EPQState *epqstate)
{
	ListCell   *l;

	Assert(epqstate->origslot != NULL);

	foreach(l, epqstate->arowMarks)
	{
		ExecAuxRowMark *aerm = (ExecAuxRowMark *) lfirst(l);
		ExecRowMark *erm = aerm->rowmark;
		Datum		datum;
		bool		isNull;
		HeapTupleData tuple;

		if (RowMarkRequiresRowShareLock(erm->markType))
			elog(ERROR, "EvalPlanQual doesn't support locking rowmarks");

		/* clear any leftover test tuple for this rel */
		EvalPlanQualSetTuple(epqstate, erm->rti, NULL);

		if (erm->relation)
		{
			Buffer		buffer;

			Assert(erm->markType == ROW_MARK_REFERENCE);

			/* if child rel, must check whether it produced this row */
			if (erm->rti != erm->prti)
			{
				Oid			tableoid;

				datum = ExecGetJunkAttribute(epqstate->origslot,
											 aerm->toidAttNo,
											 &isNull);
				/* non-locked rels could be on the inside of outer joins */
				if (isNull)
					continue;
				tableoid = DatumGetObjectId(datum);

				if (tableoid != RelationGetRelid(erm->relation))
				{
					/* this child is inactive right now */
					continue;
				}
			}

			/* fetch the tuple's ctid */
			datum = ExecGetJunkAttribute(epqstate->origslot,
										 aerm->ctidAttNo,
										 &isNull);
			/* non-locked rels could be on the inside of outer joins */
			if (isNull)
				continue;
			tuple.t_self = *((ItemPointer) DatumGetPointer(datum));

			/* okay, fetch the tuple */
			if (!heap_fetch(erm->relation, SnapshotAny, &tuple, &buffer,
							false, NULL))
				elog(ERROR, "failed to fetch tuple for EvalPlanQual recheck");

			/* successful, copy and store tuple */
			EvalPlanQualSetTuple(epqstate, erm->rti,
								 heap_copytuple(&tuple));
			ReleaseBuffer(buffer);
		}
		else
		{
			HeapTupleHeader td;

			Assert(erm->markType == ROW_MARK_COPY);

			/* fetch the whole-row Var for the relation */
			datum = ExecGetJunkAttribute(epqstate->origslot,
										 aerm->wholeAttNo,
										 &isNull);
			/* non-locked rels could be on the inside of outer joins */
			if (isNull)
				continue;
			td = DatumGetHeapTupleHeader(datum);

			/* build a temporary HeapTuple control structure */
			tuple.t_len = HeapTupleHeaderGetDatumLength(td);
			ItemPointerSetInvalid(&(tuple.t_self));
			tuple.t_tableOid = InvalidOid;
#ifdef PGXC
			tuple.t_xc_node_id = 0;
#endif
			tuple.t_data = td;

			/* copy and store tuple */
			EvalPlanQualSetTuple(epqstate, erm->rti,
								 heap_copytuple(&tuple));
		}
	}
}

/*
 * Fetch the next row (if any) from EvalPlanQual testing
 *
 * (In practice, there should never be more than one row...)
 */
TupleTableSlot *
EvalPlanQualNext(EPQState *epqstate)
{
	MemoryContext oldcontext;
	TupleTableSlot *slot;

	oldcontext = MemoryContextSwitchTo(epqstate->estate->es_query_cxt);
	slot = ExecProcNode(epqstate->planstate);
	MemoryContextSwitchTo(oldcontext);

	return slot;
}

/*
 * Initialize or reset an EvalPlanQual state tree
 */
void
EvalPlanQualBegin(EPQState *epqstate, EState *parentestate)
{
	EState	   *estate = epqstate->estate;

	if (estate == NULL)
	{
		/* First time through, so create a child EState */
		EvalPlanQualStart(epqstate, parentestate, epqstate->plan);
	}
	else
	{
		/*
		 * We already have a suitable child EPQ tree, so just reset it.
		 */
		int			rtsize = list_length(parentestate->es_range_table);
		PlanState  *planstate = epqstate->planstate;

		MemSet(estate->es_epqScanDone, 0, rtsize * sizeof(bool));

		/* Recopy current values of parent parameters */
		if (parentestate->es_plannedstmt->nParamExec > 0)
		{
			int			i = parentestate->es_plannedstmt->nParamExec;

			while (--i >= 0)
			{
				/* copy value if any, but not execPlan link */
				estate->es_param_exec_vals[i].value =
					parentestate->es_param_exec_vals[i].value;
				estate->es_param_exec_vals[i].isnull =
					parentestate->es_param_exec_vals[i].isnull;
			}
		}

		/*
		 * Mark child plan tree as needing rescan at all scan nodes.  The
		 * first ExecProcNode will take care of actually doing the rescan.
		 */
		planstate->chgParam = bms_add_member(planstate->chgParam,
											 epqstate->epqParam);
	}
}

/*
 * Start execution of an EvalPlanQual plan tree.
 *
 * This is a cut-down version of ExecutorStart(): we copy some state from
 * the top-level estate rather than initializing it fresh.
 */
static void
EvalPlanQualStart(EPQState *epqstate, EState *parentestate, Plan *planTree)
{
	EState	   *estate;
	int			rtsize;
	MemoryContext oldcontext;
	ListCell   *l;

	rtsize = list_length(parentestate->es_range_table);

	epqstate->estate = estate = CreateExecutorState();

	oldcontext = MemoryContextSwitchTo(estate->es_query_cxt);

	/*
	 * Child EPQ EStates share the parent's copy of unchanging state such as
	 * the snapshot, rangetable, result-rel info, and external Param info.
	 * They need their own copies of local state, including a tuple table,
	 * es_param_exec_vals, etc.
	 */
	estate->es_direction = ForwardScanDirection;
	estate->es_snapshot = parentestate->es_snapshot;
	estate->es_crosscheck_snapshot = parentestate->es_crosscheck_snapshot;
	estate->es_range_table = parentestate->es_range_table;
	estate->es_plannedstmt = parentestate->es_plannedstmt;
	estate->es_junkFilter = parentestate->es_junkFilter;
	estate->es_output_cid = parentestate->es_output_cid;
	estate->es_result_relations = parentestate->es_result_relations;
	estate->es_num_result_relations = parentestate->es_num_result_relations;
	estate->es_result_relation_info = parentestate->es_result_relation_info;

#ifdef PGXC
<<<<<<< HEAD
#ifndef XCP
	/* XXX Check if this is OK */
	estate->es_result_remoterel = parentestate->es_result_remoterel;
#endif
#endif
=======
	/* XXX Check if this is OK */
	estate->es_result_remoterel = parentestate->es_result_remoterel;
#endif
>>>>>>> c346e92c

	/* es_trig_target_relations must NOT be copied */
	estate->es_rowMarks = parentestate->es_rowMarks;
	estate->es_top_eflags = parentestate->es_top_eflags;
	estate->es_instrument = parentestate->es_instrument;
	/* es_auxmodifytables must NOT be copied */

	/*
	 * The external param list is simply shared from parent.  The internal
	 * param workspace has to be local state, but we copy the initial values
	 * from the parent, so as to have access to any param values that were
	 * already set from other parts of the parent's plan tree.
	 */
	estate->es_param_list_info = parentestate->es_param_list_info;
	if (parentestate->es_plannedstmt->nParamExec > 0)
	{
		int			i = parentestate->es_plannedstmt->nParamExec;

		estate->es_param_exec_vals = (ParamExecData *)
			palloc0(i * sizeof(ParamExecData));
		while (--i >= 0)
		{
			/* copy value if any, but not execPlan link */
			estate->es_param_exec_vals[i].value =
				parentestate->es_param_exec_vals[i].value;
			estate->es_param_exec_vals[i].isnull =
				parentestate->es_param_exec_vals[i].isnull;
		}
	}

	/*
	 * Each EState must have its own es_epqScanDone state, but if we have
	 * nested EPQ checks they should share es_epqTuple arrays.	This allows
	 * sub-rechecks to inherit the values being examined by an outer recheck.
	 */
	estate->es_epqScanDone = (bool *) palloc0(rtsize * sizeof(bool));
	if (parentestate->es_epqTuple != NULL)
	{
		estate->es_epqTuple = parentestate->es_epqTuple;
		estate->es_epqTupleSet = parentestate->es_epqTupleSet;
	}
	else
	{
		estate->es_epqTuple = (HeapTuple *)
			palloc0(rtsize * sizeof(HeapTuple));
		estate->es_epqTupleSet = (bool *)
			palloc0(rtsize * sizeof(bool));
	}

	/*
	 * Each estate also has its own tuple table.
	 */
	estate->es_tupleTable = NIL;

	/*
	 * Initialize private state information for each SubPlan.  We must do this
	 * before running ExecInitNode on the main query tree, since
	 * ExecInitSubPlan expects to be able to find these entries. Some of the
	 * SubPlans might not be used in the part of the plan tree we intend to
	 * run, but since it's not easy to tell which, we just initialize them
	 * all.
	 */
	Assert(estate->es_subplanstates == NIL);
	foreach(l, parentestate->es_plannedstmt->subplans)
	{
		Plan	   *subplan = (Plan *) lfirst(l);
		PlanState  *subplanstate;

		subplanstate = ExecInitNode(subplan, estate, 0);
		estate->es_subplanstates = lappend(estate->es_subplanstates,
										   subplanstate);
	}

	/*
	 * Initialize the private state information for all the nodes in the part
	 * of the plan tree we need to run.  This opens files, allocates storage
	 * and leaves us ready to start processing tuples.
	 */
	epqstate->planstate = ExecInitNode(planTree, estate, 0);

	MemoryContextSwitchTo(oldcontext);
}

/*
 * EvalPlanQualEnd -- shut down at termination of parent plan state node,
 * or if we are done with the current EPQ child.
 *
 * This is a cut-down version of ExecutorEnd(); basically we want to do most
 * of the normal cleanup, but *not* close result relations (which we are
 * just sharing from the outer query).	We do, however, have to close any
 * trigger target relations that got opened, since those are not shared.
 * (There probably shouldn't be any of the latter, but just in case...)
 */
void
EvalPlanQualEnd(EPQState *epqstate)
{
	EState	   *estate = epqstate->estate;
	MemoryContext oldcontext;
	ListCell   *l;

	if (estate == NULL)
		return;					/* idle, so nothing to do */

	oldcontext = MemoryContextSwitchTo(estate->es_query_cxt);

	ExecEndNode(epqstate->planstate);

	foreach(l, estate->es_subplanstates)
	{
		PlanState  *subplanstate = (PlanState *) lfirst(l);

		ExecEndNode(subplanstate);
	}

	/* throw away the per-estate tuple table */
	ExecResetTupleTable(estate->es_tupleTable, false);

	/* close any trigger target relations attached to this EState */
	foreach(l, estate->es_trig_target_relations)
	{
		ResultRelInfo *resultRelInfo = (ResultRelInfo *) lfirst(l);

		/* Close indices and then the relation itself */
		ExecCloseIndices(resultRelInfo);
		heap_close(resultRelInfo->ri_RelationDesc, NoLock);
	}

	MemoryContextSwitchTo(oldcontext);

	FreeExecutorState(estate);

	/* Mark EPQState idle */
	epqstate->estate = NULL;
	epqstate->planstate = NULL;
	epqstate->origslot = NULL;
}<|MERGE_RESOLUTION|>--- conflicted
+++ resolved
@@ -802,15 +802,10 @@
 		/* es_result_relation_info is NULL except when within ModifyTable */
 		estate->es_result_relation_info = NULL;
 #ifdef PGXC
-<<<<<<< HEAD
 #ifndef XCP
 		estate->es_result_remoterel = NULL;
 #endif
 #endif
-=======
-		estate->es_result_remoterel = NULL;
-#endif
->>>>>>> c346e92c
 	}
 	else
 	{
@@ -821,13 +816,9 @@
 		estate->es_num_result_relations = 0;
 		estate->es_result_relation_info = NULL;
 #ifdef PGXC
-<<<<<<< HEAD
 #ifndef XCP
 estate->es_result_remoterel = NULL;
 #endif
-=======
-		estate->es_result_remoterel = NULL;
->>>>>>> c346e92c
 #endif
 	}
 
@@ -2311,17 +2302,11 @@
 	estate->es_result_relation_info = parentestate->es_result_relation_info;
 
 #ifdef PGXC
-<<<<<<< HEAD
 #ifndef XCP
 	/* XXX Check if this is OK */
 	estate->es_result_remoterel = parentestate->es_result_remoterel;
 #endif
 #endif
-=======
-	/* XXX Check if this is OK */
-	estate->es_result_remoterel = parentestate->es_result_remoterel;
-#endif
->>>>>>> c346e92c
 
 	/* es_trig_target_relations must NOT be copied */
 	estate->es_rowMarks = parentestate->es_rowMarks;

/*-------------------------------------------------------------------------
 *
 * execMain.c
 *	  top level executor interface routines
 *
 * INTERFACE ROUTINES
 *	ExecutorStart()
 *	ExecutorRun()
 *	ExecutorFinish()
 *	ExecutorEnd()
 *
 *	These four procedures are the external interface to the executor.
 *	In each case, the query descriptor is required as an argument.
 *
 *	ExecutorStart must be called at the beginning of execution of any
 *	query plan and ExecutorEnd must always be called at the end of
 *	execution of a plan (unless it is aborted due to error).
 *
 *	ExecutorRun accepts direction and count arguments that specify whether
 *	the plan is to be executed forwards, backwards, and for how many tuples.
 *	In some cases ExecutorRun may be called multiple times to process all
 *	the tuples for a plan.  It is also acceptable to stop short of executing
 *	the whole plan (but only if it is a SELECT).
 *
 *	ExecutorFinish must be called after the final ExecutorRun call and
 *	before ExecutorEnd.  This can be omitted only in case of EXPLAIN,
 *	which should also omit ExecutorRun.
 *
 * This Source Code Form is subject to the terms of the Mozilla Public
 * License, v. 2.0. If a copy of the MPL was not distributed with this
 * file, You can obtain one at http://mozilla.org/MPL/2.0/.
 *
 * Portions Copyright (c) 2012-2014, TransLattice, Inc.
 * Portions Copyright (c) 1996-2015, PostgreSQL Global Development Group
 * Portions Copyright (c) 1994, Regents of the University of California
 *
 *
 * IDENTIFICATION
 *	  src/backend/executor/execMain.c
 *
 *-------------------------------------------------------------------------
 */
#include "postgres.h"

#include "access/htup_details.h"
#include "access/sysattr.h"
#include "access/transam.h"
#include "access/xact.h"
#include "catalog/namespace.h"
#include "commands/matview.h"
#include "commands/trigger.h"
#include "executor/execdebug.h"
#include "foreign/fdwapi.h"
#include "mb/pg_wchar.h"
#include "miscadmin.h"
#include "optimizer/clauses.h"
#include "parser/parsetree.h"
#include "storage/bufmgr.h"
#include "storage/lmgr.h"
#include "tcop/utility.h"
#include "utils/acl.h"
#include "utils/lsyscache.h"
#include "utils/memutils.h"
#include "utils/rls.h"
#include "utils/snapmgr.h"
#include "utils/tqual.h"
#ifdef PGXC
#include "pgxc/pgxc.h"
#include "commands/copy.h"
#endif
#ifdef XCP
#include "access/gtm.h"
#include "pgxc/execRemote.h"
#include "pgxc/poolmgr.h"
#endif

/* Hooks for plugins to get control in ExecutorStart/Run/Finish/End */
ExecutorStart_hook_type ExecutorStart_hook = NULL;
ExecutorRun_hook_type ExecutorRun_hook = NULL;
ExecutorFinish_hook_type ExecutorFinish_hook = NULL;
ExecutorEnd_hook_type ExecutorEnd_hook = NULL;

/* Hook for plugin to get control in ExecCheckRTPerms() */
ExecutorCheckPerms_hook_type ExecutorCheckPerms_hook = NULL;

/* decls for local routines only used within this module */
static void InitPlan(QueryDesc *queryDesc, int eflags);
static void CheckValidRowMarkRel(Relation rel, RowMarkType markType);
static void ExecPostprocessPlan(EState *estate);
static void ExecEndPlan(PlanState *planstate, EState *estate);
static void ExecutePlan(EState *estate, PlanState *planstate,
			CmdType operation,
			bool sendTuples,
			long numberTuples,
			ScanDirection direction,
			DestReceiver *dest);
static bool ExecCheckRTEPerms(RangeTblEntry *rte);
static bool ExecCheckRTEPermsModified(Oid relOid, Oid userid,
						  Bitmapset *modifiedCols,
						  AclMode requiredPerms);
static void ExecCheckXactReadOnly(PlannedStmt *plannedstmt);
static char *ExecBuildSlotValueDescription(Oid reloid,
							  TupleTableSlot *slot,
							  TupleDesc tupdesc,
							  Bitmapset *modifiedCols,
							  int maxfieldlen);
static void EvalPlanQualStart(EPQState *epqstate, EState *parentestate,
				  Plan *planTree);

/*
 * Note that GetUpdatedColumns() also exists in commands/trigger.c.  There does
 * not appear to be any good header to put it into, given the structures that
 * it uses, so we let them be duplicated.  Be sure to update both if one needs
 * to be changed, however.
 */
#define GetInsertedColumns(relinfo, estate) \
	(rt_fetch((relinfo)->ri_RangeTableIndex, (estate)->es_range_table)->insertedCols)
#define GetUpdatedColumns(relinfo, estate) \
	(rt_fetch((relinfo)->ri_RangeTableIndex, (estate)->es_range_table)->updatedCols)

/* end of local decls */


/* ----------------------------------------------------------------
 *		ExecutorStart
 *
 *		This routine must be called at the beginning of any execution of any
 *		query plan
 *
 * Takes a QueryDesc previously created by CreateQueryDesc (which is separate
 * only because some places use QueryDescs for utility commands).  The tupDesc
 * field of the QueryDesc is filled in to describe the tuples that will be
 * returned, and the internal fields (estate and planstate) are set up.
 *
 * eflags contains flag bits as described in executor.h.
 *
 * NB: the CurrentMemoryContext when this is called will become the parent
 * of the per-query context used for this Executor invocation.
 *
 * We provide a function hook variable that lets loadable plugins
 * get control when ExecutorStart is called.  Such a plugin would
 * normally call standard_ExecutorStart().
 *
 * ----------------------------------------------------------------
 */
void
ExecutorStart(QueryDesc *queryDesc, int eflags)
{
	if (ExecutorStart_hook)
		(*ExecutorStart_hook) (queryDesc, eflags);
	else
		standard_ExecutorStart(queryDesc, eflags);
}

void
standard_ExecutorStart(QueryDesc *queryDesc, int eflags)
{
	EState	   *estate;
	MemoryContext oldcontext;

	/* sanity checks: queryDesc must not be started already */
	Assert(queryDesc != NULL);
	Assert(queryDesc->estate == NULL);

	/*
	 * If the transaction is read-only, we need to check if any writes are
	 * planned to non-temporary tables.  EXPLAIN is considered read-only.
	 *
	 * Don't allow writes in parallel mode.  Supporting UPDATE and DELETE
	 * would require (a) storing the combocid hash in shared memory, rather
	 * than synchronizing it just once at the start of parallelism, and (b) an
	 * alternative to heap_update()'s reliance on xmax for mutual exclusion.
	 * INSERT may have no such troubles, but we forbid it to simplify the
	 * checks.
	 *
	 * We have lower-level defenses in CommandCounterIncrement and elsewhere
	 * against performing unsafe operations in parallel mode, but this gives a
	 * more user-friendly error message.
	 */
	if ((XactReadOnly || IsInParallelMode()) &&
		!(eflags & EXEC_FLAG_EXPLAIN_ONLY))
		ExecCheckXactReadOnly(queryDesc->plannedstmt);

	/*
	 * Build EState, switch into per-query memory context for startup.
	 */
	estate = CreateExecutorState();
	queryDesc->estate = estate;

	oldcontext = MemoryContextSwitchTo(estate->es_query_cxt);

	/*
	 * Fill in external parameters, if any, from queryDesc; and allocate
	 * workspace for internal parameters
	 */
	estate->es_param_list_info = queryDesc->params;

	if (queryDesc->plannedstmt->nParamExec > 0)
#ifdef XCP
	{
		estate->es_param_exec_vals = (ParamExecData *)
			palloc0(queryDesc->plannedstmt->nParamExec * sizeof(ParamExecData));
		if (queryDesc->plannedstmt->nParamRemote > 0)
		{
			ParamListInfo extparams = estate->es_param_list_info;
			int i = queryDesc->plannedstmt->nParamRemote;
			while (--i >= 0 &&
				queryDesc->plannedstmt->remoteparams[i].paramkind == PARAM_EXEC)
			{
				int paramno = queryDesc->plannedstmt->remoteparams[i].paramid;
				ParamExecData *prmdata;

				Assert(paramno >= 0 &&
					   paramno < queryDesc->plannedstmt->nParamExec);
				prmdata = &(estate->es_param_exec_vals[paramno]);
				prmdata->value = extparams->params[i].value;
				prmdata->isnull = extparams->params[i].isnull;
				prmdata->ptype = extparams->params[i].ptype;
			}
			/*
			 * Truncate exec parameters from the list of received parameters
			 * to avoid sending down duplicates if there are multiple levels
			 * of RemoteSubplan statements
			 */
			extparams->numParams = i + 1;
		}
	}
#else
		estate->es_param_exec_vals = (ParamExecData *)
			palloc0(queryDesc->plannedstmt->nParamExec * sizeof(ParamExecData));
#endif

	/*
	 * If non-read-only query, set the command ID to mark output tuples with
	 */
	switch (queryDesc->operation)
	{
		case CMD_SELECT:

			/*
			 * SELECT FOR [KEY] UPDATE/SHARE and modifying CTEs need to mark
			 * tuples
			 */
			if (queryDesc->plannedstmt->rowMarks != NIL ||
				queryDesc->plannedstmt->hasModifyingCTE)
				estate->es_output_cid = GetCurrentCommandId(true);

			/*
			 * A SELECT without modifying CTEs can't possibly queue triggers,
			 * so force skip-triggers mode. This is just a marginal efficiency
			 * hack, since AfterTriggerBeginQuery/AfterTriggerEndQuery aren't
			 * all that expensive, but we might as well do it.
			 */
			if (!queryDesc->plannedstmt->hasModifyingCTE)
				eflags |= EXEC_FLAG_SKIP_TRIGGERS;
			break;

		case CMD_INSERT:
		case CMD_DELETE:
		case CMD_UPDATE:
			estate->es_output_cid = GetCurrentCommandId(true);
			break;

		default:
			elog(ERROR, "unrecognized operation code: %d",
				 (int) queryDesc->operation);
			break;
	}

	/*
	 * Copy other important information into the EState
	 */
	estate->es_snapshot = RegisterSnapshot(queryDesc->snapshot);
	estate->es_crosscheck_snapshot = RegisterSnapshot(queryDesc->crosscheck_snapshot);
	estate->es_top_eflags = eflags;
	estate->es_instrument = queryDesc->instrument_options;

	/*
	 * Initialize the plan state tree
	 */
	InitPlan(queryDesc, eflags);

	/*
	 * Set up an AFTER-trigger statement context, unless told not to, or
	 * unless it's EXPLAIN-only mode (when ExecutorFinish won't be called).
	 */
	if (!(eflags & (EXEC_FLAG_SKIP_TRIGGERS | EXEC_FLAG_EXPLAIN_ONLY)))
		AfterTriggerBeginQuery();

	MemoryContextSwitchTo(oldcontext);
}

/* ----------------------------------------------------------------
 *		ExecutorRun
 *
 *		This is the main routine of the executor module. It accepts
 *		the query descriptor from the traffic cop and executes the
 *		query plan.
 *
 *		ExecutorStart must have been called already.
 *
 *		If direction is NoMovementScanDirection then nothing is done
 *		except to start up/shut down the destination.  Otherwise,
 *		we retrieve up to 'count' tuples in the specified direction.
 *
 *		Note: count = 0 is interpreted as no portal limit, i.e., run to
 *		completion.  Also note that the count limit is only applied to
 *		retrieved tuples, not for instance to those inserted/updated/deleted
 *		by a ModifyTable plan node.
 *
 *		There is no return value, but output tuples (if any) are sent to
 *		the destination receiver specified in the QueryDesc; and the number
 *		of tuples processed at the top level can be found in
 *		estate->es_processed.
 *
 *		We provide a function hook variable that lets loadable plugins
 *		get control when ExecutorRun is called.  Such a plugin would
 *		normally call standard_ExecutorRun().
 *
 * ----------------------------------------------------------------
 */
void
ExecutorRun(QueryDesc *queryDesc,
			ScanDirection direction, long count)
{
	if (ExecutorRun_hook)
		(*ExecutorRun_hook) (queryDesc, direction, count);
	else
		standard_ExecutorRun(queryDesc, direction, count);
}

void
standard_ExecutorRun(QueryDesc *queryDesc,
					 ScanDirection direction, long count)
{
	EState	   *estate;
	CmdType		operation;
	DestReceiver *dest;
	bool		sendTuples;
	MemoryContext oldcontext;

	/* sanity checks */
	Assert(queryDesc != NULL);

	estate = queryDesc->estate;

	Assert(estate != NULL);
	Assert(!(estate->es_top_eflags & EXEC_FLAG_EXPLAIN_ONLY));

	/*
	 * Switch into per-query memory context
	 */
	oldcontext = MemoryContextSwitchTo(estate->es_query_cxt);

	/* Allow instrumentation of Executor overall runtime */
	if (queryDesc->totaltime)
		InstrStartNode(queryDesc->totaltime);

	/*
	 * extract information from the query descriptor and the query feature.
	 */
	operation = queryDesc->operation;
	dest = queryDesc->dest;

	/*
	 * startup tuple receiver, if we will be emitting tuples
	 */
	estate->es_processed = 0;
	estate->es_lastoid = InvalidOid;

	sendTuples = (operation == CMD_SELECT ||
				  queryDesc->plannedstmt->hasReturning);

	if (sendTuples)
		(*dest->rStartup) (dest, operation, queryDesc->tupDesc);

	/*
	 * run plan
	 */
	if (!ScanDirectionIsNoMovement(direction))
		ExecutePlan(estate,
					queryDesc->planstate,
					operation,
					sendTuples,
					count,
					direction,
					dest);

	/*
	 * shutdown tuple receiver, if we started it
	 */
	if (sendTuples)
		(*dest->rShutdown) (dest);

	if (queryDesc->totaltime)
		InstrStopNode(queryDesc->totaltime, estate->es_processed);

	MemoryContextSwitchTo(oldcontext);
}

/* ----------------------------------------------------------------
 *		ExecutorFinish
 *
 *		This routine must be called after the last ExecutorRun call.
 *		It performs cleanup such as firing AFTER triggers.  It is
 *		separate from ExecutorEnd because EXPLAIN ANALYZE needs to
 *		include these actions in the total runtime.
 *
 *		We provide a function hook variable that lets loadable plugins
 *		get control when ExecutorFinish is called.  Such a plugin would
 *		normally call standard_ExecutorFinish().
 *
 * ----------------------------------------------------------------
 */
void
ExecutorFinish(QueryDesc *queryDesc)
{
	if (ExecutorFinish_hook)
		(*ExecutorFinish_hook) (queryDesc);
	else
		standard_ExecutorFinish(queryDesc);
}

void
standard_ExecutorFinish(QueryDesc *queryDesc)
{
	EState	   *estate;
	MemoryContext oldcontext;

	/* sanity checks */
	Assert(queryDesc != NULL);

	estate = queryDesc->estate;

	Assert(estate != NULL);
	Assert(!(estate->es_top_eflags & EXEC_FLAG_EXPLAIN_ONLY));

	/* This should be run once and only once per Executor instance */
	Assert(!estate->es_finished);

	/* Switch into per-query memory context */
	oldcontext = MemoryContextSwitchTo(estate->es_query_cxt);

	/* Allow instrumentation of Executor overall runtime */
	if (queryDesc->totaltime)
		InstrStartNode(queryDesc->totaltime);

	/* Run ModifyTable nodes to completion */
	ExecPostprocessPlan(estate);

	/* Execute queued AFTER triggers, unless told not to */
	if (!(estate->es_top_eflags & EXEC_FLAG_SKIP_TRIGGERS))
		AfterTriggerEndQuery(estate);

	if (queryDesc->totaltime)
		InstrStopNode(queryDesc->totaltime, 0);

	MemoryContextSwitchTo(oldcontext);

	estate->es_finished = true;
}

/* ----------------------------------------------------------------
 *		ExecutorEnd
 *
 *		This routine must be called at the end of execution of any
 *		query plan
 *
 *		We provide a function hook variable that lets loadable plugins
 *		get control when ExecutorEnd is called.  Such a plugin would
 *		normally call standard_ExecutorEnd().
 *
 * ----------------------------------------------------------------
 */
void
ExecutorEnd(QueryDesc *queryDesc)
{
	if (ExecutorEnd_hook)
		(*ExecutorEnd_hook) (queryDesc);
	else
		standard_ExecutorEnd(queryDesc);
}

void
standard_ExecutorEnd(QueryDesc *queryDesc)
{
	EState	   *estate;
	MemoryContext oldcontext;

	/* sanity checks */
	Assert(queryDesc != NULL);

	estate = queryDesc->estate;

	Assert(estate != NULL);

	/*
	 * Check that ExecutorFinish was called, unless in EXPLAIN-only mode. This
	 * Assert is needed because ExecutorFinish is new as of 9.1, and callers
	 * might forget to call it.
	 */
	Assert(estate->es_finished ||
		   (estate->es_top_eflags & EXEC_FLAG_EXPLAIN_ONLY));

	/*
	 * Switch into per-query memory context to run ExecEndPlan
	 */
	oldcontext = MemoryContextSwitchTo(estate->es_query_cxt);

	ExecEndPlan(queryDesc->planstate, estate);

	/* do away with our snapshots */
	UnregisterSnapshot(estate->es_snapshot);
	UnregisterSnapshot(estate->es_crosscheck_snapshot);

	/*
	 * Must switch out of context before destroying it
	 */
	MemoryContextSwitchTo(oldcontext);

	/*
	 * Release EState and per-query memory context.  This should release
	 * everything the executor has allocated.
	 */
	FreeExecutorState(estate);

	/* Reset queryDesc fields that no longer point to anything */
	queryDesc->tupDesc = NULL;
	queryDesc->estate = NULL;
	queryDesc->planstate = NULL;
	queryDesc->totaltime = NULL;
}

/* ----------------------------------------------------------------
 *		ExecutorRewind
 *
 *		This routine may be called on an open queryDesc to rewind it
 *		to the start.
 * ----------------------------------------------------------------
 */
void
ExecutorRewind(QueryDesc *queryDesc)
{
	EState	   *estate;
	MemoryContext oldcontext;

	/* sanity checks */
	Assert(queryDesc != NULL);

	estate = queryDesc->estate;

	Assert(estate != NULL);

	/* It's probably not sensible to rescan updating queries */
	Assert(queryDesc->operation == CMD_SELECT);

	/*
	 * Switch into per-query memory context
	 */
	oldcontext = MemoryContextSwitchTo(estate->es_query_cxt);

	/*
	 * rescan plan
	 */
	ExecReScan(queryDesc->planstate);

	MemoryContextSwitchTo(oldcontext);
}


/*
 * ExecCheckRTPerms
 *		Check access permissions for all relations listed in a range table.
 *
 * Returns true if permissions are adequate.  Otherwise, throws an appropriate
 * error if ereport_on_violation is true, or simply returns false otherwise.
 *
 * Note that this does NOT address row level security policies (aka: RLS).  If
 * rows will be returned to the user as a result of this permission check
 * passing, then RLS also needs to be consulted (and check_enable_rls()).
 *
 * See rewrite/rowsecurity.c.
 */
bool
ExecCheckRTPerms(List *rangeTable, bool ereport_on_violation)
{
	ListCell   *l;
	bool		result = true;

	foreach(l, rangeTable)
	{
		RangeTblEntry *rte = (RangeTblEntry *) lfirst(l);

		result = ExecCheckRTEPerms(rte);
		if (!result)
		{
			Assert(rte->rtekind == RTE_RELATION);
			if (ereport_on_violation)
				aclcheck_error(ACLCHECK_NO_PRIV, ACL_KIND_CLASS,
							   get_rel_name(rte->relid));
			return false;
		}
	}

	if (ExecutorCheckPerms_hook)
		result = (*ExecutorCheckPerms_hook) (rangeTable,
											 ereport_on_violation);
	return result;
}

/*
 * ExecCheckRTEPerms
 *		Check access permissions for a single RTE.
 */
static bool
ExecCheckRTEPerms(RangeTblEntry *rte)
{
	AclMode		requiredPerms;
	AclMode		relPerms;
	AclMode		remainingPerms;
	Oid			relOid;
	Oid			userid;

	/*
	 * Only plain-relation RTEs need to be checked here.  Function RTEs are
	 * checked by init_fcache when the function is prepared for execution.
	 * Join, subquery, and special RTEs need no checks.
	 */
	if (rte->rtekind != RTE_RELATION)
		return true;

	/*
	 * No work if requiredPerms is empty.
	 */
	requiredPerms = rte->requiredPerms;
	if (requiredPerms == 0)
		return true;

	relOid = rte->relid;

	/*
	 * userid to check as: current user unless we have a setuid indication.
	 *
	 * Note: GetUserId() is presently fast enough that there's no harm in
	 * calling it separately for each RTE.  If that stops being true, we could
	 * call it once in ExecCheckRTPerms and pass the userid down from there.
	 * But for now, no need for the extra clutter.
	 */
	userid = rte->checkAsUser ? rte->checkAsUser : GetUserId();

	/*
	 * We must have *all* the requiredPerms bits, but some of the bits can be
	 * satisfied from column-level rather than relation-level permissions.
	 * First, remove any bits that are satisfied by relation permissions.
	 */
	relPerms = pg_class_aclmask(relOid, userid, requiredPerms, ACLMASK_ALL);
	remainingPerms = requiredPerms & ~relPerms;
	if (remainingPerms != 0)
	{
		int			col = -1;

		/*
		 * If we lack any permissions that exist only as relation permissions,
		 * we can fail straight away.
		 */
		if (remainingPerms & ~(ACL_SELECT | ACL_INSERT | ACL_UPDATE))
			return false;

		/*
		 * Check to see if we have the needed privileges at column level.
		 *
		 * Note: failures just report a table-level error; it would be nicer
		 * to report a column-level error if we have some but not all of the
		 * column privileges.
		 */
		if (remainingPerms & ACL_SELECT)
		{
			/*
			 * When the query doesn't explicitly reference any columns (for
			 * example, SELECT COUNT(*) FROM table), allow the query if we
			 * have SELECT on any column of the rel, as per SQL spec.
			 */
			if (bms_is_empty(rte->selectedCols))
			{
				if (pg_attribute_aclcheck_all(relOid, userid, ACL_SELECT,
											  ACLMASK_ANY) != ACLCHECK_OK)
					return false;
			}

			while ((col = bms_next_member(rte->selectedCols, col)) >= 0)
			{
				/* bit #s are offset by FirstLowInvalidHeapAttributeNumber */
				AttrNumber	attno = col + FirstLowInvalidHeapAttributeNumber;

				if (attno == InvalidAttrNumber)
				{
					/* Whole-row reference, must have priv on all cols */
					if (pg_attribute_aclcheck_all(relOid, userid, ACL_SELECT,
												  ACLMASK_ALL) != ACLCHECK_OK)
						return false;
				}
				else
				{
					if (pg_attribute_aclcheck(relOid, attno, userid,
											  ACL_SELECT) != ACLCHECK_OK)
						return false;
				}
			}
		}

		/*
		 * Basically the same for the mod columns, for both INSERT and UPDATE
		 * privilege as specified by remainingPerms.
		 */
		if (remainingPerms & ACL_INSERT && !ExecCheckRTEPermsModified(relOid,
																	  userid,
														   rte->insertedCols,
																 ACL_INSERT))
			return false;

		if (remainingPerms & ACL_UPDATE && !ExecCheckRTEPermsModified(relOid,
																	  userid,
															rte->updatedCols,
																 ACL_UPDATE))
			return false;
	}
	return true;
}

/*
 * ExecCheckRTEPermsModified
 *		Check INSERT or UPDATE access permissions for a single RTE (these
 *		are processed uniformly).
 */
static bool
ExecCheckRTEPermsModified(Oid relOid, Oid userid, Bitmapset *modifiedCols,
						  AclMode requiredPerms)
{
	int			col = -1;

	/*
	 * When the query doesn't explicitly update any columns, allow the query
	 * if we have permission on any column of the rel.  This is to handle
	 * SELECT FOR UPDATE as well as possible corner cases in UPDATE.
	 */
	if (bms_is_empty(modifiedCols))
	{
		if (pg_attribute_aclcheck_all(relOid, userid, requiredPerms,
									  ACLMASK_ANY) != ACLCHECK_OK)
			return false;
	}

	while ((col = bms_next_member(modifiedCols, col)) >= 0)
	{
		/* bit #s are offset by FirstLowInvalidHeapAttributeNumber */
		AttrNumber	attno = col + FirstLowInvalidHeapAttributeNumber;

		if (attno == InvalidAttrNumber)
		{
			/* whole-row reference can't happen here */
			elog(ERROR, "whole-row update is not implemented");
		}
		else
		{
			if (pg_attribute_aclcheck(relOid, attno, userid,
									  requiredPerms) != ACLCHECK_OK)
				return false;
		}
	}
	return true;
}

/*
 * Check that the query does not imply any writes to non-temp tables;
 * unless we're in parallel mode, in which case don't even allow writes
 * to temp tables.
 *
 * Note: in a Hot Standby slave this would need to reject writes to temp
 * tables just as we do in parallel mode; but an HS slave can't have created
 * any temp tables in the first place, so no need to check that.
 */
static void
ExecCheckXactReadOnly(PlannedStmt *plannedstmt)
{
	ListCell   *l;

	/*
	 * Fail if write permissions are requested in parallel mode for table
	 * (temp or non-temp), otherwise fail for any non-temp table.
	 */
	foreach(l, plannedstmt->rtable)
	{
		RangeTblEntry *rte = (RangeTblEntry *) lfirst(l);

		if (rte->rtekind != RTE_RELATION)
			continue;

		if ((rte->requiredPerms & (~ACL_SELECT)) == 0)
			continue;

		if (isTempNamespace(get_rel_namespace(rte->relid)))
			continue;

		PreventCommandIfReadOnly(CreateCommandTag((Node *) plannedstmt));
	}

	if (plannedstmt->commandType != CMD_SELECT || plannedstmt->hasModifyingCTE)
		PreventCommandIfParallelMode(CreateCommandTag((Node *) plannedstmt));
}


/* ----------------------------------------------------------------
 *		InitPlan
 *
 *		Initializes the query plan: open files, allocate storage
 *		and start up the rule manager
 * ----------------------------------------------------------------
 */
static void
InitPlan(QueryDesc *queryDesc, int eflags)
{
	CmdType		operation = queryDesc->operation;
	PlannedStmt *plannedstmt = queryDesc->plannedstmt;
	Plan	   *plan = plannedstmt->planTree;
	List	   *rangeTable = plannedstmt->rtable;
	EState	   *estate = queryDesc->estate;
	PlanState  *planstate;
	TupleDesc	tupType;
	ListCell   *l;
	int			i;

	/*
	 * Do permissions checks
	 */
	ExecCheckRTPerms(rangeTable, true);

	/*
	 * initialize the node's execution state
	 */
	estate->es_range_table = rangeTable;
	estate->es_plannedstmt = plannedstmt;

	/*
	 * initialize result relation stuff, and open/lock the result rels.
	 *
	 * We must do this before initializing the plan tree, else we might try to
	 * do a lock upgrade if a result rel is also a source rel.
	 */
	if (plannedstmt->resultRelations)
	{
		List	   *resultRelations = plannedstmt->resultRelations;
		int			numResultRelations = list_length(resultRelations);
		ResultRelInfo *resultRelInfos;
		ResultRelInfo *resultRelInfo;

		resultRelInfos = (ResultRelInfo *)
			palloc(numResultRelations * sizeof(ResultRelInfo));
		resultRelInfo = resultRelInfos;
		foreach(l, resultRelations)
		{
			Index		resultRelationIndex = lfirst_int(l);
			Oid			resultRelationOid;
			Relation	resultRelation;

			resultRelationOid = getrelid(resultRelationIndex, rangeTable);
			resultRelation = heap_open(resultRelationOid, RowExclusiveLock);
			InitResultRelInfo(resultRelInfo,
							  resultRelation,
							  resultRelationIndex,
							  estate->es_instrument);
			resultRelInfo++;
		}
		estate->es_result_relations = resultRelInfos;
		estate->es_num_result_relations = numResultRelations;
		/* es_result_relation_info is NULL except when within ModifyTable */
		estate->es_result_relation_info = NULL;
#ifdef PGXC
#ifndef XCP
		estate->es_result_remoterel = NULL;
#endif
#endif
	}
	else
	{
		/*
		 * if no result relation, then set state appropriately
		 */
		estate->es_result_relations = NULL;
		estate->es_num_result_relations = 0;
		estate->es_result_relation_info = NULL;
#ifdef PGXC
#ifndef XCP
estate->es_result_remoterel = NULL;
#endif
#endif
	}

	/*
	 * Similarly, we have to lock relations selected FOR [KEY] UPDATE/SHARE
	 * before we initialize the plan tree, else we'd be risking lock upgrades.
	 * While we are at it, build the ExecRowMark list.
	 */
	estate->es_rowMarks = NIL;
	foreach(l, plannedstmt->rowMarks)
	{
		PlanRowMark *rc = (PlanRowMark *) lfirst(l);
		Oid			relid;
		Relation	relation;
		ExecRowMark *erm;

		/* ignore "parent" rowmarks; they are irrelevant at runtime */
		if (rc->isParent)
			continue;

		/* get relation's OID (will produce InvalidOid if subquery) */
		relid = getrelid(rc->rti, rangeTable);

		/*
		 * If you change the conditions under which rel locks are acquired
		 * here, be sure to adjust ExecOpenScanRelation to match.
		 */
		switch (rc->markType)
		{
			case ROW_MARK_EXCLUSIVE:
			case ROW_MARK_NOKEYEXCLUSIVE:
			case ROW_MARK_SHARE:
			case ROW_MARK_KEYSHARE:
				relation = heap_open(relid, RowShareLock);
				break;
			case ROW_MARK_REFERENCE:
				relation = heap_open(relid, AccessShareLock);
				break;
			case ROW_MARK_COPY:
				/* no physical table access is required */
				relation = NULL;
				break;
			default:
				elog(ERROR, "unrecognized markType: %d", rc->markType);
				relation = NULL;	/* keep compiler quiet */
				break;
		}

		/* Check that relation is a legal target for marking */
		if (relation)
			CheckValidRowMarkRel(relation, rc->markType);

		erm = (ExecRowMark *) palloc(sizeof(ExecRowMark));
		erm->relation = relation;
		erm->relid = relid;
		erm->rti = rc->rti;
		erm->prti = rc->prti;
		erm->rowmarkId = rc->rowmarkId;
		erm->markType = rc->markType;
		erm->strength = rc->strength;
		erm->waitPolicy = rc->waitPolicy;
		erm->ermActive = false;
		ItemPointerSetInvalid(&(erm->curCtid));
		erm->ermExtra = NULL;
		estate->es_rowMarks = lappend(estate->es_rowMarks, erm);
	}

	/*
	 * Initialize the executor's tuple table to empty.
	 */
	estate->es_tupleTable = NIL;
	estate->es_trig_tuple_slot = NULL;
	estate->es_trig_oldtup_slot = NULL;
	estate->es_trig_newtup_slot = NULL;

	/* mark EvalPlanQual not active */
	estate->es_epqTuple = NULL;
	estate->es_epqTupleSet = NULL;
	estate->es_epqScanDone = NULL;

	/*
	 * Initialize private state information for each SubPlan.  We must do this
	 * before running ExecInitNode on the main query tree, since
	 * ExecInitSubPlan expects to be able to find these entries.
	 */
	Assert(estate->es_subplanstates == NIL);
	i = 1;						/* subplan indices count from 1 */
	foreach(l, plannedstmt->subplans)
	{
		Plan	   *subplan = (Plan *) lfirst(l);
		PlanState  *subplanstate;
		int			sp_eflags;

		/*
		 * A subplan will never need to do BACKWARD scan nor MARK/RESTORE. If
		 * it is a parameterless subplan (not initplan), we suggest that it be
		 * prepared to handle REWIND efficiently; otherwise there is no need.
		 */
		sp_eflags = eflags
			& (EXEC_FLAG_EXPLAIN_ONLY | EXEC_FLAG_WITH_NO_DATA);
		if (bms_is_member(i, plannedstmt->rewindPlanIDs))
			sp_eflags |= EXEC_FLAG_REWIND;
#ifdef XCP
		/*
		 * Distributed executor may never execute that plan because referencing
		 * subplan is executed on remote node, so we may save some resources.
		 * At the moment only RemoteSubplan is aware of this flag, it is
		 * skipping sending down subplan.
		 * ExecInitSubPlan takes care about finishing initialization.
		 */
		sp_eflags |= EXEC_FLAG_SUBPLAN;
#endif

		subplanstate = ExecInitNode(subplan, estate, sp_eflags);

		estate->es_subplanstates = lappend(estate->es_subplanstates,
										   subplanstate);

		i++;
	}

	/*
	 * Initialize the private state information for all the nodes in the query
	 * tree.  This opens files, allocates storage and leaves us ready to start
	 * processing tuples.
	 */
	planstate = ExecInitNode(plan, estate, eflags);

	/*
	 * Get the tuple descriptor describing the type of tuples to return.
	 */
	tupType = ExecGetResultType(planstate);

	/*
	 * Initialize the junk filter if needed.  SELECT queries need a filter if
	 * there are any junk attrs in the top-level tlist.
	 */
#ifdef XCP
	/*
 	 * We need to keep junk attrs in intermediate results, they may be needed
	 * in upper level plans on the receiving side
	 */
	if (!IS_PGXC_DATANODE && operation == CMD_SELECT)
#else
	if (operation == CMD_SELECT)
#endif
	{
		bool		junk_filter_needed = false;
		ListCell   *tlist;

		foreach(tlist, plan->targetlist)
		{
			TargetEntry *tle = (TargetEntry *) lfirst(tlist);

			if (tle->resjunk)
			{
				junk_filter_needed = true;
				break;
			}
		}

		if (junk_filter_needed)
		{
			JunkFilter *j;

			j = ExecInitJunkFilter(planstate->plan->targetlist,
								   tupType->tdhasoid,
								   ExecInitExtraTupleSlot(estate));
			estate->es_junkFilter = j;

			/* Want to return the cleaned tuple type */
			tupType = j->jf_cleanTupType;
		}
	}

	queryDesc->tupDesc = tupType;
	queryDesc->planstate = planstate;
}

/*
 * Check that a proposed result relation is a legal target for the operation
 *
 * Generally the parser and/or planner should have noticed any such mistake
 * already, but let's make sure.
 *
 * Note: when changing this function, you probably also need to look at
 * CheckValidRowMarkRel.
 */
void
CheckValidResultRel(Relation resultRel, CmdType operation)
{
	TriggerDesc *trigDesc = resultRel->trigdesc;
	FdwRoutine *fdwroutine;

	switch (resultRel->rd_rel->relkind)
	{
		case RELKIND_RELATION:
			/* OK */
			break;
		case RELKIND_SEQUENCE:
			ereport(ERROR,
					(errcode(ERRCODE_WRONG_OBJECT_TYPE),
					 errmsg("cannot change sequence \"%s\"",
							RelationGetRelationName(resultRel))));
			break;
		case RELKIND_TOASTVALUE:
			ereport(ERROR,
					(errcode(ERRCODE_WRONG_OBJECT_TYPE),
					 errmsg("cannot change TOAST relation \"%s\"",
							RelationGetRelationName(resultRel))));
			break;
		case RELKIND_VIEW:

			/*
			 * Okay only if there's a suitable INSTEAD OF trigger.  Messages
			 * here should match rewriteHandler.c's rewriteTargetView, except
			 * that we omit errdetail because we haven't got the information
			 * handy (and given that we really shouldn't get here anyway, it's
			 * not worth great exertion to get).
			 */
			switch (operation)
			{
				case CMD_INSERT:
					if (!trigDesc || !trigDesc->trig_insert_instead_row)
						ereport(ERROR,
						  (errcode(ERRCODE_OBJECT_NOT_IN_PREREQUISITE_STATE),
						   errmsg("cannot insert into view \"%s\"",
								  RelationGetRelationName(resultRel)),
						   errhint("To enable inserting into the view, provide an INSTEAD OF INSERT trigger or an unconditional ON INSERT DO INSTEAD rule.")));
					break;
				case CMD_UPDATE:
					if (!trigDesc || !trigDesc->trig_update_instead_row)
						ereport(ERROR,
						  (errcode(ERRCODE_OBJECT_NOT_IN_PREREQUISITE_STATE),
						   errmsg("cannot update view \"%s\"",
								  RelationGetRelationName(resultRel)),
						   errhint("To enable updating the view, provide an INSTEAD OF UPDATE trigger or an unconditional ON UPDATE DO INSTEAD rule.")));
					break;
				case CMD_DELETE:
					if (!trigDesc || !trigDesc->trig_delete_instead_row)
						ereport(ERROR,
						  (errcode(ERRCODE_OBJECT_NOT_IN_PREREQUISITE_STATE),
						   errmsg("cannot delete from view \"%s\"",
								  RelationGetRelationName(resultRel)),
						   errhint("To enable deleting from the view, provide an INSTEAD OF DELETE trigger or an unconditional ON DELETE DO INSTEAD rule.")));
					break;
				default:
					elog(ERROR, "unrecognized CmdType: %d", (int) operation);
					break;
			}
			break;
		case RELKIND_MATVIEW:
			if (!MatViewIncrementalMaintenanceIsEnabled())
				ereport(ERROR,
						(errcode(ERRCODE_WRONG_OBJECT_TYPE),
						 errmsg("cannot change materialized view \"%s\"",
								RelationGetRelationName(resultRel))));
			break;
		case RELKIND_FOREIGN_TABLE:
			/* Okay only if the FDW supports it */
			fdwroutine = GetFdwRoutineForRelation(resultRel, false);
			switch (operation)
			{
				case CMD_INSERT:
					if (fdwroutine->ExecForeignInsert == NULL)
						ereport(ERROR,
								(errcode(ERRCODE_FEATURE_NOT_SUPPORTED),
							errmsg("cannot insert into foreign table \"%s\"",
								   RelationGetRelationName(resultRel))));
					if (fdwroutine->IsForeignRelUpdatable != NULL &&
						(fdwroutine->IsForeignRelUpdatable(resultRel) & (1 << CMD_INSERT)) == 0)
						ereport(ERROR,
						  (errcode(ERRCODE_OBJECT_NOT_IN_PREREQUISITE_STATE),
						errmsg("foreign table \"%s\" does not allow inserts",
							   RelationGetRelationName(resultRel))));
					break;
				case CMD_UPDATE:
					if (fdwroutine->ExecForeignUpdate == NULL)
						ereport(ERROR,
								(errcode(ERRCODE_FEATURE_NOT_SUPPORTED),
								 errmsg("cannot update foreign table \"%s\"",
										RelationGetRelationName(resultRel))));
					if (fdwroutine->IsForeignRelUpdatable != NULL &&
						(fdwroutine->IsForeignRelUpdatable(resultRel) & (1 << CMD_UPDATE)) == 0)
						ereport(ERROR,
						  (errcode(ERRCODE_OBJECT_NOT_IN_PREREQUISITE_STATE),
						errmsg("foreign table \"%s\" does not allow updates",
							   RelationGetRelationName(resultRel))));
					break;
				case CMD_DELETE:
					if (fdwroutine->ExecForeignDelete == NULL)
						ereport(ERROR,
								(errcode(ERRCODE_FEATURE_NOT_SUPPORTED),
							errmsg("cannot delete from foreign table \"%s\"",
								   RelationGetRelationName(resultRel))));
					if (fdwroutine->IsForeignRelUpdatable != NULL &&
						(fdwroutine->IsForeignRelUpdatable(resultRel) & (1 << CMD_DELETE)) == 0)
						ereport(ERROR,
						  (errcode(ERRCODE_OBJECT_NOT_IN_PREREQUISITE_STATE),
						errmsg("foreign table \"%s\" does not allow deletes",
							   RelationGetRelationName(resultRel))));
					break;
				default:
					elog(ERROR, "unrecognized CmdType: %d", (int) operation);
					break;
			}
			break;
		default:
			ereport(ERROR,
					(errcode(ERRCODE_WRONG_OBJECT_TYPE),
					 errmsg("cannot change relation \"%s\"",
							RelationGetRelationName(resultRel))));
			break;
	}
}

/*
 * Check that a proposed rowmark target relation is a legal target
 *
 * In most cases parser and/or planner should have noticed this already, but
 * they don't cover all cases.
 */
static void
CheckValidRowMarkRel(Relation rel, RowMarkType markType)
{
	FdwRoutine *fdwroutine;

	switch (rel->rd_rel->relkind)
	{
		case RELKIND_RELATION:
			/* OK */
			break;
		case RELKIND_SEQUENCE:
			/* Must disallow this because we don't vacuum sequences */
			ereport(ERROR,
					(errcode(ERRCODE_WRONG_OBJECT_TYPE),
					 errmsg("cannot lock rows in sequence \"%s\"",
							RelationGetRelationName(rel))));
			break;
		case RELKIND_TOASTVALUE:
			/* We could allow this, but there seems no good reason to */
			ereport(ERROR,
					(errcode(ERRCODE_WRONG_OBJECT_TYPE),
					 errmsg("cannot lock rows in TOAST relation \"%s\"",
							RelationGetRelationName(rel))));
			break;
		case RELKIND_VIEW:
			/* Should not get here; planner should have expanded the view */
			ereport(ERROR,
					(errcode(ERRCODE_WRONG_OBJECT_TYPE),
					 errmsg("cannot lock rows in view \"%s\"",
							RelationGetRelationName(rel))));
			break;
		case RELKIND_MATVIEW:
			/* Allow referencing a matview, but not actual locking clauses */
			if (markType != ROW_MARK_REFERENCE)
				ereport(ERROR,
						(errcode(ERRCODE_WRONG_OBJECT_TYPE),
					   errmsg("cannot lock rows in materialized view \"%s\"",
							  RelationGetRelationName(rel))));
			break;
		case RELKIND_FOREIGN_TABLE:
			/* Okay only if the FDW supports it */
			fdwroutine = GetFdwRoutineForRelation(rel, false);
			if (fdwroutine->RefetchForeignRow == NULL)
				ereport(ERROR,
						(errcode(ERRCODE_FEATURE_NOT_SUPPORTED),
						 errmsg("cannot lock rows in foreign table \"%s\"",
								RelationGetRelationName(rel))));
			break;
		default:
			ereport(ERROR,
					(errcode(ERRCODE_WRONG_OBJECT_TYPE),
					 errmsg("cannot lock rows in relation \"%s\"",
							RelationGetRelationName(rel))));
			break;
	}
}

/*
 * Initialize ResultRelInfo data for one result relation
 *
 * Caution: before Postgres 9.1, this function included the relkind checking
 * that's now in CheckValidResultRel, and it also did ExecOpenIndices if
 * appropriate.  Be sure callers cover those needs.
 */
void
InitResultRelInfo(ResultRelInfo *resultRelInfo,
				  Relation resultRelationDesc,
				  Index resultRelationIndex,
				  int instrument_options)
{
	MemSet(resultRelInfo, 0, sizeof(ResultRelInfo));
	resultRelInfo->type = T_ResultRelInfo;
	resultRelInfo->ri_RangeTableIndex = resultRelationIndex;
	resultRelInfo->ri_RelationDesc = resultRelationDesc;
	resultRelInfo->ri_NumIndices = 0;
	resultRelInfo->ri_IndexRelationDescs = NULL;
	resultRelInfo->ri_IndexRelationInfo = NULL;
	/* make a copy so as not to depend on relcache info not changing... */
	resultRelInfo->ri_TrigDesc = CopyTriggerDesc(resultRelationDesc->trigdesc);
	if (resultRelInfo->ri_TrigDesc)
	{
		int			n = resultRelInfo->ri_TrigDesc->numtriggers;

		resultRelInfo->ri_TrigFunctions = (FmgrInfo *)
			palloc0(n * sizeof(FmgrInfo));
		resultRelInfo->ri_TrigWhenExprs = (List **)
			palloc0(n * sizeof(List *));
		if (instrument_options)
			resultRelInfo->ri_TrigInstrument = InstrAlloc(n, instrument_options);
	}
	else
	{
		resultRelInfo->ri_TrigFunctions = NULL;
		resultRelInfo->ri_TrigWhenExprs = NULL;
		resultRelInfo->ri_TrigInstrument = NULL;
	}
	if (resultRelationDesc->rd_rel->relkind == RELKIND_FOREIGN_TABLE)
		resultRelInfo->ri_FdwRoutine = GetFdwRoutineForRelation(resultRelationDesc, true);
	else
		resultRelInfo->ri_FdwRoutine = NULL;
	resultRelInfo->ri_FdwState = NULL;
	resultRelInfo->ri_ConstraintExprs = NULL;
	resultRelInfo->ri_junkFilter = NULL;
	resultRelInfo->ri_projectReturning = NULL;
}

/*
 *		ExecGetTriggerResultRel
 *
 * Get a ResultRelInfo for a trigger target relation.  Most of the time,
 * triggers are fired on one of the result relations of the query, and so
 * we can just return a member of the es_result_relations array.  (Note: in
 * self-join situations there might be multiple members with the same OID;
 * if so it doesn't matter which one we pick.)  However, it is sometimes
 * necessary to fire triggers on other relations; this happens mainly when an
 * RI update trigger queues additional triggers on other relations, which will
 * be processed in the context of the outer query.  For efficiency's sake,
 * we want to have a ResultRelInfo for those triggers too; that can avoid
 * repeated re-opening of the relation.  (It also provides a way for EXPLAIN
 * ANALYZE to report the runtimes of such triggers.)  So we make additional
 * ResultRelInfo's as needed, and save them in es_trig_target_relations.
 */
ResultRelInfo *
ExecGetTriggerResultRel(EState *estate, Oid relid)
{
	ResultRelInfo *rInfo;
	int			nr;
	ListCell   *l;
	Relation	rel;
	MemoryContext oldcontext;

	/* First, search through the query result relations */
	rInfo = estate->es_result_relations;
	nr = estate->es_num_result_relations;
	while (nr > 0)
	{
		if (RelationGetRelid(rInfo->ri_RelationDesc) == relid)
			return rInfo;
		rInfo++;
		nr--;
	}
	/* Nope, but maybe we already made an extra ResultRelInfo for it */
	foreach(l, estate->es_trig_target_relations)
	{
		rInfo = (ResultRelInfo *) lfirst(l);
		if (RelationGetRelid(rInfo->ri_RelationDesc) == relid)
			return rInfo;
	}
	/* Nope, so we need a new one */

	/*
	 * Open the target relation's relcache entry.  We assume that an
	 * appropriate lock is still held by the backend from whenever the trigger
	 * event got queued, so we need take no new lock here.  Also, we need not
	 * recheck the relkind, so no need for CheckValidResultRel.
	 */
	rel = heap_open(relid, NoLock);

	/*
	 * Make the new entry in the right context.
	 */
	oldcontext = MemoryContextSwitchTo(estate->es_query_cxt);
	rInfo = makeNode(ResultRelInfo);
	InitResultRelInfo(rInfo,
					  rel,
					  0,		/* dummy rangetable index */
					  estate->es_instrument);
	estate->es_trig_target_relations =
		lappend(estate->es_trig_target_relations, rInfo);
	MemoryContextSwitchTo(oldcontext);

	/*
	 * Currently, we don't need any index information in ResultRelInfos used
	 * only for triggers, so no need to call ExecOpenIndices.
	 */

	return rInfo;
}

/*
 *		ExecContextForcesOids
 *
 * This is pretty grotty: when doing INSERT, UPDATE, or CREATE TABLE AS,
 * we need to ensure that result tuples have space for an OID iff they are
 * going to be stored into a relation that has OIDs.  In other contexts
 * we are free to choose whether to leave space for OIDs in result tuples
 * (we generally don't want to, but we do if a physical-tlist optimization
 * is possible).  This routine checks the plan context and returns TRUE if the
 * choice is forced, FALSE if the choice is not forced.  In the TRUE case,
 * *hasoids is set to the required value.
 *
 * One reason this is ugly is that all plan nodes in the plan tree will emit
 * tuples with space for an OID, though we really only need the topmost node
 * to do so.  However, node types like Sort don't project new tuples but just
 * return their inputs, and in those cases the requirement propagates down
 * to the input node.  Eventually we might make this code smart enough to
 * recognize how far down the requirement really goes, but for now we just
 * make all plan nodes do the same thing if the top level forces the choice.
 *
 * We assume that if we are generating tuples for INSERT or UPDATE,
 * estate->es_result_relation_info is already set up to describe the target
 * relation.  Note that in an UPDATE that spans an inheritance tree, some of
 * the target relations may have OIDs and some not.  We have to make the
 * decisions on a per-relation basis as we initialize each of the subplans of
 * the ModifyTable node, so ModifyTable has to set es_result_relation_info
 * while initializing each subplan.
 *
 * CREATE TABLE AS is even uglier, because we don't have the target relation's
 * descriptor available when this code runs; we have to look aside at the
 * flags passed to ExecutorStart().
 */
bool
ExecContextForcesOids(PlanState *planstate, bool *hasoids)
{
	ResultRelInfo *ri = planstate->state->es_result_relation_info;

	if (ri != NULL)
	{
		Relation	rel = ri->ri_RelationDesc;

		if (rel != NULL)
		{
			*hasoids = rel->rd_rel->relhasoids;
			return true;
		}
	}

	if (planstate->state->es_top_eflags & EXEC_FLAG_WITH_OIDS)
	{
		*hasoids = true;
		return true;
	}
	if (planstate->state->es_top_eflags & EXEC_FLAG_WITHOUT_OIDS)
	{
		*hasoids = false;
		return true;
	}

	return false;
}

/* ----------------------------------------------------------------
 *		ExecPostprocessPlan
 *
 *		Give plan nodes a final chance to execute before shutdown
 * ----------------------------------------------------------------
 */
static void
ExecPostprocessPlan(EState *estate)
{
	ListCell   *lc;

	/*
	 * Make sure nodes run forward.
	 */
	estate->es_direction = ForwardScanDirection;

	/*
	 * Run any secondary ModifyTable nodes to completion, in case the main
	 * query did not fetch all rows from them.  (We do this to ensure that
	 * such nodes have predictable results.)
	 */
	foreach(lc, estate->es_auxmodifytables)
	{
		PlanState  *ps = (PlanState *) lfirst(lc);

		for (;;)
		{
			TupleTableSlot *slot;

			/* Reset the per-output-tuple exprcontext each time */
			ResetPerTupleExprContext(estate);

			slot = ExecProcNode(ps);

			if (TupIsNull(slot))
				break;
		}
	}
}

/* ----------------------------------------------------------------
 *		ExecEndPlan
 *
 *		Cleans up the query plan -- closes files and frees up storage
 *
 * NOTE: we are no longer very worried about freeing storage per se
 * in this code; FreeExecutorState should be guaranteed to release all
 * memory that needs to be released.  What we are worried about doing
 * is closing relations and dropping buffer pins.  Thus, for example,
 * tuple tables must be cleared or dropped to ensure pins are released.
 * ----------------------------------------------------------------
 */
static void
ExecEndPlan(PlanState *planstate, EState *estate)
{
	ResultRelInfo *resultRelInfo;
	int			i;
	ListCell   *l;

	/*
	 * shut down the node-type-specific query processing
	 */
	ExecEndNode(planstate);

	/*
	 * for subplans too
	 */
	foreach(l, estate->es_subplanstates)
	{
		PlanState  *subplanstate = (PlanState *) lfirst(l);

		ExecEndNode(subplanstate);
	}

	/*
	 * destroy the executor's tuple table.  Actually we only care about
	 * releasing buffer pins and tupdesc refcounts; there's no need to pfree
	 * the TupleTableSlots, since the containing memory context is about to go
	 * away anyway.
	 */
	ExecResetTupleTable(estate->es_tupleTable, false);

	/*
	 * close the result relation(s) if any, but hold locks until xact commit.
	 */
	resultRelInfo = estate->es_result_relations;
	for (i = estate->es_num_result_relations; i > 0; i--)
	{
		/* Close indices and then the relation itself */
		ExecCloseIndices(resultRelInfo);
		heap_close(resultRelInfo->ri_RelationDesc, NoLock);
		resultRelInfo++;
	}

	/*
	 * likewise close any trigger target relations
	 */
	foreach(l, estate->es_trig_target_relations)
	{
		resultRelInfo = (ResultRelInfo *) lfirst(l);
		/* Close indices and then the relation itself */
		ExecCloseIndices(resultRelInfo);
		heap_close(resultRelInfo->ri_RelationDesc, NoLock);
	}

	/*
	 * close any relations selected FOR [KEY] UPDATE/SHARE, again keeping
	 * locks
	 */
	foreach(l, estate->es_rowMarks)
	{
		ExecRowMark *erm = (ExecRowMark *) lfirst(l);

		if (erm->relation)
			heap_close(erm->relation, NoLock);
	}
}

/* ----------------------------------------------------------------
 *		ExecutePlan
 *
 *		Processes the query plan until we have retrieved 'numberTuples' tuples,
 *		moving in the specified direction.
 *
 *		Runs to completion if numberTuples is 0
 *
 * Note: the ctid attribute is a 'junk' attribute that is removed before the
 * user can see it
 * ----------------------------------------------------------------
 */
static void
ExecutePlan(EState *estate,
			PlanState *planstate,
			CmdType operation,
			bool sendTuples,
			long numberTuples,
			ScanDirection direction,
			DestReceiver *dest)
{
	TupleTableSlot *slot;
	long		current_tuple_count;

	/*
	 * initialize local variables
	 */
	current_tuple_count = 0;

	/*
	 * Set the direction.
	 */
	estate->es_direction = direction;

	/*
	 * Loop until we've processed the proper number of tuples from the plan.
	 */
	for (;;)
	{
		/* Reset the per-output-tuple exprcontext */
		ResetPerTupleExprContext(estate);

		/*
		 * Execute the plan and obtain a tuple
		 */
		slot = ExecProcNode(planstate);

		/*
		 * if the tuple is null, then we assume there is nothing more to
		 * process so we just end the loop...
		 */
		if (TupIsNull(slot))
			break;

		/*
		 * If we have a junk filter, then project a new tuple with the junk
		 * removed.
		 *
		 * Store this new "clean" tuple in the junkfilter's resultSlot.
		 * (Formerly, we stored it back over the "dirty" tuple, which is WRONG
		 * because that tuple slot has the wrong descriptor.)
		 */
		if (estate->es_junkFilter != NULL)
			slot = ExecFilterJunk(estate->es_junkFilter, slot);

		/*
		 * If we are supposed to send the tuple somewhere, do so. (In
		 * practice, this is probably always the case at this point.)
		 */
		if (sendTuples)
			(*dest->receiveSlot) (slot, dest);

		/*
		 * Count tuples processed, if this is a SELECT.  (For other operation
		 * types, the ModifyTable plan node must count the appropriate
		 * events.)
		 */
		if (operation == CMD_SELECT)
			(estate->es_processed)++;

		/*
		 * check our tuple count.. if we've processed the proper number then
		 * quit, else loop again and process more tuples.  Zero numberTuples
		 * means no limit.
		 */
		current_tuple_count++;
		if (numberTuples && numberTuples == current_tuple_count)
			break;
	}
}


/*
 * ExecRelCheck --- check that tuple meets constraints for result relation
 *
 * Returns NULL if OK, else name of failed check constraint
 */
static const char *
ExecRelCheck(ResultRelInfo *resultRelInfo,
			 TupleTableSlot *slot, EState *estate)
{
	Relation	rel = resultRelInfo->ri_RelationDesc;
	int			ncheck = rel->rd_att->constr->num_check;
	ConstrCheck *check = rel->rd_att->constr->check;
	ExprContext *econtext;
	MemoryContext oldContext;
	List	   *qual;
	int			i;

	/*
	 * If first time through for this result relation, build expression
	 * nodetrees for rel's constraint expressions.  Keep them in the per-query
	 * memory context so they'll survive throughout the query.
	 */
	if (resultRelInfo->ri_ConstraintExprs == NULL)
	{
		oldContext = MemoryContextSwitchTo(estate->es_query_cxt);
		resultRelInfo->ri_ConstraintExprs =
			(List **) palloc(ncheck * sizeof(List *));
		for (i = 0; i < ncheck; i++)
		{
			/* ExecQual wants implicit-AND form */
			qual = make_ands_implicit(stringToNode(check[i].ccbin));
			resultRelInfo->ri_ConstraintExprs[i] = (List *)
				ExecPrepareExpr((Expr *) qual, estate);
		}
		MemoryContextSwitchTo(oldContext);
	}

	/*
	 * We will use the EState's per-tuple context for evaluating constraint
	 * expressions (creating it if it's not already there).
	 */
	econtext = GetPerTupleExprContext(estate);

	/* Arrange for econtext's scan tuple to be the tuple under test */
	econtext->ecxt_scantuple = slot;

	/* And evaluate the constraints */
	for (i = 0; i < ncheck; i++)
	{
		qual = resultRelInfo->ri_ConstraintExprs[i];

		/*
		 * NOTE: SQL specifies that a NULL result from a constraint expression
		 * is not to be treated as a failure.  Therefore, tell ExecQual to
		 * return TRUE for NULL.
		 */
		if (!ExecQual(qual, econtext, true))
			return check[i].ccname;
	}

	/* NULL result means no error */
	return NULL;
}

void
ExecConstraints(ResultRelInfo *resultRelInfo,
				TupleTableSlot *slot, EState *estate)
{
	Relation	rel = resultRelInfo->ri_RelationDesc;
	TupleDesc	tupdesc = RelationGetDescr(rel);
	TupleConstr *constr = tupdesc->constr;
	Bitmapset  *modifiedCols;
	Bitmapset  *insertedCols;
	Bitmapset  *updatedCols;

	Assert(constr);

	if (constr->has_not_null)
	{
		int			natts = tupdesc->natts;
		int			attrChk;

		for (attrChk = 1; attrChk <= natts; attrChk++)
		{
			if (tupdesc->attrs[attrChk - 1]->attnotnull &&
				slot_attisnull(slot, attrChk))
			{
				char	   *val_desc;

				insertedCols = GetInsertedColumns(resultRelInfo, estate);
				updatedCols = GetUpdatedColumns(resultRelInfo, estate);
				modifiedCols = bms_union(insertedCols, updatedCols);
				val_desc = ExecBuildSlotValueDescription(RelationGetRelid(rel),
														 slot,
														 tupdesc,
														 modifiedCols,
														 64);

				ereport(ERROR,
						(errcode(ERRCODE_NOT_NULL_VIOLATION),
						 errmsg("null value in column \"%s\" violates not-null constraint",
							  NameStr(tupdesc->attrs[attrChk - 1]->attname)),
						 val_desc ? errdetail("Failing row contains %s.", val_desc) : 0,
						 errtablecol(rel, attrChk)));
			}
		}
	}

	if (constr->num_check > 0)
	{
		const char *failed;

		if ((failed = ExecRelCheck(resultRelInfo, slot, estate)) != NULL)
		{
			char	   *val_desc;

			insertedCols = GetInsertedColumns(resultRelInfo, estate);
			updatedCols = GetUpdatedColumns(resultRelInfo, estate);
			modifiedCols = bms_union(insertedCols, updatedCols);
			val_desc = ExecBuildSlotValueDescription(RelationGetRelid(rel),
													 slot,
													 tupdesc,
													 modifiedCols,
													 64);
			ereport(ERROR,
					(errcode(ERRCODE_CHECK_VIOLATION),
					 errmsg("new row for relation \"%s\" violates check constraint \"%s\"",
							RelationGetRelationName(rel), failed),
			  val_desc ? errdetail("Failing row contains %s.", val_desc) : 0,
					 errtableconstraint(rel, failed)));
		}
	}
}

/*
 * ExecWithCheckOptions -- check that tuple satisfies any WITH CHECK OPTIONs
 * of the specified kind.
 *
 * Note that this needs to be called multiple times to ensure that all kinds of
 * WITH CHECK OPTIONs are handled (both those from views which have the WITH
 * CHECK OPTION set and from row level security policies).  See ExecInsert()
 * and ExecUpdate().
 */
void
ExecWithCheckOptions(WCOKind kind, ResultRelInfo *resultRelInfo,
					 TupleTableSlot *slot, EState *estate)
{
	Relation	rel = resultRelInfo->ri_RelationDesc;
	TupleDesc	tupdesc = RelationGetDescr(rel);
	ExprContext *econtext;
	ListCell   *l1,
			   *l2;

	/*
	 * We will use the EState's per-tuple context for evaluating constraint
	 * expressions (creating it if it's not already there).
	 */
	econtext = GetPerTupleExprContext(estate);

	/* Arrange for econtext's scan tuple to be the tuple under test */
	econtext->ecxt_scantuple = slot;

	/* Check each of the constraints */
	forboth(l1, resultRelInfo->ri_WithCheckOptions,
			l2, resultRelInfo->ri_WithCheckOptionExprs)
	{
		WithCheckOption *wco = (WithCheckOption *) lfirst(l1);
		ExprState  *wcoExpr = (ExprState *) lfirst(l2);

		/*
		 * Skip any WCOs which are not the kind we are looking for at this
		 * time.
		 */
		if (wco->kind != kind)
			continue;

		/*
		 * WITH CHECK OPTION checks are intended to ensure that the new tuple
		 * is visible (in the case of a view) or that it passes the
		 * 'with-check' policy (in the case of row security). If the qual
		 * evaluates to NULL or FALSE, then the new tuple won't be included in
		 * the view or doesn't pass the 'with-check' policy for the table.  We
		 * need ExecQual to return FALSE for NULL to handle the view case (the
		 * opposite of what we do above for CHECK constraints).
		 */
		if (!ExecQual((List *) wcoExpr, econtext, false))
		{
			char	   *val_desc;
			Bitmapset  *modifiedCols;
			Bitmapset  *insertedCols;
			Bitmapset  *updatedCols;

			switch (wco->kind)
			{
					/*
					 * For WITH CHECK OPTIONs coming from views, we might be
					 * able to provide the details on the row, depending on
					 * the permissions on the relation (that is, if the user
					 * could view it directly anyway).  For RLS violations, we
					 * don't include the data since we don't know if the user
					 * should be able to view the tuple as as that depends on
					 * the USING policy.
					 */
				case WCO_VIEW_CHECK:
					insertedCols = GetInsertedColumns(resultRelInfo, estate);
					updatedCols = GetUpdatedColumns(resultRelInfo, estate);
					modifiedCols = bms_union(insertedCols, updatedCols);
					val_desc = ExecBuildSlotValueDescription(RelationGetRelid(rel),
															 slot,
															 tupdesc,
															 modifiedCols,
															 64);

					ereport(ERROR,
							(errcode(ERRCODE_WITH_CHECK_OPTION_VIOLATION),
					  errmsg("new row violates WITH CHECK OPTION for \"%s\"",
							 wco->relname),
							 val_desc ? errdetail("Failing row contains %s.",
												  val_desc) : 0));
					break;
				case WCO_RLS_INSERT_CHECK:
				case WCO_RLS_UPDATE_CHECK:
					ereport(ERROR,
							(errcode(ERRCODE_INSUFFICIENT_PRIVILEGE),
							 errmsg("new row violates row level security policy for \"%s\"",
									wco->relname)));
					break;
				case WCO_RLS_CONFLICT_CHECK:
					ereport(ERROR,
							(errcode(ERRCODE_INSUFFICIENT_PRIVILEGE),
							 errmsg("new row violates row level security policy (USING expression) for \"%s\"",
									wco->relname)));
					break;
				default:
					elog(ERROR, "unrecognized WCO kind: %u", wco->kind);
					break;
			}
		}
	}
}

/*
 * ExecBuildSlotValueDescription -- construct a string representing a tuple
 *
 * This is intentionally very similar to BuildIndexValueDescription, but
 * unlike that function, we truncate long field values (to at most maxfieldlen
 * bytes).  That seems necessary here since heap field values could be very
 * long, whereas index entries typically aren't so wide.
 *
 * Also, unlike the case with index entries, we need to be prepared to ignore
 * dropped columns.  We used to use the slot's tuple descriptor to decode the
 * data, but the slot's descriptor doesn't identify dropped columns, so we
 * now need to be passed the relation's descriptor.
 *
 * Note that, like BuildIndexValueDescription, if the user does not have
 * permission to view any of the columns involved, a NULL is returned.  Unlike
 * BuildIndexValueDescription, if the user has access to view a subset of the
 * column involved, that subset will be returned with a key identifying which
 * columns they are.
 */
static char *
ExecBuildSlotValueDescription(Oid reloid,
							  TupleTableSlot *slot,
							  TupleDesc tupdesc,
							  Bitmapset *modifiedCols,
							  int maxfieldlen)
{
	StringInfoData buf;
	StringInfoData collist;
	bool		write_comma = false;
	bool		write_comma_collist = false;
	int			i;
	AclResult	aclresult;
	bool		table_perm = false;
	bool		any_perm = false;

	/*
	 * Check if RLS is enabled and should be active for the relation; if so,
	 * then don't return anything.  Otherwise, go through normal permission
	 * checks.
	 */
	if (check_enable_rls(reloid, GetUserId(), true) == RLS_ENABLED)
		return NULL;

	initStringInfo(&buf);

	appendStringInfoChar(&buf, '(');

	/*
	 * Check if the user has permissions to see the row.  Table-level SELECT
	 * allows access to all columns.  If the user does not have table-level
	 * SELECT then we check each column and include those the user has SELECT
	 * rights on.  Additionally, we always include columns the user provided
	 * data for.
	 */
	aclresult = pg_class_aclcheck(reloid, GetUserId(), ACL_SELECT);
	if (aclresult != ACLCHECK_OK)
	{
		/* Set up the buffer for the column list */
		initStringInfo(&collist);
		appendStringInfoChar(&collist, '(');
	}
	else
		table_perm = any_perm = true;

	/* Make sure the tuple is fully deconstructed */
	slot_getallattrs(slot);

	for (i = 0; i < tupdesc->natts; i++)
	{
		bool		column_perm = false;
		char	   *val;
		int			vallen;

		/* ignore dropped columns */
		if (tupdesc->attrs[i]->attisdropped)
			continue;

		if (!table_perm)
		{
			/*
			 * No table-level SELECT, so need to make sure they either have
			 * SELECT rights on the column or that they have provided the data
			 * for the column.  If not, omit this column from the error
			 * message.
			 */
			aclresult = pg_attribute_aclcheck(reloid, tupdesc->attrs[i]->attnum,
											  GetUserId(), ACL_SELECT);
			if (bms_is_member(tupdesc->attrs[i]->attnum - FirstLowInvalidHeapAttributeNumber,
							  modifiedCols) || aclresult == ACLCHECK_OK)
			{
				column_perm = any_perm = true;

				if (write_comma_collist)
					appendStringInfoString(&collist, ", ");
				else
					write_comma_collist = true;

				appendStringInfoString(&collist, NameStr(tupdesc->attrs[i]->attname));
			}
		}

		if (table_perm || column_perm)
		{
			if (slot->tts_isnull[i])
				val = "null";
			else
			{
				Oid			foutoid;
				bool		typisvarlena;

				getTypeOutputInfo(tupdesc->attrs[i]->atttypid,
								  &foutoid, &typisvarlena);
				val = OidOutputFunctionCall(foutoid, slot->tts_values[i]);
			}

			if (write_comma)
				appendStringInfoString(&buf, ", ");
			else
				write_comma = true;

			/* truncate if needed */
			vallen = strlen(val);
			if (vallen <= maxfieldlen)
				appendStringInfoString(&buf, val);
			else
			{
				vallen = pg_mbcliplen(val, vallen, maxfieldlen);
				appendBinaryStringInfo(&buf, val, vallen);
				appendStringInfoString(&buf, "...");
			}
		}
	}

	/* If we end up with zero columns being returned, then return NULL. */
	if (!any_perm)
		return NULL;

	appendStringInfoChar(&buf, ')');

	if (!table_perm)
	{
		appendStringInfoString(&collist, ") = ");
		appendStringInfoString(&collist, buf.data);

		return collist.data;
	}

	return buf.data;
}


/*
 * ExecUpdateLockMode -- find the appropriate UPDATE tuple lock mode for a
 * given ResultRelInfo
 */
LockTupleMode
ExecUpdateLockMode(EState *estate, ResultRelInfo *relinfo)
{
	Bitmapset  *keyCols;
	Bitmapset  *updatedCols;

	/*
	 * Compute lock mode to use.  If columns that are part of the key have not
	 * been modified, then we can use a weaker lock, allowing for better
	 * concurrency.
	 */
	updatedCols = GetUpdatedColumns(relinfo, estate);
	keyCols = RelationGetIndexAttrBitmap(relinfo->ri_RelationDesc,
										 INDEX_ATTR_BITMAP_KEY);

	if (bms_overlap(keyCols, updatedCols))
		return LockTupleExclusive;

	return LockTupleNoKeyExclusive;
}

/*
 * ExecFindRowMark -- find the ExecRowMark struct for given rangetable index
 *
 * If no such struct, either return NULL or throw error depending on missing_ok
 */
ExecRowMark *
ExecFindRowMark(EState *estate, Index rti, bool missing_ok)
{
	ListCell   *lc;

	foreach(lc, estate->es_rowMarks)
	{
		ExecRowMark *erm = (ExecRowMark *) lfirst(lc);

		if (erm->rti == rti)
			return erm;
	}
	if (!missing_ok)
		elog(ERROR, "failed to find ExecRowMark for rangetable index %u", rti);
	return NULL;
}

/*
 * ExecBuildAuxRowMark -- create an ExecAuxRowMark struct
 *
 * Inputs are the underlying ExecRowMark struct and the targetlist of the
 * input plan node (not planstate node!).  We need the latter to find out
 * the column numbers of the resjunk columns.
 */
ExecAuxRowMark *
ExecBuildAuxRowMark(ExecRowMark *erm, List *targetlist)
{
	ExecAuxRowMark *aerm = (ExecAuxRowMark *) palloc0(sizeof(ExecAuxRowMark));
	char		resname[32];

	aerm->rowmark = erm;

	/* Look up the resjunk columns associated with this rowmark */
	if (erm->markType != ROW_MARK_COPY)
	{
		/* need ctid for all methods other than COPY */
		snprintf(resname, sizeof(resname), "ctid%u", erm->rowmarkId);
		aerm->ctidAttNo = ExecFindJunkAttributeInTlist(targetlist,
													   resname);
		if (!AttributeNumberIsValid(aerm->ctidAttNo))
			elog(ERROR, "could not find junk %s column", resname);
	}
	else
	{
		/* need wholerow if COPY */
		snprintf(resname, sizeof(resname), "wholerow%u", erm->rowmarkId);
		aerm->wholeAttNo = ExecFindJunkAttributeInTlist(targetlist,
														resname);
		if (!AttributeNumberIsValid(aerm->wholeAttNo))
			elog(ERROR, "could not find junk %s column", resname);
	}

	/* if child rel, need tableoid */
	if (erm->rti != erm->prti)
	{
		snprintf(resname, sizeof(resname), "tableoid%u", erm->rowmarkId);
		aerm->toidAttNo = ExecFindJunkAttributeInTlist(targetlist,
													   resname);
		if (!AttributeNumberIsValid(aerm->toidAttNo))
			elog(ERROR, "could not find junk %s column", resname);
	}

	return aerm;
}


/*
 * EvalPlanQual logic --- recheck modified tuple(s) to see if we want to
 * process the updated version under READ COMMITTED rules.
 *
 * See backend/executor/README for some info about how this works.
 */


/*
 * Check a modified tuple to see if we want to process its updated version
 * under READ COMMITTED rules.
 *
 *	estate - outer executor state data
 *	epqstate - state for EvalPlanQual rechecking
 *	relation - table containing tuple
 *	rti - rangetable index of table containing tuple
 *	lockmode - requested tuple lock mode
 *	*tid - t_ctid from the outdated tuple (ie, next updated version)
 *	priorXmax - t_xmax from the outdated tuple
 *
 * *tid is also an output parameter: it's modified to hold the TID of the
 * latest version of the tuple (note this may be changed even on failure)
 *
 * Returns a slot containing the new candidate update/delete tuple, or
 * NULL if we determine we shouldn't process the row.
 *
 * Note: properly, lockmode should be declared as enum LockTupleMode,
 * but we use "int" to avoid having to include heapam.h in executor.h.
 */
TupleTableSlot *
EvalPlanQual(EState *estate, EPQState *epqstate,
			 Relation relation, Index rti, int lockmode,
			 ItemPointer tid, TransactionId priorXmax)
{
	TupleTableSlot *slot;
	HeapTuple	copyTuple;

	Assert(rti > 0);

	/*
	 * Get and lock the updated version of the row; if fail, return NULL.
	 */
	copyTuple = EvalPlanQualFetch(estate, relation, lockmode, LockWaitBlock,
								  tid, priorXmax);

	if (copyTuple == NULL)
		return NULL;

	/*
	 * For UPDATE/DELETE we have to return tid of actual row we're executing
	 * PQ for.
	 */
	*tid = copyTuple->t_self;

	/*
	 * Need to run a recheck subquery.  Initialize or reinitialize EPQ state.
	 */
	EvalPlanQualBegin(epqstate, estate);

	/*
	 * Free old test tuple, if any, and store new tuple where relation's scan
	 * node will see it
	 */
	EvalPlanQualSetTuple(epqstate, rti, copyTuple);

	/*
	 * Fetch any non-locked source rows
	 */
	EvalPlanQualFetchRowMarks(epqstate);

	/*
	 * Run the EPQ query.  We assume it will return at most one tuple.
	 */
	slot = EvalPlanQualNext(epqstate);

	/*
	 * If we got a tuple, force the slot to materialize the tuple so that it
	 * is not dependent on any local state in the EPQ query (in particular,
	 * it's highly likely that the slot contains references to any pass-by-ref
	 * datums that may be present in copyTuple).  As with the next step, this
	 * is to guard against early re-use of the EPQ query.
	 */
	if (!TupIsNull(slot))
		(void) ExecMaterializeSlot(slot);

	/*
	 * Clear out the test tuple.  This is needed in case the EPQ query is
	 * re-used to test a tuple for a different relation.  (Not clear that can
	 * really happen, but let's be safe.)
	 */
	EvalPlanQualSetTuple(epqstate, rti, NULL);

	return slot;
}

/*
 * Fetch a copy of the newest version of an outdated tuple
 *
 *	estate - executor state data
 *	relation - table containing tuple
 *	lockmode - requested tuple lock mode
 *	wait_policy - requested lock wait policy
 *	*tid - t_ctid from the outdated tuple (ie, next updated version)
 *	priorXmax - t_xmax from the outdated tuple
 *
 * Returns a palloc'd copy of the newest tuple version, or NULL if we find
 * that there is no newest version (ie, the row was deleted not updated).
 * We also return NULL if the tuple is locked and the wait policy is to skip
 * such tuples.
 *
 * If successful, we have locked the newest tuple version, so caller does not
 * need to worry about it changing anymore.
 *
 * Note: properly, lockmode should be declared as enum LockTupleMode,
 * but we use "int" to avoid having to include heapam.h in executor.h.
 */
HeapTuple
EvalPlanQualFetch(EState *estate, Relation relation, int lockmode,
				  LockWaitPolicy wait_policy,
				  ItemPointer tid, TransactionId priorXmax)
{
	HeapTuple	copyTuple = NULL;
	HeapTupleData tuple;
	SnapshotData SnapshotDirty;

	/*
	 * fetch target tuple
	 *
	 * Loop here to deal with updated or busy tuples
	 */
	InitDirtySnapshot(SnapshotDirty);
	tuple.t_self = *tid;
	for (;;)
	{
		Buffer		buffer;

		if (heap_fetch(relation, &SnapshotDirty, &tuple, &buffer, true, NULL))
		{
			HTSU_Result test;
			HeapUpdateFailureData hufd;

			/*
			 * If xmin isn't what we're expecting, the slot must have been
			 * recycled and reused for an unrelated tuple.  This implies that
			 * the latest version of the row was deleted, so we need do
			 * nothing.  (Should be safe to examine xmin without getting
			 * buffer's content lock.  We assume reading a TransactionId to be
			 * atomic, and Xmin never changes in an existing tuple, except to
			 * invalid or frozen, and neither of those can match priorXmax.)
			 */
			if (!TransactionIdEquals(HeapTupleHeaderGetXmin(tuple.t_data),
									 priorXmax))
			{
				ReleaseBuffer(buffer);
				return NULL;
			}

			/* otherwise xmin should not be dirty... */
			if (TransactionIdIsValid(SnapshotDirty.xmin))
				elog(ERROR, "t_xmin is uncommitted in tuple to be updated");

			/*
			 * If tuple is being updated by other transaction then we have to
			 * wait for its commit/abort, or die trying.
			 */
			if (TransactionIdIsValid(SnapshotDirty.xmax))
			{
				ReleaseBuffer(buffer);
				switch (wait_policy)
				{
					case LockWaitBlock:
						XactLockTableWait(SnapshotDirty.xmax,
										  relation, &tuple.t_self,
										  XLTW_FetchUpdated);
						break;
					case LockWaitSkip:
						if (!ConditionalXactLockTableWait(SnapshotDirty.xmax))
							return NULL;		/* skip instead of waiting */
						break;
					case LockWaitError:
						if (!ConditionalXactLockTableWait(SnapshotDirty.xmax))
							ereport(ERROR,
									(errcode(ERRCODE_LOCK_NOT_AVAILABLE),
									 errmsg("could not obtain lock on row in relation \"%s\"",
										RelationGetRelationName(relation))));
						break;
				}
				continue;		/* loop back to repeat heap_fetch */
			}

			/*
			 * If tuple was inserted by our own transaction, we have to check
			 * cmin against es_output_cid: cmin >= current CID means our
			 * command cannot see the tuple, so we should ignore it. Otherwise
			 * heap_lock_tuple() will throw an error, and so would any later
			 * attempt to update or delete the tuple.  (We need not check cmax
			 * because HeapTupleSatisfiesDirty will consider a tuple deleted
			 * by our transaction dead, regardless of cmax.) We just checked
			 * that priorXmax == xmin, so we can test that variable instead of
			 * doing HeapTupleHeaderGetXmin again.
			 */
			if (TransactionIdIsCurrentTransactionId(priorXmax) &&
				HeapTupleHeaderGetCmin(tuple.t_data) >= estate->es_output_cid)
			{
				ReleaseBuffer(buffer);
				return NULL;
			}

			/*
			 * This is a live tuple, so now try to lock it.
			 */
			test = heap_lock_tuple(relation, &tuple,
								   estate->es_output_cid,
								   lockmode, wait_policy,
								   false, &buffer, &hufd);
			/* We now have two pins on the buffer, get rid of one */
			ReleaseBuffer(buffer);

			switch (test)
			{
				case HeapTupleSelfUpdated:

					/*
					 * The target tuple was already updated or deleted by the
					 * current command, or by a later command in the current
					 * transaction.  We *must* ignore the tuple in the former
					 * case, so as to avoid the "Halloween problem" of
					 * repeated update attempts.  In the latter case it might
					 * be sensible to fetch the updated tuple instead, but
					 * doing so would require changing heap_update and
					 * heap_delete to not complain about updating "invisible"
					 * tuples, which seems pretty scary (heap_lock_tuple will
					 * not complain, but few callers expect
					 * HeapTupleInvisible, and we're not one of them).  So for
					 * now, treat the tuple as deleted and do not process.
					 */
					ReleaseBuffer(buffer);
					return NULL;

				case HeapTupleMayBeUpdated:
					/* successfully locked */
					break;

				case HeapTupleUpdated:
					ReleaseBuffer(buffer);
					if (IsolationUsesXactSnapshot())
						ereport(ERROR,
								(errcode(ERRCODE_T_R_SERIALIZATION_FAILURE),
								 errmsg("could not serialize access due to concurrent update")));

					/* Should not encounter speculative tuple on recheck */
					Assert(!HeapTupleHeaderIsSpeculative(tuple.t_data));
					if (!ItemPointerEquals(&hufd.ctid, &tuple.t_self))
					{
						/* it was updated, so look at the updated version */
						tuple.t_self = hufd.ctid;
						/* updated row should have xmin matching this xmax */
						priorXmax = hufd.xmax;
						continue;
					}
					/* tuple was deleted, so give up */
					return NULL;

				case HeapTupleWouldBlock:
					ReleaseBuffer(buffer);
					return NULL;

				case HeapTupleInvisible:
					elog(ERROR, "attempted to lock invisible tuple");

				default:
					ReleaseBuffer(buffer);
					elog(ERROR, "unrecognized heap_lock_tuple status: %u",
						 test);
					return NULL;	/* keep compiler quiet */
			}

			/*
			 * We got tuple - now copy it for use by recheck query.
			 */
			copyTuple = heap_copytuple(&tuple);
			ReleaseBuffer(buffer);
			break;
		}

		/*
		 * If the referenced slot was actually empty, the latest version of
		 * the row must have been deleted, so we need do nothing.
		 */
		if (tuple.t_data == NULL)
		{
			ReleaseBuffer(buffer);
			return NULL;
		}

		/*
		 * As above, if xmin isn't what we're expecting, do nothing.
		 */
		if (!TransactionIdEquals(HeapTupleHeaderGetXmin(tuple.t_data),
								 priorXmax))
		{
			ReleaseBuffer(buffer);
			return NULL;
		}

		/*
		 * If we get here, the tuple was found but failed SnapshotDirty.
		 * Assuming the xmin is either a committed xact or our own xact (as it
		 * certainly should be if we're trying to modify the tuple), this must
		 * mean that the row was updated or deleted by either a committed xact
		 * or our own xact.  If it was deleted, we can ignore it; if it was
		 * updated then chain up to the next version and repeat the whole
		 * process.
		 *
		 * As above, it should be safe to examine xmax and t_ctid without the
		 * buffer content lock, because they can't be changing.
		 */
		if (ItemPointerEquals(&tuple.t_self, &tuple.t_data->t_ctid))
		{
			/* deleted, so forget about it */
			ReleaseBuffer(buffer);
			return NULL;
		}

		/* updated, so look at the updated row */
		tuple.t_self = tuple.t_data->t_ctid;
		/* updated row should have xmin matching this xmax */
		priorXmax = HeapTupleHeaderGetUpdateXid(tuple.t_data);
		ReleaseBuffer(buffer);
		/* loop back to fetch next in chain */
	}

	/*
	 * Return the copied tuple
	 */
	return copyTuple;
}

/*
 * EvalPlanQualInit -- initialize during creation of a plan state node
 * that might need to invoke EPQ processing.
 *
 * Note: subplan/auxrowmarks can be NULL/NIL if they will be set later
 * with EvalPlanQualSetPlan.
 */
void
EvalPlanQualInit(EPQState *epqstate, EState *estate,
				 Plan *subplan, List *auxrowmarks, int epqParam)
{
	/* Mark the EPQ state inactive */
	epqstate->estate = NULL;
	epqstate->planstate = NULL;
	epqstate->origslot = NULL;
	/* ... and remember data that EvalPlanQualBegin will need */
	epqstate->plan = subplan;
	epqstate->arowMarks = auxrowmarks;
	epqstate->epqParam = epqParam;
}

/*
 * EvalPlanQualSetPlan -- set or change subplan of an EPQState.
 *
 * We need this so that ModifyTable can deal with multiple subplans.
 */
void
EvalPlanQualSetPlan(EPQState *epqstate, Plan *subplan, List *auxrowmarks)
{
	/* If we have a live EPQ query, shut it down */
	EvalPlanQualEnd(epqstate);
	/* And set/change the plan pointer */
	epqstate->plan = subplan;
	/* The rowmarks depend on the plan, too */
	epqstate->arowMarks = auxrowmarks;
}

/*
 * Install one test tuple into EPQ state, or clear test tuple if tuple == NULL
 *
 * NB: passed tuple must be palloc'd; it may get freed later
 */
void
EvalPlanQualSetTuple(EPQState *epqstate, Index rti, HeapTuple tuple)
{
	EState	   *estate = epqstate->estate;

	Assert(rti > 0);

	/*
	 * free old test tuple, if any, and store new tuple where relation's scan
	 * node will see it
	 */
	if (estate->es_epqTuple[rti - 1] != NULL)
		heap_freetuple(estate->es_epqTuple[rti - 1]);
	estate->es_epqTuple[rti - 1] = tuple;
	estate->es_epqTupleSet[rti - 1] = true;
}

/*
 * Fetch back the current test tuple (if any) for the specified RTI
 */
HeapTuple
EvalPlanQualGetTuple(EPQState *epqstate, Index rti)
{
	EState	   *estate = epqstate->estate;

	Assert(rti > 0);

	return estate->es_epqTuple[rti - 1];
}

/*
 * Fetch the current row values for any non-locked relations that need
 * to be scanned by an EvalPlanQual operation.  origslot must have been set
 * to contain the current result row (top-level row) that we need to recheck.
 */
void
EvalPlanQualFetchRowMarks(EPQState *epqstate)
{
	ListCell   *l;

	Assert(epqstate->origslot != NULL);

	foreach(l, epqstate->arowMarks)
	{
		ExecAuxRowMark *aerm = (ExecAuxRowMark *) lfirst(l);
		ExecRowMark *erm = aerm->rowmark;
		Datum		datum;
		bool		isNull;
		HeapTupleData tuple;

		if (RowMarkRequiresRowShareLock(erm->markType))
			elog(ERROR, "EvalPlanQual doesn't support locking rowmarks");

		/* clear any leftover test tuple for this rel */
		EvalPlanQualSetTuple(epqstate, erm->rti, NULL);

		/* if child rel, must check whether it produced this row */
		if (erm->rti != erm->prti)
		{
			Oid			tableoid;

			datum = ExecGetJunkAttribute(epqstate->origslot,
										 aerm->toidAttNo,
										 &isNull);
			/* non-locked rels could be on the inside of outer joins */
			if (isNull)
				continue;
			tableoid = DatumGetObjectId(datum);

			Assert(OidIsValid(erm->relid));
			if (tableoid != erm->relid)
			{
				/* this child is inactive right now */
				continue;
			}
		}

		if (erm->markType == ROW_MARK_REFERENCE)
		{
			HeapTuple	copyTuple;

			Assert(erm->relation != NULL);

			/* fetch the tuple's ctid */
			datum = ExecGetJunkAttribute(epqstate->origslot,
										 aerm->ctidAttNo,
										 &isNull);
			/* non-locked rels could be on the inside of outer joins */
			if (isNull)
				continue;

			/* fetch requests on foreign tables must be passed to their FDW */
			if (erm->relation->rd_rel->relkind == RELKIND_FOREIGN_TABLE)
			{
				FdwRoutine *fdwroutine;
				bool		updated = false;

				fdwroutine = GetFdwRoutineForRelation(erm->relation, false);
				/* this should have been checked already, but let's be safe */
				if (fdwroutine->RefetchForeignRow == NULL)
					ereport(ERROR,
							(errcode(ERRCODE_FEATURE_NOT_SUPPORTED),
						   errmsg("cannot lock rows in foreign table \"%s\"",
								  RelationGetRelationName(erm->relation))));
				copyTuple = fdwroutine->RefetchForeignRow(epqstate->estate,
														  erm,
														  datum,
														  &updated);
				if (copyTuple == NULL)
					elog(ERROR, "failed to fetch tuple for EvalPlanQual recheck");

				/*
				 * Ideally we'd insist on updated == false here, but that
				 * assumes that FDWs can track that exactly, which they might
				 * not be able to.  So just ignore the flag.
				 */
			}
			else
			{
				/* ordinary table, fetch the tuple */
				Buffer		buffer;

				tuple.t_self = *((ItemPointer) DatumGetPointer(datum));
				if (!heap_fetch(erm->relation, SnapshotAny, &tuple, &buffer,
								false, NULL))
					elog(ERROR, "failed to fetch tuple for EvalPlanQual recheck");

				/* successful, copy tuple */
				copyTuple = heap_copytuple(&tuple);
				ReleaseBuffer(buffer);
			}

			/* store tuple */
			EvalPlanQualSetTuple(epqstate, erm->rti, copyTuple);
		}
		else
		{
			HeapTupleHeader td;

			Assert(erm->markType == ROW_MARK_COPY);

			/* fetch the whole-row Var for the relation */
			datum = ExecGetJunkAttribute(epqstate->origslot,
										 aerm->wholeAttNo,
										 &isNull);
			/* non-locked rels could be on the inside of outer joins */
			if (isNull)
				continue;
			td = DatumGetHeapTupleHeader(datum);

			/* build a temporary HeapTuple control structure */
			tuple.t_len = HeapTupleHeaderGetDatumLength(td);
			tuple.t_data = td;
			/* relation might be a foreign table, if so provide tableoid */
			tuple.t_tableOid = erm->relid;
<<<<<<< HEAD
#ifdef PGXC
			tuple.t_xc_node_id = 0;
#endif
			tuple.t_data = td;
=======
			/* also copy t_ctid in case there's valid data there */
			tuple.t_self = td->t_ctid;
>>>>>>> 38d500ac

			/* copy and store tuple */
			EvalPlanQualSetTuple(epqstate, erm->rti,
								 heap_copytuple(&tuple));
		}
	}
}

/*
 * Fetch the next row (if any) from EvalPlanQual testing
 *
 * (In practice, there should never be more than one row...)
 */
TupleTableSlot *
EvalPlanQualNext(EPQState *epqstate)
{
	MemoryContext oldcontext;
	TupleTableSlot *slot;

	oldcontext = MemoryContextSwitchTo(epqstate->estate->es_query_cxt);
	slot = ExecProcNode(epqstate->planstate);
	MemoryContextSwitchTo(oldcontext);

	return slot;
}

/*
 * Initialize or reset an EvalPlanQual state tree
 */
void
EvalPlanQualBegin(EPQState *epqstate, EState *parentestate)
{
	EState	   *estate = epqstate->estate;

	if (estate == NULL)
	{
		/* First time through, so create a child EState */
		EvalPlanQualStart(epqstate, parentestate, epqstate->plan);
	}
	else
	{
		/*
		 * We already have a suitable child EPQ tree, so just reset it.
		 */
		int			rtsize = list_length(parentestate->es_range_table);
		PlanState  *planstate = epqstate->planstate;

		MemSet(estate->es_epqScanDone, 0, rtsize * sizeof(bool));

		/* Recopy current values of parent parameters */
		if (parentestate->es_plannedstmt->nParamExec > 0)
		{
			int			i = parentestate->es_plannedstmt->nParamExec;

			while (--i >= 0)
			{
				/* copy value if any, but not execPlan link */
				estate->es_param_exec_vals[i].value =
					parentestate->es_param_exec_vals[i].value;
				estate->es_param_exec_vals[i].isnull =
					parentestate->es_param_exec_vals[i].isnull;
			}
		}

		/*
		 * Mark child plan tree as needing rescan at all scan nodes.  The
		 * first ExecProcNode will take care of actually doing the rescan.
		 */
		planstate->chgParam = bms_add_member(planstate->chgParam,
											 epqstate->epqParam);
	}
}

/*
 * Start execution of an EvalPlanQual plan tree.
 *
 * This is a cut-down version of ExecutorStart(): we copy some state from
 * the top-level estate rather than initializing it fresh.
 */
static void
EvalPlanQualStart(EPQState *epqstate, EState *parentestate, Plan *planTree)
{
	EState	   *estate;
	int			rtsize;
	MemoryContext oldcontext;
	ListCell   *l;

	rtsize = list_length(parentestate->es_range_table);

	epqstate->estate = estate = CreateExecutorState();

	oldcontext = MemoryContextSwitchTo(estate->es_query_cxt);

	/*
	 * Child EPQ EStates share the parent's copy of unchanging state such as
	 * the snapshot, rangetable, result-rel info, and external Param info.
	 * They need their own copies of local state, including a tuple table,
	 * es_param_exec_vals, etc.
	 *
	 * The ResultRelInfo array management is trickier than it looks.  We
	 * create a fresh array for the child but copy all the content from the
	 * parent.  This is because it's okay for the child to share any
	 * per-relation state the parent has already created --- but if the child
	 * sets up any ResultRelInfo fields, such as its own junkfilter, that
	 * state must *not* propagate back to the parent.  (For one thing, the
	 * pointed-to data is in a memory context that won't last long enough.)
	 */
	estate->es_direction = ForwardScanDirection;
	estate->es_snapshot = parentestate->es_snapshot;
	estate->es_crosscheck_snapshot = parentestate->es_crosscheck_snapshot;
	estate->es_range_table = parentestate->es_range_table;
	estate->es_plannedstmt = parentestate->es_plannedstmt;
	estate->es_junkFilter = parentestate->es_junkFilter;
	estate->es_output_cid = parentestate->es_output_cid;
	if (parentestate->es_num_result_relations > 0)
	{
		int			numResultRelations = parentestate->es_num_result_relations;
		ResultRelInfo *resultRelInfos;

		resultRelInfos = (ResultRelInfo *)
			palloc(numResultRelations * sizeof(ResultRelInfo));
		memcpy(resultRelInfos, parentestate->es_result_relations,
			   numResultRelations * sizeof(ResultRelInfo));
		estate->es_result_relations = resultRelInfos;
		estate->es_num_result_relations = numResultRelations;
#ifdef PGXC
#ifndef XCP
		/* XXX Check if this is OK */
		estate->es_result_remoterel = parentestate->es_result_remoterel;
#endif
#endif
	}
	/* es_result_relation_info must NOT be copied */
	/* es_trig_target_relations must NOT be copied */
	estate->es_rowMarks = parentestate->es_rowMarks;
	estate->es_top_eflags = parentestate->es_top_eflags;
	estate->es_instrument = parentestate->es_instrument;
	/* es_auxmodifytables must NOT be copied */

	/*
	 * The external param list is simply shared from parent.  The internal
	 * param workspace has to be local state, but we copy the initial values
	 * from the parent, so as to have access to any param values that were
	 * already set from other parts of the parent's plan tree.
	 */
	estate->es_param_list_info = parentestate->es_param_list_info;
	if (parentestate->es_plannedstmt->nParamExec > 0)
	{
		int			i = parentestate->es_plannedstmt->nParamExec;

		estate->es_param_exec_vals = (ParamExecData *)
			palloc0(i * sizeof(ParamExecData));
		while (--i >= 0)
		{
			/* copy value if any, but not execPlan link */
			estate->es_param_exec_vals[i].value =
				parentestate->es_param_exec_vals[i].value;
			estate->es_param_exec_vals[i].isnull =
				parentestate->es_param_exec_vals[i].isnull;
		}
	}

	/*
	 * Each EState must have its own es_epqScanDone state, but if we have
	 * nested EPQ checks they should share es_epqTuple arrays.  This allows
	 * sub-rechecks to inherit the values being examined by an outer recheck.
	 */
	estate->es_epqScanDone = (bool *) palloc0(rtsize * sizeof(bool));
	if (parentestate->es_epqTuple != NULL)
	{
		estate->es_epqTuple = parentestate->es_epqTuple;
		estate->es_epqTupleSet = parentestate->es_epqTupleSet;
	}
	else
	{
		estate->es_epqTuple = (HeapTuple *)
			palloc0(rtsize * sizeof(HeapTuple));
		estate->es_epqTupleSet = (bool *)
			palloc0(rtsize * sizeof(bool));
	}

	/*
	 * Each estate also has its own tuple table.
	 */
	estate->es_tupleTable = NIL;

	/*
	 * Initialize private state information for each SubPlan.  We must do this
	 * before running ExecInitNode on the main query tree, since
	 * ExecInitSubPlan expects to be able to find these entries. Some of the
	 * SubPlans might not be used in the part of the plan tree we intend to
	 * run, but since it's not easy to tell which, we just initialize them
	 * all.
	 */
	Assert(estate->es_subplanstates == NIL);
	foreach(l, parentestate->es_plannedstmt->subplans)
	{
		Plan	   *subplan = (Plan *) lfirst(l);
		PlanState  *subplanstate;

		subplanstate = ExecInitNode(subplan, estate, 0);
		estate->es_subplanstates = lappend(estate->es_subplanstates,
										   subplanstate);
	}

	/*
	 * Initialize the private state information for all the nodes in the part
	 * of the plan tree we need to run.  This opens files, allocates storage
	 * and leaves us ready to start processing tuples.
	 */
	epqstate->planstate = ExecInitNode(planTree, estate, 0);

	MemoryContextSwitchTo(oldcontext);
}

/*
 * EvalPlanQualEnd -- shut down at termination of parent plan state node,
 * or if we are done with the current EPQ child.
 *
 * This is a cut-down version of ExecutorEnd(); basically we want to do most
 * of the normal cleanup, but *not* close result relations (which we are
 * just sharing from the outer query).  We do, however, have to close any
 * trigger target relations that got opened, since those are not shared.
 * (There probably shouldn't be any of the latter, but just in case...)
 */
void
EvalPlanQualEnd(EPQState *epqstate)
{
	EState	   *estate = epqstate->estate;
	MemoryContext oldcontext;
	ListCell   *l;

	if (estate == NULL)
		return;					/* idle, so nothing to do */

	oldcontext = MemoryContextSwitchTo(estate->es_query_cxt);

	ExecEndNode(epqstate->planstate);

	foreach(l, estate->es_subplanstates)
	{
		PlanState  *subplanstate = (PlanState *) lfirst(l);

		ExecEndNode(subplanstate);
	}

	/* throw away the per-estate tuple table */
	ExecResetTupleTable(estate->es_tupleTable, false);

	/* close any trigger target relations attached to this EState */
	foreach(l, estate->es_trig_target_relations)
	{
		ResultRelInfo *resultRelInfo = (ResultRelInfo *) lfirst(l);

		/* Close indices and then the relation itself */
		ExecCloseIndices(resultRelInfo);
		heap_close(resultRelInfo->ri_RelationDesc, NoLock);
	}

	MemoryContextSwitchTo(oldcontext);

	FreeExecutorState(estate);

	/* Mark EPQState idle */
	epqstate->estate = NULL;
	epqstate->planstate = NULL;
	epqstate->origslot = NULL;
}<|MERGE_RESOLUTION|>--- conflicted
+++ resolved
@@ -2688,15 +2688,11 @@
 			tuple.t_data = td;
 			/* relation might be a foreign table, if so provide tableoid */
 			tuple.t_tableOid = erm->relid;
-<<<<<<< HEAD
 #ifdef PGXC
 			tuple.t_xc_node_id = 0;
 #endif
-			tuple.t_data = td;
-=======
 			/* also copy t_ctid in case there's valid data there */
 			tuple.t_self = td->t_ctid;
->>>>>>> 38d500ac
 
 			/* copy and store tuple */
 			EvalPlanQualSetTuple(epqstate, erm->rti,

--- conflicted
+++ resolved
@@ -354,41 +354,6 @@
 		if (resultRelationDesc->rd_att->constr)
 			ExecConstraints(resultRelInfo, slot, estate);
 
-<<<<<<< HEAD
-#ifdef PGXC
-#ifndef XCP
-		if (IS_PGXC_COORDINATOR && resultRemoteRel)
-		{
-			ExecRemoteQueryStandard(resultRelationDesc, (RemoteQueryState *)resultRemoteRel, slot);
-
-			/*
-			 * PGXCTODO: If target table uses WITH OIDS, this should be set to the Oid inserted
-			 * but Oids are not consistent among nodes in Postgres-XC, so this is set to the
-			 * default value InvalidOid for the time being. It corrects at least tags for all
-			 * the other INSERT commands.
-			 */
-			newId = InvalidOid;
-		}
-		else
-#endif
-#endif
-		{
-			/*
-			 * insert the tuple
-			 *
-			 * Note: heap_insert returns the tid (location) of the new tuple in
-			 * the t_self field.
-			 */
-			newId = heap_insert(resultRelationDesc, tuple,
-								estate->es_output_cid, 0, NULL);
-
-			/*
-			 * insert index entries for tuple
-			 */
-			if (resultRelInfo->ri_NumIndices > 0)
-				recheckIndexes = ExecInsertIndexTuples(slot, &(tuple->t_self),
-													   estate);
-=======
 		if (onconflict != ONCONFLICT_NONE && resultRelInfo->ri_NumIndices > 0)
 		{
 			/* Perform a speculative insertion. */
@@ -514,7 +479,6 @@
 				recheckIndexes = ExecInsertIndexTuples(slot, &(tuple->t_self),
 													   estate, false, NULL,
 													   arbiterIndexes);
->>>>>>> 38d500ac
 		}
 	}
 
@@ -1086,16 +1050,7 @@
 		 */
 		if (resultRelInfo->ri_NumIndices > 0 && !HeapTupleIsHeapOnly(tuple))
 			recheckIndexes = ExecInsertIndexTuples(slot, &(tuple->t_self),
-<<<<<<< HEAD
-												   estate);
-#ifdef PGXC
-#ifndef XCP
-		}
-#endif
-#endif
-=======
 												   estate, false, NULL, NIL);
->>>>>>> 38d500ac
 	}
 
 	if (canSetTag)

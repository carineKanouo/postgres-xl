/*-------------------------------------------------------------------------
 *
 * execTuples.c
 *	  Routines dealing with TupleTableSlots.  These are used for resource
 *	  management associated with tuples (eg, releasing buffer pins for
 *	  tuples in disk buffers, or freeing the memory occupied by transient
 *	  tuples).	Slots also provide access abstraction that lets us implement
 *	  "virtual" tuples to reduce data-copying overhead.
 *
 *	  Routines dealing with the type information for tuples. Currently,
 *	  the type information for a tuple is an array of FormData_pg_attribute.
 *	  This information is needed by routines manipulating tuples
 *	  (getattribute, formtuple, etc.).
 *
 * Portions Copyright (c) 1996-2011, PostgreSQL Global Development Group
 * Portions Copyright (c) 1994, Regents of the University of California
 *
 *
 * IDENTIFICATION
 *	  src/backend/executor/execTuples.c
 *
 *-------------------------------------------------------------------------
 */
/*
 * INTERFACE ROUTINES
 *
 *	 SLOT CREATION/DESTRUCTION
 *		MakeTupleTableSlot		- create an empty slot
 *		ExecAllocTableSlot		- create a slot within a tuple table
 *		ExecResetTupleTable		- clear and optionally delete a tuple table
 *		MakeSingleTupleTableSlot - make a standalone slot, set its descriptor
 *		ExecDropSingleTupleTableSlot - destroy a standalone slot
 *
 *	 SLOT ACCESSORS
 *		ExecSetSlotDescriptor	- set a slot's tuple descriptor
 *		ExecStoreTuple			- store a physical tuple in the slot
 *		ExecStoreMinimalTuple	- store a minimal physical tuple in the slot
 *		ExecClearTuple			- clear contents of a slot
 *		ExecStoreVirtualTuple	- mark slot as containing a virtual tuple
 *		ExecCopySlotTuple		- build a physical tuple from a slot
 *		ExecCopySlotMinimalTuple - build a minimal physical tuple from a slot
 *		ExecMaterializeSlot		- convert virtual to physical storage
 *		ExecCopySlot			- copy one slot's contents to another
 *
 *	 CONVENIENCE INITIALIZATION ROUTINES
 *		ExecInitResultTupleSlot    \	convenience routines to initialize
 *		ExecInitScanTupleSlot		\	the various tuple slots for nodes
 *		ExecInitExtraTupleSlot		/	which store copies of tuples.
 *		ExecInitNullTupleSlot	   /
 *
 *	 Routines that probably belong somewhere else:
 *		ExecTypeFromTL			- form a TupleDesc from a target list
 *
 *	 EXAMPLE OF HOW TABLE ROUTINES WORK
 *		Suppose we have a query such as SELECT emp.name FROM emp and we have
 *		a single SeqScan node in the query plan.
 *
 *		At ExecutorStart()
 *		----------------
 *		- ExecInitSeqScan() calls ExecInitScanTupleSlot() and
 *		  ExecInitResultTupleSlot() to construct TupleTableSlots
 *		  for the tuples returned by the access methods and the
 *		  tuples resulting from performing target list projections.
 *
 *		During ExecutorRun()
 *		----------------
 *		- SeqNext() calls ExecStoreTuple() to place the tuple returned
 *		  by the access methods into the scan tuple slot.
 *
 *		- ExecSeqScan() calls ExecStoreTuple() to take the result
 *		  tuple from ExecProject() and place it into the result tuple slot.
 *
 *		- ExecutePlan() calls ExecSelect(), which passes the result slot
 *		  to printtup(), which uses slot_getallattrs() to extract the
 *		  individual Datums for printing.
 *
 *		At ExecutorEnd()
 *		----------------
 *		- EndPlan() calls ExecResetTupleTable() to clean up any remaining
 *		  tuples left over from executing the query.
 *
 *		The important thing to watch in the executor code is how pointers
 *		to the slots containing tuples are passed instead of the tuples
 *		themselves.  This facilitates the communication of related information
 *		(such as whether or not a tuple should be pfreed, what buffer contains
 *		this tuple, the tuple's tuple descriptor, etc).  It also allows us
 *		to avoid physically constructing projection tuples in many cases.
 */
#include "postgres.h"

#include "funcapi.h"
#include "catalog/pg_type.h"
#include "nodes/nodeFuncs.h"
#include "storage/bufmgr.h"
#include "utils/builtins.h"
#include "utils/lsyscache.h"
#include "utils/typcache.h"
#ifdef XCP
#include "access/gtm.h"
#endif

static TupleDesc ExecTypeFromTLInternal(List *targetList,
					   bool hasoid, bool skipjunk);


/* ----------------------------------------------------------------
 *				  tuple table create/delete functions
 * ----------------------------------------------------------------
 */

/* --------------------------------
 *		MakeTupleTableSlot
 *
 *		Basic routine to make an empty TupleTableSlot.
 * --------------------------------
 */
TupleTableSlot *
MakeTupleTableSlot(void)
{
	TupleTableSlot *slot = makeNode(TupleTableSlot);

	slot->tts_isempty = true;
	slot->tts_shouldFree = false;
	slot->tts_shouldFreeMin = false;
	slot->tts_tuple = NULL;
	slot->tts_tupleDescriptor = NULL;
#ifdef PGXC
	slot->tts_shouldFreeRow = false;
<<<<<<< HEAD
#ifdef XCP
	slot->tts_datarow = NULL;
#else
	slot->tts_dataRow = NULL;
	slot->tts_dataLen = -1;
	slot->tts_dataNode = 0;
#endif
=======
	slot->tts_dataRow = NULL;
	slot->tts_dataLen = -1;
	slot->tts_dataNodeIndex = 0;
>>>>>>> 5753e6aa
	slot->tts_attinmeta = NULL;
#endif
	slot->tts_mcxt = CurrentMemoryContext;
	slot->tts_buffer = InvalidBuffer;
	slot->tts_nvalid = 0;
	slot->tts_values = NULL;
	slot->tts_isnull = NULL;
	slot->tts_mintuple = NULL;

	return slot;
}

/* --------------------------------
 *		ExecAllocTableSlot
 *
 *		Create a tuple table slot within a tuple table (which is just a List).
 * --------------------------------
 */
TupleTableSlot *
ExecAllocTableSlot(List **tupleTable)
{
	TupleTableSlot *slot = MakeTupleTableSlot();

	*tupleTable = lappend(*tupleTable, slot);

	return slot;
}

/* --------------------------------
 *		ExecResetTupleTable
 *
 *		This releases any resources (buffer pins, tupdesc refcounts)
 *		held by the tuple table, and optionally releases the memory
 *		occupied by the tuple table data structure.
 *		It is expected that this routine be called by EndPlan().
 * --------------------------------
 */
void
ExecResetTupleTable(List *tupleTable,	/* tuple table */
					bool shouldFree)	/* true if we should free memory */
{
	ListCell   *lc;

	foreach(lc, tupleTable)
	{
		TupleTableSlot *slot = (TupleTableSlot *) lfirst(lc);

		/* Sanity checks */
		Assert(IsA(slot, TupleTableSlot));

		/* Always release resources and reset the slot to empty */
		ExecClearTuple(slot);
		if (slot->tts_tupleDescriptor)
		{
			ReleaseTupleDesc(slot->tts_tupleDescriptor);
			slot->tts_tupleDescriptor = NULL;
		}

		/* If shouldFree, release memory occupied by the slot itself */
		if (shouldFree)
		{
			if (slot->tts_values)
				pfree(slot->tts_values);
			if (slot->tts_isnull)
				pfree(slot->tts_isnull);
			pfree(slot);
		}
	}

	/* If shouldFree, release the list structure */
	if (shouldFree)
		list_free(tupleTable);
}

/* --------------------------------
 *		MakeSingleTupleTableSlot
 *
 *		This is a convenience routine for operations that need a
 *		standalone TupleTableSlot not gotten from the main executor
 *		tuple table.  It makes a single slot and initializes it
 *		to use the given tuple descriptor.
 * --------------------------------
 */
TupleTableSlot *
MakeSingleTupleTableSlot(TupleDesc tupdesc)
{
	TupleTableSlot *slot = MakeTupleTableSlot();

	ExecSetSlotDescriptor(slot, tupdesc);

	return slot;
}

/* --------------------------------
 *		ExecDropSingleTupleTableSlot
 *
 *		Release a TupleTableSlot made with MakeSingleTupleTableSlot.
 *		DON'T use this on a slot that's part of a tuple table list!
 * --------------------------------
 */
void
ExecDropSingleTupleTableSlot(TupleTableSlot *slot)
{
	/* This should match ExecResetTupleTable's processing of one slot */
	Assert(IsA(slot, TupleTableSlot));
	ExecClearTuple(slot);
	if (slot->tts_tupleDescriptor)
		ReleaseTupleDesc(slot->tts_tupleDescriptor);
	if (slot->tts_values)
		pfree(slot->tts_values);
	if (slot->tts_isnull)
		pfree(slot->tts_isnull);
	pfree(slot);
}


/* ----------------------------------------------------------------
 *				  tuple table slot accessor functions
 * ----------------------------------------------------------------
 */

/* --------------------------------
 *		ExecSetSlotDescriptor
 *
 *		This function is used to set the tuple descriptor associated
 *		with the slot's tuple.  The passed descriptor must have lifespan
 *		at least equal to the slot's.  If it is a reference-counted descriptor
 *		then the reference count is incremented for as long as the slot holds
 *		a reference.
 * --------------------------------
 */
void
ExecSetSlotDescriptor(TupleTableSlot *slot,		/* slot to change */
					  TupleDesc tupdesc)		/* new tuple descriptor */
{
	/* For safety, make sure slot is empty before changing it */
	ExecClearTuple(slot);

	/*
	 * Release any old descriptor.	Also release old Datum/isnull arrays if
	 * present (we don't bother to check if they could be re-used).
	 */
	if (slot->tts_tupleDescriptor)
		ReleaseTupleDesc(slot->tts_tupleDescriptor);

#ifdef PGXC
	/* XXX there in no routine to release AttInMetadata instance */
	if (slot->tts_attinmeta)
		slot->tts_attinmeta = NULL;
#endif

	if (slot->tts_values)
		pfree(slot->tts_values);
	if (slot->tts_isnull)
		pfree(slot->tts_isnull);

	/*
	 * Install the new descriptor; if it's refcounted, bump its refcount.
	 */
	slot->tts_tupleDescriptor = tupdesc;
	PinTupleDesc(tupdesc);

	/*
	 * Allocate Datum/isnull arrays of the appropriate size.  These must have
	 * the same lifetime as the slot, so allocate in the slot's own context.
	 */
	slot->tts_values = (Datum *)
		MemoryContextAlloc(slot->tts_mcxt, tupdesc->natts * sizeof(Datum));
	slot->tts_isnull = (bool *)
		MemoryContextAlloc(slot->tts_mcxt, tupdesc->natts * sizeof(bool));
}

/* --------------------------------
 *		ExecStoreTuple
 *
 *		This function is used to store a physical tuple into a specified
 *		slot in the tuple table.
 *
 *		tuple:	tuple to store
 *		slot:	slot to store it in
 *		buffer: disk buffer if tuple is in a disk page, else InvalidBuffer
 *		shouldFree: true if ExecClearTuple should pfree() the tuple
 *					when done with it
 *
 * If 'buffer' is not InvalidBuffer, the tuple table code acquires a pin
 * on the buffer which is held until the slot is cleared, so that the tuple
 * won't go away on us.
 *
 * shouldFree is normally set 'true' for tuples constructed on-the-fly.
 * It must always be 'false' for tuples that are stored in disk pages,
 * since we don't want to try to pfree those.
 *
 * Another case where it is 'false' is when the referenced tuple is held
 * in a tuple table slot belonging to a lower-level executor Proc node.
 * In this case the lower-level slot retains ownership and responsibility
 * for eventually releasing the tuple.	When this method is used, we must
 * be certain that the upper-level Proc node will lose interest in the tuple
 * sooner than the lower-level one does!  If you're not certain, copy the
 * lower-level tuple with heap_copytuple and let the upper-level table
 * slot assume ownership of the copy!
 *
 * Return value is just the passed-in slot pointer.
 *
 * NOTE: before PostgreSQL 8.1, this function would accept a NULL tuple
 * pointer and effectively behave like ExecClearTuple (though you could
 * still specify a buffer to pin, which would be an odd combination).
 * This saved a couple lines of code in a few places, but seemed more likely
 * to mask logic errors than to be really useful, so it's now disallowed.
 * --------------------------------
 */
TupleTableSlot *
ExecStoreTuple(HeapTuple tuple,
			   TupleTableSlot *slot,
			   Buffer buffer,
			   bool shouldFree)
{
	/*
	 * sanity checks
	 */
	Assert(tuple != NULL);
	Assert(slot != NULL);
	Assert(slot->tts_tupleDescriptor != NULL);
	/* passing shouldFree=true for a tuple on a disk page is not sane */
	Assert(BufferIsValid(buffer) ? (!shouldFree) : true);

	/*
	 * Free any old physical tuple belonging to the slot.
	 */
	if (slot->tts_shouldFree)
		heap_freetuple(slot->tts_tuple);
	if (slot->tts_shouldFreeMin)
		heap_free_minimal_tuple(slot->tts_mintuple);
#ifdef PGXC
#ifdef XCP
	if (slot->tts_shouldFreeRow)
		pfree(slot->tts_datarow);
#else
	if (slot->tts_shouldFreeRow)
		pfree(slot->tts_dataRow);
#endif

	slot->tts_shouldFreeRow = false;
#ifdef XCP
	slot->tts_datarow = NULL;
#else
	slot->tts_dataRow = NULL;
	slot->tts_dataLen = -1;
	slot->tts_dataNodeIndex = 0;
#endif
#endif

	/*
	 * Store the new tuple into the specified slot.
	 */
	slot->tts_isempty = false;
	slot->tts_shouldFree = shouldFree;
	slot->tts_shouldFreeMin = false;
	slot->tts_tuple = tuple;
	slot->tts_mintuple = NULL;

	/* Mark extracted state invalid */
	slot->tts_nvalid = 0;

	/*
	 * If tuple is on a disk page, keep the page pinned as long as we hold a
	 * pointer into it.  We assume the caller already has such a pin.
	 *
	 * This is coded to optimize the case where the slot previously held a
	 * tuple on the same disk page: in that case releasing and re-acquiring
	 * the pin is a waste of cycles.  This is a common situation during
	 * seqscans, so it's worth troubling over.
	 */
	if (slot->tts_buffer != buffer)
	{
		if (BufferIsValid(slot->tts_buffer))
			ReleaseBuffer(slot->tts_buffer);
		slot->tts_buffer = buffer;
		if (BufferIsValid(buffer))
			IncrBufferRefCount(buffer);
	}

	return slot;
}

/* --------------------------------
 *		ExecStoreMinimalTuple
 *
 *		Like ExecStoreTuple, but insert a "minimal" tuple into the slot.
 *
 * No 'buffer' parameter since minimal tuples are never stored in relations.
 * --------------------------------
 */
TupleTableSlot *
ExecStoreMinimalTuple(MinimalTuple mtup,
					  TupleTableSlot *slot,
					  bool shouldFree)
{
	/*
	 * sanity checks
	 */
	Assert(mtup != NULL);
	Assert(slot != NULL);
	Assert(slot->tts_tupleDescriptor != NULL);

	/*
	 * Free any old physical tuple belonging to the slot.
	 */
	if (slot->tts_shouldFree)
		heap_freetuple(slot->tts_tuple);
	if (slot->tts_shouldFreeMin)
		heap_free_minimal_tuple(slot->tts_mintuple);
#ifdef PGXC
#ifdef XCP
	if (slot->tts_shouldFreeRow)
		pfree(slot->tts_datarow);
#else
	if (slot->tts_shouldFreeRow)
		pfree(slot->tts_dataRow);
#endif

	slot->tts_shouldFreeRow = false;
#ifdef XCP
	slot->tts_datarow = NULL;
#else
	slot->tts_dataRow = NULL;
	slot->tts_dataLen = -1;
	slot->tts_dataNodeIndex = 0;
#endif
#endif

	/*
	 * Drop the pin on the referenced buffer, if there is one.
	 */
	if (BufferIsValid(slot->tts_buffer))
		ReleaseBuffer(slot->tts_buffer);

	slot->tts_buffer = InvalidBuffer;

	/*
	 * Store the new tuple into the specified slot.
	 */
	slot->tts_isempty = false;
	slot->tts_shouldFree = false;
	slot->tts_shouldFreeMin = shouldFree;
	slot->tts_tuple = &slot->tts_minhdr;
	slot->tts_mintuple = mtup;

	slot->tts_minhdr.t_len = mtup->t_len + MINIMAL_TUPLE_OFFSET;
	slot->tts_minhdr.t_data = (HeapTupleHeader) ((char *) mtup - MINIMAL_TUPLE_OFFSET);
	/* no need to set t_self or t_tableOid since we won't allow access */

	/* Mark extracted state invalid */
	slot->tts_nvalid = 0;

	return slot;
}

/* --------------------------------
 *		ExecClearTuple
 *
 *		This function is used to clear out a slot in the tuple table.
 *
 *		NB: only the tuple is cleared, not the tuple descriptor (if any).
 * --------------------------------
 */
TupleTableSlot *				/* return: slot passed */
ExecClearTuple(TupleTableSlot *slot)	/* slot in which to store tuple */
{
	/*
	 * sanity checks
	 */
	Assert(slot != NULL);

	/*
	 * Free the old physical tuple if necessary.
	 */
	if (slot->tts_shouldFree)
		heap_freetuple(slot->tts_tuple);
	if (slot->tts_shouldFreeMin)
		heap_free_minimal_tuple(slot->tts_mintuple);
#ifdef PGXC
#ifdef XCP
	if (slot->tts_shouldFreeRow)
		pfree(slot->tts_datarow);
#else
	if (slot->tts_shouldFreeRow)
		pfree(slot->tts_dataRow);
#endif

	slot->tts_shouldFreeRow = false;
#ifdef XCP
	slot->tts_datarow = NULL;
#else
	slot->tts_dataRow = NULL;
	slot->tts_dataLen = -1;
	slot->tts_dataNodeIndex = 0;
#endif
#endif

	slot->tts_tuple = NULL;
	slot->tts_mintuple = NULL;
	slot->tts_shouldFree = false;
	slot->tts_shouldFreeMin = false;

	/*
	 * Drop the pin on the referenced buffer, if there is one.
	 */
	if (BufferIsValid(slot->tts_buffer))
		ReleaseBuffer(slot->tts_buffer);

	slot->tts_buffer = InvalidBuffer;

	/*
	 * Mark it empty.
	 */
	slot->tts_isempty = true;
	slot->tts_nvalid = 0;

	return slot;
}

/* --------------------------------
 *		ExecStoreVirtualTuple
 *			Mark a slot as containing a virtual tuple.
 *
 * The protocol for loading a slot with virtual tuple data is:
 *		* Call ExecClearTuple to mark the slot empty.
 *		* Store data into the Datum/isnull arrays.
 *		* Call ExecStoreVirtualTuple to mark the slot valid.
 * This is a bit unclean but it avoids one round of data copying.
 * --------------------------------
 */
TupleTableSlot *
ExecStoreVirtualTuple(TupleTableSlot *slot)
{
	/*
	 * sanity checks
	 */
	Assert(slot != NULL);
	Assert(slot->tts_tupleDescriptor != NULL);
	Assert(slot->tts_isempty);

	slot->tts_isempty = false;
	slot->tts_nvalid = slot->tts_tupleDescriptor->natts;

	return slot;
}

/* --------------------------------
 *		ExecStoreAllNullTuple
 *			Set up the slot to contain a null in every column.
 *
 * At first glance this might sound just like ExecClearTuple, but it's
 * entirely different: the slot ends up full, not empty.
 * --------------------------------
 */
TupleTableSlot *
ExecStoreAllNullTuple(TupleTableSlot *slot)
{
	/*
	 * sanity checks
	 */
	Assert(slot != NULL);
	Assert(slot->tts_tupleDescriptor != NULL);

	/* Clear any old contents */
	ExecClearTuple(slot);

	/*
	 * Fill all the columns of the virtual tuple with nulls
	 */
	MemSet(slot->tts_values, 0,
		   slot->tts_tupleDescriptor->natts * sizeof(Datum));
	memset(slot->tts_isnull, true,
		   slot->tts_tupleDescriptor->natts * sizeof(bool));

	return ExecStoreVirtualTuple(slot);
}

/* --------------------------------
 *		ExecCopySlotTuple
 *			Obtain a copy of a slot's regular physical tuple.  The copy is
 *			palloc'd in the current memory context.
 *			The slot itself is undisturbed.
 *
 *		This works even if the slot contains a virtual or minimal tuple;
 *		however the "system columns" of the result will not be meaningful.
 * --------------------------------
 */
HeapTuple
ExecCopySlotTuple(TupleTableSlot *slot)
{
	/*
	 * sanity checks
	 */
	Assert(slot != NULL);
	Assert(!slot->tts_isempty);

	/*
	 * If we have a physical tuple (either format) then just copy it.
	 */
	if (TTS_HAS_PHYSICAL_TUPLE(slot))
		return heap_copytuple(slot->tts_tuple);
	if (slot->tts_mintuple)
		return heap_tuple_from_minimal_tuple(slot->tts_mintuple);
#ifdef PGXC
	/*
	 * Ensure values are extracted from data row to the Datum array
	 */
#ifdef XCP
	if (slot->tts_datarow)
		slot_getallattrs(slot);
#else
	if (slot->tts_dataRow)
		slot_getallattrs(slot);
#endif
#endif
	/*
	 * Otherwise we need to build a tuple from the Datum array.
	 */
	return heap_form_tuple(slot->tts_tupleDescriptor,
						   slot->tts_values,
						   slot->tts_isnull);
}

/* --------------------------------
 *		ExecCopySlotMinimalTuple
 *			Obtain a copy of a slot's minimal physical tuple.  The copy is
 *			palloc'd in the current memory context.
 *			The slot itself is undisturbed.
 * --------------------------------
 */
MinimalTuple
ExecCopySlotMinimalTuple(TupleTableSlot *slot)
{
	/*
	 * sanity checks
	 */
	Assert(slot != NULL);
	Assert(!slot->tts_isempty);

	/*
	 * If we have a physical tuple then just copy it.  Prefer to copy
	 * tts_mintuple since that's a tad cheaper.
	 */
	if (slot->tts_mintuple)
		return heap_copy_minimal_tuple(slot->tts_mintuple);
	if (slot->tts_tuple)
		return minimal_tuple_from_heap_tuple(slot->tts_tuple);
#ifdef PGXC
	/*
	 * Ensure values are extracted from data row to the Datum array
	 */
#ifdef XCP
	if (slot->tts_datarow)
		slot_getallattrs(slot);
#else
	if (slot->tts_dataRow)
		slot_getallattrs(slot);
#endif
#endif
	/*
	 * Otherwise we need to build a tuple from the Datum array.
	 */
	return heap_form_minimal_tuple(slot->tts_tupleDescriptor,
								   slot->tts_values,
								   slot->tts_isnull);
}

#ifdef PGXC
#ifdef XCP
/* --------------------------------
 *		ExecCopySlotDatarow
 *			Obtain a copy of a slot's data row.  The copy is
 *			palloc'd in the current memory context.
 *			The slot itself is undisturbed
 * --------------------------------
 */
RemoteDataRow
ExecCopySlotDatarow(TupleTableSlot *slot, MemoryContext tmpcxt)
{
	RemoteDataRow datarow;
	if (slot->tts_datarow)
	{
		int len = slot->tts_datarow->msglen;
		/* if we already have datarow make a copy */
		datarow = (RemoteDataRow) palloc(sizeof(RemoteDataRowData) + len);
		datarow->msgnode = slot->tts_datarow->msgnode;
		datarow->msglen = len;
		memcpy(datarow->msg, slot->tts_datarow->msg, len);
		return datarow;
	}
	else
	{
		TupleDesc	 	tdesc = slot->tts_tupleDescriptor;
		MemoryContext	savecxt = NULL;
		StringInfoData	buf;
		uint16 			n16;
		int 			i;

		/* ensure we have all values */
		slot_getallattrs(slot);

		/* if temporary memory context is specified reset it */
		if (tmpcxt)
		{
			MemoryContextReset(tmpcxt);
			savecxt = MemoryContextSwitchTo(tmpcxt);
		}

		initStringInfo(&buf);
		/* Number of parameter values */
		n16 = htons(tdesc->natts);
		appendBinaryStringInfo(&buf, (char *) &n16, 2);

		for (i = 0; i < tdesc->natts; i++)
		{
			uint32 n32;

			if (slot->tts_isnull[i])
			{
				n32 = htonl(-1);
				appendBinaryStringInfo(&buf, (char *) &n32, 4);
			}
			else
			{
				Form_pg_attribute attr = tdesc->attrs[i];
				Oid		typOutput;
				bool	typIsVarlena;
				Datum	pval;
				char   *pstring;
				int		len;

				/* Get info needed to output the value */
				getTypeOutputInfo(attr->atttypid, &typOutput, &typIsVarlena);
				/*
				 * If we have a toasted datum, forcibly detoast it here to avoid
				 * memory leakage inside the type's output routine.
				 */
				if (typIsVarlena)
					pval = PointerGetDatum(PG_DETOAST_DATUM(slot->tts_values[i]));
				else
					pval = slot->tts_values[i];

				/* Convert Datum to string */
				pstring = OidOutputFunctionCall(typOutput, pval);

				/* copy data to the buffer */
				len = strlen(pstring);
				n32 = htonl(len);
				appendBinaryStringInfo(&buf, (char *) &n32, 4);
				appendBinaryStringInfo(&buf, pstring, len);
			}
		}

		/* restore memory context to allocate result */
		if (savecxt)
		{
			MemoryContextSwitchTo(savecxt);
		}

		/* copy data to the buffer */
		datarow = (RemoteDataRow) palloc(sizeof(RemoteDataRowData) + buf.len);
		datarow->msgnode = PGXCNodeId;
		datarow->msglen = buf.len;
		memcpy(datarow->msg, buf.data, buf.len);
		pfree(buf.data);
		return datarow;
	}
}
#else
/* --------------------------------
 *		ExecCopySlotDatarow
 *			Obtain a copy of a slot's data row.  The copy is
 *			palloc'd in the current memory context.
 * 			Pointer to the datarow is returned as a var parameter, function
 * 			returns the length of the data row
 *			The slot itself is undisturbed
 * --------------------------------
 */
int
ExecCopySlotDatarow(TupleTableSlot *slot, char **datarow)
{
	Assert(datarow);

	if (slot->tts_dataRow)
	{
		/* if we already have datarow make a copy */
		*datarow = (char *)palloc(slot->tts_dataLen);
		memcpy(*datarow, slot->tts_dataRow, slot->tts_dataLen);
		return slot->tts_dataLen;
	}
	else
	{
		TupleDesc	 	tdesc = slot->tts_tupleDescriptor;
		StringInfoData	buf;
		uint16 			n16;
		int 			i;

		initStringInfo(&buf);
		/* Number of parameter values */
		n16 = htons(tdesc->natts);
		appendBinaryStringInfo(&buf, (char *) &n16, 2);

		/* ensure we have all values */
		slot_getallattrs(slot);
		for (i = 0; i < tdesc->natts; i++)
		{
			uint32 n32;

			if (slot->tts_isnull[i])
			{
				n32 = htonl(-1);
				appendBinaryStringInfo(&buf, (char *) &n32, 4);
			}
			else
			{
				Form_pg_attribute attr = tdesc->attrs[i];
				Oid		typOutput;
				bool	typIsVarlena;
				Datum	pval;
				char   *pstring;
				int		len;

				/* Get info needed to output the value */
				getTypeOutputInfo(attr->atttypid, &typOutput, &typIsVarlena);
				/*
				 * If we have a toasted datum, forcibly detoast it here to avoid
				 * memory leakage inside the type's output routine.
				 */
				if (typIsVarlena)
					pval = PointerGetDatum(PG_DETOAST_DATUM(slot->tts_values[i]));
				else
					pval = slot->tts_values[i];

				/* Convert Datum to string */
				pstring = OidOutputFunctionCall(typOutput, pval);

				/* copy data to the buffer */
				len = strlen(pstring);
				n32 = htonl(len);
				appendBinaryStringInfo(&buf, (char *) &n32, 4);
				appendBinaryStringInfo(&buf, pstring, len);
			}
		}
		/* copy data to the buffer */
		*datarow = palloc(buf.len);
		memcpy(*datarow, buf.data, buf.len);
		pfree(buf.data);
		return buf.len;
	}
}
#endif
#endif

/* --------------------------------
 *		ExecFetchSlotTuple
 *			Fetch the slot's regular physical tuple.
 *
 *		If the slot contains a virtual tuple, we convert it to physical
 *		form.  The slot retains ownership of the physical tuple.
 *		If it contains a minimal tuple we convert to regular form and store
 *		that in addition to the minimal tuple (not instead of, because
 *		callers may hold pointers to Datums within the minimal tuple).
 *
 * The main difference between this and ExecMaterializeSlot() is that this
 * does not guarantee that the contained tuple is local storage.
 * Hence, the result must be treated as read-only.
 * --------------------------------
 */
HeapTuple
ExecFetchSlotTuple(TupleTableSlot *slot)
{
	/*
	 * sanity checks
	 */
	Assert(slot != NULL);
	Assert(!slot->tts_isempty);

	/*
	 * If we have a regular physical tuple then just return it.
	 */
	if (TTS_HAS_PHYSICAL_TUPLE(slot))
		return slot->tts_tuple;

	/*
	 * Otherwise materialize the slot...
	 */
	return ExecMaterializeSlot(slot);
}

/* --------------------------------
 *		ExecFetchSlotMinimalTuple
 *			Fetch the slot's minimal physical tuple.
 *
 *		If the slot contains a virtual tuple, we convert it to minimal
 *		physical form.	The slot retains ownership of the minimal tuple.
 *		If it contains a regular tuple we convert to minimal form and store
 *		that in addition to the regular tuple (not instead of, because
 *		callers may hold pointers to Datums within the regular tuple).
 *
 * As above, the result must be treated as read-only.
 * --------------------------------
 */
MinimalTuple
ExecFetchSlotMinimalTuple(TupleTableSlot *slot)
{
	MemoryContext oldContext;

	/*
	 * sanity checks
	 */
	Assert(slot != NULL);
	Assert(!slot->tts_isempty);

	/*
	 * If we have a minimal physical tuple (local or not) then just return it.
	 */
	if (slot->tts_mintuple)
		return slot->tts_mintuple;

	/*
	 * Otherwise, copy or build a minimal tuple, and store it into the slot.
	 *
	 * We may be called in a context that is shorter-lived than the tuple
	 * slot, but we have to ensure that the materialized tuple will survive
	 * anyway.
	 */
	oldContext = MemoryContextSwitchTo(slot->tts_mcxt);
	slot->tts_mintuple = ExecCopySlotMinimalTuple(slot);
	slot->tts_shouldFreeMin = true;
	MemoryContextSwitchTo(oldContext);

	/*
	 * Note: we may now have a situation where we have a local minimal tuple
	 * attached to a virtual or non-local physical tuple.  There seems no harm
	 * in that at the moment, but if any materializes, we should change this
	 * function to force the slot into minimal-tuple-only state.
	 */

	return slot->tts_mintuple;
}

/* --------------------------------
 *		ExecFetchSlotTupleDatum
 *			Fetch the slot's tuple as a composite-type Datum.
 *
 *		We convert the slot's contents to local physical-tuple form,
 *		and fill in the Datum header fields.  Note that the result
 *		always points to storage owned by the slot.
 * --------------------------------
 */
Datum
ExecFetchSlotTupleDatum(TupleTableSlot *slot)
{
	HeapTuple	tup;
	HeapTupleHeader td;
	TupleDesc	tupdesc;

	/* Make sure we can scribble on the slot contents ... */
	tup = ExecMaterializeSlot(slot);
	/* ... and set up the composite-Datum header fields, in case not done */
	td = tup->t_data;
	tupdesc = slot->tts_tupleDescriptor;
	HeapTupleHeaderSetDatumLength(td, tup->t_len);
	HeapTupleHeaderSetTypeId(td, tupdesc->tdtypeid);
	HeapTupleHeaderSetTypMod(td, tupdesc->tdtypmod);
	return PointerGetDatum(td);
}

/* --------------------------------
 *		ExecMaterializeSlot
 *			Force a slot into the "materialized" state.
 *
 *		This causes the slot's tuple to be a local copy not dependent on
 *		any external storage.  A pointer to the contained tuple is returned.
 *
 *		A typical use for this operation is to prepare a computed tuple
 *		for being stored on disk.  The original data may or may not be
 *		virtual, but in any case we need a private copy for heap_insert
 *		to scribble on.
 * --------------------------------
 */
HeapTuple
ExecMaterializeSlot(TupleTableSlot *slot)
{
	MemoryContext oldContext;

	/*
	 * sanity checks
	 */
	Assert(slot != NULL);
	Assert(!slot->tts_isempty);

	/*
	 * If we have a regular physical tuple, and it's locally palloc'd, we have
	 * nothing to do.
	 */
	if (slot->tts_tuple && slot->tts_shouldFree)
		return slot->tts_tuple;

	/*
	 * Otherwise, copy or build a physical tuple, and store it into the slot.
	 *
	 * We may be called in a context that is shorter-lived than the tuple
	 * slot, but we have to ensure that the materialized tuple will survive
	 * anyway.
	 */
	oldContext = MemoryContextSwitchTo(slot->tts_mcxt);
	slot->tts_tuple = ExecCopySlotTuple(slot);
	slot->tts_shouldFree = true;
	MemoryContextSwitchTo(oldContext);

	/*
	 * Drop the pin on the referenced buffer, if there is one.
	 */
	if (BufferIsValid(slot->tts_buffer))
		ReleaseBuffer(slot->tts_buffer);

	slot->tts_buffer = InvalidBuffer;

	/*
	 * Mark extracted state invalid.  This is important because the slot is
	 * not supposed to depend any more on the previous external data; we
	 * mustn't leave any dangling pass-by-reference datums in tts_values.
	 * However, we have not actually invalidated any such datums, if there
	 * happen to be any previously fetched from the slot.  (Note in particular
	 * that we have not pfree'd tts_mintuple, if there is one.)
	 */
	slot->tts_nvalid = 0;

	/*
	 * On the same principle of not depending on previous remote storage,
	 * forget the mintuple if it's not local storage.  (If it is local
	 * storage, we must not pfree it now, since callers might have already
	 * fetched datum pointers referencing it.)
	 */
	if (!slot->tts_shouldFreeMin)
		slot->tts_mintuple = NULL;

#ifdef PGXC
	if (!slot->tts_shouldFreeRow)
	{
#ifdef XCP
		slot->tts_datarow = NULL;
#else
		slot->tts_dataRow = NULL;
		slot->tts_dataLen = -1;
<<<<<<< HEAD
		slot->tts_dataNode = 0;
#endif
=======
		slot->tts_dataNodeIndex = 0;
>>>>>>> 5753e6aa
	}
#endif

	return slot->tts_tuple;
}

/* --------------------------------
 *		ExecCopySlot
 *			Copy the source slot's contents into the destination slot.
 *
 *		The destination acquires a private copy that will not go away
 *		if the source is cleared.
 *
 *		The caller must ensure the slots have compatible tupdescs.
 * --------------------------------
 */
TupleTableSlot *
ExecCopySlot(TupleTableSlot *dstslot, TupleTableSlot *srcslot)
{
	HeapTuple	newTuple;
	MemoryContext oldContext;

	/*
	 * There might be ways to optimize this when the source is virtual, but
	 * for now just always build a physical copy.  Make sure it is in the
	 * right context.
	 */
	oldContext = MemoryContextSwitchTo(dstslot->tts_mcxt);
	newTuple = ExecCopySlotTuple(srcslot);
	MemoryContextSwitchTo(oldContext);

	return ExecStoreTuple(newTuple, dstslot, InvalidBuffer, true);
}


/* ----------------------------------------------------------------
 *				convenience initialization routines
 * ----------------------------------------------------------------
 */

/* --------------------------------
 *		ExecInit{Result,Scan,Extra}TupleSlot
 *
 *		These are convenience routines to initialize the specified slot
 *		in nodes inheriting the appropriate state.	ExecInitExtraTupleSlot
 *		is used for initializing special-purpose slots.
 * --------------------------------
 */

/* ----------------
 *		ExecInitResultTupleSlot
 * ----------------
 */
void
ExecInitResultTupleSlot(EState *estate, PlanState *planstate)
{
	planstate->ps_ResultTupleSlot = ExecAllocTableSlot(&estate->es_tupleTable);
}

/* ----------------
 *		ExecInitScanTupleSlot
 * ----------------
 */
void
ExecInitScanTupleSlot(EState *estate, ScanState *scanstate)
{
	scanstate->ss_ScanTupleSlot = ExecAllocTableSlot(&estate->es_tupleTable);
}

/* ----------------
 *		ExecInitExtraTupleSlot
 * ----------------
 */
TupleTableSlot *
ExecInitExtraTupleSlot(EState *estate)
{
	return ExecAllocTableSlot(&estate->es_tupleTable);
}

/* ----------------
 *		ExecInitNullTupleSlot
 *
 * Build a slot containing an all-nulls tuple of the given type.
 * This is used as a substitute for an input tuple when performing an
 * outer join.
 * ----------------
 */
TupleTableSlot *
ExecInitNullTupleSlot(EState *estate, TupleDesc tupType)
{
	TupleTableSlot *slot = ExecInitExtraTupleSlot(estate);

	ExecSetSlotDescriptor(slot, tupType);

	return ExecStoreAllNullTuple(slot);
}

/* ----------------------------------------------------------------
 *		ExecTypeFromTL
 *
 *		Generate a tuple descriptor for the result tuple of a targetlist.
 *		(A parse/plan tlist must be passed, not an ExprState tlist.)
 *		Note that resjunk columns, if any, are included in the result.
 *
 *		Currently there are about 4 different places where we create
 *		TupleDescriptors.  They should all be merged, or perhaps
 *		be rewritten to call BuildDesc().
 * ----------------------------------------------------------------
 */
TupleDesc
ExecTypeFromTL(List *targetList, bool hasoid)
{
	return ExecTypeFromTLInternal(targetList, hasoid, false);
}

/* ----------------------------------------------------------------
 *		ExecCleanTypeFromTL
 *
 *		Same as above, but resjunk columns are omitted from the result.
 * ----------------------------------------------------------------
 */
TupleDesc
ExecCleanTypeFromTL(List *targetList, bool hasoid)
{
	return ExecTypeFromTLInternal(targetList, hasoid, true);
}

static TupleDesc
ExecTypeFromTLInternal(List *targetList, bool hasoid, bool skipjunk)
{
	TupleDesc	typeInfo;
	ListCell   *l;
	int			len;
	int			cur_resno = 1;

	if (skipjunk)
		len = ExecCleanTargetListLength(targetList);
	else
		len = ExecTargetListLength(targetList);
	typeInfo = CreateTemplateTupleDesc(len, hasoid);

	foreach(l, targetList)
	{
		TargetEntry *tle = lfirst(l);

		if (skipjunk && tle->resjunk)
			continue;
		TupleDescInitEntry(typeInfo,
						   cur_resno,
						   tle->resname,
						   exprType((Node *) tle->expr),
						   exprTypmod((Node *) tle->expr),
						   0);
		TupleDescInitEntryCollation(typeInfo,
									cur_resno,
									exprCollation((Node *) tle->expr));
		cur_resno++;
	}

	return typeInfo;
}

/*
 * ExecTypeFromExprList - build a tuple descriptor from a list of Exprs
 *
 * Here we must make up an arbitrary set of field names.
 */
TupleDesc
ExecTypeFromExprList(List *exprList)
{
	TupleDesc	typeInfo;
	ListCell   *l;
	int			cur_resno = 1;
	char		fldname[NAMEDATALEN];

	typeInfo = CreateTemplateTupleDesc(list_length(exprList), false);

	foreach(l, exprList)
	{
		Node	   *e = lfirst(l);

		sprintf(fldname, "f%d", cur_resno);

		TupleDescInitEntry(typeInfo,
						   cur_resno,
						   fldname,
						   exprType(e),
						   exprTypmod(e),
						   0);
		TupleDescInitEntryCollation(typeInfo,
									cur_resno,
									exprCollation(e));
		cur_resno++;
	}

	return typeInfo;
}

/*
 * BlessTupleDesc - make a completed tuple descriptor useful for SRFs
 *
 * Rowtype Datums returned by a function must contain valid type information.
 * This happens "for free" if the tupdesc came from a relcache entry, but
 * not if we have manufactured a tupdesc for a transient RECORD datatype.
 * In that case we have to notify typcache.c of the existence of the type.
 */
TupleDesc
BlessTupleDesc(TupleDesc tupdesc)
{
	if (tupdesc->tdtypeid == RECORDOID &&
		tupdesc->tdtypmod < 0)
		assign_record_type_typmod(tupdesc);

	return tupdesc;				/* just for notational convenience */
}

/*
 * TupleDescGetSlot - Initialize a slot based on the supplied tupledesc
 *
 * Note: this is obsolete; it is sufficient to call BlessTupleDesc on
 * the tupdesc.  We keep it around just for backwards compatibility with
 * existing user-written SRFs.
 */
TupleTableSlot *
TupleDescGetSlot(TupleDesc tupdesc)
{
	TupleTableSlot *slot;

	/* The useful work is here */
	BlessTupleDesc(tupdesc);

	/* Make a standalone slot */
	slot = MakeSingleTupleTableSlot(tupdesc);

	/* Return the slot */
	return slot;
}

/*
 * TupleDescGetAttInMetadata - Build an AttInMetadata structure based on the
 * supplied TupleDesc. AttInMetadata can be used in conjunction with C strings
 * to produce a properly formed tuple.
 */
AttInMetadata *
TupleDescGetAttInMetadata(TupleDesc tupdesc)
{
	int			natts = tupdesc->natts;
	int			i;
	Oid			atttypeid;
	Oid			attinfuncid;
	FmgrInfo   *attinfuncinfo;
	Oid		   *attioparams;
	int32	   *atttypmods;
	AttInMetadata *attinmeta;

	attinmeta = (AttInMetadata *) palloc(sizeof(AttInMetadata));

	/* "Bless" the tupledesc so that we can make rowtype datums with it */
	attinmeta->tupdesc = BlessTupleDesc(tupdesc);

	/*
	 * Gather info needed later to call the "in" function for each attribute
	 */
	attinfuncinfo = (FmgrInfo *) palloc0(natts * sizeof(FmgrInfo));
	attioparams = (Oid *) palloc0(natts * sizeof(Oid));
	atttypmods = (int32 *) palloc0(natts * sizeof(int32));

	for (i = 0; i < natts; i++)
	{
		/* Ignore dropped attributes */
		if (!tupdesc->attrs[i]->attisdropped)
		{
			atttypeid = tupdesc->attrs[i]->atttypid;
			getTypeInputInfo(atttypeid, &attinfuncid, &attioparams[i]);
			fmgr_info(attinfuncid, &attinfuncinfo[i]);
			atttypmods[i] = tupdesc->attrs[i]->atttypmod;
		}
	}
	attinmeta->attinfuncs = attinfuncinfo;
	attinmeta->attioparams = attioparams;
	attinmeta->atttypmods = atttypmods;

	return attinmeta;
}

/*
 * BuildTupleFromCStrings - build a HeapTuple given user data in C string form.
 * values is an array of C strings, one for each attribute of the return tuple.
 * A NULL string pointer indicates we want to create a NULL field.
 */
HeapTuple
BuildTupleFromCStrings(AttInMetadata *attinmeta, char **values)
{
	TupleDesc	tupdesc = attinmeta->tupdesc;
	int			natts = tupdesc->natts;
	Datum	   *dvalues;
	bool	   *nulls;
	int			i;
	HeapTuple	tuple;

	dvalues = (Datum *) palloc(natts * sizeof(Datum));
	nulls = (bool *) palloc(natts * sizeof(bool));

	/* Call the "in" function for each non-dropped attribute */
	for (i = 0; i < natts; i++)
	{
		if (!tupdesc->attrs[i]->attisdropped)
		{
			/* Non-dropped attributes */
			dvalues[i] = InputFunctionCall(&attinmeta->attinfuncs[i],
										   values[i],
										   attinmeta->attioparams[i],
										   attinmeta->atttypmods[i]);
			if (values[i] != NULL)
				nulls[i] = false;
			else
				nulls[i] = true;
		}
		else
		{
			/* Handle dropped attributes by setting to NULL */
			dvalues[i] = (Datum) 0;
			nulls[i] = true;
		}
	}

	/*
	 * Form a tuple
	 */
	tuple = heap_form_tuple(tupdesc, dvalues, nulls);

	/*
	 * Release locally palloc'd space.  XXX would probably be good to pfree
	 * values of pass-by-reference datums, as well.
	 */
	pfree(dvalues);
	pfree(nulls);

	return tuple;
}

/*
 * Functions for sending tuples to the frontend (or other specified destination)
 * as though it is a SELECT result. These are used by utility commands that
 * need to project directly to the destination and don't need or want full
 * table function capability. Currently used by EXPLAIN and SHOW ALL.
 */
TupOutputState *
begin_tup_output_tupdesc(DestReceiver *dest, TupleDesc tupdesc)
{
	TupOutputState *tstate;

	tstate = (TupOutputState *) palloc(sizeof(TupOutputState));

	tstate->slot = MakeSingleTupleTableSlot(tupdesc);
	tstate->dest = dest;

	(*tstate->dest->rStartup) (tstate->dest, (int) CMD_SELECT, tupdesc);

	return tstate;
}

/*
 * write a single tuple
 */
void
do_tup_output(TupOutputState *tstate, Datum *values, bool *isnull)
{
	TupleTableSlot *slot = tstate->slot;
	int			natts = slot->tts_tupleDescriptor->natts;

	/* make sure the slot is clear */
	ExecClearTuple(slot);

	/* insert data */
	memcpy(slot->tts_values, values, natts * sizeof(Datum));
	memcpy(slot->tts_isnull, isnull, natts * sizeof(bool));

	/* mark slot as containing a virtual tuple */
	ExecStoreVirtualTuple(slot);

	/* send the tuple to the receiver */
	(*tstate->dest->receiveSlot) (slot, tstate->dest);

	/* clean up */
	ExecClearTuple(slot);
}

/*
 * write a chunk of text, breaking at newline characters
 *
 * Should only be used with a single-TEXT-attribute tupdesc.
 */
void
do_text_output_multiline(TupOutputState *tstate, char *text)
{
	Datum		values[1];
	bool		isnull[1] = {false};

	while (*text)
	{
		char	   *eol;
		int			len;

		eol = strchr(text, '\n');
		if (eol)
		{
			len = eol - text;

			eol++;
		}
		else
		{
			len = strlen(text);
			eol += len;
		}

		values[0] = PointerGetDatum(cstring_to_text_with_len(text, len));
		do_tup_output(tstate, values, isnull);
		pfree(DatumGetPointer(values[0]));
		text = eol;
	}
}

void
end_tup_output(TupOutputState *tstate)
{
	(*tstate->dest->rShutdown) (tstate->dest);
	/* note that destroying the dest is not ours to do */
	ExecDropSingleTupleTableSlot(tstate->slot);
	pfree(tstate);
}

#ifdef PGXC
/* --------------------------------
 *		ExecStoreDataRowTuple
 *
 *		Store a buffer in DataRow message format into the slot.
 *
 * --------------------------------
 */
#ifdef XCP
TupleTableSlot *
ExecStoreDataRowTuple(RemoteDataRow datarow,
					  TupleTableSlot *slot,
					  bool shouldFree)
{
	/*
	 * sanity checks
	 */
	Assert(datarow != NULL);
	Assert(slot != NULL);
	Assert(slot->tts_tupleDescriptor != NULL);

	/*
	 * Free any old physical tuple belonging to the slot.
	 */
	if (slot->tts_shouldFree)
		heap_freetuple(slot->tts_tuple);
	if (slot->tts_shouldFreeMin)
		heap_free_minimal_tuple(slot->tts_mintuple);
	if (slot->tts_shouldFreeRow)
		pfree(slot->tts_datarow);

	/*
	 * Drop the pin on the referenced buffer, if there is one.
	 */
	if (BufferIsValid(slot->tts_buffer))
		ReleaseBuffer(slot->tts_buffer);

	slot->tts_buffer = InvalidBuffer;

	/*
	 * Store the new tuple into the specified slot.
	 */
	slot->tts_isempty = false;
	slot->tts_shouldFree = false;
	slot->tts_shouldFreeMin = false;
	slot->tts_shouldFreeRow = shouldFree;
	slot->tts_tuple = NULL;
	slot->tts_mintuple = NULL;
	slot->tts_datarow = datarow;

	/* Mark extracted state invalid */
	slot->tts_nvalid = 0;

	return slot;
}
#else
TupleTableSlot *
ExecStoreDataRowTuple(char *msg, size_t len, int nindex, TupleTableSlot *slot,
					  bool shouldFree)
{
	/*
	 * sanity checks
	 */
	Assert(msg != NULL);
	Assert(len > 0);
	Assert(slot != NULL);
	Assert(slot->tts_tupleDescriptor != NULL);

	/*
	 * Free any old physical tuple belonging to the slot.
	 */
	if (slot->tts_shouldFree)
		heap_freetuple(slot->tts_tuple);
	if (slot->tts_shouldFreeMin)
		heap_free_minimal_tuple(slot->tts_mintuple);
	/*
	 * if msg == slot->tts_dataRow then we would
	 * free the dataRow in the slot loosing the contents in msg. It is safe
	 * to reset shouldFreeRow, since it will be overwritten just below.
	 */
	if (msg == slot->tts_dataRow)
		slot->tts_shouldFreeRow = false;
	if (slot->tts_shouldFreeRow)
		pfree(slot->tts_dataRow);

	/*
	 * Drop the pin on the referenced buffer, if there is one.
	 */
	if (BufferIsValid(slot->tts_buffer))
		ReleaseBuffer(slot->tts_buffer);

	slot->tts_buffer = InvalidBuffer;

	/*
	 * Store the new tuple into the specified slot.
	 */
	slot->tts_isempty = false;
	slot->tts_shouldFree = false;
	slot->tts_shouldFreeMin = false;
	slot->tts_shouldFreeRow = shouldFree;
	slot->tts_tuple = NULL;
	slot->tts_mintuple = NULL;
	slot->tts_dataRow = msg;
	slot->tts_dataLen = len;
	slot->tts_dataNodeIndex = nindex;

	/* Mark extracted state invalid */
	slot->tts_nvalid = 0;

	return slot;
}
#endif
#endif<|MERGE_RESOLUTION|>--- conflicted
+++ resolved
@@ -96,7 +96,7 @@
 #include "utils/lsyscache.h"
 #include "utils/typcache.h"
 #ifdef XCP
-#include "access/gtm.h"
+#include "pgxc/pgxc.h"
 #endif
 
 static TupleDesc ExecTypeFromTLInternal(List *targetList,
@@ -126,19 +126,13 @@
 	slot->tts_tupleDescriptor = NULL;
 #ifdef PGXC
 	slot->tts_shouldFreeRow = false;
-<<<<<<< HEAD
 #ifdef XCP
 	slot->tts_datarow = NULL;
 #else
 	slot->tts_dataRow = NULL;
 	slot->tts_dataLen = -1;
-	slot->tts_dataNode = 0;
-#endif
-=======
-	slot->tts_dataRow = NULL;
-	slot->tts_dataLen = -1;
 	slot->tts_dataNodeIndex = 0;
->>>>>>> 5753e6aa
+#endif
 	slot->tts_attinmeta = NULL;
 #endif
 	slot->tts_mcxt = CurrentMemoryContext;
@@ -1087,12 +1081,8 @@
 #else
 		slot->tts_dataRow = NULL;
 		slot->tts_dataLen = -1;
-<<<<<<< HEAD
-		slot->tts_dataNode = 0;
-#endif
-=======
 		slot->tts_dataNodeIndex = 0;
->>>>>>> 5753e6aa
+#endif
 	}
 #endif
 

--- conflicted
+++ resolved
@@ -898,11 +898,7 @@
 	rte->relkind = rel->rd_rel->relkind;
 
 #ifdef PGXC
-<<<<<<< HEAD
 #ifndef XCP
-	rte->reltupdesc = CreateTupleDescCopyConstr(rel->rd_att);
-=======
->>>>>>> a1e1b33f
 	rte->relname = RelationGetRelationName(rel);
 #endif
 #endif
@@ -971,11 +967,7 @@
 	rte->relkind = rel->rd_rel->relkind;
 
 #ifdef PGXC
-<<<<<<< HEAD
 #ifndef XCP
-	rte->reltupdesc = CreateTupleDescCopyConstr(rel->rd_att);
-=======
->>>>>>> a1e1b33f
 	rte->relname = RelationGetRelationName(rel);
 #endif
 #endif

%{

/*#define YYDEBUG 1*/
/*-------------------------------------------------------------------------
 *
 * gram.y
 *	  POSTGRESQL BISON rules/actions
 *
 * Portions Copyright (c) 1996-2011, PostgreSQL Global Development Group
 * Portions Copyright (c) 1994, Regents of the University of California
 * Portions Copyright (c) 2010-2011 Nippon Telegraph and Telephone Corporation
 *
 *
 * IDENTIFICATION
 *	  src/backend/parser/gram.y
 *
 * HISTORY
 *	  AUTHOR			DATE			MAJOR EVENT
 *	  Andrew Yu			Sept, 1994		POSTQUEL to SQL conversion
 *	  Andrew Yu			Oct, 1994		lispy code conversion
 *
 * NOTES
 *	  CAPITALS are used to represent terminal symbols.
 *	  non-capitals are used to represent non-terminals.
 *	  SQL92-specific syntax is separated from plain SQL/Postgres syntax
 *	  to help isolate the non-extensible portions of the parser.
 *
 *	  In general, nothing in this file should initiate database accesses
 *	  nor depend on changeable state (such as SET variables).  If you do
 *	  database accesses, your code will fail when we have aborted the
 *	  current transaction and are just parsing commands to find the next
 *	  ROLLBACK or COMMIT.  If you make use of SET variables, then you
 *	  will do the wrong thing in multi-query strings like this:
 *			SET SQL_inheritance TO off; SELECT * FROM foo;
 *	  because the entire string is parsed by gram.y before the SET gets
 *	  executed.  Anything that depends on the database or changeable state
 *	  should be handled during parse analysis so that it happens at the
 *	  right time not the wrong time.  The handling of SQL_inheritance is
 *	  a good example.
 *
 * WARNINGS
 *	  If you use a list, make sure the datum is a node so that the printing
 *	  routines work.
 *
 *	  Sometimes we assign constants to makeStrings. Make sure we don't free
 *	  those.
 *
 *-------------------------------------------------------------------------
 */
#include "postgres.h"

#include <ctype.h>
#include <limits.h>

#include "catalog/index.h"
#include "catalog/namespace.h"
#include "catalog/pg_trigger.h"
#include "commands/defrem.h"
#include "nodes/makefuncs.h"
#include "nodes/nodeFuncs.h"
#include "parser/gramparse.h"
#include "nodes/nodes.h"
#include "pgxc/poolmgr.h"
#include "parser/parser.h"
#include "storage/lmgr.h"
#include "utils/date.h"
#include "utils/datetime.h"
#include "utils/numeric.h"
#include "utils/xml.h"


/* Location tracking support --- simpler than bison's default */
#define YYLLOC_DEFAULT(Current, Rhs, N) \
	do { \
		if (N) \
			(Current) = (Rhs)[1]; \
		else \
			(Current) = (Rhs)[0]; \
	} while (0)

/*
 * Bison doesn't allocate anything that needs to live across parser calls,
 * so we can easily have it use palloc instead of malloc.  This prevents
 * memory leaks if we error out during parsing.  Note this only works with
 * bison >= 2.0.  However, in bison 1.875 the default is to use alloca()
 * if possible, so there's not really much problem anyhow, at least if
 * you're building with gcc.
 */
#define YYMALLOC palloc
#define YYFREE   pfree

/* Private struct for the result of privilege_target production */
typedef struct PrivTarget
{
	GrantTargetType targtype;
	GrantObjectType objtype;
	List	   *objs;
} PrivTarget;


#define parser_yyerror(msg)  scanner_yyerror(msg, yyscanner)
#define parser_errposition(pos)  scanner_errposition(pos, yyscanner)

static void base_yyerror(YYLTYPE *yylloc, core_yyscan_t yyscanner,
						 const char *msg);
static Node *makeColumnRef(char *colname, List *indirection,
						   int location, core_yyscan_t yyscanner);
static Node *makeTypeCast(Node *arg, TypeName *typename, int location);
static Node *makeStringConst(char *str, int location);
static Node *makeStringConstCast(char *str, int location, TypeName *typename);
static Node *makeIntConst(int val, int location);
static Node *makeFloatConst(char *str, int location);
static Node *makeBitStringConst(char *str, int location);
static Node *makeNullAConst(int location);
static Node *makeAConst(Value *v, int location);
static Node *makeBoolAConst(bool state, int location);
static FuncCall *makeOverlaps(List *largs, List *rargs,
							  int location, core_yyscan_t yyscanner);
static void check_qualified_name(List *names, core_yyscan_t yyscanner);
static List *check_func_name(List *names, core_yyscan_t yyscanner);
static List *check_indirection(List *indirection, core_yyscan_t yyscanner);
static List *extractArgTypes(List *parameters);
static SelectStmt *findLeftmostSelect(SelectStmt *node);
static void insertSelectOptions(SelectStmt *stmt,
								List *sortClause, List *lockingClause,
								Node *limitOffset, Node *limitCount,
								WithClause *withClause,
								core_yyscan_t yyscanner);
static Node *makeSetOp(SetOperation op, bool all, Node *larg, Node *rarg);
static Node *doNegate(Node *n, int location);
static void doNegateFloat(Value *v);
static Node *makeAArrayExpr(List *elements, int location);
static Node *makeXmlExpr(XmlExprOp op, char *name, List *named_args,
						 List *args, int location);
static List *mergeTableFuncParameters(List *func_args, List *columns);
static TypeName *TableFuncTypeName(List *columns);
static RangeVar *makeRangeVarFromAnyName(List *names, int position, core_yyscan_t yyscanner);
static void SplitColQualList(List *qualList,
							 List **constraintList, CollateClause **collClause,
							 core_yyscan_t yyscanner);

%}

%pure-parser
%expect 0
%name-prefix="base_yy"
%locations

%parse-param {core_yyscan_t yyscanner}
%lex-param   {core_yyscan_t yyscanner}

%union
{
	core_YYSTYPE		core_yystype;
	/* these fields must match core_YYSTYPE: */
	int					ival;
	char				*str;
	const char			*keyword;

	char				chr;
	bool				boolean;
	JoinType			jtype;
	DropBehavior		dbehavior;
	OnCommitAction		oncommit;
	List				*list;
	Node				*node;
	Value				*value;
	ObjectType			objtype;
	TypeName			*typnam;
	FunctionParameter   *fun_param;
	FunctionParameterMode fun_param_mode;
	FuncWithArgs		*funwithargs;
	DefElem				*defelt;
	SortBy				*sortby;
	WindowDef			*windef;
	JoinExpr			*jexpr;
	IndexElem			*ielem;
	Alias				*alias;
	RangeVar			*range;
	IntoClause			*into;
	WithClause			*with;
	A_Indices			*aind;
	ResTarget			*target;
	struct PrivTarget	*privtarget;
	AccessPriv			*accesspriv;
	InsertStmt			*istmt;
	VariableSetStmt		*vsetstmt;
/* PGXC_BEGIN */
	DistributeBy		*distby;
	PGXCSubCluster		*subclus;
/* PGXC_END */
}

%type <node>	stmt schema_stmt
		AlterDatabaseStmt AlterDatabaseSetStmt AlterDomainStmt AlterEnumStmt
		AlterFdwStmt AlterForeignServerStmt AlterGroupStmt
		AlterObjectSchemaStmt AlterOwnerStmt AlterSeqStmt AlterTableStmt
		AlterExtensionStmt AlterExtensionContentsStmt AlterForeignTableStmt
		AlterCompositeTypeStmt AlterUserStmt AlterUserMappingStmt AlterUserSetStmt
		AlterRoleStmt AlterRoleSetStmt
		AlterDefaultPrivilegesStmt DefACLAction
		AnalyzeStmt CleanConnStmt ClosePortalStmt ClusterStmt CommentStmt
		ConstraintsSetStmt CopyStmt CreateAsStmt CreateCastStmt
		CreateDomainStmt CreateExtensionStmt CreateGroupStmt CreateOpClassStmt
		CreateOpFamilyStmt AlterOpFamilyStmt CreatePLangStmt
		CreateSchemaStmt CreateSeqStmt CreateStmt CreateTableSpaceStmt
		CreateFdwStmt CreateForeignServerStmt CreateForeignTableStmt
		CreateAssertStmt CreateTrigStmt
		CreateUserStmt CreateUserMappingStmt CreateRoleStmt
		CreatedbStmt DeclareCursorStmt DefineStmt DeleteStmt DiscardStmt DoStmt
		DropGroupStmt DropOpClassStmt DropOpFamilyStmt DropPLangStmt DropStmt
		DropAssertStmt DropTrigStmt DropRuleStmt DropCastStmt DropRoleStmt
		DropUserStmt DropdbStmt DropTableSpaceStmt DropFdwStmt
		DropForeignServerStmt DropUserMappingStmt ExplainStmt ExecDirectStmt FetchStmt
		GrantStmt GrantRoleStmt IndexStmt InsertStmt ListenStmt LoadStmt
		LockStmt NotifyStmt ExplainableStmt PreparableStmt
		CreateFunctionStmt AlterFunctionStmt ReindexStmt RemoveAggrStmt
		RemoveFuncStmt RemoveOperStmt RenameStmt RevokeStmt RevokeRoleStmt
		RuleActionStmt RuleActionStmtOrEmpty RuleStmt
		SecLabelStmt SelectStmt TransactionStmt TruncateStmt
		UnlistenStmt UpdateStmt VacuumStmt
		VariableResetStmt VariableSetStmt VariableShowStmt
		ViewStmt CheckPointStmt CreateConversionStmt
		DeallocateStmt PrepareStmt ExecuteStmt
		DropOwnedStmt ReassignOwnedStmt
		AlterTSConfigurationStmt AlterTSDictionaryStmt
		BarrierStmt PauseStmt AlterNodeStmt CreateNodeStmt DropNodeStmt
		CreateNodeGroupStmt DropNodeGroupStmt

%type <node>	select_no_parens select_with_parens select_clause
				simple_select values_clause

%type <node>	alter_column_default opclass_item opclass_drop alter_using
%type <ival>	add_drop opt_asc_desc opt_nulls_order

%type <node>	alter_table_cmd alter_type_cmd opt_collate_clause
%type <list>	alter_table_cmds alter_type_cmds

%type <dbehavior>	opt_drop_behavior

%type <list>	createdb_opt_list alterdb_opt_list copy_opt_list
				transaction_mode_list
				create_extension_opt_list alter_extension_opt_list
				pgxcnode_list
%type <defelt>	createdb_opt_item alterdb_opt_item copy_opt_item
				transaction_mode_item
				create_extension_opt_item alter_extension_opt_item

%type <ival>	opt_lock lock_type cast_context
%type <ival>	vacuum_option_list vacuum_option_elem
%type <boolean>	opt_force opt_or_replace
				opt_grant_grant_option opt_grant_admin_option
				opt_nowait opt_if_exists opt_with_data

%type <list>	OptRoleList AlterOptRoleList
%type <defelt>	CreateOptRoleElem AlterOptRoleElem

%type <str>		opt_type
%type <str>		foreign_server_version opt_foreign_server_version
%type <str>		auth_ident
%type <str>		opt_in_database

%type <str>		OptSchemaName
%type <list>	OptSchemaEltList

%type <boolean> TriggerForSpec TriggerForType
%type <ival>	TriggerActionTime
%type <list>	TriggerEvents TriggerOneEvent
%type <value>	TriggerFuncArg
%type <node>	TriggerWhen

%type <str>		copy_file_name
				database_name access_method_clause access_method attr_name
				name cursor_name file_name
				index_name opt_index_name cluster_index_specification
				pgxcnode_name pgxcgroup_name

%type <list>	func_name handler_name qual_Op qual_all_Op subquery_Op
				opt_class opt_inline_handler opt_validator validator_clause
				opt_collate

%type <range>	qualified_name OptConstrFromTable

%type <str>		all_Op MathOp

%type <str>		iso_level opt_encoding
%type <node>	grantee
%type <list>	grantee_list
%type <accesspriv> privilege
%type <list>	privileges privilege_list
%type <privtarget> privilege_target
%type <funwithargs> function_with_argtypes
%type <list>	function_with_argtypes_list
%type <ival>	defacl_privilege_target
%type <defelt>	DefACLOption
%type <list>	DefACLOptionList

%type <list>	stmtblock stmtmulti
				OptTableElementList TableElementList OptInherit definition
				OptTypedTableElementList TypedTableElementList
				OptForeignTableElementList ForeignTableElementList
				reloptions opt_reloptions
				OptWith opt_distinct opt_definition func_args func_args_list
				func_args_with_defaults func_args_with_defaults_list
				func_as createfunc_opt_list alterfunc_opt_list
				aggr_args old_aggr_definition old_aggr_list
				oper_argtypes RuleActionList RuleActionMulti
				opt_column_list columnList opt_name_list
				sort_clause opt_sort_clause sortby_list index_params
				name_list from_clause from_list opt_array_bounds
				qualified_name_list any_name any_name_list
				any_operator expr_list attrs
				target_list insert_column_list set_target_list
				set_clause_list set_clause multiple_set_clause
				ctext_expr_list ctext_row def_list indirection opt_indirection
				reloption_list group_clause TriggerFuncArgs select_limit
				opt_select_limit opclass_item_list opclass_drop_list
				opclass_purpose opt_opfamily transaction_mode_list_or_empty
				OptTableFuncElementList TableFuncElementList opt_type_modifiers
				prep_type_clause
				execute_param_clause using_clause returning_clause
				opt_enum_val_list enum_val_list table_func_column_list
				create_generic_options alter_generic_options
				relation_expr_list dostmt_opt_list

%type <list>	opt_fdw_options fdw_options
%type <defelt>	fdw_option

%type <range>	OptTempTableName
%type <into>	into_clause create_as_target

%type <defelt>	createfunc_opt_item common_func_opt_item dostmt_opt_item
%type <fun_param> func_arg func_arg_with_default table_func_column
%type <fun_param_mode> arg_class
%type <typnam>	func_return func_type

%type <boolean>  opt_trusted opt_restart_seqs
%type <ival>	 OptTemp
%type <oncommit> OnCommitOption

%type <node>	for_locking_item
%type <list>	for_locking_clause opt_for_locking_clause for_locking_items
%type <list>	locked_rels_list
%type <boolean>	opt_all

%type <node>	join_outer join_qual
%type <jtype>	join_type

%type <list>	extract_list overlay_list position_list
%type <list>	substr_list trim_list
%type <list>	opt_interval interval_second
%type <node>	overlay_placing substr_from substr_for

%type <boolean> opt_instead
%type <boolean> opt_unique opt_concurrently opt_verbose opt_full
%type <boolean> opt_freeze opt_default opt_recheck
%type <defelt>	opt_binary opt_oids copy_delimiter

%type <str>		DirectStmt CleanConnDbName CleanConnUserName
%type <boolean>	OptCluster
/* PGXC_END */
%type <boolean> copy_from

%type <ival>	opt_column event cursor_options opt_hold opt_set_data
%type <objtype>	reindex_type drop_type comment_type security_label_type

%type <node>	fetch_args limit_clause select_limit_value
				offset_clause select_offset_value
				select_offset_value2 opt_select_fetch_first_value
%type <ival>	row_or_rows first_or_next

%type <list>	OptSeqOptList SeqOptList
%type <defelt>	SeqOptElem

%type <istmt>	insert_rest

%type <vsetstmt> set_rest SetResetClause

%type <node>	TableElement TypedTableElement ConstraintElem TableFuncElement
				ForeignTableElement
%type <node>	columnDef columnOptions
%type <defelt>	def_elem reloption_elem old_aggr_elem
%type <node>	def_arg columnElem where_clause where_or_current_clause
				a_expr b_expr c_expr func_expr AexprConst indirection_el
				columnref in_expr having_clause func_table array_expr
				ExclusionWhereClause
%type <list>	ExclusionConstraintList ExclusionConstraintElem
%type <list>	func_arg_list
%type <node>	func_arg_expr
%type <list>	row type_list array_expr_list
%type <node>	case_expr case_arg when_clause case_default
%type <list>	when_clause_list
%type <ival>	sub_type
%type <list>	OptCreateAs CreateAsList
%type <node>	CreateAsElement ctext_expr
%type <value>	NumericOnly
%type <list>	NumericOnly_list
%type <alias>	alias_clause
%type <sortby>	sortby
%type <ielem>	index_elem
%type <node>	table_ref
%type <jexpr>	joined_table
%type <range>	relation_expr
%type <range>	relation_expr_opt_alias
%type <target>	target_el single_set_clause set_target insert_column_item

%type <str>		generic_option_name
%type <node>	generic_option_arg
%type <defelt>	generic_option_elem alter_generic_option_elem
%type <list>	generic_option_list alter_generic_option_list
%type <str>		explain_option_name
%type <node>	explain_option_arg
%type <defelt>	explain_option_elem
%type <list>	explain_option_list
%type <node>	copy_generic_opt_arg copy_generic_opt_arg_list_item
%type <defelt>	copy_generic_opt_elem
%type <list>	copy_generic_opt_list copy_generic_opt_arg_list
%type <list>	copy_options

%type <typnam>	Typename SimpleTypename ConstTypename
				GenericType Numeric opt_float
				Character ConstCharacter
				CharacterWithLength CharacterWithoutLength
				ConstDatetime ConstInterval
				Bit ConstBit BitWithLength BitWithoutLength
%type <str>		character
%type <str>		extract_arg
%type <str>		opt_charset
%type <boolean> opt_varying opt_timezone

%type <ival>	Iconst SignedIconst
%type <str>		Sconst comment_text notify_payload
%type <str>		RoleId opt_granted_by opt_boolean_or_string ColId_or_Sconst
%type <list>	var_list
%type <str>		ColId ColLabel var_name type_function_name param_name
%type <node>	var_value zone_value

%type <keyword> unreserved_keyword type_func_name_keyword
%type <keyword> col_name_keyword reserved_keyword

%type <node>	TableConstraint TableLikeClause
%type <ival>	TableLikeOptionList TableLikeOption
%type <list>	ColQualList
%type <node>	ColConstraint ColConstraintElem ConstraintAttr
%type <ival>	key_actions key_delete key_match key_update key_action
%type <ival>	ConstraintAttributeSpec ConstraintDeferrabilitySpec
				ConstraintTimeSpec
%type <str>		ExistingIndex

%type <list>	constraints_set_list
%type <boolean> constraints_set_mode
%type <str>		OptTableSpace OptConsTableSpace OptTableSpaceOwner
%type <list>	opt_check_option

%type <str>		opt_provider security_label

%type <target>	xml_attribute_el
%type <list>	xml_attribute_list xml_attributes
%type <node>	xml_root_version opt_xml_root_standalone
%type <node>	xmlexists_argument
%type <ival>	document_or_content
%type <boolean> xml_whitespace_option

%type <node> 	common_table_expr
%type <with> 	with_clause opt_with_clause
%type <list>	cte_list

%type <list>	window_clause window_definition_list opt_partition_clause
%type <windef>	window_definition over_clause window_specification
				opt_frame_clause frame_extent frame_bound
%type <str>		opt_existing_window_name
/* PGXC_BEGIN */
%type <str>		opt_barrier_id
%type <distby>	OptDistributeBy
%type <subclus> OptSubCluster
/* PGXC_END */


/*
 * Non-keyword token types.  These are hard-wired into the "flex" lexer.
 * They must be listed first so that their numeric codes do not depend on
 * the set of keywords.  PL/pgsql depends on this so that it can share the
 * same lexer.  If you add/change tokens here, fix PL/pgsql to match!
 *
 * DOT_DOT is unused in the core SQL grammar, and so will always provoke
 * parse errors.  It is needed by PL/pgsql.
 */
%token <str>	IDENT FCONST SCONST BCONST XCONST Op
%token <ival>	ICONST PARAM
%token			TYPECAST DOT_DOT COLON_EQUALS

/*
 * If you want to make any keyword changes, update the keyword table in
 * src/include/parser/kwlist.h and add new keywords to the appropriate one
 * of the reserved-or-not-so-reserved keyword lists, below; search
 * this file for "Keyword category lists".
 */

/* ordinary key words in alphabetical order */
/* PGXC - added DISTRIBUTE, DIRECT, HASH, REPLICATION, ROUND ROBIN,
 * COORDINATOR, CLEAN, MODULO, NODE, BARRIER */
%token <keyword> ABORT_P ABSOLUTE_P ACCESS ACTION ADD_P ADMIN AFTER
	AGGREGATE ALL ALSO ALTER ALWAYS ANALYSE ANALYZE AND ANY ARRAY AS ASC
	ASSERTION ASSIGNMENT ASYMMETRIC AT ATTRIBUTE AUTHORIZATION

	BACKWARD BARRIER BEFORE BEGIN_P BETWEEN BIGINT BINARY BIT
	BOOLEAN_P BOTH BY

	CACHE CALLED CASCADE CASCADED CASE CAST CATALOG_P CHAIN CHAR_P
	CHARACTER CHARACTERISTICS CHECK CHECKPOINT CLASS CLEAN CLOSE
	CLUSTER COALESCE COLLATE COLLATION COLUMN COMMENT COMMENTS COMMIT
	COMMITTED CONCURRENTLY CONFIGURATION CONNECTION CONSTRAINT CONSTRAINTS
	CONTENT_P CONTINUE_P CONVERSION_P COORDINATOR COPY COST CREATE
	CROSS CSV CURRENT_P
	CURRENT_CATALOG CURRENT_DATE CURRENT_ROLE CURRENT_SCHEMA
	CURRENT_TIME CURRENT_TIMESTAMP CURRENT_USER CURSOR CYCLE

	DATA_P DATABASE DAY_P DEALLOCATE DEC DECIMAL_P DECLARE DEFAULT DEFAULTS
	DEFERRABLE DEFERRED DEFINER DELETE_P DELIMITER DELIMITERS DESC
/* PGXC_BEGIN */
	DICTIONARY DIRECT DISABLE_P DISCARD DISTINCT DISTRIBUTE DO DOCUMENT_P DOMAIN_P DOUBLE_P 
/* PGXC_END */
	DROP

	EACH ELSE ENABLE_P ENCODING ENCRYPTED END_P ENUM_P ESCAPE EXCEPT
	EXCLUDE EXCLUDING EXCLUSIVE EXECUTE EXISTS EXPLAIN
	EXTENSION EXTERNAL EXTRACT

	FALSE_P FAMILY FETCH FIRST_P FLOAT_P FOLLOWING FOR FORCE FOREIGN FORWARD
	FREEZE FROM FULL FUNCTION FUNCTIONS

	GLOBAL GRANT GRANTED GREATEST GROUP_P

/* PGXC_BEGIN */
	HANDLER HASH HAVING HEADER_P HOLD HOUR_P
/* PGXC_END */

	IDENTITY_P IF_P ILIKE IMMEDIATE IMMUTABLE IMPLICIT_P IN_P
	INCLUDING INCREMENT INDEX INDEXES INHERIT INHERITS INITIALLY INLINE_P
	INNER_P INOUT INPUT_P INSENSITIVE INSERT INSTEAD INT_P INTEGER
	INTERSECT INTERVAL INTO INVOKER IS ISNULL ISOLATION

	JOIN

	KEY

	LABEL LANGUAGE LARGE_P LAST_P LC_COLLATE_P LC_CTYPE_P LEADING
	LEAST LEFT LEVEL LIKE LIMIT LISTEN LOAD LOCAL LOCALTIME LOCALTIMESTAMP
	LOCATION LOCK_P
/* PGXC_BEGIN */
	MAPPING MATCH MAXVALUE MINUTE_P MINVALUE MODE MODULO MONTH_P MOVE
/* PGXC_END */
	NAME_P NAMES NATIONAL NATURAL NCHAR NEXT NO NODE NONE
	NOT NOTHING NOTIFY NOTNULL NOWAIT NULL_P NULLIF NULLS_P NUMERIC

	OBJECT_P OF OFF OFFSET OIDS ON ONLY OPERATOR OPTION OPTIONS OR
	ORDER OUT_P OUTER_P OVER OVERLAPS OVERLAY OWNED OWNER

	PARSER PARTIAL PARTITION PASSING PASSWORD PAUSE PLACING PLANS POSITION
/* PGXC_BEGIN */
	PRECEDING PRECISION PREFERRED PRESERVE PREPARE PREPARED PRIMARY
/* PGXC_END */
	PRIOR PRIVILEGES PROCEDURAL PROCEDURE

	QUOTE

	RANGE READ REAL REASSIGN RECHECK RECURSIVE REF REFERENCES REINDEX
/* PGXC_BEGIN */
	RELATIVE_P RELEASE RENAME REPEATABLE REPLACE REPLICA REPLICATION
	RESET RESTART RESTRICT RETURNING RETURNS REVOKE RIGHT ROBIN ROLE ROLLBACK
	ROUND ROW ROWS RULE
/* PGXC_END */

	SAVEPOINT SCHEMA SCROLL SEARCH SECOND_P SECURITY SELECT SEQUENCE SEQUENCES
	SERIALIZABLE SERVER SESSION SESSION_USER SET SETOF SHARE
/* PGXC_BEGIN */
	SHOW SIMILAR SIMPLE SMALLINT SOME STABLE STANDALONE_P START STATEMENT
	STATISTICS STDIN STDOUT STORAGE STRICT_P STRIP_P SUBSTRING
/* PGXC_END */
	SYMMETRIC SYSID SYSTEM_P

	TABLE TABLES TABLESPACE TEMP TEMPLATE TEMPORARY TEXT_P THEN TIME TIMESTAMP
	TO TRAILING TRANSACTION TREAT TRIGGER TRIM TRUE_P
	TRUNCATE TRUSTED TYPE_P

	UNBOUNDED UNCOMMITTED UNENCRYPTED UNION UNIQUE UNKNOWN UNLISTEN UNLOGGED
	UNPAUSE UNTIL UPDATE USER USING

	VACUUM VALID VALIDATE VALIDATOR VALUE_P VALUES VARCHAR VARIADIC VARYING
	VERBOSE VERSION_P VIEW VOLATILE

	WHEN WHERE WHITESPACE_P WINDOW WITH WITHOUT WORK WRAPPER WRITE

	XML_P XMLATTRIBUTES XMLCONCAT XMLELEMENT XMLEXISTS XMLFOREST XMLPARSE
	XMLPI XMLROOT XMLSERIALIZE

	YEAR_P YES_P

	ZONE

/*
 * The grammar thinks these are keywords, but they are not in the kwlist.h
 * list and so can never be entered directly.  The filter in parser.c
 * creates these tokens when required.
 */
%token			NULLS_FIRST NULLS_LAST WITH_TIME


/* Precedence: lowest to highest */
%nonassoc	SET				/* see relation_expr_opt_alias */
%left		UNION EXCEPT
%left		INTERSECT
%left		OR
%left		AND
%right		NOT
%right		'='
%nonassoc	'<' '>'
%nonassoc	LIKE ILIKE SIMILAR
%nonassoc	ESCAPE
%nonassoc	OVERLAPS
%nonassoc	BETWEEN
%nonassoc	IN_P
%left		POSTFIXOP		/* dummy for postfix Op rules */
/*
 * To support target_el without AS, we must give IDENT an explicit priority
 * between POSTFIXOP and Op.  We can safely assign the same priority to
 * various unreserved keywords as needed to resolve ambiguities (this can't
 * have any bad effects since obviously the keywords will still behave the
 * same as if they weren't keywords).  We need to do this for PARTITION,
 * RANGE, ROWS to support opt_existing_window_name; and for RANGE, ROWS
 * so that they can follow a_expr without creating postfix-operator problems;
 * and for NULL so that it can follow b_expr in ColQualList without creating
 * postfix-operator problems.
 *
 * The frame_bound productions UNBOUNDED PRECEDING and UNBOUNDED FOLLOWING
 * are even messier: since UNBOUNDED is an unreserved keyword (per spec!),
 * there is no principled way to distinguish these from the productions
 * a_expr PRECEDING/FOLLOWING.  We hack this up by giving UNBOUNDED slightly
 * lower precedence than PRECEDING and FOLLOWING.  At present this doesn't
 * appear to cause UNBOUNDED to be treated differently from other unreserved
 * keywords anywhere else in the grammar, but it's definitely risky.  We can
 * blame any funny behavior of UNBOUNDED on the SQL standard, though.
 */
%nonassoc	UNBOUNDED		/* ideally should have same precedence as IDENT */
%nonassoc	IDENT NULL_P PARTITION RANGE ROWS PRECEDING FOLLOWING
%left		Op OPERATOR		/* multi-character ops and user-defined operators */
%nonassoc	NOTNULL
%nonassoc	ISNULL
%nonassoc	IS				/* sets precedence for IS NULL, etc */
%left		'+' '-'
%left		'*' '/' '%'
%left		'^'
/* Unary Operators */
%left		AT				/* sets precedence for AT TIME ZONE */
%left		COLLATE
%right		UMINUS
%left		'[' ']'
%left		'(' ')'
%left		TYPECAST
%left		'.'
/*
 * These might seem to be low-precedence, but actually they are not part
 * of the arithmetic hierarchy at all in their use as JOIN operators.
 * We make them high-precedence to support their use as function names.
 * They wouldn't be given a precedence at all, were it not that we need
 * left-associativity among the JOIN rules themselves.
 */
%left		JOIN CROSS LEFT FULL RIGHT INNER_P NATURAL
/* kluge to keep xml_whitespace_option from causing shift/reduce conflicts */
%right		PRESERVE STRIP_P

%%

/*
 *	The target production for the whole parse.
 */
stmtblock:	stmtmulti
			{
				pg_yyget_extra(yyscanner)->parsetree = $1;
			}
		;

/* the thrashing around here is to discard "empty" statements... */
stmtmulti:	stmtmulti ';' stmt
				{
					if ($3 != NULL)
						$$ = lappend($1, $3);
					else
						$$ = $1;
				}
			| stmt
				{
					if ($1 != NULL)
						$$ = list_make1($1);
					else
						$$ = NIL;
				}
		;

stmt :
			AlterDatabaseStmt
			| AlterDatabaseSetStmt
			| AlterDefaultPrivilegesStmt
			| AlterDomainStmt
			| AlterEnumStmt
			| AlterExtensionStmt
			| AlterExtensionContentsStmt
			| AlterFdwStmt
			| AlterForeignServerStmt
			| AlterForeignTableStmt
			| AlterFunctionStmt
			| AlterGroupStmt
			| AlterNodeStmt
			| AlterObjectSchemaStmt
			| AlterOwnerStmt
			| AlterSeqStmt
			| AlterTableStmt
			| AlterCompositeTypeStmt
			| AlterRoleSetStmt
			| AlterRoleStmt
			| AlterTSConfigurationStmt
			| AlterTSDictionaryStmt
			| AlterUserMappingStmt
			| AlterUserSetStmt
			| AlterUserStmt
			| AnalyzeStmt
			| BarrierStmt
			| CheckPointStmt
			| CleanConnStmt
			| ClosePortalStmt
			| ClusterStmt
			| CommentStmt
			| ConstraintsSetStmt
			| CopyStmt
			| CreateAsStmt
			| CreateAssertStmt
			| CreateCastStmt
			| CreateConversionStmt
			| CreateDomainStmt
			| CreateExtensionStmt
			| CreateFdwStmt
			| CreateForeignServerStmt
			| CreateForeignTableStmt
			| CreateFunctionStmt
			| CreateGroupStmt
			| CreateNodeGroupStmt
			| CreateNodeStmt
			| CreateOpClassStmt
			| CreateOpFamilyStmt
			| AlterOpFamilyStmt
			| CreatePLangStmt
			| CreateSchemaStmt
			| CreateSeqStmt
			| CreateStmt
			| CreateTableSpaceStmt
			| CreateTrigStmt
			| CreateRoleStmt
			| CreateUserStmt
			| CreateUserMappingStmt
			| CreatedbStmt
			| DeallocateStmt
			| DeclareCursorStmt
			| DefineStmt
			| DeleteStmt
			| DiscardStmt
			| DoStmt
			| DropAssertStmt
			| DropCastStmt
			| DropFdwStmt
			| DropForeignServerStmt
			| DropGroupStmt
			| DropNodeGroupStmt
			| DropNodeStmt
			| DropOpClassStmt
			| DropOpFamilyStmt
			| DropOwnedStmt
			| DropPLangStmt
			| DropRuleStmt
			| DropStmt
			| DropTableSpaceStmt
			| DropTrigStmt
			| DropRoleStmt
			| DropUserStmt
			| DropUserMappingStmt
			| DropdbStmt
			| ExecuteStmt
			| ExecDirectStmt
			| ExplainStmt
			| FetchStmt
			| GrantStmt
			| GrantRoleStmt
			| IndexStmt
			| InsertStmt
			| ListenStmt
			| LoadStmt
			| LockStmt
			| NotifyStmt
			| PauseStmt
			| PrepareStmt
			| ReassignOwnedStmt
			| ReindexStmt
			| RemoveAggrStmt
			| RemoveFuncStmt
			| RemoveOperStmt
			| RenameStmt
			| RevokeStmt
			| RevokeRoleStmt
			| RuleStmt
			| SecLabelStmt
			| SelectStmt
			| TransactionStmt
			| TruncateStmt
			| UnlistenStmt
			| UpdateStmt
			| VacuumStmt
			| VariableResetStmt
			| VariableSetStmt
			| VariableShowStmt
			| ViewStmt
			| /*EMPTY*/
				{ $$ = NULL; }
		;

/*****************************************************************************
 *
 * Create a new Postgres DBMS role
 *
 *****************************************************************************/

CreateRoleStmt:
			CREATE ROLE RoleId opt_with OptRoleList
				{
					CreateRoleStmt *n = makeNode(CreateRoleStmt);
					n->stmt_type = ROLESTMT_ROLE;
					n->role = $3;
					n->options = $5;
					$$ = (Node *)n;
				}
		;


opt_with:	WITH									{}
			| /*EMPTY*/								{}
		;

/*
 * Options for CREATE ROLE and ALTER ROLE (also used by CREATE/ALTER USER
 * for backwards compatibility).  Note: the only option required by SQL99
 * is "WITH ADMIN name".
 */
OptRoleList:
			OptRoleList CreateOptRoleElem			{ $$ = lappend($1, $2); }
			| /* EMPTY */							{ $$ = NIL; }
		;

AlterOptRoleList:
			AlterOptRoleList AlterOptRoleElem		{ $$ = lappend($1, $2); }
			| /* EMPTY */							{ $$ = NIL; }
		;

AlterOptRoleElem:
			PASSWORD Sconst
				{
					$$ = makeDefElem("password",
									 (Node *)makeString($2));
				}
			| PASSWORD NULL_P
				{
					$$ = makeDefElem("password", NULL);
				}
			| ENCRYPTED PASSWORD Sconst
				{
					$$ = makeDefElem("encryptedPassword",
									 (Node *)makeString($3));
				}
			| UNENCRYPTED PASSWORD Sconst
				{
					$$ = makeDefElem("unencryptedPassword",
									 (Node *)makeString($3));
				}
			| INHERIT
				{
					$$ = makeDefElem("inherit", (Node *)makeInteger(TRUE));
				}
			| CONNECTION LIMIT SignedIconst
				{
					$$ = makeDefElem("connectionlimit", (Node *)makeInteger($3));
				}
			| VALID UNTIL Sconst
				{
					$$ = makeDefElem("validUntil", (Node *)makeString($3));
				}
		/*	Supported but not documented for roles, for use by ALTER GROUP. */
			| USER name_list
				{
					$$ = makeDefElem("rolemembers", (Node *)$2);
				}
			| IDENT
				{
					/*
					 * We handle identifiers that aren't parser keywords with
					 * the following special-case codes, to avoid bloating the
					 * size of the main parser.
					 */
					if (strcmp($1, "superuser") == 0)
						$$ = makeDefElem("superuser", (Node *)makeInteger(TRUE));
					else if (strcmp($1, "nosuperuser") == 0)
						$$ = makeDefElem("superuser", (Node *)makeInteger(FALSE));
					else if (strcmp($1, "createuser") == 0)
					{
						/* For backwards compatibility, synonym for SUPERUSER */
						$$ = makeDefElem("superuser", (Node *)makeInteger(TRUE));
					}
					else if (strcmp($1, "nocreateuser") == 0)
					{
						/* For backwards compatibility, synonym for SUPERUSER */
						$$ = makeDefElem("superuser", (Node *)makeInteger(FALSE));
					}
					else if (strcmp($1, "createrole") == 0)
						$$ = makeDefElem("createrole", (Node *)makeInteger(TRUE));
					else if (strcmp($1, "nocreaterole") == 0)
						$$ = makeDefElem("createrole", (Node *)makeInteger(FALSE));
					else if (strcmp($1, "replication") == 0)
						$$ = makeDefElem("isreplication", (Node *)makeInteger(TRUE));
					else if (strcmp($1, "noreplication") == 0)
						$$ = makeDefElem("isreplication", (Node *)makeInteger(FALSE));
					else if (strcmp($1, "createdb") == 0)
						$$ = makeDefElem("createdb", (Node *)makeInteger(TRUE));
					else if (strcmp($1, "nocreatedb") == 0)
						$$ = makeDefElem("createdb", (Node *)makeInteger(FALSE));
					else if (strcmp($1, "login") == 0)
						$$ = makeDefElem("canlogin", (Node *)makeInteger(TRUE));
					else if (strcmp($1, "nologin") == 0)
						$$ = makeDefElem("canlogin", (Node *)makeInteger(FALSE));
					else if (strcmp($1, "noinherit") == 0)
					{
						/*
						 * Note that INHERIT is a keyword, so it's handled by main parser, but
						 * NOINHERIT is handled here.
						 */
						$$ = makeDefElem("inherit", (Node *)makeInteger(FALSE));
					}
					else
						ereport(ERROR,
								(errcode(ERRCODE_SYNTAX_ERROR),
								 errmsg("unrecognized role option \"%s\"", $1),
									 parser_errposition(@1)));
				}
		;

CreateOptRoleElem:
			AlterOptRoleElem			{ $$ = $1; }
			/* The following are not supported by ALTER ROLE/USER/GROUP */
			| SYSID Iconst
				{
					$$ = makeDefElem("sysid", (Node *)makeInteger($2));
				}
			| ADMIN name_list
				{
					$$ = makeDefElem("adminmembers", (Node *)$2);
				}
			| ROLE name_list
				{
					$$ = makeDefElem("rolemembers", (Node *)$2);
				}
			| IN_P ROLE name_list
				{
					$$ = makeDefElem("addroleto", (Node *)$3);
				}
			| IN_P GROUP_P name_list
				{
					$$ = makeDefElem("addroleto", (Node *)$3);
				}
		;


/*****************************************************************************
 *
 * Create a new Postgres DBMS user (role with implied login ability)
 *
 *****************************************************************************/

CreateUserStmt:
			CREATE USER RoleId opt_with OptRoleList
				{
					CreateRoleStmt *n = makeNode(CreateRoleStmt);
					n->stmt_type = ROLESTMT_USER;
					n->role = $3;
					n->options = $5;
					$$ = (Node *)n;
				}
		;


/*****************************************************************************
 *
 * Alter a postgresql DBMS role
 *
 *****************************************************************************/

AlterRoleStmt:
			ALTER ROLE RoleId opt_with AlterOptRoleList
				 {
					AlterRoleStmt *n = makeNode(AlterRoleStmt);
					n->role = $3;
					n->action = +1;	/* add, if there are members */
					n->options = $5;
					$$ = (Node *)n;
				 }
		;

opt_in_database:
			   /* EMPTY */					{ $$ = NULL; }
			| IN_P DATABASE database_name	{ $$ = $3; }
		;

AlterRoleSetStmt:
			ALTER ROLE RoleId opt_in_database SetResetClause
				{
					AlterRoleSetStmt *n = makeNode(AlterRoleSetStmt);
					n->role = $3;
					n->database = $4;
					n->setstmt = $5;
					$$ = (Node *)n;
				}
		;


/*****************************************************************************
 *
 * Alter a postgresql DBMS user
 *
 *****************************************************************************/

AlterUserStmt:
			ALTER USER RoleId opt_with AlterOptRoleList
				 {
					AlterRoleStmt *n = makeNode(AlterRoleStmt);
					n->role = $3;
					n->action = +1;	/* add, if there are members */
					n->options = $5;
					$$ = (Node *)n;
				 }
		;


AlterUserSetStmt:
			ALTER USER RoleId SetResetClause
				{
					AlterRoleSetStmt *n = makeNode(AlterRoleSetStmt);
					n->role = $3;
					n->database = NULL;
					n->setstmt = $4;
					$$ = (Node *)n;
				}
			;


/*****************************************************************************
 *
 * Drop a postgresql DBMS role
 *
 * XXX Ideally this would have CASCADE/RESTRICT options, but since a role
 * might own objects in multiple databases, there is presently no way to
 * implement either cascading or restricting.  Caveat DBA.
 *****************************************************************************/

DropRoleStmt:
			DROP ROLE name_list
				{
					DropRoleStmt *n = makeNode(DropRoleStmt);
					n->missing_ok = FALSE;
					n->roles = $3;
					$$ = (Node *)n;
				}
			| DROP ROLE IF_P EXISTS name_list
				{
					DropRoleStmt *n = makeNode(DropRoleStmt);
					n->missing_ok = TRUE;
					n->roles = $5;
					$$ = (Node *)n;
				}
			;

/*****************************************************************************
 *
 * Drop a postgresql DBMS user
 *
 * XXX Ideally this would have CASCADE/RESTRICT options, but since a user
 * might own objects in multiple databases, there is presently no way to
 * implement either cascading or restricting.  Caveat DBA.
 *****************************************************************************/

DropUserStmt:
			DROP USER name_list
				{
					DropRoleStmt *n = makeNode(DropRoleStmt);
					n->missing_ok = FALSE;
					n->roles = $3;
					$$ = (Node *)n;
				}
			| DROP USER IF_P EXISTS name_list
				{
					DropRoleStmt *n = makeNode(DropRoleStmt);
					n->roles = $5;
					n->missing_ok = TRUE;
					$$ = (Node *)n;
				}
			;


/*****************************************************************************
 *
 * Create a postgresql group (role without login ability)
 *
 *****************************************************************************/

CreateGroupStmt:
			CREATE GROUP_P RoleId opt_with OptRoleList
				{
					CreateRoleStmt *n = makeNode(CreateRoleStmt);
					n->stmt_type = ROLESTMT_GROUP;
					n->role = $3;
					n->options = $5;
					$$ = (Node *)n;
				}
		;


/*****************************************************************************
 *
 * Alter a postgresql group
 *
 *****************************************************************************/

AlterGroupStmt:
			ALTER GROUP_P RoleId add_drop USER name_list
				{
					AlterRoleStmt *n = makeNode(AlterRoleStmt);
					n->role = $3;
					n->action = $4;
					n->options = list_make1(makeDefElem("rolemembers",
														(Node *)$6));
					$$ = (Node *)n;
				}
		;

add_drop:	ADD_P									{ $$ = +1; }
			| DROP									{ $$ = -1; }
		;


/*****************************************************************************
 *
 * Drop a postgresql group
 *
 * XXX see above notes about cascading DROP USER; groups have same problem.
 *****************************************************************************/

DropGroupStmt:
			DROP GROUP_P name_list
				{
					DropRoleStmt *n = makeNode(DropRoleStmt);
					n->missing_ok = FALSE;
					n->roles = $3;
					$$ = (Node *)n;
				}
			| DROP GROUP_P IF_P EXISTS name_list
				{
					DropRoleStmt *n = makeNode(DropRoleStmt);
					n->missing_ok = TRUE;
					n->roles = $5;
					$$ = (Node *)n;
				}
		;


/*****************************************************************************
 *
 * Manipulate a schema
 *
 *****************************************************************************/

CreateSchemaStmt:
			CREATE SCHEMA OptSchemaName AUTHORIZATION RoleId OptSchemaEltList
				{
					CreateSchemaStmt *n = makeNode(CreateSchemaStmt);
					/* One can omit the schema name or the authorization id. */
					if ($3 != NULL)
						n->schemaname = $3;
					else
						n->schemaname = $5;
					n->authid = $5;
					n->schemaElts = $6;
					$$ = (Node *)n;
				}
			| CREATE SCHEMA ColId OptSchemaEltList
				{
					CreateSchemaStmt *n = makeNode(CreateSchemaStmt);
					/* ...but not both */
					n->schemaname = $3;
					n->authid = NULL;
					n->schemaElts = $4;
					$$ = (Node *)n;
				}
		;

OptSchemaName:
			ColId									{ $$ = $1; }
			| /* EMPTY */							{ $$ = NULL; }
		;

OptSchemaEltList:
			OptSchemaEltList schema_stmt			{ $$ = lappend($1, $2); }
			| /* EMPTY */							{ $$ = NIL; }
		;

/*
 *	schema_stmt are the ones that can show up inside a CREATE SCHEMA
 *	statement (in addition to by themselves).
 */
schema_stmt:
			CreateStmt
			| IndexStmt
			| CreateSeqStmt
			| CreateTrigStmt
			| GrantStmt
			| ViewStmt
		;


/*****************************************************************************
 *
 * Set PG internal variable
 *	  SET name TO 'var_value'
 * Include SQL92 syntax (thomas 1997-10-22):
 *	  SET TIME ZONE 'var_value'
 *
 *****************************************************************************/

VariableSetStmt:
			SET set_rest
				{
					VariableSetStmt *n = $2;
					n->is_local = false;
					$$ = (Node *) n;
				}
			| SET LOCAL set_rest
				{
					VariableSetStmt *n = $3;
					n->is_local = true;
					$$ = (Node *) n;
				}
			| SET SESSION set_rest
				{
					VariableSetStmt *n = $3;
					n->is_local = false;
					$$ = (Node *) n;
				}
		;

set_rest:	/* Generic SET syntaxes: */
			var_name TO var_list
				{
					VariableSetStmt *n = makeNode(VariableSetStmt);
					n->kind = VAR_SET_VALUE;
					n->name = $1;
					n->args = $3;
					$$ = n;
				}
			| var_name '=' var_list
				{
					VariableSetStmt *n = makeNode(VariableSetStmt);
					n->kind = VAR_SET_VALUE;
					n->name = $1;
					n->args = $3;
					$$ = n;
				}
			| var_name TO DEFAULT
				{
					VariableSetStmt *n = makeNode(VariableSetStmt);
					n->kind = VAR_SET_DEFAULT;
					n->name = $1;
					$$ = n;
				}
			| var_name '=' DEFAULT
				{
					VariableSetStmt *n = makeNode(VariableSetStmt);
					n->kind = VAR_SET_DEFAULT;
					n->name = $1;
					$$ = n;
				}
			| var_name FROM CURRENT_P
				{
					VariableSetStmt *n = makeNode(VariableSetStmt);
					n->kind = VAR_SET_CURRENT;
					n->name = $1;
					$$ = n;
				}
			/* Special syntaxes mandated by SQL standard: */
			| TIME ZONE zone_value
				{
					VariableSetStmt *n = makeNode(VariableSetStmt);
					n->kind = VAR_SET_VALUE;
					n->name = "timezone";
					if ($3 != NULL)
						n->args = list_make1($3);
					else
						n->kind = VAR_SET_DEFAULT;
					$$ = n;
				}
			| TRANSACTION transaction_mode_list
				{
					VariableSetStmt *n = makeNode(VariableSetStmt);
					n->kind = VAR_SET_MULTI;
					n->name = "TRANSACTION";
					n->args = $2;
					$$ = n;
				}
			| SESSION CHARACTERISTICS AS TRANSACTION transaction_mode_list
				{
					VariableSetStmt *n = makeNode(VariableSetStmt);
					n->kind = VAR_SET_MULTI;
					n->name = "SESSION CHARACTERISTICS";
					n->args = $5;
					$$ = n;
				}
			| CATALOG_P Sconst
				{
					ereport(ERROR,
							(errcode(ERRCODE_FEATURE_NOT_SUPPORTED),
							 errmsg("current database cannot be changed"),
							 parser_errposition(@2)));
					$$ = NULL; /*not reached*/
				}
			| SCHEMA Sconst
				{
					VariableSetStmt *n = makeNode(VariableSetStmt);
					n->kind = VAR_SET_VALUE;
					n->name = "search_path";
					n->args = list_make1(makeStringConst($2, @2));
					$$ = n;
				}
			| NAMES opt_encoding
				{
					VariableSetStmt *n = makeNode(VariableSetStmt);
					n->kind = VAR_SET_VALUE;
					n->name = "client_encoding";
					if ($2 != NULL)
						n->args = list_make1(makeStringConst($2, @2));
					else
						n->kind = VAR_SET_DEFAULT;
					$$ = n;
				}
			| ROLE ColId_or_Sconst
				{
					VariableSetStmt *n = makeNode(VariableSetStmt);
					n->kind = VAR_SET_VALUE;
					n->name = "role";
					n->args = list_make1(makeStringConst($2, @2));
					$$ = n;
				}
			| SESSION AUTHORIZATION ColId_or_Sconst
				{
					VariableSetStmt *n = makeNode(VariableSetStmt);
					n->kind = VAR_SET_VALUE;
					n->name = "session_authorization";
					n->args = list_make1(makeStringConst($3, @3));
					$$ = n;
				}
			| SESSION AUTHORIZATION DEFAULT
				{
					VariableSetStmt *n = makeNode(VariableSetStmt);
					n->kind = VAR_SET_DEFAULT;
					n->name = "session_authorization";
					$$ = n;
				}
			| XML_P OPTION document_or_content
				{
					VariableSetStmt *n = makeNode(VariableSetStmt);
					n->kind = VAR_SET_VALUE;
					n->name = "xmloption";
					n->args = list_make1(makeStringConst($3 == XMLOPTION_DOCUMENT ? "DOCUMENT" : "CONTENT", @3));
					$$ = n;
				}
		;

var_name:	ColId								{ $$ = $1; }
			| var_name '.' ColId
				{
					$$ = palloc(strlen($1) + strlen($3) + 2);
					sprintf($$, "%s.%s", $1, $3);
				}
		;

var_list:	var_value								{ $$ = list_make1($1); }
			| var_list ',' var_value				{ $$ = lappend($1, $3); }
		;

var_value:	opt_boolean_or_string
				{ $$ = makeStringConst($1, @1); }
			| NumericOnly
				{ $$ = makeAConst($1, @1); }
		;

iso_level:	READ UNCOMMITTED						{ $$ = "read uncommitted"; }
			| READ COMMITTED						{ $$ = "read committed"; }
			| REPEATABLE READ						{ $$ = "repeatable read"; }
			| SERIALIZABLE							{ $$ = "serializable"; }
		;

opt_boolean_or_string:
			TRUE_P									{ $$ = "true"; }
			| FALSE_P								{ $$ = "false"; }
			| ON									{ $$ = "on"; }
			/*
			 * OFF is also accepted as a boolean value, but is handled
			 * by the ColId rule below. The action for booleans and strings
			 * is the same, so we don't need to distinguish them here.
			 */
			| ColId_or_Sconst						{ $$ = $1; }
		;

/* Timezone values can be:
 * - a string such as 'pst8pdt'
 * - an identifier such as "pst8pdt"
 * - an integer or floating point number
 * - a time interval per SQL99
 * ColId gives reduce/reduce errors against ConstInterval and LOCAL,
 * so use IDENT (meaning we reject anything that is a key word).
 */
zone_value:
			Sconst
				{
					$$ = makeStringConst($1, @1);
				}
			| IDENT
				{
					$$ = makeStringConst($1, @1);
				}
			| ConstInterval Sconst opt_interval
				{
					TypeName *t = $1;
					if ($3 != NIL)
					{
						A_Const *n = (A_Const *) linitial($3);
						if ((n->val.val.ival & ~(INTERVAL_MASK(HOUR) | INTERVAL_MASK(MINUTE))) != 0)
							ereport(ERROR,
									(errcode(ERRCODE_SYNTAX_ERROR),
									 errmsg("time zone interval must be HOUR or HOUR TO MINUTE"),
									 parser_errposition(@3)));
					}
					t->typmods = $3;
					$$ = makeStringConstCast($2, @2, t);
				}
			| ConstInterval '(' Iconst ')' Sconst opt_interval
				{
					TypeName *t = $1;
					if ($6 != NIL)
					{
						A_Const *n = (A_Const *) linitial($6);
						if ((n->val.val.ival & ~(INTERVAL_MASK(HOUR) | INTERVAL_MASK(MINUTE))) != 0)
							ereport(ERROR,
									(errcode(ERRCODE_SYNTAX_ERROR),
									 errmsg("time zone interval must be HOUR or HOUR TO MINUTE"),
									 parser_errposition(@6)));
						if (list_length($6) != 1)
							ereport(ERROR,
									(errcode(ERRCODE_SYNTAX_ERROR),
									 errmsg("interval precision specified twice"),
									 parser_errposition(@1)));
						t->typmods = lappend($6, makeIntConst($3, @3));
					}
					else
						t->typmods = list_make2(makeIntConst(INTERVAL_FULL_RANGE, -1),
												makeIntConst($3, @3));
					$$ = makeStringConstCast($5, @5, t);
				}
			| NumericOnly							{ $$ = makeAConst($1, @1); }
			| DEFAULT								{ $$ = NULL; }
			| LOCAL									{ $$ = NULL; }
		;

opt_encoding:
			Sconst									{ $$ = $1; }
			| DEFAULT								{ $$ = NULL; }
			| /*EMPTY*/								{ $$ = NULL; }
		;

ColId_or_Sconst:
			ColId									{ $$ = $1; }
			| Sconst								{ $$ = $1; }
		;

VariableResetStmt:
			RESET var_name
				{
					VariableSetStmt *n = makeNode(VariableSetStmt);
					n->kind = VAR_RESET;
					n->name = $2;
					$$ = (Node *) n;
				}
			| RESET TIME ZONE
				{
					VariableSetStmt *n = makeNode(VariableSetStmt);
					n->kind = VAR_RESET;
					n->name = "timezone";
					$$ = (Node *) n;
				}
			| RESET TRANSACTION ISOLATION LEVEL
				{
					VariableSetStmt *n = makeNode(VariableSetStmt);
					n->kind = VAR_RESET;
					n->name = "transaction_isolation";
					$$ = (Node *) n;
				}
			| RESET SESSION AUTHORIZATION
				{
					VariableSetStmt *n = makeNode(VariableSetStmt);
					n->kind = VAR_RESET;
					n->name = "session_authorization";
					$$ = (Node *) n;
				}
			| RESET ALL
				{
					VariableSetStmt *n = makeNode(VariableSetStmt);
					n->kind = VAR_RESET_ALL;
					$$ = (Node *) n;
				}
		;

/* SetResetClause allows SET or RESET without LOCAL */
SetResetClause:
			SET set_rest					{ $$ = $2; }
			| VariableResetStmt				{ $$ = (VariableSetStmt *) $1; }
		;


VariableShowStmt:
			SHOW var_name
				{
					VariableShowStmt *n = makeNode(VariableShowStmt);
					n->name = $2;
					$$ = (Node *) n;
				}
			| SHOW TIME ZONE
				{
					VariableShowStmt *n = makeNode(VariableShowStmt);
					n->name = "timezone";
					$$ = (Node *) n;
				}
			| SHOW TRANSACTION ISOLATION LEVEL
				{
					VariableShowStmt *n = makeNode(VariableShowStmt);
					n->name = "transaction_isolation";
					$$ = (Node *) n;
				}
			| SHOW SESSION AUTHORIZATION
				{
					VariableShowStmt *n = makeNode(VariableShowStmt);
					n->name = "session_authorization";
					$$ = (Node *) n;
				}
			| SHOW ALL
				{
					VariableShowStmt *n = makeNode(VariableShowStmt);
					n->name = "all";
					$$ = (Node *) n;
				}
		;


ConstraintsSetStmt:
			SET CONSTRAINTS constraints_set_list constraints_set_mode
				{
					ConstraintsSetStmt *n = makeNode(ConstraintsSetStmt);
					n->constraints = $3;
					n->deferred    = $4;
					$$ = (Node *) n;
				}
		;

constraints_set_list:
			ALL										{ $$ = NIL; }
			| qualified_name_list					{ $$ = $1; }
		;

constraints_set_mode:
			DEFERRED								{ $$ = TRUE; }
			| IMMEDIATE								{ $$ = FALSE; }
		;


/*
 * Checkpoint statement
 */
CheckPointStmt:
			CHECKPOINT
				{
					CheckPointStmt *n = makeNode(CheckPointStmt);
					$$ = (Node *)n;
				}
		;


/*****************************************************************************
 *
 * DISCARD { ALL | TEMP | PLANS }
 *
 *****************************************************************************/

DiscardStmt:
			DISCARD ALL
				{
					DiscardStmt *n = makeNode(DiscardStmt);
					n->target = DISCARD_ALL;
					$$ = (Node *) n;
				}
			| DISCARD TEMP
				{
					DiscardStmt *n = makeNode(DiscardStmt);
					n->target = DISCARD_TEMP;
					$$ = (Node *) n;
				}
			| DISCARD TEMPORARY
				{
					DiscardStmt *n = makeNode(DiscardStmt);
					n->target = DISCARD_TEMP;
					$$ = (Node *) n;
				}
			| DISCARD PLANS
				{
					DiscardStmt *n = makeNode(DiscardStmt);
					n->target = DISCARD_PLANS;
					$$ = (Node *) n;
				}
		;


/*****************************************************************************
 *
 *	ALTER [ TABLE | INDEX | SEQUENCE | VIEW ] variations
 *
 * Note: we accept all subcommands for each of the four variants, and sort
 * out what's really legal at execution time.
 *****************************************************************************/

AlterTableStmt:
			ALTER TABLE relation_expr alter_table_cmds
				{
					AlterTableStmt *n = makeNode(AlterTableStmt);
					n->relation = $3;
					n->cmds = $4;
					n->relkind = OBJECT_TABLE;
					$$ = (Node *)n;
				}
		|	ALTER INDEX qualified_name alter_table_cmds
				{
					AlterTableStmt *n = makeNode(AlterTableStmt);
					n->relation = $3;
					n->cmds = $4;
					n->relkind = OBJECT_INDEX;
					$$ = (Node *)n;
				}
		|	ALTER SEQUENCE qualified_name alter_table_cmds
				{
					AlterTableStmt *n = makeNode(AlterTableStmt);
					n->relation = $3;
					n->cmds = $4;
					n->relkind = OBJECT_SEQUENCE;
					$$ = (Node *)n;
				}
		|	ALTER VIEW qualified_name alter_table_cmds
				{
					AlterTableStmt *n = makeNode(AlterTableStmt);
					n->relation = $3;
					n->cmds = $4;
					n->relkind = OBJECT_VIEW;
					$$ = (Node *)n;
				}
		;

alter_table_cmds:
			alter_table_cmd							{ $$ = list_make1($1); }
			| alter_table_cmds ',' alter_table_cmd	{ $$ = lappend($1, $3); }
		;

alter_table_cmd:
			/* ALTER TABLE <name> ADD <coldef> */
			ADD_P columnDef
				{
					AlterTableCmd *n = makeNode(AlterTableCmd);
					n->subtype = AT_AddColumn;
					n->def = $2;
					$$ = (Node *)n;
				}
			/* ALTER TABLE <name> ADD COLUMN <coldef> */
			| ADD_P COLUMN columnDef
				{
					AlterTableCmd *n = makeNode(AlterTableCmd);
					n->subtype = AT_AddColumn;
					n->def = $3;
					$$ = (Node *)n;
				}
			/* ALTER TABLE <name> ALTER [COLUMN] <colname> {SET DEFAULT <expr>|DROP DEFAULT} */
			| ALTER opt_column ColId alter_column_default
				{
					AlterTableCmd *n = makeNode(AlterTableCmd);
					n->subtype = AT_ColumnDefault;
					n->name = $3;
					n->def = $4;
					$$ = (Node *)n;
				}
			/* ALTER TABLE <name> ALTER [COLUMN] <colname> DROP NOT NULL */
			| ALTER opt_column ColId DROP NOT NULL_P
				{
					AlterTableCmd *n = makeNode(AlterTableCmd);
					n->subtype = AT_DropNotNull;
					n->name = $3;
					$$ = (Node *)n;
				}
			/* ALTER TABLE <name> ALTER [COLUMN] <colname> SET NOT NULL */
			| ALTER opt_column ColId SET NOT NULL_P
				{
					AlterTableCmd *n = makeNode(AlterTableCmd);
					n->subtype = AT_SetNotNull;
					n->name = $3;
					$$ = (Node *)n;
				}
			/* ALTER TABLE <name> ALTER [COLUMN] <colname> SET STATISTICS <SignedIconst> */
			| ALTER opt_column ColId SET STATISTICS SignedIconst
				{
					AlterTableCmd *n = makeNode(AlterTableCmd);
					n->subtype = AT_SetStatistics;
					n->name = $3;
					n->def = (Node *) makeInteger($6);
					$$ = (Node *)n;
				}
			/* ALTER TABLE <name> ALTER [COLUMN] <colname> SET ( column_parameter = value [, ... ] ) */
			| ALTER opt_column ColId SET reloptions
				{
					AlterTableCmd *n = makeNode(AlterTableCmd);
					n->subtype = AT_SetOptions;
					n->name = $3;
					n->def = (Node *) $5;
					$$ = (Node *)n;
				}
			/* ALTER TABLE <name> ALTER [COLUMN] <colname> SET ( column_parameter = value [, ... ] ) */
			| ALTER opt_column ColId RESET reloptions
				{
					AlterTableCmd *n = makeNode(AlterTableCmd);
					n->subtype = AT_ResetOptions;
					n->name = $3;
					n->def = (Node *) $5;
					$$ = (Node *)n;
				}
			/* ALTER TABLE <name> ALTER [COLUMN] <colname> SET STORAGE <storagemode> */
			| ALTER opt_column ColId SET STORAGE ColId
				{
					AlterTableCmd *n = makeNode(AlterTableCmd);
					n->subtype = AT_SetStorage;
					n->name = $3;
					n->def = (Node *) makeString($6);
					$$ = (Node *)n;
				}
			/* ALTER TABLE <name> DROP [COLUMN] IF EXISTS <colname> [RESTRICT|CASCADE] */
			| DROP opt_column IF_P EXISTS ColId opt_drop_behavior
				{
					AlterTableCmd *n = makeNode(AlterTableCmd);
					n->subtype = AT_DropColumn;
					n->name = $5;
					n->behavior = $6;
					n->missing_ok = TRUE;
					$$ = (Node *)n;
				}
			/* ALTER TABLE <name> DROP [COLUMN] <colname> [RESTRICT|CASCADE] */
			| DROP opt_column ColId opt_drop_behavior
				{
					AlterTableCmd *n = makeNode(AlterTableCmd);
					n->subtype = AT_DropColumn;
					n->name = $3;
					n->behavior = $4;
					n->missing_ok = FALSE;
					$$ = (Node *)n;
				}
			/*
			 * ALTER TABLE <name> ALTER [COLUMN] <colname> [SET DATA] TYPE <typename>
			 *		[ USING <expression> ]
			 */
			| ALTER opt_column ColId opt_set_data TYPE_P Typename opt_collate_clause alter_using
				{
					AlterTableCmd *n = makeNode(AlterTableCmd);
					ColumnDef *def = makeNode(ColumnDef);
					n->subtype = AT_AlterColumnType;
					n->name = $3;
					n->def = (Node *) def;
					/* We only use these three fields of the ColumnDef node */
					def->typeName = $6;
					def->collClause = (CollateClause *) $7;
					def->raw_default = $8;
					$$ = (Node *)n;
				}
			/* ALTER TABLE <name> ADD CONSTRAINT ... */
			| ADD_P TableConstraint
				{
					AlterTableCmd *n = makeNode(AlterTableCmd);
					n->subtype = AT_AddConstraint;
					n->def = $2;
					$$ = (Node *)n;
				}
			/* ALTER TABLE <name> VALIDATE CONSTRAINT ... */
			| VALIDATE CONSTRAINT name
				{
					AlterTableCmd *n = makeNode(AlterTableCmd);
					n->subtype = AT_ValidateConstraint;
					n->name = $3;
					$$ = (Node *)n;
				}
			/* ALTER TABLE <name> DROP CONSTRAINT IF EXISTS <name> [RESTRICT|CASCADE] */
			| DROP CONSTRAINT IF_P EXISTS name opt_drop_behavior
				{
					AlterTableCmd *n = makeNode(AlterTableCmd);
					n->subtype = AT_DropConstraint;
					n->name = $5;
					n->behavior = $6;
					n->missing_ok = TRUE;
					$$ = (Node *)n;
				}
			/* ALTER TABLE <name> DROP CONSTRAINT <name> [RESTRICT|CASCADE] */
			| DROP CONSTRAINT name opt_drop_behavior
				{
					AlterTableCmd *n = makeNode(AlterTableCmd);
					n->subtype = AT_DropConstraint;
					n->name = $3;
					n->behavior = $4;
					n->missing_ok = FALSE;
					$$ = (Node *)n;
				}
			/* ALTER TABLE <name> SET WITH OIDS  */
			| SET WITH OIDS
				{
					AlterTableCmd *n = makeNode(AlterTableCmd);
					n->subtype = AT_AddOids;
					$$ = (Node *)n;
				}
			/* ALTER TABLE <name> SET WITHOUT OIDS  */
			| SET WITHOUT OIDS
				{
					AlterTableCmd *n = makeNode(AlterTableCmd);
					n->subtype = AT_DropOids;
					$$ = (Node *)n;
				}
			/* ALTER TABLE <name> CLUSTER ON <indexname> */
			| CLUSTER ON name
				{
					AlterTableCmd *n = makeNode(AlterTableCmd);
					n->subtype = AT_ClusterOn;
					n->name = $3;
					$$ = (Node *)n;
				}
			/* ALTER TABLE <name> SET WITHOUT CLUSTER */
			| SET WITHOUT CLUSTER
				{
					AlterTableCmd *n = makeNode(AlterTableCmd);
					n->subtype = AT_DropCluster;
					n->name = NULL;
					$$ = (Node *)n;
				}
			/* ALTER TABLE <name> ENABLE TRIGGER <trig> */
			| ENABLE_P TRIGGER name
				{
					AlterTableCmd *n = makeNode(AlterTableCmd);
					n->subtype = AT_EnableTrig;
					n->name = $3;
					$$ = (Node *)n;
				}
			/* ALTER TABLE <name> ENABLE ALWAYS TRIGGER <trig> */
			| ENABLE_P ALWAYS TRIGGER name
				{
					AlterTableCmd *n = makeNode(AlterTableCmd);
					n->subtype = AT_EnableAlwaysTrig;
					n->name = $4;
					$$ = (Node *)n;
				}
			/* ALTER TABLE <name> ENABLE REPLICA TRIGGER <trig> */
			| ENABLE_P REPLICA TRIGGER name
				{
					AlterTableCmd *n = makeNode(AlterTableCmd);
					n->subtype = AT_EnableReplicaTrig;
					n->name = $4;
					$$ = (Node *)n;
				}
			/* ALTER TABLE <name> ENABLE TRIGGER ALL */
			| ENABLE_P TRIGGER ALL
				{
					AlterTableCmd *n = makeNode(AlterTableCmd);
					n->subtype = AT_EnableTrigAll;
					$$ = (Node *)n;
				}
			/* ALTER TABLE <name> ENABLE TRIGGER USER */
			| ENABLE_P TRIGGER USER
				{
					AlterTableCmd *n = makeNode(AlterTableCmd);
					n->subtype = AT_EnableTrigUser;
					$$ = (Node *)n;
				}
			/* ALTER TABLE <name> DISABLE TRIGGER <trig> */
			| DISABLE_P TRIGGER name
				{
					AlterTableCmd *n = makeNode(AlterTableCmd);
					n->subtype = AT_DisableTrig;
					n->name = $3;
					$$ = (Node *)n;
				}
			/* ALTER TABLE <name> DISABLE TRIGGER ALL */
			| DISABLE_P TRIGGER ALL
				{
					AlterTableCmd *n = makeNode(AlterTableCmd);
					n->subtype = AT_DisableTrigAll;
					$$ = (Node *)n;
				}
			/* ALTER TABLE <name> DISABLE TRIGGER USER */
			| DISABLE_P TRIGGER USER
				{
					AlterTableCmd *n = makeNode(AlterTableCmd);
					n->subtype = AT_DisableTrigUser;
					$$ = (Node *)n;
				}
			/* ALTER TABLE <name> ENABLE RULE <rule> */
			| ENABLE_P RULE name
				{
					AlterTableCmd *n = makeNode(AlterTableCmd);
					n->subtype = AT_EnableRule;
					n->name = $3;
					$$ = (Node *)n;
				}
			/* ALTER TABLE <name> ENABLE ALWAYS RULE <rule> */
			| ENABLE_P ALWAYS RULE name
				{
					AlterTableCmd *n = makeNode(AlterTableCmd);
					n->subtype = AT_EnableAlwaysRule;
					n->name = $4;
					$$ = (Node *)n;
				}
			/* ALTER TABLE <name> ENABLE REPLICA RULE <rule> */
			| ENABLE_P REPLICA RULE name
				{
					AlterTableCmd *n = makeNode(AlterTableCmd);
					n->subtype = AT_EnableReplicaRule;
					n->name = $4;
					$$ = (Node *)n;
				}
			/* ALTER TABLE <name> DISABLE RULE <rule> */
			| DISABLE_P RULE name
				{
					AlterTableCmd *n = makeNode(AlterTableCmd);
					n->subtype = AT_DisableRule;
					n->name = $3;
					$$ = (Node *)n;
				}
			/* ALTER TABLE <name> INHERIT <parent> */
			| INHERIT qualified_name
				{
					AlterTableCmd *n = makeNode(AlterTableCmd);
					n->subtype = AT_AddInherit;
					n->def = (Node *) $2;
					$$ = (Node *)n;
				}
			/* ALTER TABLE <name> NO INHERIT <parent> */
			| NO INHERIT qualified_name
				{
					AlterTableCmd *n = makeNode(AlterTableCmd);
					n->subtype = AT_DropInherit;
					n->def = (Node *) $3;
					$$ = (Node *)n;
				}
			/* ALTER TABLE <name> OF <type_name> */
			| OF any_name
				{
					AlterTableCmd *n = makeNode(AlterTableCmd);
					TypeName *def = makeTypeNameFromNameList($2);
					def->location = @2;
					n->subtype = AT_AddOf;
					n->def = (Node *) def;
					$$ = (Node *)n;
				}
			/* ALTER TABLE <name> NOT OF */
			| NOT OF
				{
					AlterTableCmd *n = makeNode(AlterTableCmd);
					n->subtype = AT_DropOf;
					$$ = (Node *)n;
				}
			/* ALTER TABLE <name> OWNER TO RoleId */
			| OWNER TO RoleId
				{
					AlterTableCmd *n = makeNode(AlterTableCmd);
					n->subtype = AT_ChangeOwner;
					n->name = $3;
					$$ = (Node *)n;
				}
			/* ALTER TABLE <name> SET TABLESPACE <tablespacename> */
			| SET TABLESPACE name
				{
					AlterTableCmd *n = makeNode(AlterTableCmd);
					n->subtype = AT_SetTableSpace;
					n->name = $3;
					$$ = (Node *)n;
				}
			/* ALTER TABLE <name> SET (...) */
			| SET reloptions
				{
					AlterTableCmd *n = makeNode(AlterTableCmd);
					n->subtype = AT_SetRelOptions;
					n->def = (Node *)$2;
					$$ = (Node *)n;
				}
			/* ALTER TABLE <name> RESET (...) */
			| RESET reloptions
				{
					AlterTableCmd *n = makeNode(AlterTableCmd);
					n->subtype = AT_ResetRelOptions;
					n->def = (Node *)$2;
					$$ = (Node *)n;
				}
			| alter_generic_options
				{
					AlterTableCmd *n = makeNode(AlterTableCmd);
					n->subtype = AT_GenericOptions;
					n->def = (Node *)$1;
					$$ = (Node *) n;
				}
		;

alter_column_default:
			SET DEFAULT a_expr			{ $$ = $3; }
			| DROP DEFAULT				{ $$ = NULL; }
		;

opt_drop_behavior:
			CASCADE						{ $$ = DROP_CASCADE; }
			| RESTRICT					{ $$ = DROP_RESTRICT; }
			| /* EMPTY */				{ $$ = DROP_RESTRICT; /* default */ }
		;

opt_collate_clause:
			COLLATE any_name
				{
					CollateClause *n = makeNode(CollateClause);
					n->arg = NULL;
					n->collname = $2;
					n->location = @1;
					$$ = (Node *) n;
				}
			| /* EMPTY */				{ $$ = NULL; }
		;

alter_using:
			USING a_expr				{ $$ = $2; }
			| /* EMPTY */				{ $$ = NULL; }
		;

reloptions:
		  	'(' reloption_list ')'					{ $$ = $2; }
		;

opt_reloptions:		WITH reloptions					{ $$ = $2; }
			 |		/* EMPTY */						{ $$ = NIL; }
		;

reloption_list:
			reloption_elem							{ $$ = list_make1($1); }
			| reloption_list ',' reloption_elem		{ $$ = lappend($1, $3); }
		;

/* This should match def_elem and also allow qualified names */
reloption_elem:
			ColLabel '=' def_arg
				{
					$$ = makeDefElem($1, (Node *) $3);
				}
			| ColLabel
				{
					$$ = makeDefElem($1, NULL);
				}
			| ColLabel '.' ColLabel '=' def_arg
				{
					$$ = makeDefElemExtended($1, $3, (Node *) $5,
											 DEFELEM_UNSPEC);
				}
			| ColLabel '.' ColLabel
				{
					$$ = makeDefElemExtended($1, $3, NULL, DEFELEM_UNSPEC);
				}
		;


/*****************************************************************************
 *
 *	ALTER TYPE
 *
 * really variants of the ALTER TABLE subcommands with different spellings
 *****************************************************************************/

AlterCompositeTypeStmt:
			ALTER TYPE_P any_name alter_type_cmds
				{
					AlterTableStmt *n = makeNode(AlterTableStmt);

					/* can't use qualified_name, sigh */
					n->relation = makeRangeVarFromAnyName($3, @3, yyscanner);
					n->cmds = $4;
					n->relkind = OBJECT_TYPE;
					$$ = (Node *)n;
				}
			;

alter_type_cmds:
			alter_type_cmd							{ $$ = list_make1($1); }
			| alter_type_cmds ',' alter_type_cmd	{ $$ = lappend($1, $3); }
		;

alter_type_cmd:
			/* ALTER TYPE <name> ADD ATTRIBUTE <coldef> [RESTRICT|CASCADE] */
			ADD_P ATTRIBUTE TableFuncElement opt_drop_behavior
				{
					AlterTableCmd *n = makeNode(AlterTableCmd);
					n->subtype = AT_AddColumn;
					n->def = $3;
					n->behavior = $4;
					$$ = (Node *)n;
				}
			/* ALTER TYPE <name> DROP ATTRIBUTE IF EXISTS <attname> [RESTRICT|CASCADE] */
			| DROP ATTRIBUTE IF_P EXISTS ColId opt_drop_behavior
				{
					AlterTableCmd *n = makeNode(AlterTableCmd);
					n->subtype = AT_DropColumn;
					n->name = $5;
					n->behavior = $6;
					n->missing_ok = TRUE;
					$$ = (Node *)n;
				}
			/* ALTER TYPE <name> DROP ATTRIBUTE <attname> [RESTRICT|CASCADE] */
			| DROP ATTRIBUTE ColId opt_drop_behavior
				{
					AlterTableCmd *n = makeNode(AlterTableCmd);
					n->subtype = AT_DropColumn;
					n->name = $3;
					n->behavior = $4;
					n->missing_ok = FALSE;
					$$ = (Node *)n;
				}
			/* ALTER TYPE <name> ALTER ATTRIBUTE <attname> [SET DATA] TYPE <typename> [RESTRICT|CASCADE] */
			| ALTER ATTRIBUTE ColId opt_set_data TYPE_P Typename opt_collate_clause opt_drop_behavior
				{
					AlterTableCmd *n = makeNode(AlterTableCmd);
					ColumnDef *def = makeNode(ColumnDef);
					n->subtype = AT_AlterColumnType;
					n->name = $3;
					n->def = (Node *) def;
					n->behavior = $8;
					/* We only use these three fields of the ColumnDef node */
					def->typeName = $6;
					def->collClause = (CollateClause *) $7;
					def->raw_default = NULL;
					$$ = (Node *)n;
				}
		;


/*****************************************************************************
 *
 *		QUERY :
 *				close <portalname>
 *
 *****************************************************************************/

ClosePortalStmt:
			CLOSE cursor_name
				{
					ClosePortalStmt *n = makeNode(ClosePortalStmt);
					n->portalname = $2;
					$$ = (Node *)n;
				}
			| CLOSE ALL
				{
					ClosePortalStmt *n = makeNode(ClosePortalStmt);
					n->portalname = NULL;
					$$ = (Node *)n;
				}
		;


/*****************************************************************************
 *
 *		QUERY :
 *				COPY relname [(columnList)] FROM/TO file [WITH] [(options)]
 *				COPY ( SELECT ... ) TO file [WITH] [(options)]
 *
 *				In the preferred syntax the options are comma-separated
 *				and use generic identifiers instead of keywords.  The pre-9.0
 *				syntax had a hard-wired, space-separated set of options.
 *
 *				Really old syntax, from versions 7.2 and prior:
 *				COPY [ BINARY ] table [ WITH OIDS ] FROM/TO file
 *					[ [ USING ] DELIMITERS 'delimiter' ] ]
 *					[ WITH NULL AS 'null string' ]
 *				This option placement is not supported with COPY (SELECT...).
 *
 *****************************************************************************/

CopyStmt:	COPY opt_binary qualified_name opt_column_list opt_oids
			copy_from copy_file_name copy_delimiter opt_with copy_options
				{
					CopyStmt *n = makeNode(CopyStmt);
					n->relation = $3;
					n->query = NULL;
					n->attlist = $4;
					n->is_from = $6;
					n->filename = $7;

					n->options = NIL;
					/* Concatenate user-supplied flags */
					if ($2)
						n->options = lappend(n->options, $2);
					if ($5)
						n->options = lappend(n->options, $5);
					if ($8)
						n->options = lappend(n->options, $8);
					if ($10)
						n->options = list_concat(n->options, $10);
					$$ = (Node *)n;
				}
			| COPY select_with_parens TO copy_file_name opt_with copy_options
				{
					CopyStmt *n = makeNode(CopyStmt);
					n->relation = NULL;
					n->query = $2;
					n->attlist = NIL;
					n->is_from = false;
					n->filename = $4;
					n->options = $6;
					$$ = (Node *)n;
				}
		;

copy_from:
			FROM									{ $$ = TRUE; }
			| TO									{ $$ = FALSE; }
		;

/*
 * copy_file_name NULL indicates stdio is used. Whether stdin or stdout is
 * used depends on the direction. (It really doesn't make sense to copy from
 * stdout. We silently correct the "typo".)		 - AY 9/94
 */
copy_file_name:
			Sconst									{ $$ = $1; }
			| STDIN									{ $$ = NULL; }
			| STDOUT								{ $$ = NULL; }
		;

copy_options: copy_opt_list							{ $$ = $1; }
			| '(' copy_generic_opt_list ')'			{ $$ = $2; }
		;

/* old COPY option syntax */
copy_opt_list:
			copy_opt_list copy_opt_item				{ $$ = lappend($1, $2); }
			| /* EMPTY */							{ $$ = NIL; }
		;

copy_opt_item:
			BINARY
				{
					$$ = makeDefElem("format", (Node *)makeString("binary"));
				}
			| OIDS
				{
					$$ = makeDefElem("oids", (Node *)makeInteger(TRUE));
				}
			| DELIMITER opt_as Sconst
				{
					$$ = makeDefElem("delimiter", (Node *)makeString($3));
				}
			| NULL_P opt_as Sconst
				{
					$$ = makeDefElem("null", (Node *)makeString($3));
				}
			| CSV
				{
					$$ = makeDefElem("format", (Node *)makeString("csv"));
				}
			| HEADER_P
				{
					$$ = makeDefElem("header", (Node *)makeInteger(TRUE));
				}
			| QUOTE opt_as Sconst
				{
					$$ = makeDefElem("quote", (Node *)makeString($3));
				}
			| ESCAPE opt_as Sconst
				{
					$$ = makeDefElem("escape", (Node *)makeString($3));
				}
			| FORCE QUOTE columnList
				{
					$$ = makeDefElem("force_quote", (Node *)$3);
				}
			| FORCE QUOTE '*'
				{
					$$ = makeDefElem("force_quote", (Node *)makeNode(A_Star));
				}
			| FORCE NOT NULL_P columnList
				{
					$$ = makeDefElem("force_not_null", (Node *)$4);
				}
			| ENCODING Sconst
				{
					$$ = makeDefElem("encoding", (Node *)makeString($2));
				}
		;

/* The following exist for backward compatibility with very old versions */

opt_binary:
			BINARY
				{
					$$ = makeDefElem("format", (Node *)makeString("binary"));
				}
			| /*EMPTY*/								{ $$ = NULL; }
		;

opt_oids:
			WITH OIDS
				{
					$$ = makeDefElem("oids", (Node *)makeInteger(TRUE));
				}
			| /*EMPTY*/								{ $$ = NULL; }
		;

copy_delimiter:
			opt_using DELIMITERS Sconst
				{
					$$ = makeDefElem("delimiter", (Node *)makeString($3));
				}
			| /*EMPTY*/								{ $$ = NULL; }
		;

opt_using:
			USING									{}
			| /*EMPTY*/								{}
		;

/* new COPY option syntax */
copy_generic_opt_list:
			copy_generic_opt_elem
				{
					$$ = list_make1($1);
				}
			| copy_generic_opt_list ',' copy_generic_opt_elem
				{
					$$ = lappend($1, $3);
				}
		;

copy_generic_opt_elem:
			ColLabel copy_generic_opt_arg
				{
					$$ = makeDefElem($1, $2);
				}
		;

copy_generic_opt_arg:
			opt_boolean_or_string			{ $$ = (Node *) makeString($1); }
			| NumericOnly					{ $$ = (Node *) $1; }
			| '*'							{ $$ = (Node *) makeNode(A_Star); }
			| '(' copy_generic_opt_arg_list ')'		{ $$ = (Node *) $2; }
			| /* EMPTY */					{ $$ = NULL; }
		;

copy_generic_opt_arg_list:
			  copy_generic_opt_arg_list_item
				{
					$$ = list_make1($1);
				}
			| copy_generic_opt_arg_list ',' copy_generic_opt_arg_list_item
				{
					$$ = lappend($1, $3);
				}
		;

/* beware of emitting non-string list elements here; see commands/define.c */
copy_generic_opt_arg_list_item:
			opt_boolean_or_string	{ $$ = (Node *) makeString($1); }
		;


/*****************************************************************************
 *
 *		QUERY :
 *				CREATE TABLE relname
 *
 *		PGXC-related extensions:
 *		1) Distribution type of a table:
 *			DISTRIBUTE BY ( HASH(column) | MODULO(column) |
 *							REPLICATION | ROUND ROBIN )
 *		2) Subcluster for table
 *			TO ( GROUP groupname | NODE nodename1,...,nodenameN )
 *
 *****************************************************************************/

CreateStmt:	CREATE OptTemp TABLE qualified_name '(' OptTableElementList ')'
			OptInherit OptWith OnCommitOption OptTableSpace 
/* PGXC_BEGIN */
			OptDistributeBy OptSubCluster
/* PGXC_END */
				{
					CreateStmt *n = makeNode(CreateStmt);
					$4->relpersistence = $2;
					n->relation = $4;
					n->tableElts = $6;
					n->inhRelations = $8;
					n->constraints = NIL;
					n->options = $9;
					n->oncommit = $10;
					n->tablespacename = $11;
					n->if_not_exists = false;
/* PGXC_BEGIN */
					n->distributeby = $12;
					n->subcluster = $13;
					if (n->inhRelations != NULL && n->distributeby != NULL)
						ereport(ERROR,
								(errcode(ERRCODE_SYNTAX_ERROR),
								 errmsg("CREATE TABLE cannot contains both an INHERITS and a DISTRIBUTE BY clause"),
								 parser_errposition(exprLocation((Node *) n->distributeby))));
/* PGXC_END */
					$$ = (Node *)n;
				}
		| CREATE OptTemp TABLE IF_P NOT EXISTS qualified_name '('
			OptTableElementList ')' OptInherit OptWith OnCommitOption
			OptTableSpace
/* PGXC_BEGIN */
			OptDistributeBy OptSubCluster
/* PGXC_END */
				{
					CreateStmt *n = makeNode(CreateStmt);
					$7->relpersistence = $2;
					n->relation = $7;
					n->tableElts = $9;
					n->inhRelations = $11;
					n->constraints = NIL;
					n->options = $12;
					n->oncommit = $13;
					n->tablespacename = $14;
					n->if_not_exists = true;
/* PGXC_BEGIN */
					n->distributeby = $15;
					n->subcluster = $16;
					if (n->inhRelations != NULL && n->distributeby != NULL)
						ereport(ERROR,
								(errcode(ERRCODE_SYNTAX_ERROR),
								 errmsg("CREATE TABLE cannot contains both an INHERITS and a DISTRIBUTE BY clause"),
								 parser_errposition(exprLocation((Node *) n->distributeby))));
/* PGXC_END */
					$$ = (Node *)n;
				}
		| CREATE OptTemp TABLE qualified_name OF any_name
			OptTypedTableElementList OptWith OnCommitOption OptTableSpace
/* PGXC_BEGIN */
			OptDistributeBy OptSubCluster
/* PGXC_END */
				{
					CreateStmt *n = makeNode(CreateStmt);
					$4->relpersistence = $2;
					n->relation = $4;
					n->tableElts = $7;
					n->ofTypename = makeTypeNameFromNameList($6);
					n->ofTypename->location = @6;
					n->constraints = NIL;
					n->options = $8;
					n->oncommit = $9;
					n->tablespacename = $10;
					n->if_not_exists = false;
/* PGXC_BEGIN */
					n->distributeby = $11;
					n->subcluster = $12;
					if (n->inhRelations != NULL && n->distributeby != NULL)
						ereport(ERROR,
								(errcode(ERRCODE_SYNTAX_ERROR),
								 errmsg("CREATE TABLE cannot contains both an INHERITS and a DISTRIBUTE BY clause"),
								 parser_errposition(exprLocation((Node *) n->distributeby))));
/* PGXC_END */
					$$ = (Node *)n;
				}
		| CREATE OptTemp TABLE IF_P NOT EXISTS qualified_name OF any_name
			OptTypedTableElementList OptWith OnCommitOption OptTableSpace
/* PGXC_BEGIN */
			OptDistributeBy OptSubCluster
/* PGXC_END */
				{
					CreateStmt *n = makeNode(CreateStmt);
					$7->relpersistence = $2;
					n->relation = $7;
					n->tableElts = $10;
					n->ofTypename = makeTypeNameFromNameList($9);
					n->ofTypename->location = @9;
					n->constraints = NIL;
					n->options = $11;
					n->oncommit = $12;
					n->tablespacename = $13;
					n->if_not_exists = true;
/* PGXC_BEGIN */
					n->distributeby = $14;
					n->subcluster = $15;
					if (n->inhRelations != NULL && n->distributeby != NULL)
						ereport(ERROR,
								(errcode(ERRCODE_SYNTAX_ERROR),
								 errmsg("CREATE TABLE cannot contains both an INHERITS and a DISTRIBUTE BY clause"),
								 parser_errposition(exprLocation((Node *) n->distributeby))));
/* PGXC_END */
					$$ = (Node *)n;
				}
		;

/*
 * Redundancy here is needed to avoid shift/reduce conflicts,
 * since TEMP is not a reserved word.  See also OptTempTableName.
 *
 * NOTE: we accept both GLOBAL and LOCAL options; since we have no modules
 * the LOCAL keyword is really meaningless.
 */
OptTemp:	TEMPORARY					{ $$ = RELPERSISTENCE_TEMP; }
			| TEMP						{ $$ = RELPERSISTENCE_TEMP; }
			| LOCAL TEMPORARY			{ $$ = RELPERSISTENCE_TEMP; }
			| LOCAL TEMP				{ $$ = RELPERSISTENCE_TEMP; }
			| GLOBAL TEMPORARY			{ $$ = RELPERSISTENCE_TEMP; }
			| GLOBAL TEMP				{ $$ = RELPERSISTENCE_TEMP; }
			| UNLOGGED					{ $$ = RELPERSISTENCE_UNLOGGED; }
			| /*EMPTY*/					{ $$ = RELPERSISTENCE_PERMANENT; }
		;

OptTableElementList:
			TableElementList					{ $$ = $1; }
			| /*EMPTY*/							{ $$ = NIL; }
		;

OptTypedTableElementList:
			'(' TypedTableElementList ')'		{ $$ = $2; }
			| /*EMPTY*/							{ $$ = NIL; }
		;

TableElementList:
			TableElement
				{
					$$ = list_make1($1);
				}
			| TableElementList ',' TableElement
				{
					$$ = lappend($1, $3);
				}
		;

TypedTableElementList:
			TypedTableElement
				{
					$$ = list_make1($1);
				}
			| TypedTableElementList ',' TypedTableElement
				{
					$$ = lappend($1, $3);
				}
		;

TableElement:
			columnDef							{ $$ = $1; }
			| TableLikeClause					{ $$ = $1; }
			| TableConstraint					{ $$ = $1; }
		;

TypedTableElement:
			columnOptions						{ $$ = $1; }
			| TableConstraint					{ $$ = $1; }
		;

columnDef:	ColId Typename ColQualList
				{
					ColumnDef *n = makeNode(ColumnDef);
					n->colname = $1;
					n->typeName = $2;
					n->inhcount = 0;
					n->is_local = true;
					n->is_not_null = false;
					n->is_from_type = false;
					n->storage = 0;
					n->raw_default = NULL;
					n->cooked_default = NULL;
					n->collOid = InvalidOid;
					SplitColQualList($3, &n->constraints, &n->collClause,
									 yyscanner);
					$$ = (Node *)n;
				}
		;

columnOptions:	ColId WITH OPTIONS ColQualList
				{
					ColumnDef *n = makeNode(ColumnDef);
					n->colname = $1;
					n->typeName = NULL;
					n->inhcount = 0;
					n->is_local = true;
					n->is_not_null = false;
					n->is_from_type = false;
					n->storage = 0;
					n->raw_default = NULL;
					n->cooked_default = NULL;
					n->collOid = InvalidOid;
					SplitColQualList($4, &n->constraints, &n->collClause,
									 yyscanner);
					$$ = (Node *)n;
				}
		;

ColQualList:
			ColQualList ColConstraint				{ $$ = lappend($1, $2); }
			| /*EMPTY*/								{ $$ = NIL; }
		;

ColConstraint:
			CONSTRAINT name ColConstraintElem
				{
					Constraint *n = (Constraint *) $3;
					Assert(IsA(n, Constraint));
					n->conname = $2;
					n->location = @1;
					$$ = (Node *) n;
				}
			| ColConstraintElem						{ $$ = $1; }
			| ConstraintAttr						{ $$ = $1; }
			| COLLATE any_name
				{
					/*
					 * Note: the CollateClause is momentarily included in
					 * the list built by ColQualList, but we split it out
					 * again in SplitColQualList.
					 */
					CollateClause *n = makeNode(CollateClause);
					n->arg = NULL;
					n->collname = $2;
					n->location = @1;
					$$ = (Node *) n;
				}
		;

/* DEFAULT NULL is already the default for Postgres.
 * But define it here and carry it forward into the system
 * to make it explicit.
 * - thomas 1998-09-13
 *
 * WITH NULL and NULL are not SQL92-standard syntax elements,
 * so leave them out. Use DEFAULT NULL to explicitly indicate
 * that a column may have that value. WITH NULL leads to
 * shift/reduce conflicts with WITH TIME ZONE anyway.
 * - thomas 1999-01-08
 *
 * DEFAULT expression must be b_expr not a_expr to prevent shift/reduce
 * conflict on NOT (since NOT might start a subsequent NOT NULL constraint,
 * or be part of a_expr NOT LIKE or similar constructs).
 */
ColConstraintElem:
			NOT NULL_P
				{
					Constraint *n = makeNode(Constraint);
					n->contype = CONSTR_NOTNULL;
					n->location = @1;
					$$ = (Node *)n;
				}
			| NULL_P
				{
					Constraint *n = makeNode(Constraint);
					n->contype = CONSTR_NULL;
					n->location = @1;
					$$ = (Node *)n;
				}
			| UNIQUE opt_definition OptConsTableSpace
				{
					Constraint *n = makeNode(Constraint);
					n->contype = CONSTR_UNIQUE;
					n->location = @1;
					n->keys = NULL;
					n->options = $2;
					n->indexname = NULL;
					n->indexspace = $3;
					$$ = (Node *)n;
				}
			| PRIMARY KEY opt_definition OptConsTableSpace
				{
					Constraint *n = makeNode(Constraint);
					n->contype = CONSTR_PRIMARY;
					n->location = @1;
					n->keys = NULL;
					n->options = $3;
					n->indexname = NULL;
					n->indexspace = $4;
					$$ = (Node *)n;
				}
			| CHECK '(' a_expr ')'
				{
					Constraint *n = makeNode(Constraint);
					n->contype = CONSTR_CHECK;
					n->location = @1;
					n->raw_expr = $3;
					n->cooked_expr = NULL;
					$$ = (Node *)n;
				}
			| DEFAULT b_expr
				{
					Constraint *n = makeNode(Constraint);
					n->contype = CONSTR_DEFAULT;
					n->location = @1;
					n->raw_expr = $2;
					n->cooked_expr = NULL;
					$$ = (Node *)n;
				}
			| REFERENCES qualified_name opt_column_list key_match key_actions
				{
					Constraint *n = makeNode(Constraint);
					n->contype = CONSTR_FOREIGN;
					n->location = @1;
					n->pktable			= $2;
					n->fk_attrs			= NIL;
					n->pk_attrs			= $3;
					n->fk_matchtype		= $4;
					n->fk_upd_action	= (char) ($5 >> 8);
					n->fk_del_action	= (char) ($5 & 0xFF);
					n->skip_validation  = FALSE;
					n->initially_valid  = true;
					$$ = (Node *)n;
				}
		;

/*
 * ConstraintAttr represents constraint attributes, which we parse as if
 * they were independent constraint clauses, in order to avoid shift/reduce
 * conflicts (since NOT might start either an independent NOT NULL clause
 * or an attribute).  parse_utilcmd.c is responsible for attaching the
 * attribute information to the preceding "real" constraint node, and for
 * complaining if attribute clauses appear in the wrong place or wrong
 * combinations.
 *
 * See also ConstraintAttributeSpec, which can be used in places where
 * there is no parsing conflict.
 */
ConstraintAttr:
			DEFERRABLE
				{
					Constraint *n = makeNode(Constraint);
					n->contype = CONSTR_ATTR_DEFERRABLE;
					n->location = @1;
					$$ = (Node *)n;
				}
			| NOT DEFERRABLE
				{
					Constraint *n = makeNode(Constraint);
					n->contype = CONSTR_ATTR_NOT_DEFERRABLE;
					n->location = @1;
					$$ = (Node *)n;
				}
			| INITIALLY DEFERRED
				{
					Constraint *n = makeNode(Constraint);
					n->contype = CONSTR_ATTR_DEFERRED;
					n->location = @1;
					$$ = (Node *)n;
				}
			| INITIALLY IMMEDIATE
				{
					Constraint *n = makeNode(Constraint);
					n->contype = CONSTR_ATTR_IMMEDIATE;
					n->location = @1;
					$$ = (Node *)n;
				}
		;


/*
 * SQL99 supports wholesale borrowing of a table definition via the LIKE clause.
 * This seems to be a poor man's inheritance capability, with the resulting
 * tables completely decoupled except for the original commonality in definitions.
 *
 * This is very similar to CREATE TABLE AS except for the INCLUDING DEFAULTS extension
 * which is a part of SQL:2003.
 */
TableLikeClause:
			LIKE qualified_name TableLikeOptionList
				{
					InhRelation *n = makeNode(InhRelation);
					n->relation = $2;
					n->options = $3;
					$$ = (Node *)n;
				}
		;

TableLikeOptionList:
				TableLikeOptionList INCLUDING TableLikeOption	{ $$ = $1 | $3; }
				| TableLikeOptionList EXCLUDING TableLikeOption	{ $$ = $1 & ~$3; }
				| /* EMPTY */						{ $$ = 0; }
		;

TableLikeOption:
				DEFAULTS			{ $$ = CREATE_TABLE_LIKE_DEFAULTS; }
				| CONSTRAINTS		{ $$ = CREATE_TABLE_LIKE_CONSTRAINTS; }
				| INDEXES			{ $$ = CREATE_TABLE_LIKE_INDEXES; }
				| STORAGE			{ $$ = CREATE_TABLE_LIKE_STORAGE; }
				| COMMENTS			{ $$ = CREATE_TABLE_LIKE_COMMENTS; }
				| ALL				{ $$ = CREATE_TABLE_LIKE_ALL; }
		;


/* ConstraintElem specifies constraint syntax which is not embedded into
 *	a column definition. ColConstraintElem specifies the embedded form.
 * - thomas 1997-12-03
 */
TableConstraint:
			CONSTRAINT name ConstraintElem
				{
					Constraint *n = (Constraint *) $3;
					Assert(IsA(n, Constraint));
					n->conname = $2;
					n->location = @1;
					$$ = (Node *) n;
				}
			| ConstraintElem						{ $$ = $1; }
		;

ConstraintElem:
			CHECK '(' a_expr ')' ConstraintAttributeSpec
				{
					Constraint *n = makeNode(Constraint);
					n->contype = CONSTR_CHECK;
					n->location = @1;
					n->raw_expr = $3;
					n->cooked_expr = NULL;
					if ($5 != 0)
						ereport(ERROR,
								(errcode(ERRCODE_FEATURE_NOT_SUPPORTED),
								 errmsg("CHECK constraints cannot be deferred"),
								 parser_errposition(@5)));
					$$ = (Node *)n;
				}
			| UNIQUE '(' columnList ')' opt_definition OptConsTableSpace
				ConstraintAttributeSpec
				{
					Constraint *n = makeNode(Constraint);
					n->contype = CONSTR_UNIQUE;
					n->location = @1;
					n->keys = $3;
					n->options = $5;
					n->indexname = NULL;
					n->indexspace = $6;
					n->deferrable = ($7 & 1) != 0;
					n->initdeferred = ($7 & 2) != 0;
					$$ = (Node *)n;
				}
			| UNIQUE ExistingIndex ConstraintAttributeSpec
				{
					Constraint *n = makeNode(Constraint);
					n->contype = CONSTR_UNIQUE;
					n->location = @1;
					n->keys = NIL;
					n->options = NIL;
					n->indexname = $2;
					n->indexspace = NULL;
					n->deferrable = ($3 & 1) != 0;
					n->initdeferred = ($3 & 2) != 0;
					$$ = (Node *)n;
				}
			| PRIMARY KEY '(' columnList ')' opt_definition OptConsTableSpace
				ConstraintAttributeSpec
				{
					Constraint *n = makeNode(Constraint);
					n->contype = CONSTR_PRIMARY;
					n->location = @1;
					n->keys = $4;
					n->options = $6;
					n->indexname = NULL;
					n->indexspace = $7;
					n->deferrable = ($8 & 1) != 0;
					n->initdeferred = ($8 & 2) != 0;
					$$ = (Node *)n;
				}
			| PRIMARY KEY ExistingIndex ConstraintAttributeSpec
				{
					Constraint *n = makeNode(Constraint);
					n->contype = CONSTR_PRIMARY;
					n->location = @1;
					n->keys = NIL;
					n->options = NIL;
					n->indexname = $3;
					n->indexspace = NULL;
					n->deferrable = ($4 & 1) != 0;
					n->initdeferred = ($4 & 2) != 0;
					$$ = (Node *)n;
				}
			| EXCLUDE access_method_clause '(' ExclusionConstraintList ')'
				opt_definition OptConsTableSpace ExclusionWhereClause
				ConstraintAttributeSpec
				{
					Constraint *n = makeNode(Constraint);
					n->contype = CONSTR_EXCLUSION;
					n->location = @1;
					n->access_method	= $2;
					n->exclusions		= $4;
					n->options			= $6;
					n->indexname		= NULL;
					n->indexspace		= $7;
					n->where_clause		= $8;
					n->deferrable		= ($9 & 1) != 0;
					n->initdeferred		= ($9 & 2) != 0;
					$$ = (Node *)n;
				}
			| FOREIGN KEY '(' columnList ')' REFERENCES qualified_name
				opt_column_list key_match key_actions ConstraintAttributeSpec
				{
					Constraint *n = makeNode(Constraint);
					n->contype = CONSTR_FOREIGN;
					n->location = @1;
					n->pktable			= $7;
					n->fk_attrs			= $4;
					n->pk_attrs			= $8;
					n->fk_matchtype		= $9;
					n->fk_upd_action	= (char) ($10 >> 8);
					n->fk_del_action	= (char) ($10 & 0xFF);
					n->deferrable		= ($11 & 1) != 0;
					n->initdeferred		= ($11 & 2) != 0;
					n->skip_validation  = false;
					n->initially_valid  = true;
					$$ = (Node *)n;
				}
			| FOREIGN KEY '(' columnList ')' REFERENCES qualified_name
				opt_column_list key_match key_actions
				NOT VALID
				{
					Constraint *n = makeNode(Constraint);
					n->contype = CONSTR_FOREIGN;
					n->location = @1;
					n->pktable			= $7;
					n->fk_attrs			= $4;
					n->pk_attrs			= $8;
					n->fk_matchtype		= $9;
					n->fk_upd_action	= (char) ($10 >> 8);
					n->fk_del_action	= (char) ($10 & 0xFF);
					n->skip_validation  = true;
					n->initially_valid  = false;
					$$ = (Node *)n;
				}
		;

opt_column_list:
			'(' columnList ')'						{ $$ = $2; }
			| /*EMPTY*/								{ $$ = NIL; }
		;

columnList:
			columnElem								{ $$ = list_make1($1); }
			| columnList ',' columnElem				{ $$ = lappend($1, $3); }
		;

columnElem: ColId
				{
					$$ = (Node *) makeString($1);
				}
		;

key_match:  MATCH FULL
			{
				$$ = FKCONSTR_MATCH_FULL;
			}
		| MATCH PARTIAL
			{
				ereport(ERROR,
						(errcode(ERRCODE_FEATURE_NOT_SUPPORTED),
						 errmsg("MATCH PARTIAL not yet implemented"),
						 parser_errposition(@1)));
				$$ = FKCONSTR_MATCH_PARTIAL;
			}
		| MATCH SIMPLE
			{
				$$ = FKCONSTR_MATCH_UNSPECIFIED;
			}
		| /*EMPTY*/
			{
				$$ = FKCONSTR_MATCH_UNSPECIFIED;
			}
		;

ExclusionConstraintList:
			ExclusionConstraintElem					{ $$ = list_make1($1); }
			| ExclusionConstraintList ',' ExclusionConstraintElem
													{ $$ = lappend($1, $3); }
		;

ExclusionConstraintElem: index_elem WITH any_operator
			{
				$$ = list_make2($1, $3);
			}
			/* allow OPERATOR() decoration for the benefit of ruleutils.c */
			| index_elem WITH OPERATOR '(' any_operator ')'
			{
				$$ = list_make2($1, $5);
			}
		;

ExclusionWhereClause:
			WHERE '(' a_expr ')'					{ $$ = $3; }
			| /*EMPTY*/								{ $$ = NULL; }
		;

/*
 * We combine the update and delete actions into one value temporarily
 * for simplicity of parsing, and then break them down again in the
 * calling production.  update is in the left 8 bits, delete in the right.
 * Note that NOACTION is the default.
 */
key_actions:
			key_update
				{ $$ = ($1 << 8) | (FKCONSTR_ACTION_NOACTION & 0xFF); }
			| key_delete
				{ $$ = (FKCONSTR_ACTION_NOACTION << 8) | ($1 & 0xFF); }
			| key_update key_delete
				{ $$ = ($1 << 8) | ($2 & 0xFF); }
			| key_delete key_update
				{ $$ = ($2 << 8) | ($1 & 0xFF); }
			| /*EMPTY*/
				{ $$ = (FKCONSTR_ACTION_NOACTION << 8) | (FKCONSTR_ACTION_NOACTION & 0xFF); }
		;

key_update: ON UPDATE key_action		{ $$ = $3; }
		;

key_delete: ON DELETE_P key_action		{ $$ = $3; }
		;

key_action:
			NO ACTION					{ $$ = FKCONSTR_ACTION_NOACTION; }
			| RESTRICT					{ $$ = FKCONSTR_ACTION_RESTRICT; }
			| CASCADE					{ $$ = FKCONSTR_ACTION_CASCADE; }
			| SET NULL_P				{ $$ = FKCONSTR_ACTION_SETNULL; }
			| SET DEFAULT				{ $$ = FKCONSTR_ACTION_SETDEFAULT; }
		;

OptInherit: INHERITS '(' qualified_name_list ')'	{ $$ = $3; }
			| /*EMPTY*/								{ $$ = NIL; }
		;

/* WITH (options) is preferred, WITH OIDS and WITHOUT OIDS are legacy forms */
OptWith:
			WITH reloptions				{ $$ = $2; }
			| WITH OIDS					{ $$ = list_make1(defWithOids(true)); }
			| WITHOUT OIDS				{ $$ = list_make1(defWithOids(false)); }
			| /*EMPTY*/					{ $$ = NIL; }
		;

OnCommitOption:  ON COMMIT DROP				{ $$ = ONCOMMIT_DROP; }
			| ON COMMIT DELETE_P ROWS		{ $$ = ONCOMMIT_DELETE_ROWS; }
			| ON COMMIT PRESERVE ROWS		{ $$ = ONCOMMIT_PRESERVE_ROWS; }
			| /*EMPTY*/						{ $$ = ONCOMMIT_NOOP; }
		;

OptTableSpace:   TABLESPACE name					{ $$ = $2; }
			| /*EMPTY*/								{ $$ = NULL; }
		;

/* PGXC_BEGIN */
DistributeByHash: DISTRIBUTE BY
			| DISTRIBUTE BY HASH
		;

OptDistributeBy: DistributeByHash '(' name ')'
				{
					DistributeBy *n = makeNode(DistributeBy);
					n->disttype = DISTTYPE_HASH;
					n->colname = $3;
					$$ = n;
				}
			| DISTRIBUTE BY MODULO '(' name ')'
				{
					DistributeBy *n = makeNode(DistributeBy);
					n->disttype = DISTTYPE_MODULO;
					n->colname = $5;
					$$ = n;
				}
			| DISTRIBUTE BY REPLICATION
				{
					DistributeBy *n = makeNode(DistributeBy);
					n->disttype = DISTTYPE_REPLICATION;
					n->colname = NULL;
					$$ = n;
				}
			| DISTRIBUTE BY ROUND ROBIN
				{
					DistributeBy *n = makeNode(DistributeBy);
					n->disttype = DISTTYPE_ROUNDROBIN;
					n->colname = NULL;
					$$ = n;
				}
			| /*EMPTY*/								{ $$ = NULL; }
		;

OptSubCluster:
			TO NODE pgxcnode_list
				{
					PGXCSubCluster *n = makeNode(PGXCSubCluster);
					n->clustertype = SUBCLUSTER_NODE;
					n->members = $3;
					$$ = n;
				}
			| TO GROUP_P pgxcgroup_name
				{
					PGXCSubCluster *n = makeNode(PGXCSubCluster);
					n->clustertype = SUBCLUSTER_GROUP;
					n->members = list_make1(makeString($3));
					$$ = n;
				}
			| /* EMPTY */							{ $$ = NULL; }
		;
/* PGXC_END */

OptConsTableSpace:   USING INDEX TABLESPACE name	{ $$ = $4; }
			| /*EMPTY*/								{ $$ = NULL; }
		;

ExistingIndex:   USING INDEX index_name				{ $$ = $3; }
		;


/*
 * Note: CREATE TABLE ... AS SELECT ... is just another spelling for
 * SELECT ... INTO.
 */

CreateAsStmt:
		CREATE OptTemp TABLE create_as_target AS SelectStmt opt_with_data
				{
					/*
					 * When the SelectStmt is a set-operation tree, we must
					 * stuff the INTO information into the leftmost component
					 * Select, because that's where analyze.c will expect
					 * to find it.	Similarly, the output column names must
					 * be attached to that Select's target list.
					 */
					SelectStmt *n = findLeftmostSelect((SelectStmt *) $6);
					if (n->intoClause != NULL)
						ereport(ERROR,
								(errcode(ERRCODE_SYNTAX_ERROR),
								 errmsg("CREATE TABLE AS cannot specify INTO"),
								 parser_errposition(exprLocation((Node *) n->intoClause))));
					$4->rel->relpersistence = $2;
					n->intoClause = $4;
					/* Implement WITH NO DATA by forcing top-level LIMIT 0 */
					if (!$7)
						((SelectStmt *) $6)->limitCount = makeIntConst(0, -1);
					$$ = $6;
				}
		;

create_as_target:
			qualified_name OptCreateAs OptWith OnCommitOption OptTableSpace 
/* PGXC_BEGIN */
			OptDistributeBy OptSubCluster
/* PGXC_END */
				{
					$$ = makeNode(IntoClause);
					$$->rel = $1;
					$$->colNames = $2;
					$$->options = $3;
					$$->onCommit = $4;
					$$->tableSpaceName = $5;
/* PGXC_BEGIN */
					$$->distributeby = $6;
					$$->subcluster = $7;
/* PGXC_END */
				}
		;

OptCreateAs:
			'(' CreateAsList ')'					{ $$ = $2; }
			| /*EMPTY*/								{ $$ = NIL; }
		;

CreateAsList:
			CreateAsElement							{ $$ = list_make1($1); }
			| CreateAsList ',' CreateAsElement		{ $$ = lappend($1, $3); }
		;

CreateAsElement:
			ColId
				{
					ColumnDef *n = makeNode(ColumnDef);
					n->colname = $1;
					n->typeName = NULL;
					n->inhcount = 0;
					n->is_local = true;
					n->is_not_null = false;
					n->is_from_type = false;
					n->storage = 0;
					n->raw_default = NULL;
					n->cooked_default = NULL;
					n->collClause = NULL;
					n->collOid = InvalidOid;
					n->constraints = NIL;
					$$ = (Node *)n;
				}
		;

opt_with_data:
			WITH DATA_P								{ $$ = TRUE; }
			| WITH NO DATA_P						{ $$ = FALSE; }
			| /*EMPTY*/								{ $$ = TRUE; }
		;


/*****************************************************************************
 *
 *		QUERY :
 *				CREATE SEQUENCE seqname
 *				ALTER SEQUENCE seqname
 *
 *****************************************************************************/

CreateSeqStmt:
			CREATE OptTemp SEQUENCE qualified_name OptSeqOptList
				{
					CreateSeqStmt *n = makeNode(CreateSeqStmt);
					$4->relpersistence = $2;
					n->sequence = $4;
					n->options = $5;
					n->ownerId = InvalidOid;
					$$ = (Node *)n;
				}
		;

AlterSeqStmt:
			ALTER SEQUENCE qualified_name SeqOptList
				{
					AlterSeqStmt *n = makeNode(AlterSeqStmt);
					n->sequence = $3;
					n->options = $4;
					$$ = (Node *)n;
				}
		;

OptSeqOptList: SeqOptList							{ $$ = $1; }
			| /*EMPTY*/								{ $$ = NIL; }
		;

SeqOptList: SeqOptElem								{ $$ = list_make1($1); }
			| SeqOptList SeqOptElem					{ $$ = lappend($1, $2); }
		;

SeqOptElem: CACHE NumericOnly
				{
					$$ = makeDefElem("cache", (Node *)$2);
				}
			| CYCLE
				{
					$$ = makeDefElem("cycle", (Node *)makeInteger(TRUE));
				}
			| NO CYCLE
				{
					$$ = makeDefElem("cycle", (Node *)makeInteger(FALSE));
				}
			| INCREMENT opt_by NumericOnly
				{
					$$ = makeDefElem("increment", (Node *)$3);
				}
			| MAXVALUE NumericOnly
				{
					$$ = makeDefElem("maxvalue", (Node *)$2);
				}
			| MINVALUE NumericOnly
				{
					$$ = makeDefElem("minvalue", (Node *)$2);
				}
			| NO MAXVALUE
				{
					$$ = makeDefElem("maxvalue", NULL);
				}
			| NO MINVALUE
				{
					$$ = makeDefElem("minvalue", NULL);
				}
			| OWNED BY any_name
				{
					$$ = makeDefElem("owned_by", (Node *)$3);
				}
			| START opt_with NumericOnly
				{
					$$ = makeDefElem("start", (Node *)$3);
				}
			| RESTART
				{
					$$ = makeDefElem("restart", NULL);
				}
			| RESTART opt_with NumericOnly
				{
					$$ = makeDefElem("restart", (Node *)$3);
				}
		;

opt_by:		BY				{}
			| /* empty */	{}
	  ;

NumericOnly:
			FCONST								{ $$ = makeFloat($1); }
			| '-' FCONST
				{
					$$ = makeFloat($2);
					doNegateFloat($$);
				}
			| SignedIconst						{ $$ = makeInteger($1); }
		;

NumericOnly_list:	NumericOnly						{ $$ = list_make1($1); }
				| NumericOnly_list ',' NumericOnly	{ $$ = lappend($1, $3); }
		;

/*****************************************************************************
 *
 *		QUERIES :
 *				CREATE [OR REPLACE] [TRUSTED] [PROCEDURAL] LANGUAGE ...
 *				DROP [PROCEDURAL] LANGUAGE ...
 *
 *****************************************************************************/

CreatePLangStmt:
			CREATE opt_or_replace opt_trusted opt_procedural LANGUAGE ColId_or_Sconst
			{
				CreatePLangStmt *n = makeNode(CreatePLangStmt);
				n->replace = $2;
				n->plname = $6;
				/* parameters are all to be supplied by system */
				n->plhandler = NIL;
				n->plinline = NIL;
				n->plvalidator = NIL;
				n->pltrusted = false;
				$$ = (Node *)n;
			}
			| CREATE opt_or_replace opt_trusted opt_procedural LANGUAGE ColId_or_Sconst
			  HANDLER handler_name opt_inline_handler opt_validator
			{
				CreatePLangStmt *n = makeNode(CreatePLangStmt);
				n->replace = $2;
				n->plname = $6;
				n->plhandler = $8;
				n->plinline = $9;
				n->plvalidator = $10;
				n->pltrusted = $3;
				$$ = (Node *)n;
			}
		;

opt_trusted:
			TRUSTED									{ $$ = TRUE; }
			| /*EMPTY*/								{ $$ = FALSE; }
		;

/* This ought to be just func_name, but that causes reduce/reduce conflicts
 * (CREATE LANGUAGE is the only place where func_name isn't followed by '(').
 * Work around by using simple names, instead.
 */
handler_name:
			name						{ $$ = list_make1(makeString($1)); }
			| name attrs				{ $$ = lcons(makeString($1), $2); }
		;

opt_inline_handler:
			INLINE_P handler_name					{ $$ = $2; }
			| /*EMPTY*/								{ $$ = NIL; }
		;

validator_clause:
			VALIDATOR handler_name					{ $$ = $2; }
			| NO VALIDATOR							{ $$ = NIL; }
		;

opt_validator:
			validator_clause						{ $$ = $1; }
			| /*EMPTY*/								{ $$ = NIL; }
		;

DropPLangStmt:
			DROP opt_procedural LANGUAGE ColId_or_Sconst opt_drop_behavior
				{
					DropPLangStmt *n = makeNode(DropPLangStmt);
					n->plname = $4;
					n->behavior = $5;
					n->missing_ok = false;
					$$ = (Node *)n;
				}
			| DROP opt_procedural LANGUAGE IF_P EXISTS ColId_or_Sconst opt_drop_behavior
				{
					DropPLangStmt *n = makeNode(DropPLangStmt);
					n->plname = $6;
					n->behavior = $7;
					n->missing_ok = true;
					$$ = (Node *)n;
				}
		;

opt_procedural:
			PROCEDURAL								{}
			| /*EMPTY*/								{}
		;

/*****************************************************************************
 *
 * 		QUERY:
 *             CREATE TABLESPACE tablespace LOCATION '/path/to/tablespace/'
 *
 *****************************************************************************/

CreateTableSpaceStmt: CREATE TABLESPACE name OptTableSpaceOwner LOCATION Sconst
				{
					CreateTableSpaceStmt *n = makeNode(CreateTableSpaceStmt);
					n->tablespacename = $3;
					n->owner = $4;
					n->location = $6;
					$$ = (Node *) n;
				}
		;

OptTableSpaceOwner: OWNER name			{ $$ = $2; }
			| /*EMPTY */				{ $$ = NULL; }
		;

/*****************************************************************************
 *
 * 		QUERY :
 *				DROP TABLESPACE <tablespace>
 *
 *		No need for drop behaviour as we cannot implement dependencies for
 *		objects in other databases; we can only support RESTRICT.
 *
 ****************************************************************************/

DropTableSpaceStmt: DROP TABLESPACE name
				{
					DropTableSpaceStmt *n = makeNode(DropTableSpaceStmt);
					n->tablespacename = $3;
					n->missing_ok = false;
					$$ = (Node *) n;
				}
				|  DROP TABLESPACE IF_P EXISTS name
                {
					DropTableSpaceStmt *n = makeNode(DropTableSpaceStmt);
					n->tablespacename = $5;
					n->missing_ok = true;
					$$ = (Node *) n;
				}
		;

/*****************************************************************************
 *
 * 		QUERY:
 *             CREATE EXTENSION extension
 *             [ WITH ] [ SCHEMA schema ] [ VERSION version ] [ FROM oldversion ]
 *
 *****************************************************************************/

CreateExtensionStmt: CREATE EXTENSION name opt_with create_extension_opt_list
				{
					CreateExtensionStmt *n = makeNode(CreateExtensionStmt);
					n->extname = $3;
					n->if_not_exists = false;
					n->options = $5;
					$$ = (Node *) n;
				}
				| CREATE EXTENSION IF_P NOT EXISTS name opt_with create_extension_opt_list
				{
					CreateExtensionStmt *n = makeNode(CreateExtensionStmt);
					n->extname = $6;
					n->if_not_exists = true;
					n->options = $8;
					$$ = (Node *) n;
				}
		;

create_extension_opt_list:
			create_extension_opt_list create_extension_opt_item
				{ $$ = lappend($1, $2); }
			| /* EMPTY */
				{ $$ = NIL; }
		;

create_extension_opt_item:
			SCHEMA name
				{
					$$ = makeDefElem("schema", (Node *)makeString($2));
				}
			| VERSION_P ColId_or_Sconst
				{
					$$ = makeDefElem("new_version", (Node *)makeString($2));
				}
			| FROM ColId_or_Sconst
				{
					$$ = makeDefElem("old_version", (Node *)makeString($2));
				}
		;

/*****************************************************************************
 *
 * ALTER EXTENSION name UPDATE [ TO version ]
 *
 *****************************************************************************/

AlterExtensionStmt: ALTER EXTENSION name UPDATE alter_extension_opt_list
				{
					AlterExtensionStmt *n = makeNode(AlterExtensionStmt);
					n->extname = $3;
					n->options = $5;
					$$ = (Node *) n;
				}
		;

alter_extension_opt_list:
			alter_extension_opt_list alter_extension_opt_item
				{ $$ = lappend($1, $2); }
			| /* EMPTY */
				{ $$ = NIL; }
		;

alter_extension_opt_item:
			TO ColId_or_Sconst
				{
					$$ = makeDefElem("new_version", (Node *)makeString($2));
				}
		;

/*****************************************************************************
 *
 * ALTER EXTENSION name ADD/DROP object-identifier
 *
 *****************************************************************************/

AlterExtensionContentsStmt:
			ALTER EXTENSION name add_drop AGGREGATE func_name aggr_args
				{
					AlterExtensionContentsStmt *n = makeNode(AlterExtensionContentsStmt);
					n->extname = $3;
					n->action = $4;
					n->objtype = OBJECT_AGGREGATE;
					n->objname = $6;
					n->objargs = $7;
					$$ = (Node *)n;
				}
			| ALTER EXTENSION name add_drop CAST '(' Typename AS Typename ')'
				{
					AlterExtensionContentsStmt *n = makeNode(AlterExtensionContentsStmt);
					n->extname = $3;
					n->action = $4;
					n->objtype = OBJECT_CAST;
					n->objname = list_make1($7);
					n->objargs = list_make1($9);
					$$ = (Node *) n;
				}
			| ALTER EXTENSION name add_drop COLLATION any_name
				{
					AlterExtensionContentsStmt *n = makeNode(AlterExtensionContentsStmt);
					n->extname = $3;
					n->action = $4;
					n->objtype = OBJECT_COLLATION;
					n->objname = $6;
					$$ = (Node *)n;
				}
			| ALTER EXTENSION name add_drop CONVERSION_P any_name
				{
					AlterExtensionContentsStmt *n = makeNode(AlterExtensionContentsStmt);
					n->extname = $3;
					n->action = $4;
					n->objtype = OBJECT_CONVERSION;
					n->objname = $6;
					$$ = (Node *)n;
				}
			| ALTER EXTENSION name add_drop DOMAIN_P any_name
				{
					AlterExtensionContentsStmt *n = makeNode(AlterExtensionContentsStmt);
					n->extname = $3;
					n->action = $4;
					n->objtype = OBJECT_DOMAIN;
					n->objname = $6;
					$$ = (Node *)n;
				}
			| ALTER EXTENSION name add_drop FUNCTION function_with_argtypes
				{
					AlterExtensionContentsStmt *n = makeNode(AlterExtensionContentsStmt);
					n->extname = $3;
					n->action = $4;
					n->objtype = OBJECT_FUNCTION;
					n->objname = $6->funcname;
					n->objargs = $6->funcargs;
					$$ = (Node *)n;
				}
			| ALTER EXTENSION name add_drop opt_procedural LANGUAGE name
				{
					AlterExtensionContentsStmt *n = makeNode(AlterExtensionContentsStmt);
					n->extname = $3;
					n->action = $4;
					n->objtype = OBJECT_LANGUAGE;
					n->objname = list_make1(makeString($7));
					$$ = (Node *)n;
				}
			| ALTER EXTENSION name add_drop OPERATOR any_operator oper_argtypes
				{
					AlterExtensionContentsStmt *n = makeNode(AlterExtensionContentsStmt);
					n->extname = $3;
					n->action = $4;
					n->objtype = OBJECT_OPERATOR;
					n->objname = $6;
					n->objargs = $7;
					$$ = (Node *)n;
				}
			| ALTER EXTENSION name add_drop OPERATOR CLASS any_name USING access_method
				{
					AlterExtensionContentsStmt *n = makeNode(AlterExtensionContentsStmt);
					n->extname = $3;
					n->action = $4;
					n->objtype = OBJECT_OPCLASS;
					n->objname = $7;
					n->objargs = list_make1(makeString($9));
					$$ = (Node *)n;
				}
			| ALTER EXTENSION name add_drop OPERATOR FAMILY any_name USING access_method
				{
					AlterExtensionContentsStmt *n = makeNode(AlterExtensionContentsStmt);
					n->extname = $3;
					n->action = $4;
					n->objtype = OBJECT_OPFAMILY;
					n->objname = $7;
					n->objargs = list_make1(makeString($9));
					$$ = (Node *)n;
				}
			| ALTER EXTENSION name add_drop SCHEMA name
				{
					AlterExtensionContentsStmt *n = makeNode(AlterExtensionContentsStmt);
					n->extname = $3;
					n->action = $4;
					n->objtype = OBJECT_SCHEMA;
					n->objname = list_make1(makeString($6));
					$$ = (Node *)n;
				}
			| ALTER EXTENSION name add_drop TABLE any_name
				{
					AlterExtensionContentsStmt *n = makeNode(AlterExtensionContentsStmt);
					n->extname = $3;
					n->action = $4;
					n->objtype = OBJECT_TABLE;
					n->objname = $6;
					$$ = (Node *)n;
				}
			| ALTER EXTENSION name add_drop TEXT_P SEARCH PARSER any_name
				{
					AlterExtensionContentsStmt *n = makeNode(AlterExtensionContentsStmt);
					n->extname = $3;
					n->action = $4;
					n->objtype = OBJECT_TSPARSER;
					n->objname = $8;
					$$ = (Node *)n;
				}
			| ALTER EXTENSION name add_drop TEXT_P SEARCH DICTIONARY any_name
				{
					AlterExtensionContentsStmt *n = makeNode(AlterExtensionContentsStmt);
					n->extname = $3;
					n->action = $4;
					n->objtype = OBJECT_TSDICTIONARY;
					n->objname = $8;
					$$ = (Node *)n;
				}
			| ALTER EXTENSION name add_drop TEXT_P SEARCH TEMPLATE any_name
				{
					AlterExtensionContentsStmt *n = makeNode(AlterExtensionContentsStmt);
					n->extname = $3;
					n->action = $4;
					n->objtype = OBJECT_TSTEMPLATE;
					n->objname = $8;
					$$ = (Node *)n;
				}
			| ALTER EXTENSION name add_drop TEXT_P SEARCH CONFIGURATION any_name
				{
					AlterExtensionContentsStmt *n = makeNode(AlterExtensionContentsStmt);
					n->extname = $3;
					n->action = $4;
					n->objtype = OBJECT_TSCONFIGURATION;
					n->objname = $8;
					$$ = (Node *)n;
				}
			| ALTER EXTENSION name add_drop SEQUENCE any_name
				{
					AlterExtensionContentsStmt *n = makeNode(AlterExtensionContentsStmt);
					n->extname = $3;
					n->action = $4;
					n->objtype = OBJECT_SEQUENCE;
					n->objname = $6;
					$$ = (Node *)n;
				}
			| ALTER EXTENSION name add_drop VIEW any_name
				{
					AlterExtensionContentsStmt *n = makeNode(AlterExtensionContentsStmt);
					n->extname = $3;
					n->action = $4;
					n->objtype = OBJECT_VIEW;
					n->objname = $6;
					$$ = (Node *)n;
				}
			| ALTER EXTENSION name add_drop FOREIGN TABLE any_name
				{
					AlterExtensionContentsStmt *n = makeNode(AlterExtensionContentsStmt);
					n->extname = $3;
					n->action = $4;
					n->objtype = OBJECT_FOREIGN_TABLE;
					n->objname = $7;
					$$ = (Node *)n;
				}
			| ALTER EXTENSION name add_drop FOREIGN DATA_P WRAPPER name
				{
					AlterExtensionContentsStmt *n = makeNode(AlterExtensionContentsStmt);
					n->extname = $3;
					n->action = $4;
					n->objtype = OBJECT_FDW;
					n->objname = list_make1(makeString($8));
					$$ = (Node *)n;
				}
			| ALTER EXTENSION name add_drop SERVER name
				{
					AlterExtensionContentsStmt *n = makeNode(AlterExtensionContentsStmt);
					n->extname = $3;
					n->action = $4;
					n->objtype = OBJECT_FOREIGN_SERVER;
					n->objname = list_make1(makeString($6));
					$$ = (Node *)n;
				}
			| ALTER EXTENSION name add_drop TYPE_P any_name
				{
					AlterExtensionContentsStmt *n = makeNode(AlterExtensionContentsStmt);
					n->extname = $3;
					n->action = $4;
					n->objtype = OBJECT_TYPE;
					n->objname = $6;
					$$ = (Node *)n;
				}
		;

/*****************************************************************************
 *
 * 		QUERY:
 *             CREATE FOREIGN DATA WRAPPER name options
 *
 *****************************************************************************/

CreateFdwStmt: CREATE FOREIGN DATA_P WRAPPER name opt_fdw_options create_generic_options
				{
					CreateFdwStmt *n = makeNode(CreateFdwStmt);
					n->fdwname = $5;
					n->func_options = $6;
					n->options = $7;
					$$ = (Node *) n;
				}
		;

fdw_option:
			HANDLER handler_name				{ $$ = makeDefElem("handler", (Node *)$2); }
			| NO HANDLER						{ $$ = makeDefElem("handler", NULL); }
			| VALIDATOR handler_name			{ $$ = makeDefElem("validator", (Node *)$2); }
			| NO VALIDATOR						{ $$ = makeDefElem("validator", NULL); }
		;

fdw_options:
			fdw_option							{ $$ = list_make1($1); }
			| fdw_options fdw_option			{ $$ = lappend($1, $2); }
		;

opt_fdw_options:
			fdw_options							{ $$ = $1; }
			| /*EMPTY*/							{ $$ = NIL; }
		;

/*****************************************************************************
 *
 * 		QUERY :
 *				DROP FOREIGN DATA WRAPPER name
 *
 ****************************************************************************/

DropFdwStmt: DROP FOREIGN DATA_P WRAPPER name opt_drop_behavior
				{
					DropFdwStmt *n = makeNode(DropFdwStmt);
					n->fdwname = $5;
					n->missing_ok = false;
					n->behavior = $6;
					$$ = (Node *) n;
				}
				|  DROP FOREIGN DATA_P WRAPPER IF_P EXISTS name opt_drop_behavior
                {
					DropFdwStmt *n = makeNode(DropFdwStmt);
					n->fdwname = $7;
					n->missing_ok = true;
					n->behavior = $8;
					$$ = (Node *) n;
				}
		;

/*****************************************************************************
 *
 * 		QUERY :
 *				ALTER FOREIGN DATA WRAPPER name options
 *
 ****************************************************************************/

AlterFdwStmt: ALTER FOREIGN DATA_P WRAPPER name opt_fdw_options alter_generic_options
				{
					AlterFdwStmt *n = makeNode(AlterFdwStmt);
					n->fdwname = $5;
					n->func_options = $6;
					n->options = $7;
					$$ = (Node *) n;
				}
			| ALTER FOREIGN DATA_P WRAPPER name fdw_options
				{
					AlterFdwStmt *n = makeNode(AlterFdwStmt);
					n->fdwname = $5;
					n->func_options = $6;
					n->options = NIL;
					$$ = (Node *) n;
				}
		;

/* Options definition for CREATE FDW, SERVER and USER MAPPING */
create_generic_options:
			OPTIONS '(' generic_option_list ')'			{ $$ = $3; }
			| /*EMPTY*/									{ $$ = NIL; }
		;

generic_option_list:
			generic_option_elem
				{
					$$ = list_make1($1);
				}
			| generic_option_list ',' generic_option_elem
				{
					$$ = lappend($1, $3);
				}
		;

/* Options definition for ALTER FDW, SERVER and USER MAPPING */
alter_generic_options:
			OPTIONS	'(' alter_generic_option_list ')'		{ $$ = $3; }
		;

alter_generic_option_list:
			alter_generic_option_elem
				{
					$$ = list_make1($1);
				}
			| alter_generic_option_list ',' alter_generic_option_elem
				{
					$$ = lappend($1, $3);
				}
		;

alter_generic_option_elem:
			generic_option_elem
				{
					$$ = $1;
				}
			| SET generic_option_elem
				{
					$$ = $2;
					$$->defaction = DEFELEM_SET;
				}
			| ADD_P generic_option_elem
				{
					$$ = $2;
					$$->defaction = DEFELEM_ADD;
				}
			| DROP generic_option_name
				{
					$$ = makeDefElemExtended(NULL, $2, NULL, DEFELEM_DROP);
				}
		;

generic_option_elem:
			generic_option_name generic_option_arg
				{
					$$ = makeDefElem($1, $2);
				}
		;

generic_option_name:
				ColLabel			{ $$ = $1; }
		;

/* We could use def_arg here, but the spec only requires string literals */
generic_option_arg:
				Sconst				{ $$ = (Node *) makeString($1); }
		;

/*****************************************************************************
 *
 * 		QUERY:
 *             CREATE SERVER name [TYPE] [VERSION] [OPTIONS]
 *
 *****************************************************************************/

CreateForeignServerStmt: CREATE SERVER name opt_type opt_foreign_server_version
						 FOREIGN DATA_P WRAPPER name create_generic_options
				{
					CreateForeignServerStmt *n = makeNode(CreateForeignServerStmt);
					n->servername = $3;
					n->servertype = $4;
					n->version = $5;
					n->fdwname = $9;
					n->options = $10;
					$$ = (Node *) n;
				}
		;

opt_type:
			TYPE_P Sconst			{ $$ = $2; }
			| /*EMPTY*/				{ $$ = NULL; }
		;


foreign_server_version:
			VERSION_P Sconst		{ $$ = $2; }
		|	VERSION_P NULL_P		{ $$ = NULL; }
		;

opt_foreign_server_version:
			foreign_server_version 	{ $$ = $1; }
			| /*EMPTY*/				{ $$ = NULL; }
		;

/*****************************************************************************
 *
 * 		QUERY :
 *				DROP SERVER name
 *
 ****************************************************************************/

DropForeignServerStmt: DROP SERVER name opt_drop_behavior
				{
					DropForeignServerStmt *n = makeNode(DropForeignServerStmt);
					n->servername = $3;
					n->missing_ok = false;
					n->behavior = $4;
					$$ = (Node *) n;
				}
				|  DROP SERVER IF_P EXISTS name opt_drop_behavior
                {
					DropForeignServerStmt *n = makeNode(DropForeignServerStmt);
					n->servername = $5;
					n->missing_ok = true;
					n->behavior = $6;
					$$ = (Node *) n;
				}
		;

/*****************************************************************************
 *
 * 		QUERY :
 *				ALTER SERVER name [VERSION] [OPTIONS]
 *
 ****************************************************************************/

AlterForeignServerStmt: ALTER SERVER name foreign_server_version alter_generic_options
				{
					AlterForeignServerStmt *n = makeNode(AlterForeignServerStmt);
					n->servername = $3;
					n->version = $4;
					n->options = $5;
					n->has_version = true;
					$$ = (Node *) n;
				}
			| ALTER SERVER name foreign_server_version
				{
					AlterForeignServerStmt *n = makeNode(AlterForeignServerStmt);
					n->servername = $3;
					n->version = $4;
					n->has_version = true;
					$$ = (Node *) n;
				}
			| ALTER SERVER name alter_generic_options
				{
					AlterForeignServerStmt *n = makeNode(AlterForeignServerStmt);
					n->servername = $3;
					n->options = $4;
					$$ = (Node *) n;
				}
		;

/*****************************************************************************
 *
 * 		QUERY:
 *             CREATE FOREIGN TABLE relname (...) SERVER name (...)
 *
 *****************************************************************************/

CreateForeignTableStmt:
		CREATE FOREIGN TABLE qualified_name
			OptForeignTableElementList
			SERVER name create_generic_options
				{
					CreateForeignTableStmt *n = makeNode(CreateForeignTableStmt);
					$4->relpersistence = RELPERSISTENCE_PERMANENT;
					n->base.relation = $4;
					n->base.tableElts = $5;
					n->base.inhRelations = NIL;
					n->base.if_not_exists = false;
					/* FDW-specific data */
					n->servername = $7;
					n->options = $8;
					$$ = (Node *) n;
				}
		| CREATE FOREIGN TABLE IF_P NOT EXISTS qualified_name
			OptForeignTableElementList
			SERVER name create_generic_options
				{
					CreateForeignTableStmt *n = makeNode(CreateForeignTableStmt);
					$7->relpersistence = RELPERSISTENCE_PERMANENT;
					n->base.relation = $7;
					n->base.tableElts = $8;
					n->base.inhRelations = NIL;
					n->base.if_not_exists = true;
					/* FDW-specific data */
					n->servername = $10;
					n->options = $11;
					$$ = (Node *) n;
				}
		;

OptForeignTableElementList:
			'(' ForeignTableElementList ')'			{ $$ = $2; }
			| '(' ')'								{ $$ = NIL; }
		;

ForeignTableElementList:
			ForeignTableElement
				{
					$$ = list_make1($1);
				}
			| ForeignTableElementList ',' ForeignTableElement
				{
					$$ = lappend($1, $3);
				}
		;

ForeignTableElement:
			columnDef					{ $$ = $1; }
		;

/*****************************************************************************
 *
 * 		QUERY:
 *             ALTER FOREIGN TABLE relname [...]
 *
 *****************************************************************************/

AlterForeignTableStmt:
			ALTER FOREIGN TABLE relation_expr alter_table_cmds
				{
					AlterTableStmt *n = makeNode(AlterTableStmt);
					n->relation = $4;
					n->cmds = $5;
					n->relkind = OBJECT_FOREIGN_TABLE;
					$$ = (Node *)n;
				}
		;

/*****************************************************************************
 *
 * 		QUERY:
 *             CREATE USER MAPPING FOR auth_ident SERVER name [OPTIONS]
 *
 *****************************************************************************/

CreateUserMappingStmt: CREATE USER MAPPING FOR auth_ident SERVER name create_generic_options
				{
					CreateUserMappingStmt *n = makeNode(CreateUserMappingStmt);
					n->username = $5;
					n->servername = $7;
					n->options = $8;
					$$ = (Node *) n;
				}
		;

/* User mapping authorization identifier */
auth_ident:
			CURRENT_USER 	{ $$ = "current_user"; }
		|	USER			{ $$ = "current_user"; }
		|	RoleId 			{ $$ = (strcmp($1, "public") == 0) ? NULL : $1; }
		;

/*****************************************************************************
 *
 * 		QUERY :
 *				DROP USER MAPPING FOR auth_ident SERVER name
 *
 ****************************************************************************/

DropUserMappingStmt: DROP USER MAPPING FOR auth_ident SERVER name
				{
					DropUserMappingStmt *n = makeNode(DropUserMappingStmt);
					n->username = $5;
					n->servername = $7;
					n->missing_ok = false;
					$$ = (Node *) n;
				}
				|  DROP USER MAPPING IF_P EXISTS FOR auth_ident SERVER name
                {
					DropUserMappingStmt *n = makeNode(DropUserMappingStmt);
					n->username = $7;
					n->servername = $9;
					n->missing_ok = true;
					$$ = (Node *) n;
				}
		;

/*****************************************************************************
 *
 * 		QUERY :
 *				ALTER USER MAPPING FOR auth_ident SERVER name OPTIONS
 *
 ****************************************************************************/

AlterUserMappingStmt: ALTER USER MAPPING FOR auth_ident SERVER name alter_generic_options
				{
					AlterUserMappingStmt *n = makeNode(AlterUserMappingStmt);
					n->username = $5;
					n->servername = $7;
					n->options = $8;
					$$ = (Node *) n;
				}
		;

/*****************************************************************************
 *
 *		QUERIES :
 *				CREATE TRIGGER ...
 *				DROP TRIGGER ...
 *
 *****************************************************************************/

CreateTrigStmt:
			CREATE TRIGGER name TriggerActionTime TriggerEvents ON
			qualified_name TriggerForSpec TriggerWhen
			EXECUTE PROCEDURE func_name '(' TriggerFuncArgs ')'
				{
					CreateTrigStmt *n = makeNode(CreateTrigStmt);
					n->trigname = $3;
					n->relation = $7;
					n->funcname = $12;
					n->args = $14;
					n->row = $8;
					n->timing = $4;
					n->events = intVal(linitial($5));
					n->columns = (List *) lsecond($5);
					n->whenClause = $9;
					n->isconstraint  = FALSE;
					n->deferrable	 = FALSE;
					n->initdeferred  = FALSE;
					n->constrrel = NULL;
					$$ = (Node *)n;
				}
			| CREATE CONSTRAINT TRIGGER name AFTER TriggerEvents ON
			qualified_name OptConstrFromTable ConstraintAttributeSpec
			FOR EACH ROW TriggerWhen
			EXECUTE PROCEDURE func_name '(' TriggerFuncArgs ')'
				{
					CreateTrigStmt *n = makeNode(CreateTrigStmt);
					n->trigname = $4;
					n->relation = $8;
					n->funcname = $17;
					n->args = $19;
					n->row = TRUE;
					n->timing = TRIGGER_TYPE_AFTER;
					n->events = intVal(linitial($6));
					n->columns = (List *) lsecond($6);
					n->whenClause = $14;
					n->isconstraint  = TRUE;
					n->deferrable = ($10 & 1) != 0;
					n->initdeferred = ($10 & 2) != 0;
					n->constrrel = $9;
					$$ = (Node *)n;
				}
		;

TriggerActionTime:
			BEFORE								{ $$ = TRIGGER_TYPE_BEFORE; }
			| AFTER								{ $$ = TRIGGER_TYPE_AFTER; }
			| INSTEAD OF						{ $$ = TRIGGER_TYPE_INSTEAD; }
		;

TriggerEvents:
			TriggerOneEvent
				{ $$ = $1; }
			| TriggerEvents OR TriggerOneEvent
				{
					int		events1 = intVal(linitial($1));
					int		events2 = intVal(linitial($3));
					List   *columns1 = (List *) lsecond($1);
					List   *columns2 = (List *) lsecond($3);

					if (events1 & events2)
						parser_yyerror("duplicate trigger events specified");
					/*
					 * concat'ing the columns lists loses information about
					 * which columns went with which event, but so long as
					 * only UPDATE carries columns and we disallow multiple
					 * UPDATE items, it doesn't matter.  Command execution
					 * should just ignore the columns for non-UPDATE events.
					 */
					$$ = list_make2(makeInteger(events1 | events2),
									list_concat(columns1, columns2));
				}
		;

TriggerOneEvent:
			INSERT
				{ $$ = list_make2(makeInteger(TRIGGER_TYPE_INSERT), NIL); }
			| DELETE_P
				{ $$ = list_make2(makeInteger(TRIGGER_TYPE_DELETE), NIL); }
			| UPDATE
				{ $$ = list_make2(makeInteger(TRIGGER_TYPE_UPDATE), NIL); }
			| UPDATE OF columnList
				{ $$ = list_make2(makeInteger(TRIGGER_TYPE_UPDATE), $3); }
			| TRUNCATE
				{ $$ = list_make2(makeInteger(TRIGGER_TYPE_TRUNCATE), NIL); }
		;

TriggerForSpec:
			FOR TriggerForOptEach TriggerForType
				{
					$$ = $3;
				}
			| /* EMPTY */
				{
					/*
					 * If ROW/STATEMENT not specified, default to
					 * STATEMENT, per SQL
					 */
					$$ = FALSE;
				}
		;

TriggerForOptEach:
			EACH									{}
			| /*EMPTY*/								{}
		;

TriggerForType:
			ROW										{ $$ = TRUE; }
			| STATEMENT								{ $$ = FALSE; }
		;

TriggerWhen:
			WHEN '(' a_expr ')'						{ $$ = $3; }
			| /*EMPTY*/								{ $$ = NULL; }
		;

TriggerFuncArgs:
			TriggerFuncArg							{ $$ = list_make1($1); }
			| TriggerFuncArgs ',' TriggerFuncArg	{ $$ = lappend($1, $3); }
			| /*EMPTY*/								{ $$ = NIL; }
		;

TriggerFuncArg:
			Iconst
				{
					char buf[64];
					snprintf(buf, sizeof(buf), "%d", $1);
					$$ = makeString(pstrdup(buf));
				}
			| FCONST								{ $$ = makeString($1); }
			| Sconst								{ $$ = makeString($1); }
			| ColLabel								{ $$ = makeString($1); }
		;

OptConstrFromTable:
			FROM qualified_name						{ $$ = $2; }
			| /*EMPTY*/								{ $$ = NULL; }
		;

ConstraintAttributeSpec:
			ConstraintDeferrabilitySpec
				{ $$ = $1; }
			| ConstraintDeferrabilitySpec ConstraintTimeSpec
				{
					if ($1 == 0 && $2 != 0)
						ereport(ERROR,
								(errcode(ERRCODE_SYNTAX_ERROR),
								 errmsg("constraint declared INITIALLY DEFERRED must be DEFERRABLE"),
								 parser_errposition(@1)));
					$$ = $1 | $2;
				}
			| ConstraintTimeSpec
				{
					if ($1 != 0)
						$$ = 3;
					else
						$$ = 0;
				}
			| ConstraintTimeSpec ConstraintDeferrabilitySpec
				{
					if ($2 == 0 && $1 != 0)
						ereport(ERROR,
								(errcode(ERRCODE_SYNTAX_ERROR),
								 errmsg("constraint declared INITIALLY DEFERRED must be DEFERRABLE"),
								 parser_errposition(@1)));
					$$ = $1 | $2;
				}
			| /*EMPTY*/
				{ $$ = 0; }
		;

ConstraintDeferrabilitySpec:
			NOT DEFERRABLE							{ $$ = 0; }
			| DEFERRABLE							{ $$ = 1; }
		;

ConstraintTimeSpec:
			INITIALLY IMMEDIATE						{ $$ = 0; }
			| INITIALLY DEFERRED					{ $$ = 2; }
		;


DropTrigStmt:
			DROP TRIGGER name ON qualified_name opt_drop_behavior
				{
					DropPropertyStmt *n = makeNode(DropPropertyStmt);
					n->relation = $5;
					n->property = $3;
					n->behavior = $6;
					n->removeType = OBJECT_TRIGGER;
					n->missing_ok = false;
					$$ = (Node *) n;
				}
			| DROP TRIGGER IF_P EXISTS name ON qualified_name opt_drop_behavior
				{
					DropPropertyStmt *n = makeNode(DropPropertyStmt);
					n->relation = $7;
					n->property = $5;
					n->behavior = $8;
					n->removeType = OBJECT_TRIGGER;
					n->missing_ok = true;
					$$ = (Node *) n;
				}
		;


/*****************************************************************************
 *
 *		QUERIES :
 *				CREATE ASSERTION ...
 *				DROP ASSERTION ...
 *
 *****************************************************************************/

CreateAssertStmt:
			CREATE ASSERTION name CHECK '(' a_expr ')'
			ConstraintAttributeSpec
				{
					CreateTrigStmt *n = makeNode(CreateTrigStmt);
					n->trigname = $3;
					n->args = list_make1($6);
					n->isconstraint  = TRUE;
					n->deferrable = ($8 & 1) != 0;
					n->initdeferred = ($8 & 2) != 0;

					ereport(ERROR,
							(errcode(ERRCODE_FEATURE_NOT_SUPPORTED),
							 errmsg("CREATE ASSERTION is not yet implemented")));

					$$ = (Node *)n;
				}
		;

DropAssertStmt:
			DROP ASSERTION name opt_drop_behavior
				{
					DropPropertyStmt *n = makeNode(DropPropertyStmt);
					n->relation = NULL;
					n->property = $3;
					n->behavior = $4;
					n->removeType = OBJECT_TRIGGER; /* XXX */
					ereport(ERROR,
							(errcode(ERRCODE_FEATURE_NOT_SUPPORTED),
							 errmsg("DROP ASSERTION is not yet implemented")));
					$$ = (Node *) n;
				}
		;


/*****************************************************************************
 *
 *		QUERY :
 *				define (aggregate,operator,type)
 *
 *****************************************************************************/

DefineStmt:
			CREATE AGGREGATE func_name aggr_args definition
				{
					DefineStmt *n = makeNode(DefineStmt);
					n->kind = OBJECT_AGGREGATE;
					n->oldstyle = false;
					n->defnames = $3;
					n->args = $4;
					n->definition = $5;
					$$ = (Node *)n;
				}
			| CREATE AGGREGATE func_name old_aggr_definition
				{
					/* old-style (pre-8.2) syntax for CREATE AGGREGATE */
					DefineStmt *n = makeNode(DefineStmt);
					n->kind = OBJECT_AGGREGATE;
					n->oldstyle = true;
					n->defnames = $3;
					n->args = NIL;
					n->definition = $4;
					$$ = (Node *)n;
				}
			| CREATE OPERATOR any_operator definition
				{
					DefineStmt *n = makeNode(DefineStmt);
					n->kind = OBJECT_OPERATOR;
					n->oldstyle = false;
					n->defnames = $3;
					n->args = NIL;
					n->definition = $4;
					$$ = (Node *)n;
				}
			| CREATE TYPE_P any_name definition
				{
					DefineStmt *n = makeNode(DefineStmt);
					n->kind = OBJECT_TYPE;
					n->oldstyle = false;
					n->defnames = $3;
					n->args = NIL;
					n->definition = $4;
					$$ = (Node *)n;
				}
			| CREATE TYPE_P any_name
				{
					/* Shell type (identified by lack of definition) */
					DefineStmt *n = makeNode(DefineStmt);
					n->kind = OBJECT_TYPE;
					n->oldstyle = false;
					n->defnames = $3;
					n->args = NIL;
					n->definition = NIL;
					$$ = (Node *)n;
				}
			| CREATE TYPE_P any_name AS '(' OptTableFuncElementList ')'
				{
					CompositeTypeStmt *n = makeNode(CompositeTypeStmt);

					/* can't use qualified_name, sigh */
					n->typevar = makeRangeVarFromAnyName($3, @3, yyscanner);
					n->coldeflist = $6;
					$$ = (Node *)n;
				}
			| CREATE TYPE_P any_name AS ENUM_P '(' opt_enum_val_list ')'
				{
					CreateEnumStmt *n = makeNode(CreateEnumStmt);
					n->typeName = $3;
					n->vals = $7;
					$$ = (Node *)n;
				}
			| CREATE TEXT_P SEARCH PARSER any_name definition
				{
					DefineStmt *n = makeNode(DefineStmt);
					n->kind = OBJECT_TSPARSER;
					n->args = NIL;
					n->defnames = $5;
					n->definition = $6;
					$$ = (Node *)n;
				}
			| CREATE TEXT_P SEARCH DICTIONARY any_name definition
				{
					DefineStmt *n = makeNode(DefineStmt);
					n->kind = OBJECT_TSDICTIONARY;
					n->args = NIL;
					n->defnames = $5;
					n->definition = $6;
					$$ = (Node *)n;
				}
			| CREATE TEXT_P SEARCH TEMPLATE any_name definition
				{
					DefineStmt *n = makeNode(DefineStmt);
					n->kind = OBJECT_TSTEMPLATE;
					n->args = NIL;
					n->defnames = $5;
					n->definition = $6;
					$$ = (Node *)n;
				}
			| CREATE TEXT_P SEARCH CONFIGURATION any_name definition
				{
					DefineStmt *n = makeNode(DefineStmt);
					n->kind = OBJECT_TSCONFIGURATION;
					n->args = NIL;
					n->defnames = $5;
					n->definition = $6;
					$$ = (Node *)n;
				}
			| CREATE COLLATION any_name definition
				{
					DefineStmt *n = makeNode(DefineStmt);
					n->kind = OBJECT_COLLATION;
					n->args = NIL;
					n->defnames = $3;
					n->definition = $4;
					$$ = (Node *)n;
				}
			| CREATE COLLATION any_name FROM any_name
				{
					DefineStmt *n = makeNode(DefineStmt);
					n->kind = OBJECT_COLLATION;
					n->args = NIL;
					n->defnames = $3;
					n->definition = list_make1(makeDefElem("from", (Node *) $5));
					$$ = (Node *)n;
				}
		;

definition: '(' def_list ')'						{ $$ = $2; }
		;

def_list:  	def_elem								{ $$ = list_make1($1); }
			| def_list ',' def_elem					{ $$ = lappend($1, $3); }
		;

def_elem:	ColLabel '=' def_arg
				{
					$$ = makeDefElem($1, (Node *) $3);
				}
			| ColLabel
				{
					$$ = makeDefElem($1, NULL);
				}
		;

/* Note: any simple identifier will be returned as a type name! */
def_arg:	func_type						{ $$ = (Node *)$1; }
			| reserved_keyword				{ $$ = (Node *)makeString(pstrdup($1)); }
			| qual_all_Op					{ $$ = (Node *)$1; }
			| NumericOnly					{ $$ = (Node *)$1; }
			| Sconst						{ $$ = (Node *)makeString($1); }
		;

aggr_args:	'(' type_list ')'						{ $$ = $2; }
			| '(' '*' ')'							{ $$ = NIL; }
		;

old_aggr_definition: '(' old_aggr_list ')'			{ $$ = $2; }
		;

old_aggr_list: old_aggr_elem						{ $$ = list_make1($1); }
			| old_aggr_list ',' old_aggr_elem		{ $$ = lappend($1, $3); }
		;

/*
 * Must use IDENT here to avoid reduce/reduce conflicts; fortunately none of
 * the item names needed in old aggregate definitions are likely to become
 * SQL keywords.
 */
old_aggr_elem:  IDENT '=' def_arg
				{
					$$ = makeDefElem($1, (Node *)$3);
				}
		;

opt_enum_val_list:
		enum_val_list							{ $$ = $1; }
		| /*EMPTY*/								{ $$ = NIL; }
		;

enum_val_list:	Sconst
				{ $$ = list_make1(makeString($1)); }
			| enum_val_list ',' Sconst
				{ $$ = lappend($1, makeString($3)); }
		;

/*****************************************************************************
 *
 *	ALTER TYPE enumtype ADD ...
 *
 *****************************************************************************/

AlterEnumStmt:
         ALTER TYPE_P any_name ADD_P VALUE_P Sconst
			 {
				 AlterEnumStmt *n = makeNode(AlterEnumStmt);
				 n->typeName = $3;
				 n->newVal = $6;
				 n->newValNeighbor = NULL;
				 n->newValIsAfter = true;
				 $$ = (Node *) n;
			 }
		 | ALTER TYPE_P any_name ADD_P VALUE_P Sconst BEFORE Sconst
			 {
				 AlterEnumStmt *n = makeNode(AlterEnumStmt);
				 n->typeName = $3;
				 n->newVal = $6;
				 n->newValNeighbor = $8;
				 n->newValIsAfter = false;
				 $$ = (Node *) n;
			 }
		 | ALTER TYPE_P any_name ADD_P VALUE_P Sconst AFTER Sconst
			 {
				 AlterEnumStmt *n = makeNode(AlterEnumStmt);
				 n->typeName = $3;
				 n->newVal = $6;
				 n->newValNeighbor = $8;
				 n->newValIsAfter = true;
				 $$ = (Node *) n;
			 }
		 ;


/*****************************************************************************
 *
 *		QUERIES :
 *				CREATE OPERATOR CLASS ...
 *				CREATE OPERATOR FAMILY ...
 *				ALTER OPERATOR FAMILY ...
 *				DROP OPERATOR CLASS ...
 *				DROP OPERATOR FAMILY ...
 *
 *****************************************************************************/

CreateOpClassStmt:
			CREATE OPERATOR CLASS any_name opt_default FOR TYPE_P Typename
			USING access_method opt_opfamily AS opclass_item_list
				{
					CreateOpClassStmt *n = makeNode(CreateOpClassStmt);
					n->opclassname = $4;
					n->isDefault = $5;
					n->datatype = $8;
					n->amname = $10;
					n->opfamilyname = $11;
					n->items = $13;
					$$ = (Node *) n;
				}
		;

opclass_item_list:
			opclass_item							{ $$ = list_make1($1); }
			| opclass_item_list ',' opclass_item	{ $$ = lappend($1, $3); }
		;

opclass_item:
			OPERATOR Iconst any_operator opclass_purpose opt_recheck
				{
					CreateOpClassItem *n = makeNode(CreateOpClassItem);
					n->itemtype = OPCLASS_ITEM_OPERATOR;
					n->name = $3;
					n->args = NIL;
					n->number = $2;
					n->order_family = $4;
					$$ = (Node *) n;
				}
			| OPERATOR Iconst any_operator oper_argtypes opclass_purpose
			  opt_recheck
				{
					CreateOpClassItem *n = makeNode(CreateOpClassItem);
					n->itemtype = OPCLASS_ITEM_OPERATOR;
					n->name = $3;
					n->args = $4;
					n->number = $2;
					n->order_family = $5;
					$$ = (Node *) n;
				}
			| FUNCTION Iconst func_name func_args
				{
					CreateOpClassItem *n = makeNode(CreateOpClassItem);
					n->itemtype = OPCLASS_ITEM_FUNCTION;
					n->name = $3;
					n->args = extractArgTypes($4);
					n->number = $2;
					$$ = (Node *) n;
				}
			| FUNCTION Iconst '(' type_list ')' func_name func_args
				{
					CreateOpClassItem *n = makeNode(CreateOpClassItem);
					n->itemtype = OPCLASS_ITEM_FUNCTION;
					n->name = $6;
					n->args = extractArgTypes($7);
					n->number = $2;
					n->class_args = $4;
					$$ = (Node *) n;
				}
			| STORAGE Typename
				{
					CreateOpClassItem *n = makeNode(CreateOpClassItem);
					n->itemtype = OPCLASS_ITEM_STORAGETYPE;
					n->storedtype = $2;
					$$ = (Node *) n;
				}
		;

opt_default:	DEFAULT						{ $$ = TRUE; }
			| /*EMPTY*/						{ $$ = FALSE; }
		;

opt_opfamily:	FAMILY any_name				{ $$ = $2; }
			| /*EMPTY*/						{ $$ = NIL; }
		;

opclass_purpose: FOR SEARCH					{ $$ = NIL; }
			| FOR ORDER BY any_name			{ $$ = $4; }
			| /*EMPTY*/						{ $$ = NIL; }
		;

opt_recheck:	RECHECK
				{
					/*
					 * RECHECK no longer does anything in opclass definitions,
					 * but we still accept it to ease porting of old database
					 * dumps.
					 */
					ereport(NOTICE,
							(errcode(ERRCODE_FEATURE_NOT_SUPPORTED),
							 errmsg("RECHECK is no longer required"),
							 errhint("Update your data type."),
							 parser_errposition(@1)));
					$$ = TRUE;
				}
			| /*EMPTY*/						{ $$ = FALSE; }
		;


CreateOpFamilyStmt:
			CREATE OPERATOR FAMILY any_name USING access_method
				{
					CreateOpFamilyStmt *n = makeNode(CreateOpFamilyStmt);
					n->opfamilyname = $4;
					n->amname = $6;
					$$ = (Node *) n;
				}
		;

AlterOpFamilyStmt:
			ALTER OPERATOR FAMILY any_name USING access_method ADD_P opclass_item_list
				{
					AlterOpFamilyStmt *n = makeNode(AlterOpFamilyStmt);
					n->opfamilyname = $4;
					n->amname = $6;
					n->isDrop = false;
					n->items = $8;
					$$ = (Node *) n;
				}
			| ALTER OPERATOR FAMILY any_name USING access_method DROP opclass_drop_list
				{
					AlterOpFamilyStmt *n = makeNode(AlterOpFamilyStmt);
					n->opfamilyname = $4;
					n->amname = $6;
					n->isDrop = true;
					n->items = $8;
					$$ = (Node *) n;
				}
		;

opclass_drop_list:
			opclass_drop							{ $$ = list_make1($1); }
			| opclass_drop_list ',' opclass_drop	{ $$ = lappend($1, $3); }
		;

opclass_drop:
			OPERATOR Iconst '(' type_list ')'
				{
					CreateOpClassItem *n = makeNode(CreateOpClassItem);
					n->itemtype = OPCLASS_ITEM_OPERATOR;
					n->number = $2;
					n->args = $4;
					$$ = (Node *) n;
				}
			| FUNCTION Iconst '(' type_list ')'
				{
					CreateOpClassItem *n = makeNode(CreateOpClassItem);
					n->itemtype = OPCLASS_ITEM_FUNCTION;
					n->number = $2;
					n->args = $4;
					$$ = (Node *) n;
				}
		;


DropOpClassStmt:
			DROP OPERATOR CLASS any_name USING access_method opt_drop_behavior
				{
					RemoveOpClassStmt *n = makeNode(RemoveOpClassStmt);
					n->opclassname = $4;
					n->amname = $6;
					n->behavior = $7;
					n->missing_ok = false;
					$$ = (Node *) n;
				}
			| DROP OPERATOR CLASS IF_P EXISTS any_name USING access_method opt_drop_behavior
				{
					RemoveOpClassStmt *n = makeNode(RemoveOpClassStmt);
					n->opclassname = $6;
					n->amname = $8;
					n->behavior = $9;
					n->missing_ok = true;
					$$ = (Node *) n;
				}
		;

DropOpFamilyStmt:
			DROP OPERATOR FAMILY any_name USING access_method opt_drop_behavior
				{
					RemoveOpFamilyStmt *n = makeNode(RemoveOpFamilyStmt);
					n->opfamilyname = $4;
					n->amname = $6;
					n->behavior = $7;
					n->missing_ok = false;
					$$ = (Node *) n;
				}
			| DROP OPERATOR FAMILY IF_P EXISTS any_name USING access_method opt_drop_behavior
				{
					RemoveOpFamilyStmt *n = makeNode(RemoveOpFamilyStmt);
					n->opfamilyname = $6;
					n->amname = $8;
					n->behavior = $9;
					n->missing_ok = true;
					$$ = (Node *) n;
				}
		;


/*****************************************************************************
 *
 *		QUERY:
 *
 *		DROP OWNED BY username [, username ...] [ RESTRICT | CASCADE ]
 *		REASSIGN OWNED BY username [, username ...] TO username
 *
 *****************************************************************************/
DropOwnedStmt:
			DROP OWNED BY name_list opt_drop_behavior
			 	{
					DropOwnedStmt *n = makeNode(DropOwnedStmt);
					n->roles = $4;
					n->behavior = $5;
					$$ = (Node *)n;
				}
		;

ReassignOwnedStmt:
			REASSIGN OWNED BY name_list TO name
				{
					ReassignOwnedStmt *n = makeNode(ReassignOwnedStmt);
					n->roles = $4;
					n->newrole = $6;
					$$ = (Node *)n;
				}
		;

/*****************************************************************************
 *
 *		QUERY:
 *
 *		DROP itemtype [ IF EXISTS ] itemname [, itemname ...]
 *           [ RESTRICT | CASCADE ]
 *
 *****************************************************************************/

DropStmt:	DROP drop_type IF_P EXISTS any_name_list opt_drop_behavior
				{
					DropStmt *n = makeNode(DropStmt);
					n->removeType = $2;
					n->missing_ok = TRUE;
					n->objects = $5;
					n->behavior = $6;
					$$ = (Node *)n;
				}
			| DROP drop_type any_name_list opt_drop_behavior
				{
					DropStmt *n = makeNode(DropStmt);
					n->removeType = $2;
					n->missing_ok = FALSE;
					n->objects = $3;
					n->behavior = $4;
					$$ = (Node *)n;
				}
		;


drop_type:	TABLE									{ $$ = OBJECT_TABLE; }
			| SEQUENCE								{ $$ = OBJECT_SEQUENCE; }
			| VIEW									{ $$ = OBJECT_VIEW; }
			| INDEX									{ $$ = OBJECT_INDEX; }
			| FOREIGN TABLE							{ $$ = OBJECT_FOREIGN_TABLE; }
			| TYPE_P								{ $$ = OBJECT_TYPE; }
			| DOMAIN_P								{ $$ = OBJECT_DOMAIN; }
			| COLLATION								{ $$ = OBJECT_COLLATION; }
			| CONVERSION_P							{ $$ = OBJECT_CONVERSION; }
			| SCHEMA								{ $$ = OBJECT_SCHEMA; }
			| EXTENSION								{ $$ = OBJECT_EXTENSION; }
			| TEXT_P SEARCH PARSER					{ $$ = OBJECT_TSPARSER; }
			| TEXT_P SEARCH DICTIONARY				{ $$ = OBJECT_TSDICTIONARY; }
			| TEXT_P SEARCH TEMPLATE				{ $$ = OBJECT_TSTEMPLATE; }
			| TEXT_P SEARCH CONFIGURATION			{ $$ = OBJECT_TSCONFIGURATION; }
		;

any_name_list:
			any_name								{ $$ = list_make1($1); }
			| any_name_list ',' any_name			{ $$ = lappend($1, $3); }
		;

any_name:	ColId						{ $$ = list_make1(makeString($1)); }
			| ColId attrs				{ $$ = lcons(makeString($1), $2); }
		;

attrs:		'.' attr_name
					{ $$ = list_make1(makeString($2)); }
			| attrs '.' attr_name
					{ $$ = lappend($1, makeString($3)); }
		;


/*****************************************************************************
 *
 *		QUERY:
 *				truncate table relname1, relname2, ...
 *
 *****************************************************************************/

TruncateStmt:
			TRUNCATE opt_table relation_expr_list opt_restart_seqs opt_drop_behavior
				{
					TruncateStmt *n = makeNode(TruncateStmt);
					n->relations = $3;
					n->restart_seqs = $4;
					n->behavior = $5;
					$$ = (Node *)n;
				}
		;

opt_restart_seqs:
			CONTINUE_P IDENTITY_P		{ $$ = false; }
			| RESTART IDENTITY_P		{ $$ = true; }
			| /* EMPTY */				{ $$ = false; }
		;

/*****************************************************************************
 *
 *	The COMMENT ON statement can take different forms based upon the type of
 *	the object associated with the comment. The form of the statement is:
 *
 *	COMMENT ON [ [ DATABASE | DOMAIN | INDEX | SEQUENCE | TABLE | TYPE | VIEW |
 *				   COLLATION | CONVERSION | LANGUAGE | OPERATOR CLASS |
 *				   LARGE OBJECT | CAST | COLUMN | SCHEMA | TABLESPACE |
 *				   EXTENSION | ROLE | TEXT SEARCH PARSER |
 *				   TEXT SEARCH DICTIONARY | TEXT SEARCH TEMPLATE |
 *				   TEXT SEARCH CONFIGURATION | FOREIGN TABLE |
 *				   FOREIGN DATA WRAPPER | SERVER ] <objname> |
 *				 AGGREGATE <aggname> (arg1, ...) |
 *				 FUNCTION <funcname> (arg1, arg2, ...) |
 *				 OPERATOR <op> (leftoperand_typ, rightoperand_typ) |
 *				 TRIGGER <triggername> ON <relname> |
 *				 CONSTRAINT <constraintname> ON <relname> |
 *				 RULE <rulename> ON <relname> ]
 *			   IS 'text'
 *
 *****************************************************************************/

CommentStmt:
			COMMENT ON comment_type any_name IS comment_text
				{
					CommentStmt *n = makeNode(CommentStmt);
					n->objtype = $3;
					n->objname = $4;
					n->objargs = NIL;
					n->comment = $6;
					$$ = (Node *) n;
				}
			| COMMENT ON AGGREGATE func_name aggr_args IS comment_text
				{
					CommentStmt *n = makeNode(CommentStmt);
					n->objtype = OBJECT_AGGREGATE;
					n->objname = $4;
					n->objargs = $5;
					n->comment = $7;
					$$ = (Node *) n;
				}
			| COMMENT ON FUNCTION func_name func_args IS comment_text
				{
					CommentStmt *n = makeNode(CommentStmt);
					n->objtype = OBJECT_FUNCTION;
					n->objname = $4;
					n->objargs = extractArgTypes($5);
					n->comment = $7;
					$$ = (Node *) n;
				}
			| COMMENT ON OPERATOR any_operator oper_argtypes IS comment_text
				{
					CommentStmt *n = makeNode(CommentStmt);
					n->objtype = OBJECT_OPERATOR;
					n->objname = $4;
					n->objargs = $5;
					n->comment = $7;
					$$ = (Node *) n;
				}
			| COMMENT ON CONSTRAINT name ON any_name IS comment_text
				{
					CommentStmt *n = makeNode(CommentStmt);
					n->objtype = OBJECT_CONSTRAINT;
					n->objname = lappend($6, makeString($4));
					n->objargs = NIL;
					n->comment = $8;
					$$ = (Node *) n;
				}
			| COMMENT ON RULE name ON any_name IS comment_text
				{
					CommentStmt *n = makeNode(CommentStmt);
					n->objtype = OBJECT_RULE;
					n->objname = lappend($6, makeString($4));
					n->objargs = NIL;
					n->comment = $8;
					$$ = (Node *) n;
				}
			| COMMENT ON RULE name IS comment_text
				{
					/* Obsolete syntax supported for awhile for compatibility */
					CommentStmt *n = makeNode(CommentStmt);
					n->objtype = OBJECT_RULE;
					n->objname = list_make1(makeString($4));
					n->objargs = NIL;
					n->comment = $6;
					$$ = (Node *) n;
				}
			| COMMENT ON TRIGGER name ON any_name IS comment_text
				{
					CommentStmt *n = makeNode(CommentStmt);
					n->objtype = OBJECT_TRIGGER;
					n->objname = lappend($6, makeString($4));
					n->objargs = NIL;
					n->comment = $8;
					$$ = (Node *) n;
				}
			| COMMENT ON OPERATOR CLASS any_name USING access_method IS comment_text
				{
					CommentStmt *n = makeNode(CommentStmt);
					n->objtype = OBJECT_OPCLASS;
					n->objname = $5;
					n->objargs = list_make1(makeString($7));
					n->comment = $9;
					$$ = (Node *) n;
				}
			| COMMENT ON OPERATOR FAMILY any_name USING access_method IS comment_text
				{
					CommentStmt *n = makeNode(CommentStmt);
					n->objtype = OBJECT_OPFAMILY;
					n->objname = $5;
					n->objargs = list_make1(makeString($7));
					n->comment = $9;
					$$ = (Node *) n;
				}
			| COMMENT ON LARGE_P OBJECT_P NumericOnly IS comment_text
				{
					CommentStmt *n = makeNode(CommentStmt);
					n->objtype = OBJECT_LARGEOBJECT;
					n->objname = list_make1($5);
					n->objargs = NIL;
					n->comment = $7;
					$$ = (Node *) n;
				}
			| COMMENT ON CAST '(' Typename AS Typename ')' IS comment_text
				{
					CommentStmt *n = makeNode(CommentStmt);
					n->objtype = OBJECT_CAST;
					n->objname = list_make1($5);
					n->objargs = list_make1($7);
					n->comment = $10;
					$$ = (Node *) n;
				}
			| COMMENT ON opt_procedural LANGUAGE any_name IS comment_text
				{
					CommentStmt *n = makeNode(CommentStmt);
					n->objtype = OBJECT_LANGUAGE;
					n->objname = $5;
					n->objargs = NIL;
					n->comment = $7;
					$$ = (Node *) n;
				}
			| COMMENT ON TEXT_P SEARCH PARSER any_name IS comment_text
				{
					CommentStmt *n = makeNode(CommentStmt);
					n->objtype = OBJECT_TSPARSER;
					n->objname = $6;
					n->comment = $8;
					$$ = (Node *) n;
				}
			| COMMENT ON TEXT_P SEARCH DICTIONARY any_name IS comment_text
				{
					CommentStmt *n = makeNode(CommentStmt);
					n->objtype = OBJECT_TSDICTIONARY;
					n->objname = $6;
					n->comment = $8;
					$$ = (Node *) n;
				}
			| COMMENT ON TEXT_P SEARCH TEMPLATE any_name IS comment_text
				{
					CommentStmt *n = makeNode(CommentStmt);
					n->objtype = OBJECT_TSTEMPLATE;
					n->objname = $6;
					n->comment = $8;
					$$ = (Node *) n;
				}
			| COMMENT ON TEXT_P SEARCH CONFIGURATION any_name IS comment_text
				{
					CommentStmt *n = makeNode(CommentStmt);
					n->objtype = OBJECT_TSCONFIGURATION;
					n->objname = $6;
					n->comment = $8;
					$$ = (Node *) n;
				}
		;

comment_type:
			COLUMN								{ $$ = OBJECT_COLUMN; }
			| DATABASE							{ $$ = OBJECT_DATABASE; }
			| SCHEMA							{ $$ = OBJECT_SCHEMA; }
			| INDEX								{ $$ = OBJECT_INDEX; }
			| SEQUENCE							{ $$ = OBJECT_SEQUENCE; }
			| TABLE								{ $$ = OBJECT_TABLE; }
			| DOMAIN_P							{ $$ = OBJECT_DOMAIN; }
			| TYPE_P							{ $$ = OBJECT_TYPE; }
			| VIEW								{ $$ = OBJECT_VIEW; }
			| COLLATION							{ $$ = OBJECT_COLLATION; }
			| CONVERSION_P						{ $$ = OBJECT_CONVERSION; }
			| TABLESPACE						{ $$ = OBJECT_TABLESPACE; }
			| EXTENSION 						{ $$ = OBJECT_EXTENSION; }
			| ROLE								{ $$ = OBJECT_ROLE; }
			| FOREIGN TABLE						{ $$ = OBJECT_FOREIGN_TABLE; }
			| SERVER							{ $$ = OBJECT_FOREIGN_SERVER; }
			| FOREIGN DATA_P WRAPPER			{ $$ = OBJECT_FDW; }
		;

comment_text:
			Sconst								{ $$ = $1; }
			| NULL_P							{ $$ = NULL; }
		;


/*****************************************************************************
 *
 *  SECURITY LABEL [FOR <provider>] ON <object> IS <label>
 *
 *  As with COMMENT ON, <object> can refer to various types of database
 *  objects (e.g. TABLE, COLUMN, etc.).
 *
 *****************************************************************************/

SecLabelStmt:
			SECURITY LABEL opt_provider ON security_label_type any_name
			IS security_label
				{
					SecLabelStmt *n = makeNode(SecLabelStmt);
					n->provider = $3;
					n->objtype = $5;
					n->objname = $6;
					n->objargs = NIL;
					n->label = $8;
					$$ = (Node *) n;
				}
			| SECURITY LABEL opt_provider ON AGGREGATE func_name aggr_args
			  IS security_label
				{
					SecLabelStmt *n = makeNode(SecLabelStmt);
					n->provider = $3;
					n->objtype = OBJECT_AGGREGATE;
					n->objname = $6;
					n->objargs = $7;
					n->label = $9;
					$$ = (Node *) n;
				}
			| SECURITY LABEL opt_provider ON FUNCTION func_name func_args
			  IS security_label
				{
					SecLabelStmt *n = makeNode(SecLabelStmt);
					n->provider = $3;
					n->objtype = OBJECT_FUNCTION;
					n->objname = $6;
					n->objargs = extractArgTypes($7);
					n->label = $9;
					$$ = (Node *) n;
				}
			| SECURITY LABEL opt_provider ON LARGE_P OBJECT_P NumericOnly
			  IS security_label
				{
					SecLabelStmt *n = makeNode(SecLabelStmt);
					n->provider = $3;
					n->objtype = OBJECT_LARGEOBJECT;
					n->objname = list_make1($7);
					n->objargs = NIL;
					n->label = $9;
					$$ = (Node *) n;
				}
			| SECURITY LABEL opt_provider ON opt_procedural LANGUAGE any_name
			  IS security_label
				{
					SecLabelStmt *n = makeNode(SecLabelStmt);
					n->provider = $3;
					n->objtype = OBJECT_LANGUAGE;
					n->objname = $7;
					n->objargs = NIL;
					n->label = $9;
					$$ = (Node *) n;
				}
		;

opt_provider:	FOR ColId_or_Sconst	{ $$ = $2; }
				| /* empty */		{ $$ = NULL; }
		;

security_label_type:
			COLUMN								{ $$ = OBJECT_COLUMN; }
			| FOREIGN TABLE						{ $$ = OBJECT_FOREIGN_TABLE; }
			| SCHEMA							{ $$ = OBJECT_SCHEMA; }
			| SEQUENCE							{ $$ = OBJECT_SEQUENCE; }
			| TABLE								{ $$ = OBJECT_TABLE; }
			| DOMAIN_P							{ $$ = OBJECT_TYPE; }
			| TYPE_P							{ $$ = OBJECT_TYPE; }
			| VIEW								{ $$ = OBJECT_VIEW; }
		;

security_label:	Sconst				{ $$ = $1; }
				| NULL_P			{ $$ = NULL; }
		;

/*****************************************************************************
 *
 *		QUERY:
 *			fetch/move
 *
 *****************************************************************************/

FetchStmt:	FETCH fetch_args
				{
					FetchStmt *n = (FetchStmt *) $2;
					n->ismove = FALSE;
					$$ = (Node *)n;
				}
			| MOVE fetch_args
				{
					FetchStmt *n = (FetchStmt *) $2;
					n->ismove = TRUE;
					$$ = (Node *)n;
				}
		;

fetch_args:	cursor_name
				{
					FetchStmt *n = makeNode(FetchStmt);
					n->portalname = $1;
					n->direction = FETCH_FORWARD;
					n->howMany = 1;
					$$ = (Node *)n;
				}
			| from_in cursor_name
				{
					FetchStmt *n = makeNode(FetchStmt);
					n->portalname = $2;
					n->direction = FETCH_FORWARD;
					n->howMany = 1;
					$$ = (Node *)n;
				}
			| NEXT opt_from_in cursor_name
				{
					FetchStmt *n = makeNode(FetchStmt);
					n->portalname = $3;
					n->direction = FETCH_FORWARD;
					n->howMany = 1;
					$$ = (Node *)n;
				}
			| PRIOR opt_from_in cursor_name
				{
					FetchStmt *n = makeNode(FetchStmt);
					n->portalname = $3;
					n->direction = FETCH_BACKWARD;
					n->howMany = 1;
					$$ = (Node *)n;
				}
			| FIRST_P opt_from_in cursor_name
				{
					FetchStmt *n = makeNode(FetchStmt);
					n->portalname = $3;
					n->direction = FETCH_ABSOLUTE;
					n->howMany = 1;
					$$ = (Node *)n;
				}
			| LAST_P opt_from_in cursor_name
				{
					FetchStmt *n = makeNode(FetchStmt);
					n->portalname = $3;
					n->direction = FETCH_ABSOLUTE;
					n->howMany = -1;
					$$ = (Node *)n;
				}
			| ABSOLUTE_P SignedIconst opt_from_in cursor_name
				{
					FetchStmt *n = makeNode(FetchStmt);
					n->portalname = $4;
					n->direction = FETCH_ABSOLUTE;
					n->howMany = $2;
					$$ = (Node *)n;
				}
			| RELATIVE_P SignedIconst opt_from_in cursor_name
				{
					FetchStmt *n = makeNode(FetchStmt);
					n->portalname = $4;
					n->direction = FETCH_RELATIVE;
					n->howMany = $2;
					$$ = (Node *)n;
				}
			| SignedIconst opt_from_in cursor_name
				{
					FetchStmt *n = makeNode(FetchStmt);
					n->portalname = $3;
					n->direction = FETCH_FORWARD;
					n->howMany = $1;
					$$ = (Node *)n;
				}
			| ALL opt_from_in cursor_name
				{
					FetchStmt *n = makeNode(FetchStmt);
					n->portalname = $3;
					n->direction = FETCH_FORWARD;
					n->howMany = FETCH_ALL;
					$$ = (Node *)n;
				}
			| FORWARD opt_from_in cursor_name
				{
					FetchStmt *n = makeNode(FetchStmt);
					n->portalname = $3;
					n->direction = FETCH_FORWARD;
					n->howMany = 1;
					$$ = (Node *)n;
				}
			| FORWARD SignedIconst opt_from_in cursor_name
				{
					FetchStmt *n = makeNode(FetchStmt);
					n->portalname = $4;
					n->direction = FETCH_FORWARD;
					n->howMany = $2;
					$$ = (Node *)n;
				}
			| FORWARD ALL opt_from_in cursor_name
				{
					FetchStmt *n = makeNode(FetchStmt);
					n->portalname = $4;
					n->direction = FETCH_FORWARD;
					n->howMany = FETCH_ALL;
					$$ = (Node *)n;
				}
			| BACKWARD opt_from_in cursor_name
				{
					FetchStmt *n = makeNode(FetchStmt);
					n->portalname = $3;
					n->direction = FETCH_BACKWARD;
					n->howMany = 1;
					$$ = (Node *)n;
				}
			| BACKWARD SignedIconst opt_from_in cursor_name
				{
					FetchStmt *n = makeNode(FetchStmt);
					n->portalname = $4;
					n->direction = FETCH_BACKWARD;
					n->howMany = $2;
					$$ = (Node *)n;
				}
			| BACKWARD ALL opt_from_in cursor_name
				{
					FetchStmt *n = makeNode(FetchStmt);
					n->portalname = $4;
					n->direction = FETCH_BACKWARD;
					n->howMany = FETCH_ALL;
					$$ = (Node *)n;
				}
		;

from_in:	FROM									{}
			| IN_P									{}
		;

opt_from_in:	from_in								{}
			| /* EMPTY */							{}
		;


/*****************************************************************************
 *
 * GRANT and REVOKE statements
 *
 *****************************************************************************/

GrantStmt:	GRANT privileges ON privilege_target TO grantee_list
			opt_grant_grant_option
				{
					GrantStmt *n = makeNode(GrantStmt);
					n->is_grant = true;
					n->privileges = $2;
					n->targtype = ($4)->targtype;
					n->objtype = ($4)->objtype;
					n->objects = ($4)->objs;
					n->grantees = $6;
					n->grant_option = $7;
					$$ = (Node*)n;
				}
		;

RevokeStmt:
			REVOKE privileges ON privilege_target
			FROM grantee_list opt_drop_behavior
				{
					GrantStmt *n = makeNode(GrantStmt);
					n->is_grant = false;
					n->grant_option = false;
					n->privileges = $2;
					n->targtype = ($4)->targtype;
					n->objtype = ($4)->objtype;
					n->objects = ($4)->objs;
					n->grantees = $6;
					n->behavior = $7;
					$$ = (Node *)n;
				}
			| REVOKE GRANT OPTION FOR privileges ON privilege_target
			FROM grantee_list opt_drop_behavior
				{
					GrantStmt *n = makeNode(GrantStmt);
					n->is_grant = false;
					n->grant_option = true;
					n->privileges = $5;
					n->targtype = ($7)->targtype;
					n->objtype = ($7)->objtype;
					n->objects = ($7)->objs;
					n->grantees = $9;
					n->behavior = $10;
					$$ = (Node *)n;
				}
		;


/*
 * Privilege names are represented as strings; the validity of the privilege
 * names gets checked at execution.  This is a bit annoying but we have little
 * choice because of the syntactic conflict with lists of role names in
 * GRANT/REVOKE.  What's more, we have to call out in the "privilege"
 * production any reserved keywords that need to be usable as privilege names.
 */

/* either ALL [PRIVILEGES] or a list of individual privileges */
privileges: privilege_list
				{ $$ = $1; }
			| ALL
				{ $$ = NIL; }
			| ALL PRIVILEGES
				{ $$ = NIL; }
			| ALL '(' columnList ')'
				{
					AccessPriv *n = makeNode(AccessPriv);
					n->priv_name = NULL;
					n->cols = $3;
					$$ = list_make1(n);
				}
			| ALL PRIVILEGES '(' columnList ')'
				{
					AccessPriv *n = makeNode(AccessPriv);
					n->priv_name = NULL;
					n->cols = $4;
					$$ = list_make1(n);
				}
		;

privilege_list:	privilege							{ $$ = list_make1($1); }
			| privilege_list ',' privilege			{ $$ = lappend($1, $3); }
		;

privilege:	SELECT opt_column_list
			{
				AccessPriv *n = makeNode(AccessPriv);
				n->priv_name = pstrdup($1);
				n->cols = $2;
				$$ = n;
			}
		| REFERENCES opt_column_list
			{
				AccessPriv *n = makeNode(AccessPriv);
				n->priv_name = pstrdup($1);
				n->cols = $2;
				$$ = n;
			}
		| CREATE opt_column_list
			{
				AccessPriv *n = makeNode(AccessPriv);
				n->priv_name = pstrdup($1);
				n->cols = $2;
				$$ = n;
			}
		| ColId opt_column_list
			{
				AccessPriv *n = makeNode(AccessPriv);
				n->priv_name = $1;
				n->cols = $2;
				$$ = n;
			}
		;


/* Don't bother trying to fold the first two rules into one using
 * opt_table.  You're going to get conflicts.
 */
privilege_target:
			qualified_name_list
				{
					PrivTarget *n = (PrivTarget *) palloc(sizeof(PrivTarget));
					n->targtype = ACL_TARGET_OBJECT;
					n->objtype = ACL_OBJECT_RELATION;
					n->objs = $1;
					$$ = n;
				}
			| TABLE qualified_name_list
				{
					PrivTarget *n = (PrivTarget *) palloc(sizeof(PrivTarget));
					n->targtype = ACL_TARGET_OBJECT;
					n->objtype = ACL_OBJECT_RELATION;
					n->objs = $2;
					$$ = n;
				}
			| SEQUENCE qualified_name_list
				{
					PrivTarget *n = (PrivTarget *) palloc(sizeof(PrivTarget));
					n->targtype = ACL_TARGET_OBJECT;
					n->objtype = ACL_OBJECT_SEQUENCE;
					n->objs = $2;
					$$ = n;
				}
			| FOREIGN DATA_P WRAPPER name_list
				{
					PrivTarget *n = (PrivTarget *) palloc(sizeof(PrivTarget));
					n->targtype = ACL_TARGET_OBJECT;
					n->objtype = ACL_OBJECT_FDW;
					n->objs = $4;
					$$ = n;
				}
			| FOREIGN SERVER name_list
				{
					PrivTarget *n = (PrivTarget *) palloc(sizeof(PrivTarget));
					n->targtype = ACL_TARGET_OBJECT;
					n->objtype = ACL_OBJECT_FOREIGN_SERVER;
					n->objs = $3;
					$$ = n;
				}
			| FUNCTION function_with_argtypes_list
				{
					PrivTarget *n = (PrivTarget *) palloc(sizeof(PrivTarget));
					n->targtype = ACL_TARGET_OBJECT;
					n->objtype = ACL_OBJECT_FUNCTION;
					n->objs = $2;
					$$ = n;
				}
			| DATABASE name_list
				{
					PrivTarget *n = (PrivTarget *) palloc(sizeof(PrivTarget));
					n->targtype = ACL_TARGET_OBJECT;
					n->objtype = ACL_OBJECT_DATABASE;
					n->objs = $2;
					$$ = n;
				}
			| LANGUAGE name_list
				{
					PrivTarget *n = (PrivTarget *) palloc(sizeof(PrivTarget));
					n->targtype = ACL_TARGET_OBJECT;
					n->objtype = ACL_OBJECT_LANGUAGE;
					n->objs = $2;
					$$ = n;
				}
			| LARGE_P OBJECT_P NumericOnly_list
				{
					PrivTarget *n = (PrivTarget *) palloc(sizeof(PrivTarget));
					n->targtype = ACL_TARGET_OBJECT;
					n->objtype = ACL_OBJECT_LARGEOBJECT;
					n->objs = $3;
					$$ = n;
				}
			| SCHEMA name_list
				{
					PrivTarget *n = (PrivTarget *) palloc(sizeof(PrivTarget));
					n->targtype = ACL_TARGET_OBJECT;
					n->objtype = ACL_OBJECT_NAMESPACE;
					n->objs = $2;
					$$ = n;
				}
			| TABLESPACE name_list
				{
					PrivTarget *n = (PrivTarget *) palloc(sizeof(PrivTarget));
					n->targtype = ACL_TARGET_OBJECT;
					n->objtype = ACL_OBJECT_TABLESPACE;
					n->objs = $2;
					$$ = n;
				}
			| ALL TABLES IN_P SCHEMA name_list
				{
					PrivTarget *n = (PrivTarget *) palloc(sizeof(PrivTarget));
					n->targtype = ACL_TARGET_ALL_IN_SCHEMA;
					n->objtype = ACL_OBJECT_RELATION;
					n->objs = $5;
					$$ = n;
				}
			| ALL SEQUENCES IN_P SCHEMA name_list
				{
					PrivTarget *n = (PrivTarget *) palloc(sizeof(PrivTarget));
					n->targtype = ACL_TARGET_ALL_IN_SCHEMA;
					n->objtype = ACL_OBJECT_SEQUENCE;
					n->objs = $5;
					$$ = n;
				}
			| ALL FUNCTIONS IN_P SCHEMA name_list
				{
					PrivTarget *n = (PrivTarget *) palloc(sizeof(PrivTarget));
					n->targtype = ACL_TARGET_ALL_IN_SCHEMA;
					n->objtype = ACL_OBJECT_FUNCTION;
					n->objs = $5;
					$$ = n;
				}
		;


grantee_list:
			grantee									{ $$ = list_make1($1); }
			| grantee_list ',' grantee				{ $$ = lappend($1, $3); }
		;

grantee:	RoleId
				{
					PrivGrantee *n = makeNode(PrivGrantee);
					/* This hack lets us avoid reserving PUBLIC as a keyword*/
					if (strcmp($1, "public") == 0)
						n->rolname = NULL;
					else
						n->rolname = $1;
					$$ = (Node *)n;
				}
			| GROUP_P RoleId
				{
					PrivGrantee *n = makeNode(PrivGrantee);
					/* Treat GROUP PUBLIC as a synonym for PUBLIC */
					if (strcmp($2, "public") == 0)
						n->rolname = NULL;
					else
						n->rolname = $2;
					$$ = (Node *)n;
				}
		;


opt_grant_grant_option:
			WITH GRANT OPTION { $$ = TRUE; }
			| /*EMPTY*/ { $$ = FALSE; }
		;

function_with_argtypes_list:
			function_with_argtypes					{ $$ = list_make1($1); }
			| function_with_argtypes_list ',' function_with_argtypes
													{ $$ = lappend($1, $3); }
		;

function_with_argtypes:
			func_name func_args
				{
					FuncWithArgs *n = makeNode(FuncWithArgs);
					n->funcname = $1;
					n->funcargs = extractArgTypes($2);
					$$ = n;
				}
		;

/*****************************************************************************
 *
 * GRANT and REVOKE ROLE statements
 *
 *****************************************************************************/

GrantRoleStmt:
			GRANT privilege_list TO name_list opt_grant_admin_option opt_granted_by
				{
					GrantRoleStmt *n = makeNode(GrantRoleStmt);
					n->is_grant = true;
					n->granted_roles = $2;
					n->grantee_roles = $4;
					n->admin_opt = $5;
					n->grantor = $6;
					$$ = (Node*)n;
				}
		;

RevokeRoleStmt:
			REVOKE privilege_list FROM name_list opt_granted_by opt_drop_behavior
				{
					GrantRoleStmt *n = makeNode(GrantRoleStmt);
					n->is_grant = false;
					n->admin_opt = false;
					n->granted_roles = $2;
					n->grantee_roles = $4;
					n->behavior = $6;
					$$ = (Node*)n;
				}
			| REVOKE ADMIN OPTION FOR privilege_list FROM name_list opt_granted_by opt_drop_behavior
				{
					GrantRoleStmt *n = makeNode(GrantRoleStmt);
					n->is_grant = false;
					n->admin_opt = true;
					n->granted_roles = $5;
					n->grantee_roles = $7;
					n->behavior = $9;
					$$ = (Node*)n;
				}
		;

opt_grant_admin_option: WITH ADMIN OPTION				{ $$ = TRUE; }
			| /*EMPTY*/									{ $$ = FALSE; }
		;

opt_granted_by: GRANTED BY RoleId						{ $$ = $3; }
			| /*EMPTY*/									{ $$ = NULL; }
		;

/*****************************************************************************
 *
 * ALTER DEFAULT PRIVILEGES statement
 *
 *****************************************************************************/

AlterDefaultPrivilegesStmt:
			ALTER DEFAULT PRIVILEGES DefACLOptionList DefACLAction
				{
					AlterDefaultPrivilegesStmt *n = makeNode(AlterDefaultPrivilegesStmt);
					n->options = $4;
					n->action = (GrantStmt *) $5;
					$$ = (Node*)n;
				}
		;

DefACLOptionList:
			DefACLOptionList DefACLOption			{ $$ = lappend($1, $2); }
			| /* EMPTY */							{ $$ = NIL; }
		;

DefACLOption:
			IN_P SCHEMA name_list
				{
					$$ = makeDefElem("schemas", (Node *)$3);
				}
			| FOR ROLE name_list
				{
					$$ = makeDefElem("roles", (Node *)$3);
				}
			| FOR USER name_list
				{
					$$ = makeDefElem("roles", (Node *)$3);
				}
		;

/*
 * This should match GRANT/REVOKE, except that individual target objects
 * are not mentioned and we only allow a subset of object types.
 */
DefACLAction:
			GRANT privileges ON defacl_privilege_target TO grantee_list
			opt_grant_grant_option
				{
					GrantStmt *n = makeNode(GrantStmt);
					n->is_grant = true;
					n->privileges = $2;
					n->targtype = ACL_TARGET_DEFAULTS;
					n->objtype = $4;
					n->objects = NIL;
					n->grantees = $6;
					n->grant_option = $7;
					$$ = (Node*)n;
				}
			| REVOKE privileges ON defacl_privilege_target
			FROM grantee_list opt_drop_behavior
				{
					GrantStmt *n = makeNode(GrantStmt);
					n->is_grant = false;
					n->grant_option = false;
					n->privileges = $2;
					n->targtype = ACL_TARGET_DEFAULTS;
					n->objtype = $4;
					n->objects = NIL;
					n->grantees = $6;
					n->behavior = $7;
					$$ = (Node *)n;
				}
			| REVOKE GRANT OPTION FOR privileges ON defacl_privilege_target
			FROM grantee_list opt_drop_behavior
				{
					GrantStmt *n = makeNode(GrantStmt);
					n->is_grant = false;
					n->grant_option = true;
					n->privileges = $5;
					n->targtype = ACL_TARGET_DEFAULTS;
					n->objtype = $7;
					n->objects = NIL;
					n->grantees = $9;
					n->behavior = $10;
					$$ = (Node *)n;
				}
		;

defacl_privilege_target:
			TABLES			{ $$ = ACL_OBJECT_RELATION; }
			| FUNCTIONS		{ $$ = ACL_OBJECT_FUNCTION; }
			| SEQUENCES		{ $$ = ACL_OBJECT_SEQUENCE; }
		;


/*****************************************************************************
 *
 *		QUERY: CREATE INDEX
 *
 * Note: we cannot put TABLESPACE clause after WHERE clause unless we are
 * willing to make TABLESPACE a fully reserved word.
 *****************************************************************************/

IndexStmt:	CREATE opt_unique INDEX opt_concurrently opt_index_name
			ON qualified_name access_method_clause '(' index_params ')'
			opt_reloptions OptTableSpace where_clause
				{
					IndexStmt *n = makeNode(IndexStmt);
					n->unique = $2;
					n->concurrent = $4;
					n->idxname = $5;
					n->relation = $7;
					n->accessMethod = $8;
					n->indexParams = $10;
					n->options = $12;
					n->tableSpace = $13;
					n->whereClause = $14;
					n->indexOid = InvalidOid;
					$$ = (Node *)n;
				}
		;

opt_unique:
			UNIQUE									{ $$ = TRUE; }
			| /*EMPTY*/								{ $$ = FALSE; }
		;

opt_concurrently:
			CONCURRENTLY							{ $$ = TRUE; }
			| /*EMPTY*/								{ $$ = FALSE; }
		;

opt_index_name:
			index_name								{ $$ = $1; }
			| /*EMPTY*/								{ $$ = NULL; }
		;

access_method_clause:
			USING access_method						{ $$ = $2; }
			| /*EMPTY*/								{ $$ = DEFAULT_INDEX_TYPE; }
		;

index_params:	index_elem							{ $$ = list_make1($1); }
			| index_params ',' index_elem			{ $$ = lappend($1, $3); }
		;

/*
 * Index attributes can be either simple column references, or arbitrary
 * expressions in parens.  For backwards-compatibility reasons, we allow
 * an expression that's just a function call to be written without parens.
 */
index_elem:	ColId opt_collate opt_class opt_asc_desc opt_nulls_order
				{
					$$ = makeNode(IndexElem);
					$$->name = $1;
					$$->expr = NULL;
					$$->indexcolname = NULL;
					$$->collation = $2;
					$$->opclass = $3;
					$$->ordering = $4;
					$$->nulls_ordering = $5;
				}
			| func_expr opt_collate opt_class opt_asc_desc opt_nulls_order
				{
					$$ = makeNode(IndexElem);
					$$->name = NULL;
					$$->expr = $1;
					$$->indexcolname = NULL;
					$$->collation = $2;
					$$->opclass = $3;
					$$->ordering = $4;
					$$->nulls_ordering = $5;
				}
			| '(' a_expr ')' opt_collate opt_class opt_asc_desc opt_nulls_order
				{
					$$ = makeNode(IndexElem);
					$$->name = NULL;
					$$->expr = $2;
					$$->indexcolname = NULL;
					$$->collation = $4;
					$$->opclass = $5;
					$$->ordering = $6;
					$$->nulls_ordering = $7;
				}
		;

opt_collate: COLLATE any_name						{ $$ = $2; }
			| /*EMPTY*/								{ $$ = NIL; }
		;

opt_class:	any_name								{ $$ = $1; }
			| USING any_name						{ $$ = $2; }
			| /*EMPTY*/								{ $$ = NIL; }
		;

opt_asc_desc: ASC							{ $$ = SORTBY_ASC; }
			| DESC							{ $$ = SORTBY_DESC; }
			| /*EMPTY*/						{ $$ = SORTBY_DEFAULT; }
		;

opt_nulls_order: NULLS_FIRST				{ $$ = SORTBY_NULLS_FIRST; }
			| NULLS_LAST					{ $$ = SORTBY_NULLS_LAST; }
			| /*EMPTY*/						{ $$ = SORTBY_NULLS_DEFAULT; }
		;


/*****************************************************************************
 *
 *		QUERY:
 *				create [or replace] function <fname>
 *						[(<type-1> { , <type-n>})]
 *						returns <type-r>
 *						as <filename or code in language as appropriate>
 *						language <lang> [with parameters]
 *
 *****************************************************************************/

CreateFunctionStmt:
			CREATE opt_or_replace FUNCTION func_name func_args_with_defaults
			RETURNS func_return createfunc_opt_list opt_definition
				{
					CreateFunctionStmt *n = makeNode(CreateFunctionStmt);
					n->replace = $2;
					n->funcname = $4;
					n->parameters = $5;
					n->returnType = $7;
					n->options = $8;
					n->withClause = $9;
					$$ = (Node *)n;
				}
			| CREATE opt_or_replace FUNCTION func_name func_args_with_defaults
			  RETURNS TABLE '(' table_func_column_list ')' createfunc_opt_list opt_definition
				{
					CreateFunctionStmt *n = makeNode(CreateFunctionStmt);
					n->replace = $2;
					n->funcname = $4;
					n->parameters = mergeTableFuncParameters($5, $9);
					n->returnType = TableFuncTypeName($9);
					n->returnType->location = @7;
					n->options = $11;
					n->withClause = $12;
					$$ = (Node *)n;
				}
			| CREATE opt_or_replace FUNCTION func_name func_args_with_defaults
			  createfunc_opt_list opt_definition
				{
					CreateFunctionStmt *n = makeNode(CreateFunctionStmt);
					n->replace = $2;
					n->funcname = $4;
					n->parameters = $5;
					n->returnType = NULL;
					n->options = $6;
					n->withClause = $7;
					$$ = (Node *)n;
				}
		;

opt_or_replace:
			OR REPLACE								{ $$ = TRUE; }
			| /*EMPTY*/								{ $$ = FALSE; }
		;

func_args:	'(' func_args_list ')'					{ $$ = $2; }
			| '(' ')'								{ $$ = NIL; }
		;

func_args_list:
			func_arg								{ $$ = list_make1($1); }
			| func_args_list ',' func_arg			{ $$ = lappend($1, $3); }
		;

/*
 * func_args_with_defaults is separate because we only want to accept
 * defaults in CREATE FUNCTION, not in ALTER etc.
 */
func_args_with_defaults:
		'(' func_args_with_defaults_list ')'		{ $$ = $2; }
		| '(' ')'									{ $$ = NIL; }
		;

func_args_with_defaults_list:
		func_arg_with_default						{ $$ = list_make1($1); }
		| func_args_with_defaults_list ',' func_arg_with_default
													{ $$ = lappend($1, $3); }
		;

/*
 * The style with arg_class first is SQL99 standard, but Oracle puts
 * param_name first; accept both since it's likely people will try both
 * anyway.  Don't bother trying to save productions by letting arg_class
 * have an empty alternative ... you'll get shift/reduce conflicts.
 *
 * We can catch over-specified arguments here if we want to,
 * but for now better to silently swallow typmod, etc.
 * - thomas 2000-03-22
 */
func_arg:
			arg_class param_name func_type
				{
					FunctionParameter *n = makeNode(FunctionParameter);
					n->name = $2;
					n->argType = $3;
					n->mode = $1;
					n->defexpr = NULL;
					$$ = n;
				}
			| param_name arg_class func_type
				{
					FunctionParameter *n = makeNode(FunctionParameter);
					n->name = $1;
					n->argType = $3;
					n->mode = $2;
					n->defexpr = NULL;
					$$ = n;
				}
			| param_name func_type
				{
					FunctionParameter *n = makeNode(FunctionParameter);
					n->name = $1;
					n->argType = $2;
					n->mode = FUNC_PARAM_IN;
					n->defexpr = NULL;
					$$ = n;
				}
			| arg_class func_type
				{
					FunctionParameter *n = makeNode(FunctionParameter);
					n->name = NULL;
					n->argType = $2;
					n->mode = $1;
					n->defexpr = NULL;
					$$ = n;
				}
			| func_type
				{
					FunctionParameter *n = makeNode(FunctionParameter);
					n->name = NULL;
					n->argType = $1;
					n->mode = FUNC_PARAM_IN;
					n->defexpr = NULL;
					$$ = n;
				}
		;

/* INOUT is SQL99 standard, IN OUT is for Oracle compatibility */
arg_class:	IN_P								{ $$ = FUNC_PARAM_IN; }
			| OUT_P								{ $$ = FUNC_PARAM_OUT; }
			| INOUT								{ $$ = FUNC_PARAM_INOUT; }
			| IN_P OUT_P						{ $$ = FUNC_PARAM_INOUT; }
			| VARIADIC							{ $$ = FUNC_PARAM_VARIADIC; }
		;

/*
 * Ideally param_name should be ColId, but that causes too many conflicts.
 */
param_name:	type_function_name
		;

func_return:
			func_type
				{
					/* We can catch over-specified results here if we want to,
					 * but for now better to silently swallow typmod, etc.
					 * - thomas 2000-03-22
					 */
					$$ = $1;
				}
		;

/*
 * We would like to make the %TYPE productions here be ColId attrs etc,
 * but that causes reduce/reduce conflicts.  type_function_name
 * is next best choice.
 */
func_type:	Typename								{ $$ = $1; }
			| type_function_name attrs '%' TYPE_P
				{
					$$ = makeTypeNameFromNameList(lcons(makeString($1), $2));
					$$->pct_type = true;
					$$->location = @1;
				}
			| SETOF type_function_name attrs '%' TYPE_P
				{
					$$ = makeTypeNameFromNameList(lcons(makeString($2), $3));
					$$->pct_type = true;
					$$->setof = TRUE;
					$$->location = @2;
				}
		;

func_arg_with_default:
		func_arg
			    {
				    $$ = $1;
			    }
		| func_arg DEFAULT a_expr
			    {
				    $$ = $1;
				    $$->defexpr = $3;
			    }
		| func_arg '=' a_expr
			    {
				    $$ = $1;
				    $$->defexpr = $3;
			    }
		;


createfunc_opt_list:
			/* Must be at least one to prevent conflict */
			createfunc_opt_item                     { $$ = list_make1($1); }
			| createfunc_opt_list createfunc_opt_item { $$ = lappend($1, $2); }
	;

/*
 * Options common to both CREATE FUNCTION and ALTER FUNCTION
 */
common_func_opt_item:
			CALLED ON NULL_P INPUT_P
				{
					$$ = makeDefElem("strict", (Node *)makeInteger(FALSE));
				}
			| RETURNS NULL_P ON NULL_P INPUT_P
				{
					$$ = makeDefElem("strict", (Node *)makeInteger(TRUE));
				}
			| STRICT_P
				{
					$$ = makeDefElem("strict", (Node *)makeInteger(TRUE));
				}
			| IMMUTABLE
				{
					$$ = makeDefElem("volatility", (Node *)makeString("immutable"));
				}
			| STABLE
				{
					$$ = makeDefElem("volatility", (Node *)makeString("stable"));
				}
			| VOLATILE
				{
					$$ = makeDefElem("volatility", (Node *)makeString("volatile"));
				}
			| EXTERNAL SECURITY DEFINER
				{
					$$ = makeDefElem("security", (Node *)makeInteger(TRUE));
				}
			| EXTERNAL SECURITY INVOKER
				{
					$$ = makeDefElem("security", (Node *)makeInteger(FALSE));
				}
			| SECURITY DEFINER
				{
					$$ = makeDefElem("security", (Node *)makeInteger(TRUE));
				}
			| SECURITY INVOKER
				{
					$$ = makeDefElem("security", (Node *)makeInteger(FALSE));
				}
			| COST NumericOnly
				{
					$$ = makeDefElem("cost", (Node *)$2);
				}
			| ROWS NumericOnly
				{
					$$ = makeDefElem("rows", (Node *)$2);
				}
			| SetResetClause
				{
					/* we abuse the normal content of a DefElem here */
					$$ = makeDefElem("set", (Node *)$1);
				}
		;

createfunc_opt_item:
			AS func_as
				{
					$$ = makeDefElem("as", (Node *)$2);
				}
			| LANGUAGE ColId_or_Sconst
				{
					$$ = makeDefElem("language", (Node *)makeString($2));
				}
			| WINDOW
				{
					$$ = makeDefElem("window", (Node *)makeInteger(TRUE));
				}
			| common_func_opt_item
				{
					$$ = $1;
				}
		;

func_as:	Sconst						{ $$ = list_make1(makeString($1)); }
			| Sconst ',' Sconst
				{
					$$ = list_make2(makeString($1), makeString($3));
				}
		;

opt_definition:
			WITH definition							{ $$ = $2; }
			| /*EMPTY*/								{ $$ = NIL; }
		;

table_func_column:	param_name func_type
				{
					FunctionParameter *n = makeNode(FunctionParameter);
					n->name = $1;
					n->argType = $2;
					n->mode = FUNC_PARAM_TABLE;
					n->defexpr = NULL;
					$$ = n;
				}
		;

table_func_column_list:
			table_func_column
				{
					$$ = list_make1($1);
				}
			| table_func_column_list ',' table_func_column
				{
					$$ = lappend($1, $3);
				}
		;

/*****************************************************************************
 * ALTER FUNCTION
 *
 * RENAME and OWNER subcommands are already provided by the generic
 * ALTER infrastructure, here we just specify alterations that can
 * only be applied to functions.
 *
 *****************************************************************************/
AlterFunctionStmt:
			ALTER FUNCTION function_with_argtypes alterfunc_opt_list opt_restrict
				{
					AlterFunctionStmt *n = makeNode(AlterFunctionStmt);
					n->func = $3;
					n->actions = $4;
					$$ = (Node *) n;
				}
		;

alterfunc_opt_list:
			/* At least one option must be specified */
			common_func_opt_item					{ $$ = list_make1($1); }
			| alterfunc_opt_list common_func_opt_item { $$ = lappend($1, $2); }
		;

/* Ignored, merely for SQL compliance */
opt_restrict:
			RESTRICT
			| /* EMPTY */
		;


/*****************************************************************************
 *
 *		QUERY:
 *
 *		DROP FUNCTION funcname (arg1, arg2, ...) [ RESTRICT | CASCADE ]
 *		DROP AGGREGATE aggname (arg1, ...) [ RESTRICT | CASCADE ]
 *		DROP OPERATOR opname (leftoperand_typ, rightoperand_typ) [ RESTRICT | CASCADE ]
 *
 *****************************************************************************/

RemoveFuncStmt:
			DROP FUNCTION func_name func_args opt_drop_behavior
				{
					RemoveFuncStmt *n = makeNode(RemoveFuncStmt);
					n->kind = OBJECT_FUNCTION;
					n->name = $3;
					n->args = extractArgTypes($4);
					n->behavior = $5;
					n->missing_ok = false;
					$$ = (Node *)n;
				}
			| DROP FUNCTION IF_P EXISTS func_name func_args opt_drop_behavior
				{
					RemoveFuncStmt *n = makeNode(RemoveFuncStmt);
					n->kind = OBJECT_FUNCTION;
					n->name = $5;
					n->args = extractArgTypes($6);
					n->behavior = $7;
					n->missing_ok = true;
					$$ = (Node *)n;
				}
		;

RemoveAggrStmt:
			DROP AGGREGATE func_name aggr_args opt_drop_behavior
				{
					RemoveFuncStmt *n = makeNode(RemoveFuncStmt);
					n->kind = OBJECT_AGGREGATE;
					n->name = $3;
					n->args = $4;
					n->behavior = $5;
					n->missing_ok = false;
					$$ = (Node *)n;
				}
			| DROP AGGREGATE IF_P EXISTS func_name aggr_args opt_drop_behavior
				{
					RemoveFuncStmt *n = makeNode(RemoveFuncStmt);
					n->kind = OBJECT_AGGREGATE;
					n->name = $5;
					n->args = $6;
					n->behavior = $7;
					n->missing_ok = true;
					$$ = (Node *)n;
				}
		;

RemoveOperStmt:
			DROP OPERATOR any_operator oper_argtypes opt_drop_behavior
				{
					RemoveFuncStmt *n = makeNode(RemoveFuncStmt);
					n->kind = OBJECT_OPERATOR;
					n->name = $3;
					n->args = $4;
					n->behavior = $5;
					n->missing_ok = false;
					$$ = (Node *)n;
				}
			| DROP OPERATOR IF_P EXISTS any_operator oper_argtypes opt_drop_behavior
				{
					RemoveFuncStmt *n = makeNode(RemoveFuncStmt);
					n->kind = OBJECT_OPERATOR;
					n->name = $5;
					n->args = $6;
					n->behavior = $7;
					n->missing_ok = true;
					$$ = (Node *)n;
				}
		;

oper_argtypes:
			'(' Typename ')'
				{
				   ereport(ERROR,
						   (errcode(ERRCODE_SYNTAX_ERROR),
							errmsg("missing argument"),
							errhint("Use NONE to denote the missing argument of a unary operator."),
							parser_errposition(@3)));
				}
			| '(' Typename ',' Typename ')'
					{ $$ = list_make2($2, $4); }
			| '(' NONE ',' Typename ')'					/* left unary */
					{ $$ = list_make2(NULL, $4); }
			| '(' Typename ',' NONE ')'					/* right unary */
					{ $$ = list_make2($2, NULL); }
		;

any_operator:
			all_Op
					{ $$ = list_make1(makeString($1)); }
			| ColId '.' any_operator
					{ $$ = lcons(makeString($1), $3); }
		;

/*****************************************************************************
 *
 *		DO <anonymous code block> [ LANGUAGE language ]
 *
 * We use a DefElem list for future extensibility, and to allow flexibility
 * in the clause order.
 *
 *****************************************************************************/

DoStmt: DO dostmt_opt_list
				{
					DoStmt *n = makeNode(DoStmt);
					n->args = $2;
					$$ = (Node *)n;
				}
		;

dostmt_opt_list:
			dostmt_opt_item						{ $$ = list_make1($1); }
			| dostmt_opt_list dostmt_opt_item	{ $$ = lappend($1, $2); }
		;

dostmt_opt_item:
			Sconst
				{
					$$ = makeDefElem("as", (Node *)makeString($1));
				}
			| LANGUAGE ColId_or_Sconst
				{
					$$ = makeDefElem("language", (Node *)makeString($2));
				}
		;

/*****************************************************************************
 *
 *		CREATE CAST / DROP CAST
 *
 *****************************************************************************/

CreateCastStmt: CREATE CAST '(' Typename AS Typename ')'
					WITH FUNCTION function_with_argtypes cast_context
				{
					CreateCastStmt *n = makeNode(CreateCastStmt);
					n->sourcetype = $4;
					n->targettype = $6;
					n->func = $10;
					n->context = (CoercionContext) $11;
					n->inout = false;
					$$ = (Node *)n;
				}
			| CREATE CAST '(' Typename AS Typename ')'
					WITHOUT FUNCTION cast_context
				{
					CreateCastStmt *n = makeNode(CreateCastStmt);
					n->sourcetype = $4;
					n->targettype = $6;
					n->func = NULL;
					n->context = (CoercionContext) $10;
					n->inout = false;
					$$ = (Node *)n;
				}
			| CREATE CAST '(' Typename AS Typename ')'
					WITH INOUT cast_context
				{
					CreateCastStmt *n = makeNode(CreateCastStmt);
					n->sourcetype = $4;
					n->targettype = $6;
					n->func = NULL;
					n->context = (CoercionContext) $10;
					n->inout = true;
					$$ = (Node *)n;
				}
		;

cast_context:  AS IMPLICIT_P					{ $$ = COERCION_IMPLICIT; }
		| AS ASSIGNMENT							{ $$ = COERCION_ASSIGNMENT; }
		| /*EMPTY*/								{ $$ = COERCION_EXPLICIT; }
		;


DropCastStmt: DROP CAST opt_if_exists '(' Typename AS Typename ')' opt_drop_behavior
				{
					DropCastStmt *n = makeNode(DropCastStmt);
					n->sourcetype = $5;
					n->targettype = $7;
					n->behavior = $9;
					n->missing_ok = $3;
					$$ = (Node *)n;
				}
		;

opt_if_exists: IF_P EXISTS						{ $$ = TRUE; }
		| /*EMPTY*/								{ $$ = FALSE; }
		;


/*****************************************************************************
 *
 *		QUERY:
 *
 *		REINDEX type <name> [FORCE]
 *
 * FORCE no longer does anything, but we accept it for backwards compatibility
 *****************************************************************************/

ReindexStmt:
			REINDEX reindex_type qualified_name opt_force
				{
					ReindexStmt *n = makeNode(ReindexStmt);
					n->kind = $2;
					n->relation = $3;
					n->name = NULL;
					$$ = (Node *)n;
				}
			| REINDEX SYSTEM_P name opt_force
				{
					ReindexStmt *n = makeNode(ReindexStmt);
					n->kind = OBJECT_DATABASE;
					n->name = $3;
					n->relation = NULL;
					n->do_system = true;
					n->do_user = false;
					$$ = (Node *)n;
				}
			| REINDEX DATABASE name opt_force
				{
					ReindexStmt *n = makeNode(ReindexStmt);
					n->kind = OBJECT_DATABASE;
					n->name = $3;
					n->relation = NULL;
					n->do_system = true;
					n->do_user = true;
					$$ = (Node *)n;
				}
		;

reindex_type:
			INDEX									{ $$ = OBJECT_INDEX; }
			| TABLE									{ $$ = OBJECT_TABLE; }
		;

opt_force:	FORCE									{  $$ = TRUE; }
			| /* EMPTY */							{  $$ = FALSE; }
		;


/*****************************************************************************
 *
 * ALTER THING name RENAME TO newname
 *
 *****************************************************************************/

RenameStmt: ALTER AGGREGATE func_name aggr_args RENAME TO name
				{
					RenameStmt *n = makeNode(RenameStmt);
					n->renameType = OBJECT_AGGREGATE;
					n->object = $3;
					n->objarg = $4;
					n->newname = $7;
					$$ = (Node *)n;
				}
			| ALTER COLLATION any_name RENAME TO name
				{
					RenameStmt *n = makeNode(RenameStmt);
					n->renameType = OBJECT_COLLATION;
					n->object = $3;
					n->newname = $6;
					$$ = (Node *)n;
				}
			| ALTER CONVERSION_P any_name RENAME TO name
				{
					RenameStmt *n = makeNode(RenameStmt);
					n->renameType = OBJECT_CONVERSION;
					n->object = $3;
					n->newname = $6;
					$$ = (Node *)n;
				}
			| ALTER DATABASE database_name RENAME TO database_name
				{
					RenameStmt *n = makeNode(RenameStmt);
					n->renameType = OBJECT_DATABASE;
					n->subname = $3;
					n->newname = $6;
					$$ = (Node *)n;
				}
			| ALTER FUNCTION function_with_argtypes RENAME TO name
				{
					RenameStmt *n = makeNode(RenameStmt);
					n->renameType = OBJECT_FUNCTION;
					n->object = $3->funcname;
					n->objarg = $3->funcargs;
					n->newname = $6;
					$$ = (Node *)n;
				}
			| ALTER GROUP_P RoleId RENAME TO RoleId
				{
					RenameStmt *n = makeNode(RenameStmt);
					n->renameType = OBJECT_ROLE;
					n->subname = $3;
					n->newname = $6;
					$$ = (Node *)n;
				}
			| ALTER opt_procedural LANGUAGE name RENAME TO name
				{
					RenameStmt *n = makeNode(RenameStmt);
					n->renameType = OBJECT_LANGUAGE;
					n->subname = $4;
					n->newname = $7;
					$$ = (Node *)n;
				}
			| ALTER OPERATOR CLASS any_name USING access_method RENAME TO name
				{
					RenameStmt *n = makeNode(RenameStmt);
					n->renameType = OBJECT_OPCLASS;
					n->object = $4;
					n->subname = $6;
					n->newname = $9;
					$$ = (Node *)n;
				}
			| ALTER OPERATOR FAMILY any_name USING access_method RENAME TO name
				{
					RenameStmt *n = makeNode(RenameStmt);
					n->renameType = OBJECT_OPFAMILY;
					n->object = $4;
					n->subname = $6;
					n->newname = $9;
					$$ = (Node *)n;
				}
			| ALTER SCHEMA name RENAME TO name
				{
					RenameStmt *n = makeNode(RenameStmt);
					n->renameType = OBJECT_SCHEMA;
					n->subname = $3;
					n->newname = $6;
					$$ = (Node *)n;
				}
			| ALTER TABLE relation_expr RENAME TO name
				{
					RenameStmt *n = makeNode(RenameStmt);
					n->renameType = OBJECT_TABLE;
					n->relation = $3;
					n->subname = NULL;
					n->newname = $6;
					$$ = (Node *)n;
				}
			| ALTER SEQUENCE qualified_name RENAME TO name
				{
					RenameStmt *n = makeNode(RenameStmt);
					n->renameType = OBJECT_SEQUENCE;
					n->relation = $3;
					n->subname = NULL;
					n->newname = $6;
					$$ = (Node *)n;
				}
			| ALTER VIEW qualified_name RENAME TO name
				{
					RenameStmt *n = makeNode(RenameStmt);
					n->renameType = OBJECT_VIEW;
					n->relation = $3;
					n->subname = NULL;
					n->newname = $6;
					$$ = (Node *)n;
				}
			| ALTER INDEX qualified_name RENAME TO name
				{
					RenameStmt *n = makeNode(RenameStmt);
					n->renameType = OBJECT_INDEX;
					n->relation = $3;
					n->subname = NULL;
					n->newname = $6;
					$$ = (Node *)n;
				}
			| ALTER FOREIGN TABLE relation_expr RENAME TO name
				{
					RenameStmt *n = makeNode(RenameStmt);
					n->renameType = OBJECT_FOREIGN_TABLE;
					n->relation = $4;
					n->subname = NULL;
					n->newname = $7;
					$$ = (Node *)n;
				}
			| ALTER TABLE relation_expr RENAME opt_column name TO name
				{
					RenameStmt *n = makeNode(RenameStmt);
					n->renameType = OBJECT_COLUMN;
					n->relationType = OBJECT_TABLE;
					n->relation = $3;
					n->subname = $6;
					n->newname = $8;
					$$ = (Node *)n;
				}
			| ALTER FOREIGN TABLE relation_expr RENAME opt_column name TO name
				{
					RenameStmt *n = makeNode(RenameStmt);
					n->renameType = OBJECT_COLUMN;
					n->relationType = OBJECT_FOREIGN_TABLE;
					n->relation = $4;
					n->subname = $7;
					n->newname = $9;
					$$ = (Node *)n;
				}
			| ALTER TRIGGER name ON qualified_name RENAME TO name
				{
					RenameStmt *n = makeNode(RenameStmt);
					n->renameType = OBJECT_TRIGGER;
					n->relation = $5;
					n->subname = $3;
					n->newname = $8;
					$$ = (Node *)n;
				}
			| ALTER ROLE RoleId RENAME TO RoleId
				{
					RenameStmt *n = makeNode(RenameStmt);
					n->renameType = OBJECT_ROLE;
					n->subname = $3;
					n->newname = $6;
					$$ = (Node *)n;
				}
			| ALTER USER RoleId RENAME TO RoleId
				{
					RenameStmt *n = makeNode(RenameStmt);
					n->renameType = OBJECT_ROLE;
					n->subname = $3;
					n->newname = $6;
					$$ = (Node *)n;
				}
			| ALTER TABLESPACE name RENAME TO name
				{
					RenameStmt *n = makeNode(RenameStmt);
					n->renameType = OBJECT_TABLESPACE;
					n->subname = $3;
					n->newname = $6;
					$$ = (Node *)n;
				}
			| ALTER TABLESPACE name SET reloptions
				{
					AlterTableSpaceOptionsStmt *n =
						makeNode(AlterTableSpaceOptionsStmt);
					n->tablespacename = $3;
					n->options = $5;
					n->isReset = FALSE;
					$$ = (Node *)n;
				}
			| ALTER TABLESPACE name RESET reloptions
				{
					AlterTableSpaceOptionsStmt *n =
						makeNode(AlterTableSpaceOptionsStmt);
					n->tablespacename = $3;
					n->options = $5;
					n->isReset = TRUE;
					$$ = (Node *)n;
				}
			| ALTER TEXT_P SEARCH PARSER any_name RENAME TO name
				{
					RenameStmt *n = makeNode(RenameStmt);
					n->renameType = OBJECT_TSPARSER;
					n->object = $5;
					n->newname = $8;
					$$ = (Node *)n;
				}
			| ALTER TEXT_P SEARCH DICTIONARY any_name RENAME TO name
				{
					RenameStmt *n = makeNode(RenameStmt);
					n->renameType = OBJECT_TSDICTIONARY;
					n->object = $5;
					n->newname = $8;
					$$ = (Node *)n;
				}
			| ALTER TEXT_P SEARCH TEMPLATE any_name RENAME TO name
				{
					RenameStmt *n = makeNode(RenameStmt);
					n->renameType = OBJECT_TSTEMPLATE;
					n->object = $5;
					n->newname = $8;
					$$ = (Node *)n;
				}
			| ALTER TEXT_P SEARCH CONFIGURATION any_name RENAME TO name
				{
					RenameStmt *n = makeNode(RenameStmt);
					n->renameType = OBJECT_TSCONFIGURATION;
					n->object = $5;
					n->newname = $8;
					$$ = (Node *)n;
				}
			| ALTER TYPE_P any_name RENAME TO name
				{
					RenameStmt *n = makeNode(RenameStmt);
					n->renameType = OBJECT_TYPE;
					n->object = $3;
					n->newname = $6;
					$$ = (Node *)n;
				}
			| ALTER TYPE_P any_name RENAME ATTRIBUTE name TO name opt_drop_behavior
				{
					RenameStmt *n = makeNode(RenameStmt);
					n->renameType = OBJECT_ATTRIBUTE;
					n->relationType = OBJECT_TYPE;
					n->relation = makeRangeVarFromAnyName($3, @3, yyscanner);
					n->subname = $6;
					n->newname = $8;
					n->behavior = $9;
					$$ = (Node *)n;
				}
		;

opt_column: COLUMN									{ $$ = COLUMN; }
			| /*EMPTY*/								{ $$ = 0; }
		;

opt_set_data: SET DATA_P							{ $$ = 1; }
			| /*EMPTY*/								{ $$ = 0; }
		;

/*****************************************************************************
 *
 * ALTER THING name SET SCHEMA name
 *
 *****************************************************************************/

AlterObjectSchemaStmt:
			ALTER AGGREGATE func_name aggr_args SET SCHEMA name
				{
					AlterObjectSchemaStmt *n = makeNode(AlterObjectSchemaStmt);
					n->objectType = OBJECT_AGGREGATE;
					n->object = $3;
					n->objarg = $4;
					n->newschema = $7;
					$$ = (Node *)n;
				}
			| ALTER COLLATION any_name SET SCHEMA name
				{
					AlterObjectSchemaStmt *n = makeNode(AlterObjectSchemaStmt);
					n->objectType = OBJECT_COLLATION;
					n->object = $3;
					n->newschema = $6;
					$$ = (Node *)n;
				}
			| ALTER CONVERSION_P any_name SET SCHEMA name
				{
					AlterObjectSchemaStmt *n = makeNode(AlterObjectSchemaStmt);
					n->objectType = OBJECT_CONVERSION;
					n->object = $3;
					n->newschema = $6;
					$$ = (Node *)n;
				}
			| ALTER DOMAIN_P any_name SET SCHEMA name
				{
					AlterObjectSchemaStmt *n = makeNode(AlterObjectSchemaStmt);
					n->objectType = OBJECT_DOMAIN;
					n->object = $3;
					n->newschema = $6;
					$$ = (Node *)n;
				}
			| ALTER EXTENSION any_name SET SCHEMA name
				{
					AlterObjectSchemaStmt *n = makeNode(AlterObjectSchemaStmt);
					n->objectType = OBJECT_EXTENSION;
					n->object = $3;
					n->newschema = $6;
					$$ = (Node *)n;
				}
			| ALTER FUNCTION function_with_argtypes SET SCHEMA name
				{
					AlterObjectSchemaStmt *n = makeNode(AlterObjectSchemaStmt);
					n->objectType = OBJECT_FUNCTION;
					n->object = $3->funcname;
					n->objarg = $3->funcargs;
					n->newschema = $6;
					$$ = (Node *)n;
				}
			| ALTER OPERATOR any_operator oper_argtypes SET SCHEMA name
				{
					AlterObjectSchemaStmt *n = makeNode(AlterObjectSchemaStmt);
					n->objectType = OBJECT_OPERATOR;
					n->object = $3;
					n->objarg = $4;
					n->newschema = $7;
					$$ = (Node *)n;
				}
			| ALTER OPERATOR CLASS any_name USING access_method SET SCHEMA name
				{
					AlterObjectSchemaStmt *n = makeNode(AlterObjectSchemaStmt);
					n->objectType = OBJECT_OPCLASS;
					n->object = $4;
					n->addname = $6;
					n->newschema = $9;
					$$ = (Node *)n;
				}
			| ALTER OPERATOR FAMILY any_name USING access_method SET SCHEMA name
				{
					AlterObjectSchemaStmt *n = makeNode(AlterObjectSchemaStmt);
					n->objectType = OBJECT_OPFAMILY;
					n->object = $4;
					n->addname = $6;
					n->newschema = $9;
					$$ = (Node *)n;
				}
			| ALTER TABLE relation_expr SET SCHEMA name
				{
					AlterObjectSchemaStmt *n = makeNode(AlterObjectSchemaStmt);
					n->objectType = OBJECT_TABLE;
					n->relation = $3;
					n->newschema = $6;
					$$ = (Node *)n;
				}
			| ALTER TEXT_P SEARCH PARSER any_name SET SCHEMA name
				{
					AlterObjectSchemaStmt *n = makeNode(AlterObjectSchemaStmt);
					n->objectType = OBJECT_TSPARSER;
					n->object = $5;
					n->newschema = $8;
					$$ = (Node *)n;
				}
			| ALTER TEXT_P SEARCH DICTIONARY any_name SET SCHEMA name
				{
					AlterObjectSchemaStmt *n = makeNode(AlterObjectSchemaStmt);
					n->objectType = OBJECT_TSDICTIONARY;
					n->object = $5;
					n->newschema = $8;
					$$ = (Node *)n;
				}
			| ALTER TEXT_P SEARCH TEMPLATE any_name SET SCHEMA name
				{
					AlterObjectSchemaStmt *n = makeNode(AlterObjectSchemaStmt);
					n->objectType = OBJECT_TSTEMPLATE;
					n->object = $5;
					n->newschema = $8;
					$$ = (Node *)n;
				}
			| ALTER TEXT_P SEARCH CONFIGURATION any_name SET SCHEMA name
				{
					AlterObjectSchemaStmt *n = makeNode(AlterObjectSchemaStmt);
					n->objectType = OBJECT_TSCONFIGURATION;
					n->object = $5;
					n->newschema = $8;
					$$ = (Node *)n;
				}
			| ALTER SEQUENCE qualified_name SET SCHEMA name
				{
					AlterObjectSchemaStmt *n = makeNode(AlterObjectSchemaStmt);
					n->objectType = OBJECT_SEQUENCE;
					n->relation = $3;
					n->newschema = $6;
					$$ = (Node *)n;
				}
			| ALTER VIEW qualified_name SET SCHEMA name
				{
					AlterObjectSchemaStmt *n = makeNode(AlterObjectSchemaStmt);
					n->objectType = OBJECT_VIEW;
					n->relation = $3;
					n->newschema = $6;
					$$ = (Node *)n;
				}
			| ALTER FOREIGN TABLE relation_expr SET SCHEMA name
				{
					AlterObjectSchemaStmt *n = makeNode(AlterObjectSchemaStmt);
					n->objectType = OBJECT_FOREIGN_TABLE;
					n->relation = $4;
					n->newschema = $7;
					$$ = (Node *)n;
				}
			| ALTER TYPE_P any_name SET SCHEMA name
				{
					AlterObjectSchemaStmt *n = makeNode(AlterObjectSchemaStmt);
					n->objectType = OBJECT_TYPE;
					n->object = $3;
					n->newschema = $6;
					$$ = (Node *)n;
				}
		;

/*****************************************************************************
 *
 * ALTER THING name OWNER TO newname
 *
 *****************************************************************************/

AlterOwnerStmt: ALTER AGGREGATE func_name aggr_args OWNER TO RoleId
				{
					AlterOwnerStmt *n = makeNode(AlterOwnerStmt);
					n->objectType = OBJECT_AGGREGATE;
					n->object = $3;
					n->objarg = $4;
					n->newowner = $7;
					$$ = (Node *)n;
				}
			| ALTER COLLATION any_name OWNER TO RoleId
				{
					AlterOwnerStmt *n = makeNode(AlterOwnerStmt);
					n->objectType = OBJECT_COLLATION;
					n->object = $3;
					n->newowner = $6;
					$$ = (Node *)n;
				}
			| ALTER CONVERSION_P any_name OWNER TO RoleId
				{
					AlterOwnerStmt *n = makeNode(AlterOwnerStmt);
					n->objectType = OBJECT_CONVERSION;
					n->object = $3;
					n->newowner = $6;
					$$ = (Node *)n;
				}
			| ALTER DATABASE database_name OWNER TO RoleId
				{
					AlterOwnerStmt *n = makeNode(AlterOwnerStmt);
					n->objectType = OBJECT_DATABASE;
					n->object = list_make1(makeString($3));
					n->newowner = $6;
					$$ = (Node *)n;
				}
			| ALTER DOMAIN_P any_name OWNER TO RoleId
				{
					AlterOwnerStmt *n = makeNode(AlterOwnerStmt);
					n->objectType = OBJECT_DOMAIN;
					n->object = $3;
					n->newowner = $6;
					$$ = (Node *)n;
				}
			| ALTER FUNCTION function_with_argtypes OWNER TO RoleId
				{
					AlterOwnerStmt *n = makeNode(AlterOwnerStmt);
					n->objectType = OBJECT_FUNCTION;
					n->object = $3->funcname;
					n->objarg = $3->funcargs;
					n->newowner = $6;
					$$ = (Node *)n;
				}
			| ALTER opt_procedural LANGUAGE name OWNER TO RoleId
				{
					AlterOwnerStmt *n = makeNode(AlterOwnerStmt);
					n->objectType = OBJECT_LANGUAGE;
					n->object = list_make1(makeString($4));
					n->newowner = $7;
					$$ = (Node *)n;
				}
			| ALTER LARGE_P OBJECT_P NumericOnly OWNER TO RoleId
				{
					AlterOwnerStmt *n = makeNode(AlterOwnerStmt);
					n->objectType = OBJECT_LARGEOBJECT;
					n->object = list_make1($4);
					n->newowner = $7;
					$$ = (Node *)n;
				}
			| ALTER OPERATOR any_operator oper_argtypes OWNER TO RoleId
				{
					AlterOwnerStmt *n = makeNode(AlterOwnerStmt);
					n->objectType = OBJECT_OPERATOR;
					n->object = $3;
					n->objarg = $4;
					n->newowner = $7;
					$$ = (Node *)n;
				}
			| ALTER OPERATOR CLASS any_name USING access_method OWNER TO RoleId
				{
					AlterOwnerStmt *n = makeNode(AlterOwnerStmt);
					n->objectType = OBJECT_OPCLASS;
					n->object = $4;
					n->addname = $6;
					n->newowner = $9;
					$$ = (Node *)n;
				}
			| ALTER OPERATOR FAMILY any_name USING access_method OWNER TO RoleId
				{
					AlterOwnerStmt *n = makeNode(AlterOwnerStmt);
					n->objectType = OBJECT_OPFAMILY;
					n->object = $4;
					n->addname = $6;
					n->newowner = $9;
					$$ = (Node *)n;
				}
			| ALTER SCHEMA name OWNER TO RoleId
				{
					AlterOwnerStmt *n = makeNode(AlterOwnerStmt);
					n->objectType = OBJECT_SCHEMA;
					n->object = list_make1(makeString($3));
					n->newowner = $6;
					$$ = (Node *)n;
				}
			| ALTER TYPE_P any_name OWNER TO RoleId
				{
					AlterOwnerStmt *n = makeNode(AlterOwnerStmt);
					n->objectType = OBJECT_TYPE;
					n->object = $3;
					n->newowner = $6;
					$$ = (Node *)n;
				}
			| ALTER TABLESPACE name OWNER TO RoleId
				{
					AlterOwnerStmt *n = makeNode(AlterOwnerStmt);
					n->objectType = OBJECT_TABLESPACE;
					n->object = list_make1(makeString($3));
					n->newowner = $6;
					$$ = (Node *)n;
				}
			| ALTER TEXT_P SEARCH DICTIONARY any_name OWNER TO RoleId
				{
					AlterOwnerStmt *n = makeNode(AlterOwnerStmt);
					n->objectType = OBJECT_TSDICTIONARY;
					n->object = $5;
					n->newowner = $8;
					$$ = (Node *)n;
				}
			| ALTER TEXT_P SEARCH CONFIGURATION any_name OWNER TO RoleId
				{
					AlterOwnerStmt *n = makeNode(AlterOwnerStmt);
					n->objectType = OBJECT_TSCONFIGURATION;
					n->object = $5;
					n->newowner = $8;
					$$ = (Node *)n;
				}
			| ALTER FOREIGN DATA_P WRAPPER name OWNER TO RoleId
				{
					AlterOwnerStmt *n = makeNode(AlterOwnerStmt);
					n->objectType = OBJECT_FDW;
					n->object = list_make1(makeString($5));
					n->newowner = $8;
					$$ = (Node *)n;
				}
			| ALTER SERVER name OWNER TO RoleId
				{
					AlterOwnerStmt *n = makeNode(AlterOwnerStmt);
					n->objectType = OBJECT_FOREIGN_SERVER;
					n->object = list_make1(makeString($3));
					n->newowner = $6;
					$$ = (Node *)n;
				}
		;


/*****************************************************************************
 *
 *		QUERY:	Define Rewrite Rule
 *
 *****************************************************************************/

RuleStmt:	CREATE opt_or_replace RULE name AS
			ON event TO qualified_name where_clause
			DO opt_instead RuleActionList
				{
					RuleStmt *n = makeNode(RuleStmt);
					n->replace = $2;
					n->relation = $9;
					n->rulename = $4;
					n->whereClause = $10;
					n->event = $7;
					n->instead = $12;
					n->actions = $13;
					$$ = (Node *)n;
				}
		;

RuleActionList:
			NOTHING									{ $$ = NIL; }
			| RuleActionStmt						{ $$ = list_make1($1); }
			| '(' RuleActionMulti ')'				{ $$ = $2; }
		;

/* the thrashing around here is to discard "empty" statements... */
RuleActionMulti:
			RuleActionMulti ';' RuleActionStmtOrEmpty
				{ if ($3 != NULL)
					$$ = lappend($1, $3);
				  else
					$$ = $1;
				}
			| RuleActionStmtOrEmpty
				{ if ($1 != NULL)
					$$ = list_make1($1);
				  else
					$$ = NIL;
				}
		;

RuleActionStmt:
			SelectStmt
			| InsertStmt
			| UpdateStmt
			| DeleteStmt
			| NotifyStmt
		;

RuleActionStmtOrEmpty:
			RuleActionStmt							{ $$ = $1; }
			|	/*EMPTY*/							{ $$ = NULL; }
		;

event:		SELECT									{ $$ = CMD_SELECT; }
			| UPDATE								{ $$ = CMD_UPDATE; }
			| DELETE_P								{ $$ = CMD_DELETE; }
			| INSERT								{ $$ = CMD_INSERT; }
		 ;

opt_instead:
			INSTEAD									{ $$ = TRUE; }
			| ALSO									{ $$ = FALSE; }
			| /*EMPTY*/								{ $$ = FALSE; }
		;


DropRuleStmt:
			DROP RULE name ON qualified_name opt_drop_behavior
				{
					DropPropertyStmt *n = makeNode(DropPropertyStmt);
					n->relation = $5;
					n->property = $3;
					n->behavior = $6;
					n->removeType = OBJECT_RULE;
					n->missing_ok = false;
					$$ = (Node *) n;
				}
			| DROP RULE IF_P EXISTS name ON qualified_name opt_drop_behavior
				{
					DropPropertyStmt *n = makeNode(DropPropertyStmt);
					n->relation = $7;
					n->property = $5;
					n->behavior = $8;
					n->removeType = OBJECT_RULE;
					n->missing_ok = true;
					$$ = (Node *) n;
				}
		;


/*****************************************************************************
 *
 *		QUERY:
 *				NOTIFY <identifier> can appear both in rule bodies and
 *				as a query-level command
 *
 *****************************************************************************/

NotifyStmt: NOTIFY ColId notify_payload
				{
					NotifyStmt *n = makeNode(NotifyStmt);
					n->conditionname = $2;
					n->payload = $3;
					$$ = (Node *)n;
				}
		;

notify_payload:
			',' Sconst							{ $$ = $2; }
			| /*EMPTY*/							{ $$ = NULL; }
		;

ListenStmt: LISTEN ColId
				{
					ListenStmt *n = makeNode(ListenStmt);
					n->conditionname = $2;
					$$ = (Node *)n;
				}
		;

UnlistenStmt:
			UNLISTEN ColId
				{
					UnlistenStmt *n = makeNode(UnlistenStmt);
					n->conditionname = $2;
					$$ = (Node *)n;
				}
			| UNLISTEN '*'
				{
					UnlistenStmt *n = makeNode(UnlistenStmt);
					n->conditionname = NULL;
					$$ = (Node *)n;
				}
		;


/*****************************************************************************
 *
 *		Transactions:
 *
 *		BEGIN / COMMIT / ROLLBACK
 *		(also older versions END / ABORT)
 *
 *****************************************************************************/

TransactionStmt:
			ABORT_P opt_transaction
				{
					TransactionStmt *n = makeNode(TransactionStmt);
					n->kind = TRANS_STMT_ROLLBACK;
					n->options = NIL;
					$$ = (Node *)n;
				}
			| BEGIN_P opt_transaction transaction_mode_list_or_empty
				{
					TransactionStmt *n = makeNode(TransactionStmt);
					n->kind = TRANS_STMT_BEGIN;
					n->options = $3;
					$$ = (Node *)n;
				}
			| START TRANSACTION transaction_mode_list_or_empty
				{
					TransactionStmt *n = makeNode(TransactionStmt);
					n->kind = TRANS_STMT_START;
					n->options = $3;
					$$ = (Node *)n;
				}
			| COMMIT opt_transaction
				{
					TransactionStmt *n = makeNode(TransactionStmt);
					n->kind = TRANS_STMT_COMMIT;
					n->options = NIL;
					$$ = (Node *)n;
				}
			| END_P opt_transaction
				{
					TransactionStmt *n = makeNode(TransactionStmt);
					n->kind = TRANS_STMT_COMMIT;
					n->options = NIL;
					$$ = (Node *)n;
				}
			| ROLLBACK opt_transaction
				{
					TransactionStmt *n = makeNode(TransactionStmt);
					n->kind = TRANS_STMT_ROLLBACK;
					n->options = NIL;
					$$ = (Node *)n;
				}
			| SAVEPOINT ColId
				{
					TransactionStmt *n = makeNode(TransactionStmt);
					n->kind = TRANS_STMT_SAVEPOINT;
					n->options = list_make1(makeDefElem("savepoint_name",
														(Node *)makeString($2)));
					$$ = (Node *)n;
				}
			| RELEASE SAVEPOINT ColId
				{
					TransactionStmt *n = makeNode(TransactionStmt);
					n->kind = TRANS_STMT_RELEASE;
					n->options = list_make1(makeDefElem("savepoint_name",
														(Node *)makeString($3)));
					$$ = (Node *)n;
				}
			| RELEASE ColId
				{
					TransactionStmt *n = makeNode(TransactionStmt);
					n->kind = TRANS_STMT_RELEASE;
					n->options = list_make1(makeDefElem("savepoint_name",
														(Node *)makeString($2)));
					$$ = (Node *)n;
				}
			| ROLLBACK opt_transaction TO SAVEPOINT ColId
				{
					TransactionStmt *n = makeNode(TransactionStmt);
					n->kind = TRANS_STMT_ROLLBACK_TO;
					n->options = list_make1(makeDefElem("savepoint_name",
														(Node *)makeString($5)));
					$$ = (Node *)n;
				}
			| ROLLBACK opt_transaction TO ColId
				{
					TransactionStmt *n = makeNode(TransactionStmt);
					n->kind = TRANS_STMT_ROLLBACK_TO;
					n->options = list_make1(makeDefElem("savepoint_name",
														(Node *)makeString($4)));
					$$ = (Node *)n;
				}
			| PREPARE TRANSACTION Sconst
				{
					TransactionStmt *n = makeNode(TransactionStmt);
					n->kind = TRANS_STMT_PREPARE;
					n->gid = $3;
					$$ = (Node *)n;
				}
			| COMMIT PREPARED Sconst
				{
					TransactionStmt *n = makeNode(TransactionStmt);
					n->kind = TRANS_STMT_COMMIT_PREPARED;
					n->gid = $3;
					$$ = (Node *)n;
				}
			| ROLLBACK PREPARED Sconst
				{
					TransactionStmt *n = makeNode(TransactionStmt);
					n->kind = TRANS_STMT_ROLLBACK_PREPARED;
					n->gid = $3;
					$$ = (Node *)n;
				}
		;

opt_transaction:	WORK							{}
			| TRANSACTION							{}
			| /*EMPTY*/								{}
		;

transaction_mode_item:
			ISOLATION LEVEL iso_level
					{ $$ = makeDefElem("transaction_isolation",
									   makeStringConst($3, @3)); }
			| READ ONLY
					{ $$ = makeDefElem("transaction_read_only",
									   makeIntConst(TRUE, @1)); }
			| READ WRITE
					{ $$ = makeDefElem("transaction_read_only",
									   makeIntConst(FALSE, @1)); }
			| DEFERRABLE
					{ $$ = makeDefElem("transaction_deferrable",
									   makeIntConst(TRUE, @1)); }
			| NOT DEFERRABLE
					{ $$ = makeDefElem("transaction_deferrable",
									   makeIntConst(FALSE, @1)); }
		;

/* Syntax with commas is SQL-spec, without commas is Postgres historical */
transaction_mode_list:
			transaction_mode_item
					{ $$ = list_make1($1); }
			| transaction_mode_list ',' transaction_mode_item
					{ $$ = lappend($1, $3); }
			| transaction_mode_list transaction_mode_item
					{ $$ = lappend($1, $2); }
		;

transaction_mode_list_or_empty:
			transaction_mode_list
			| /* EMPTY */
					{ $$ = NIL; }
		;


/*****************************************************************************
 *
 *	QUERY:
 *		CREATE [ OR REPLACE ] [ TEMP ] VIEW <viewname> '('target-list ')'
 *			AS <query> [ WITH [ CASCADED | LOCAL ] CHECK OPTION ]
 *
 *****************************************************************************/

ViewStmt: CREATE OptTemp VIEW qualified_name opt_column_list
				AS SelectStmt opt_check_option
				{
					ViewStmt *n = makeNode(ViewStmt);
					n->view = $4;
					n->view->relpersistence = $2;
					n->aliases = $5;
					n->query = $7;
					n->replace = false;
					$$ = (Node *) n;
				}
		| CREATE OR REPLACE OptTemp VIEW qualified_name opt_column_list
				AS SelectStmt opt_check_option
				{
					ViewStmt *n = makeNode(ViewStmt);
					n->view = $6;
					n->view->relpersistence = $4;
					n->aliases = $7;
					n->query = $9;
					n->replace = true;
					$$ = (Node *) n;
				}
		;

opt_check_option:
		WITH CHECK OPTION
				{
					ereport(ERROR,
							(errcode(ERRCODE_FEATURE_NOT_SUPPORTED),
							 errmsg("WITH CHECK OPTION is not implemented")));
				}
		| WITH CASCADED CHECK OPTION
				{
					ereport(ERROR,
							(errcode(ERRCODE_FEATURE_NOT_SUPPORTED),
							 errmsg("WITH CHECK OPTION is not implemented")));
				}
		| WITH LOCAL CHECK OPTION
				{
					ereport(ERROR,
							(errcode(ERRCODE_FEATURE_NOT_SUPPORTED),
							 errmsg("WITH CHECK OPTION is not implemented")));
				}
		| /* EMPTY */							{ $$ = NIL; }
		;

/*****************************************************************************
 *
 *		QUERY:
 *				LOAD "filename"
 *
 *****************************************************************************/

LoadStmt:	LOAD file_name
				{
					LoadStmt *n = makeNode(LoadStmt);
					n->filename = $2;
					$$ = (Node *)n;
				}
		;


/*****************************************************************************
 *
 *		CREATE DATABASE
 *
 *****************************************************************************/

CreatedbStmt:
			CREATE DATABASE database_name opt_with createdb_opt_list
				{
					CreatedbStmt *n = makeNode(CreatedbStmt);
					n->dbname = $3;
					n->options = $5;
					$$ = (Node *)n;
				}
		;

createdb_opt_list:
			createdb_opt_list createdb_opt_item		{ $$ = lappend($1, $2); }
			| /* EMPTY */							{ $$ = NIL; }
		;

createdb_opt_item:
			TABLESPACE opt_equal name
				{
					$$ = makeDefElem("tablespace", (Node *)makeString($3));
				}
			| TABLESPACE opt_equal DEFAULT
				{
					$$ = makeDefElem("tablespace", NULL);
				}
			| LOCATION opt_equal Sconst
				{
					$$ = makeDefElem("location", (Node *)makeString($3));
				}
			| LOCATION opt_equal DEFAULT
				{
					$$ = makeDefElem("location", NULL);
				}
			| TEMPLATE opt_equal name
				{
					$$ = makeDefElem("template", (Node *)makeString($3));
				}
			| TEMPLATE opt_equal DEFAULT
				{
					$$ = makeDefElem("template", NULL);
				}
			| ENCODING opt_equal Sconst
				{
					$$ = makeDefElem("encoding", (Node *)makeString($3));
				}
			| ENCODING opt_equal Iconst
				{
					$$ = makeDefElem("encoding", (Node *)makeInteger($3));
				}
			| ENCODING opt_equal DEFAULT
				{
					$$ = makeDefElem("encoding", NULL);
				}
			| LC_COLLATE_P opt_equal Sconst
				{
					$$ = makeDefElem("lc_collate", (Node *)makeString($3));
				}
			| LC_COLLATE_P opt_equal DEFAULT
				{
					$$ = makeDefElem("lc_collate", NULL);
				}
			| LC_CTYPE_P opt_equal Sconst
				{
					$$ = makeDefElem("lc_ctype", (Node *)makeString($3));
				}
			| LC_CTYPE_P opt_equal DEFAULT
				{
					$$ = makeDefElem("lc_ctype", NULL);
				}
			| CONNECTION LIMIT opt_equal SignedIconst
				{
					$$ = makeDefElem("connectionlimit", (Node *)makeInteger($4));
				}
			| OWNER opt_equal name
				{
					$$ = makeDefElem("owner", (Node *)makeString($3));
				}
			| OWNER opt_equal DEFAULT
				{
					$$ = makeDefElem("owner", NULL);
				}
		;

/*
 *	Though the equals sign doesn't match other WITH options, pg_dump uses
 *	equals for backward compatibility, and it doesn't seem worth removing it.
 */
opt_equal:	'='										{}
			| /*EMPTY*/								{}
		;


/*****************************************************************************
 *
 *		ALTER DATABASE
 *
 *****************************************************************************/

AlterDatabaseStmt:
			ALTER DATABASE database_name opt_with alterdb_opt_list
				 {
					AlterDatabaseStmt *n = makeNode(AlterDatabaseStmt);
					n->dbname = $3;
					n->options = $5;
					$$ = (Node *)n;
				 }
			| ALTER DATABASE database_name SET TABLESPACE name
				 {
					AlterDatabaseStmt *n = makeNode(AlterDatabaseStmt);
					n->dbname = $3;
					n->options = list_make1(makeDefElem("tablespace",
													(Node *)makeString($6)));
					$$ = (Node *)n;
				 }
		;

AlterDatabaseSetStmt:
			ALTER DATABASE database_name SetResetClause
				{
					AlterDatabaseSetStmt *n = makeNode(AlterDatabaseSetStmt);
					n->dbname = $3;
					n->setstmt = $4;
					$$ = (Node *)n;
				}
		;


alterdb_opt_list:
			alterdb_opt_list alterdb_opt_item		{ $$ = lappend($1, $2); }
			| /* EMPTY */							{ $$ = NIL; }
		;

alterdb_opt_item:
			CONNECTION LIMIT opt_equal SignedIconst
				{
					$$ = makeDefElem("connectionlimit", (Node *)makeInteger($4));
				}
		;


/*****************************************************************************
 *
 *		DROP DATABASE [ IF EXISTS ]
 *
 * This is implicitly CASCADE, no need for drop behavior
 *****************************************************************************/

DropdbStmt: DROP DATABASE database_name
				{
					DropdbStmt *n = makeNode(DropdbStmt);
					n->dbname = $3;
					n->missing_ok = FALSE;
					$$ = (Node *)n;
				}
			| DROP DATABASE IF_P EXISTS database_name
				{
					DropdbStmt *n = makeNode(DropdbStmt);
					n->dbname = $5;
					n->missing_ok = TRUE;
					$$ = (Node *)n;
				}
		;


/*****************************************************************************
 *
 * Manipulate a domain
 *
 *****************************************************************************/

CreateDomainStmt:
			CREATE DOMAIN_P any_name opt_as Typename ColQualList
				{
					CreateDomainStmt *n = makeNode(CreateDomainStmt);
					n->domainname = $3;
					n->typeName = $5;
					SplitColQualList($6, &n->constraints, &n->collClause,
									 yyscanner);
					$$ = (Node *)n;
				}
		;

AlterDomainStmt:
			/* ALTER DOMAIN <domain> {SET DEFAULT <expr>|DROP DEFAULT} */
			ALTER DOMAIN_P any_name alter_column_default
				{
					AlterDomainStmt *n = makeNode(AlterDomainStmt);
					n->subtype = 'T';
					n->typeName = $3;
					n->def = $4;
					$$ = (Node *)n;
				}
			/* ALTER DOMAIN <domain> DROP NOT NULL */
			| ALTER DOMAIN_P any_name DROP NOT NULL_P
				{
					AlterDomainStmt *n = makeNode(AlterDomainStmt);
					n->subtype = 'N';
					n->typeName = $3;
					$$ = (Node *)n;
				}
			/* ALTER DOMAIN <domain> SET NOT NULL */
			| ALTER DOMAIN_P any_name SET NOT NULL_P
				{
					AlterDomainStmt *n = makeNode(AlterDomainStmt);
					n->subtype = 'O';
					n->typeName = $3;
					$$ = (Node *)n;
				}
			/* ALTER DOMAIN <domain> ADD CONSTRAINT ... */
			| ALTER DOMAIN_P any_name ADD_P TableConstraint
				{
					AlterDomainStmt *n = makeNode(AlterDomainStmt);
					n->subtype = 'C';
					n->typeName = $3;
					n->def = $5;
					$$ = (Node *)n;
				}
			/* ALTER DOMAIN <domain> DROP CONSTRAINT <name> [RESTRICT|CASCADE] */
			| ALTER DOMAIN_P any_name DROP CONSTRAINT name opt_drop_behavior
				{
					AlterDomainStmt *n = makeNode(AlterDomainStmt);
					n->subtype = 'X';
					n->typeName = $3;
					n->name = $6;
					n->behavior = $7;
					$$ = (Node *)n;
				}
			;

opt_as:		AS										{}
			| /* EMPTY */							{}
		;


/*****************************************************************************
 *
 * Manipulate a text search dictionary or configuration
 *
 *****************************************************************************/

AlterTSDictionaryStmt:
			ALTER TEXT_P SEARCH DICTIONARY any_name definition
				{
					AlterTSDictionaryStmt *n = makeNode(AlterTSDictionaryStmt);
					n->dictname = $5;
					n->options = $6;
					$$ = (Node *)n;
				}
		;

AlterTSConfigurationStmt:
			ALTER TEXT_P SEARCH CONFIGURATION any_name ADD_P MAPPING FOR name_list WITH any_name_list
				{
					AlterTSConfigurationStmt *n = makeNode(AlterTSConfigurationStmt);
					n->cfgname = $5;
					n->tokentype = $9;
					n->dicts = $11;
					n->override = false;
					n->replace = false;
					$$ = (Node*)n;
				}
			| ALTER TEXT_P SEARCH CONFIGURATION any_name ALTER MAPPING FOR name_list WITH any_name_list
				{
					AlterTSConfigurationStmt *n = makeNode(AlterTSConfigurationStmt);
					n->cfgname = $5;
					n->tokentype = $9;
					n->dicts = $11;
					n->override = true;
					n->replace = false;
					$$ = (Node*)n;
				}
			| ALTER TEXT_P SEARCH CONFIGURATION any_name ALTER MAPPING REPLACE any_name WITH any_name
				{
					AlterTSConfigurationStmt *n = makeNode(AlterTSConfigurationStmt);
					n->cfgname = $5;
					n->tokentype = NIL;
					n->dicts = list_make2($9,$11);
					n->override = false;
					n->replace = true;
					$$ = (Node*)n;
				}
			| ALTER TEXT_P SEARCH CONFIGURATION any_name ALTER MAPPING FOR name_list REPLACE any_name WITH any_name
				{
					AlterTSConfigurationStmt *n = makeNode(AlterTSConfigurationStmt);
					n->cfgname = $5;
					n->tokentype = $9;
					n->dicts = list_make2($11,$13);
					n->override = false;
					n->replace = true;
					$$ = (Node*)n;
				}
			| ALTER TEXT_P SEARCH CONFIGURATION any_name DROP MAPPING FOR name_list
				{
					AlterTSConfigurationStmt *n = makeNode(AlterTSConfigurationStmt);
					n->cfgname = $5;
					n->tokentype = $9;
					n->missing_ok = false;
					$$ = (Node*)n;
				}
			| ALTER TEXT_P SEARCH CONFIGURATION any_name DROP MAPPING IF_P EXISTS FOR name_list
				{
					AlterTSConfigurationStmt *n = makeNode(AlterTSConfigurationStmt);
					n->cfgname = $5;
					n->tokentype = $11;
					n->missing_ok = true;
					$$ = (Node*)n;
				}
		;


/*****************************************************************************
 *
 * Manipulate a conversion
 *
 *		CREATE [DEFAULT] CONVERSION <conversion_name>
 *		FOR <encoding_name> TO <encoding_name> FROM <func_name>
 *
 *****************************************************************************/

CreateConversionStmt:
			CREATE opt_default CONVERSION_P any_name FOR Sconst
			TO Sconst FROM any_name
			{
			  CreateConversionStmt *n = makeNode(CreateConversionStmt);
			  n->conversion_name = $4;
			  n->for_encoding_name = $6;
			  n->to_encoding_name = $8;
			  n->func_name = $10;
			  n->def = $2;
			  $$ = (Node *)n;
			}
		;

/*****************************************************************************
 *
 *		QUERY:
 *				CLUSTER [VERBOSE] <qualified_name> [ USING <index_name> ]
 *				CLUSTER [VERBOSE]
 *				CLUSTER [VERBOSE] <index_name> ON <qualified_name> (for pre-8.3)
 *
 *****************************************************************************/

ClusterStmt:
			CLUSTER opt_verbose qualified_name cluster_index_specification
				{
			       ClusterStmt *n = makeNode(ClusterStmt);
				   n->relation = $3;
				   n->indexname = $4;
				   n->verbose = $2;
				   $$ = (Node*)n;
				}
			| CLUSTER opt_verbose
			    {
				   ClusterStmt *n = makeNode(ClusterStmt);
				   n->relation = NULL;
				   n->indexname = NULL;
				   n->verbose = $2;
				   $$ = (Node*)n;
				}
			/* kept for pre-8.3 compatibility */
			| CLUSTER opt_verbose index_name ON qualified_name
				{
				   ClusterStmt *n = makeNode(ClusterStmt);
				   n->relation = $5;
				   n->indexname = $3;
				   n->verbose = $2;
				   $$ = (Node*)n;
				}
		;

cluster_index_specification:
			USING index_name		{ $$ = $2; }
			| /*EMPTY*/				{ $$ = NULL; }
		;


/*****************************************************************************
 *
 *		QUERY:
 *				VACUUM
 *				ANALYZE
 *
 *****************************************************************************/

VacuumStmt: VACUUM opt_full opt_freeze opt_verbose
				{
					VacuumStmt *n = makeNode(VacuumStmt);
					n->options = VACOPT_VACUUM;
					if ($2)
						n->options |= VACOPT_FULL;
					if ($4)
						n->options |= VACOPT_VERBOSE;
					n->freeze_min_age = $3 ? 0 : -1;
					n->freeze_table_age = $3 ? 0 : -1;
					n->relation = NULL;
					n->va_cols = NIL;
					$$ = (Node *)n;
				}
			| VACUUM opt_full opt_freeze opt_verbose qualified_name
				{
					VacuumStmt *n = makeNode(VacuumStmt);
					n->options = VACOPT_VACUUM;
					if ($2)
						n->options |= VACOPT_FULL;
					if ($4)
						n->options |= VACOPT_VERBOSE;
					n->freeze_min_age = $3 ? 0 : -1;
					n->freeze_table_age = $3 ? 0 : -1;
					n->relation = $5;
					n->va_cols = NIL;
					$$ = (Node *)n;
				}
			| VACUUM opt_full opt_freeze opt_verbose AnalyzeStmt
				{
					VacuumStmt *n = (VacuumStmt *) $5;
					n->options |= VACOPT_VACUUM;
					if ($2)
						n->options |= VACOPT_FULL;
					if ($4)
						n->options |= VACOPT_VERBOSE;
					n->freeze_min_age = $3 ? 0 : -1;
					n->freeze_table_age = $3 ? 0 : -1;
					$$ = (Node *)n;
				}
			| VACUUM '(' vacuum_option_list ')'
				{
					VacuumStmt *n = makeNode(VacuumStmt);
					n->options = VACOPT_VACUUM | $3;
					if (n->options & VACOPT_FREEZE)
						n->freeze_min_age = n->freeze_table_age = 0;
					else
						n->freeze_min_age = n->freeze_table_age = -1;
					n->relation = NULL;
					n->va_cols = NIL;
					$$ = (Node *) n;
				}
			| VACUUM '(' vacuum_option_list ')' qualified_name opt_name_list
				{
					VacuumStmt *n = makeNode(VacuumStmt);
					n->options = VACOPT_VACUUM | $3;
					if (n->options & VACOPT_FREEZE)
						n->freeze_min_age = n->freeze_table_age = 0;
					else
						n->freeze_min_age = n->freeze_table_age = -1;
					n->relation = $5;
					n->va_cols = $6;
					if (n->va_cols != NIL)	/* implies analyze */
						n->options |= VACOPT_ANALYZE;
					$$ = (Node *) n;
				}
		;

vacuum_option_list:
			vacuum_option_elem								{ $$ = $1; }
			| vacuum_option_list ',' vacuum_option_elem		{ $$ = $1 | $3; }
		;

vacuum_option_elem:
			analyze_keyword		{ $$ = VACOPT_ANALYZE; }
			| VERBOSE			{ $$ = VACOPT_VERBOSE; }
			| FREEZE			{ $$ = VACOPT_FREEZE; }
			| FULL				{ $$ = VACOPT_FULL; }
		;

AnalyzeStmt:
			analyze_keyword opt_verbose
				{
					VacuumStmt *n = makeNode(VacuumStmt);
					n->options = VACOPT_ANALYZE;
					if ($2)
						n->options |= VACOPT_VERBOSE;
					n->freeze_min_age = -1;
					n->freeze_table_age = -1;
					n->relation = NULL;
					n->va_cols = NIL;
					$$ = (Node *)n;
				}
			| analyze_keyword opt_verbose qualified_name opt_name_list
				{
					VacuumStmt *n = makeNode(VacuumStmt);
					n->options = VACOPT_ANALYZE;
					if ($2)
						n->options |= VACOPT_VERBOSE;
					n->freeze_min_age = -1;
					n->freeze_table_age = -1;
					n->relation = $3;
					n->va_cols = $4;
					$$ = (Node *)n;
				}
		;

analyze_keyword:
			ANALYZE									{}
			| ANALYSE /* British */					{}
		;

opt_verbose:
			VERBOSE									{ $$ = TRUE; }
			| /*EMPTY*/								{ $$ = FALSE; }
		;

opt_full:	FULL									{ $$ = TRUE; }
			| /*EMPTY*/								{ $$ = FALSE; }
		;

opt_freeze: FREEZE									{ $$ = TRUE; }
			| /*EMPTY*/								{ $$ = FALSE; }
		;

opt_name_list:
			'(' name_list ')'						{ $$ = $2; }
			| /*EMPTY*/								{ $$ = NIL; }
		;


/* PGXC_BEGIN */
PauseStmt: PAUSE CLUSTER
				{
					PauseClusterStmt *n = makeNode(PauseClusterStmt);
					n->pause = true;
					$$ = (Node *)n;
				}
			| UNPAUSE CLUSTER
				{
					PauseClusterStmt *n = makeNode(PauseClusterStmt);
					n->pause = false;
					$$ = (Node *)n;
				}
			;

BarrierStmt: CREATE BARRIER opt_barrier_id
				{
					BarrierStmt *n = makeNode(BarrierStmt);
					n->id = $3;
					$$ = (Node *)n;
				}
			;

opt_barrier_id:
				Sconst
				{
					$$ = pstrdup($1);
				}
			| /* EMPTY */
				{
					$$ = NULL;
				}
			;

/*****************************************************************************
 *
 *		QUERY:
 *
 *		CREATE NODE nodename WITH
 *				(
 *					[ TYPE = ('datanode' | 'coordinator'), ]
 *					[ HOST = 'hostname', ]
 *					[ PORT = portnum, ]
 *					[ PRIMARY [ = boolean ], ]
 *					[ PREFERRED [ = boolean ] ]
 *				)
 *
 *****************************************************************************/

CreateNodeStmt: CREATE NODE pgxcnode_name OptWith
				{
					CreateNodeStmt *n = makeNode(CreateNodeStmt);
					n->node_name = $3;
					n->options = $4;
					$$ = (Node *)n;
				}
		;

pgxcnode_name:
			ColId							{ $$ = $1; };

pgxcgroup_name:
			ColId							{ $$ = $1; };

pgxcnode_list:
			pgxcnode_list ',' pgxcnode_name				{ $$ = lappend($1, makeString($3)); }
			| pgxcnode_name						{ $$ = list_make1(makeString($1)); }
		;

/*****************************************************************************
 *
 *		QUERY:
 *		ALTER [CLUSTER] NODE nodename WITH
 *				(
<<<<<<< HEAD
 *					[ TYPE = ('datanode' | 'coordinator') ],
 *					[ HOST = 'hostname'],
 *					[ PORT = portnum ],
 *					[ PRIMARY ],
 *					[ PREFERRED ]
=======
 *					[ TYPE = ('datanode' | 'coordinator'), ]
 *					[ HOST = 'hostname', ]
 *					[ PORT = portnum, ]
 *					[ PRIMARY [ = boolean ], ]
 *					[ PREFERRED [ = boolean ], ]
 *				)
>>>>>>> 09cc5e73
 *
 *             If CLUSTER is mentioned, the command is executed on all nodes.
 *             PS: We need to add this option on all other pertinent NODE ddl
 *             operations too!)
 *****************************************************************************/

AlterNodeStmt: ALTER OptCluster NODE pgxcnode_name OptWith
				{
					AlterNodeStmt *n = makeNode(AlterNodeStmt);
					n->cluster = $2;
					n->node_name = $4;
					n->options = $5;
					$$ = (Node *)n;
				}
		;

/*****************************************************************************
 *
 *		QUERY:
 *				DROP NODE nodename
 *
 *****************************************************************************/

DropNodeStmt: DROP NODE pgxcnode_name
				{
					DropNodeStmt *n = makeNode(DropNodeStmt);
					n->node_name = $3;
					$$ = (Node *)n;
				}
		;

/*****************************************************************************
 *
 *		QUERY:
 *				CREATE NODE GROUP groupname WITH node1,...,nodeN
 *
 *****************************************************************************/

CreateNodeGroupStmt: CREATE NODE GROUP_P pgxcgroup_name WITH pgxcnode_list
				{
					CreateGroupStmt *n = makeNode(CreateGroupStmt);
					n->group_name = $4;
					n->nodes = $6;
					$$ = (Node *)n;
				}
		;

/*****************************************************************************
 *
 *		QUERY:
 *				DROP NODE GROUP groupname
 *
 *****************************************************************************/

DropNodeGroupStmt: DROP NODE GROUP_P pgxcgroup_name
				{
					DropGroupStmt *n = makeNode(DropGroupStmt);
					n->group_name = $4;
					$$ = (Node *)n;
				}
		;

OptCluster:    CLUSTER                     	{ $$ = TRUE; }
		  | /* EMPTY */        				{ $$ = FALSE; }
		;

/* PGXC_END */

/*****************************************************************************
 *
 *		QUERY:
 *				EXPLAIN [ANALYZE] [VERBOSE] query
 *				EXPLAIN ( options ) query
 *
 *****************************************************************************/

ExplainStmt:
		EXPLAIN ExplainableStmt
				{
					ExplainStmt *n = makeNode(ExplainStmt);
					n->query = $2;
					n->options = NIL;
					$$ = (Node *) n;
				}
		| EXPLAIN analyze_keyword opt_verbose ExplainableStmt
				{
					ExplainStmt *n = makeNode(ExplainStmt);
					n->query = $4;
					n->options = list_make1(makeDefElem("analyze", NULL));
					if ($3)
						n->options = lappend(n->options,
											 makeDefElem("verbose", NULL));
					$$ = (Node *) n;
				}
		| EXPLAIN VERBOSE ExplainableStmt
				{
					ExplainStmt *n = makeNode(ExplainStmt);
					n->query = $3;
					n->options = list_make1(makeDefElem("verbose", NULL));
					$$ = (Node *) n;
				}
		| EXPLAIN '(' explain_option_list ')' ExplainableStmt
				{
					ExplainStmt *n = makeNode(ExplainStmt);
					n->query = $5;
					n->options = $3;
					$$ = (Node *) n;
				}
		;

ExplainableStmt:
			SelectStmt
			| InsertStmt
			| UpdateStmt
			| DeleteStmt
			| DeclareCursorStmt
			| CreateAsStmt
			| ExecuteStmt					/* by default all are $$=$1 */
		;

explain_option_list:
			explain_option_elem
				{
					$$ = list_make1($1);
				}
			| explain_option_list ',' explain_option_elem
				{
					$$ = lappend($1, $3);
				}
		;

explain_option_elem:
			explain_option_name explain_option_arg
				{
					$$ = makeDefElem($1, $2);
				}
		;

explain_option_name:
			ColId					{ $$ = $1; }
			| analyze_keyword		{ $$ = "analyze"; }
			| VERBOSE				{ $$ = "verbose"; }
		;

explain_option_arg:
			opt_boolean_or_string	{ $$ = (Node *) makeString($1); }
			| NumericOnly			{ $$ = (Node *) $1; }
			| /* EMPTY */			{ $$ = NULL; }
		;

/*****************************************************************************
 *
 *		QUERY:
 *				EXECUTE DIRECT ON (nodename, ...) query
 *
 *****************************************************************************/

ExecDirectStmt: EXECUTE DIRECT ON pgxcnode_list DirectStmt
				{
					ExecDirectStmt *n = makeNode(ExecDirectStmt);
					n->node_names = $4;
					n->query = $5;
					$$ = (Node *)n;
				}
		;

DirectStmt:
			Sconst					/* by default all are $$=$1 */
		;

/*****************************************************************************
 *
 *		QUERY:
 *
 *		CLEAN CONNECTION TO (COORDINATOR nodename | NODE nodename | ALL {FORCE})
 *				[ FOR DATABASE dbname ]
 *				[ TO USER username ]
 *
 *****************************************************************************/

CleanConnStmt: CLEAN CONNECTION TO COORDINATOR pgxcnode_list CleanConnDbName CleanConnUserName
				{
					CleanConnStmt *n = makeNode(CleanConnStmt);
					n->is_coord = true;
					n->nodes = $5;
					n->is_force = false;
					n->dbname = $6;
					n->username = $7;
					$$ = (Node *)n;
				}
				| CLEAN CONNECTION TO NODE pgxcnode_list CleanConnDbName CleanConnUserName
				{
					CleanConnStmt *n = makeNode(CleanConnStmt);
					n->is_coord = false;
					n->nodes = $5;
					n->is_force = false;
					n->dbname = $6;
					n->username = $7;
					$$ = (Node *)n;
				}
				| CLEAN CONNECTION TO ALL opt_force CleanConnDbName CleanConnUserName
				{
					CleanConnStmt *n = makeNode(CleanConnStmt);
					n->is_coord = true;
					n->nodes = NIL;
					n->is_force = $5;
					n->dbname = $6;
					n->username = $7;
					$$ = (Node *)n;
				}
		;

CleanConnDbName: FOR DATABASE database_name		{ $$ = $3; }
				| FOR database_name				{ $$ = $2; }
				| /* EMPTY */					{ $$ = NULL; }
		;

CleanConnUserName: TO USER RoleId				{ $$ = $3; }
				| TO RoleId						{ $$ = $2; }
				| /* EMPTY */					{ $$ = NULL; }
		;
/* PGXC_END */

/*****************************************************************************
 *
 *		QUERY:
 *				PREPARE <plan_name> [(args, ...)] AS <query>
 *
 *****************************************************************************/

PrepareStmt: PREPARE name prep_type_clause AS PreparableStmt
				{
					PrepareStmt *n = makeNode(PrepareStmt);
					n->name = $2;
					n->argtypes = $3;
					n->query = $5;
					$$ = (Node *) n;
				}
		;

prep_type_clause: '(' type_list ')'			{ $$ = $2; }
				| /* EMPTY */				{ $$ = NIL; }
		;

PreparableStmt:
			SelectStmt
			| InsertStmt
			| UpdateStmt
			| DeleteStmt					/* by default all are $$=$1 */
		;

/*****************************************************************************
 *
 * EXECUTE <plan_name> [(params, ...)]
 * CREATE TABLE <name> AS EXECUTE <plan_name> [(params, ...)]
 *
 *****************************************************************************/

ExecuteStmt: EXECUTE name execute_param_clause
				{
					ExecuteStmt *n = makeNode(ExecuteStmt);
					n->name = $2;
					n->params = $3;
					n->into = NULL;
					$$ = (Node *) n;
				}
			| CREATE OptTemp TABLE create_as_target AS
				EXECUTE name execute_param_clause
				{
					ExecuteStmt *n = makeNode(ExecuteStmt);
					n->name = $7;
					n->params = $8;
					$4->rel->relpersistence = $2;
					n->into = $4;
					if ($4->colNames)
						ereport(ERROR,
								(errcode(ERRCODE_FEATURE_NOT_SUPPORTED),
								 errmsg("column name list not allowed in CREATE TABLE / AS EXECUTE")));
					/* ... because it's not implemented, but it could be */
					$$ = (Node *) n;
				}
		;

execute_param_clause: '(' expr_list ')'				{ $$ = $2; }
					| /* EMPTY */					{ $$ = NIL; }
					;

/*****************************************************************************
 *
 *		QUERY:
 *				DEALLOCATE [PREPARE] <plan_name>
 *
 *****************************************************************************/

DeallocateStmt: DEALLOCATE name
					{
						DeallocateStmt *n = makeNode(DeallocateStmt);
						n->name = $2;
						$$ = (Node *) n;
					}
				| DEALLOCATE PREPARE name
					{
						DeallocateStmt *n = makeNode(DeallocateStmt);
						n->name = $3;
						$$ = (Node *) n;
					}
				| DEALLOCATE ALL
					{
						DeallocateStmt *n = makeNode(DeallocateStmt);
						n->name = NULL;
						$$ = (Node *) n;
					}
				| DEALLOCATE PREPARE ALL
					{
						DeallocateStmt *n = makeNode(DeallocateStmt);
						n->name = NULL;
						$$ = (Node *) n;
					}
		;

/*****************************************************************************
 *
 *		QUERY:
 *				INSERT STATEMENTS
 *
 *****************************************************************************/

InsertStmt:
			opt_with_clause INSERT INTO qualified_name insert_rest returning_clause
				{
					$5->relation = $4;
					$5->returningList = $6;
					$5->withClause = $1;
					$$ = (Node *) $5;
				}
		;

insert_rest:
			SelectStmt
				{
					$$ = makeNode(InsertStmt);
					$$->cols = NIL;
					$$->selectStmt = $1;
				}
			| '(' insert_column_list ')' SelectStmt
				{
					$$ = makeNode(InsertStmt);
					$$->cols = $2;
					$$->selectStmt = $4;
				}
			| DEFAULT VALUES
				{
					$$ = makeNode(InsertStmt);
					$$->cols = NIL;
					$$->selectStmt = NULL;
				}
		;

insert_column_list:
			insert_column_item
					{ $$ = list_make1($1); }
			| insert_column_list ',' insert_column_item
					{ $$ = lappend($1, $3); }
		;

insert_column_item:
			ColId opt_indirection
				{
					$$ = makeNode(ResTarget);
					$$->name = $1;
					$$->indirection = check_indirection($2, yyscanner);
					$$->val = NULL;
					$$->location = @1;
				}
		;

returning_clause:
			RETURNING target_list		{ $$ = $2; }
			| /* EMPTY */				{ $$ = NIL; }
		;


/*****************************************************************************
 *
 *		QUERY:
 *				DELETE STATEMENTS
 *
 *****************************************************************************/

DeleteStmt: opt_with_clause DELETE_P FROM relation_expr_opt_alias
			using_clause where_or_current_clause returning_clause
				{
					DeleteStmt *n = makeNode(DeleteStmt);
					n->relation = $4;
					n->usingClause = $5;
					n->whereClause = $6;
					n->returningList = $7;
					n->withClause = $1;
					$$ = (Node *)n;
				}
		;

using_clause:
	    		USING from_list						{ $$ = $2; }
			| /*EMPTY*/								{ $$ = NIL; }
		;


/*****************************************************************************
 *
 *		QUERY:
 *				LOCK TABLE
 *
 *****************************************************************************/

LockStmt:	LOCK_P opt_table relation_expr_list opt_lock opt_nowait
				{
					LockStmt *n = makeNode(LockStmt);

					n->relations = $3;
					n->mode = $4;
					n->nowait = $5;
					$$ = (Node *)n;
				}
		;

opt_lock:	IN_P lock_type MODE 			{ $$ = $2; }
			| /*EMPTY*/						{ $$ = AccessExclusiveLock; }
		;

lock_type:	ACCESS SHARE					{ $$ = AccessShareLock; }
			| ROW SHARE						{ $$ = RowShareLock; }
			| ROW EXCLUSIVE					{ $$ = RowExclusiveLock; }
			| SHARE UPDATE EXCLUSIVE		{ $$ = ShareUpdateExclusiveLock; }
			| SHARE							{ $$ = ShareLock; }
			| SHARE ROW EXCLUSIVE			{ $$ = ShareRowExclusiveLock; }
			| EXCLUSIVE						{ $$ = ExclusiveLock; }
			| ACCESS EXCLUSIVE				{ $$ = AccessExclusiveLock; }
		;

opt_nowait:	NOWAIT							{ $$ = TRUE; }
			| /*EMPTY*/						{ $$ = FALSE; }
		;


/*****************************************************************************
 *
 *		QUERY:
 *				UpdateStmt (UPDATE)
 *
 *****************************************************************************/

UpdateStmt: opt_with_clause UPDATE relation_expr_opt_alias
			SET set_clause_list
			from_clause
			where_or_current_clause
			returning_clause
				{
					UpdateStmt *n = makeNode(UpdateStmt);
					n->relation = $3;
					n->targetList = $5;
					n->fromClause = $6;
					n->whereClause = $7;
					n->returningList = $8;
					n->withClause = $1;
					$$ = (Node *)n;
				}
		;

set_clause_list:
			set_clause							{ $$ = $1; }
			| set_clause_list ',' set_clause	{ $$ = list_concat($1,$3); }
		;

set_clause:
			single_set_clause						{ $$ = list_make1($1); }
			| multiple_set_clause					{ $$ = $1; }
		;

single_set_clause:
			set_target '=' ctext_expr
				{
					$$ = $1;
					$$->val = (Node *) $3;
				}
		;

multiple_set_clause:
			'(' set_target_list ')' '=' ctext_row
				{
					ListCell *col_cell;
					ListCell *val_cell;

					/*
					 * Break the ctext_row apart, merge individual expressions
					 * into the destination ResTargets.  XXX this approach
					 * cannot work for general row expressions as sources.
					 */
					if (list_length($2) != list_length($5))
						ereport(ERROR,
								(errcode(ERRCODE_SYNTAX_ERROR),
								 errmsg("number of columns does not match number of values"),
								 parser_errposition(@1)));
					forboth(col_cell, $2, val_cell, $5)
					{
						ResTarget *res_col = (ResTarget *) lfirst(col_cell);
						Node *res_val = (Node *) lfirst(val_cell);

						res_col->val = res_val;
					}

					$$ = $2;
				}
		;

set_target:
			ColId opt_indirection
				{
					$$ = makeNode(ResTarget);
					$$->name = $1;
					$$->indirection = check_indirection($2, yyscanner);
					$$->val = NULL;	/* upper production sets this */
					$$->location = @1;
				}
		;

set_target_list:
			set_target								{ $$ = list_make1($1); }
			| set_target_list ',' set_target		{ $$ = lappend($1,$3); }
		;


/*****************************************************************************
 *
 *		QUERY:
 *				CURSOR STATEMENTS
 *
 *****************************************************************************/
DeclareCursorStmt: DECLARE cursor_name cursor_options CURSOR opt_hold FOR SelectStmt
				{
					DeclareCursorStmt *n = makeNode(DeclareCursorStmt);
					n->portalname = $2;
					/* currently we always set FAST_PLAN option */
					n->options = $3 | $5 | CURSOR_OPT_FAST_PLAN;
					n->query = $7;
					$$ = (Node *)n;
				}
		;

cursor_name:	name						{ $$ = $1; }
		;

cursor_options: /*EMPTY*/					{ $$ = 0; }
			| cursor_options NO SCROLL		{ $$ = $1 | CURSOR_OPT_NO_SCROLL; }
			| cursor_options SCROLL			{ $$ = $1 | CURSOR_OPT_SCROLL; }
			| cursor_options BINARY			{ $$ = $1 | CURSOR_OPT_BINARY; }
			| cursor_options INSENSITIVE	{ $$ = $1 | CURSOR_OPT_INSENSITIVE; }
		;

opt_hold: /* EMPTY */						{ $$ = 0; }
			| WITH HOLD						{ $$ = CURSOR_OPT_HOLD; }
			| WITHOUT HOLD					{ $$ = 0; }
		;

/*****************************************************************************
 *
 *		QUERY:
 *				SELECT STATEMENTS
 *
 *****************************************************************************/

/* A complete SELECT statement looks like this.
 *
 * The rule returns either a single SelectStmt node or a tree of them,
 * representing a set-operation tree.
 *
 * There is an ambiguity when a sub-SELECT is within an a_expr and there
 * are excess parentheses: do the parentheses belong to the sub-SELECT or
 * to the surrounding a_expr?  We don't really care, but bison wants to know.
 * To resolve the ambiguity, we are careful to define the grammar so that
 * the decision is staved off as long as possible: as long as we can keep
 * absorbing parentheses into the sub-SELECT, we will do so, and only when
 * it's no longer possible to do that will we decide that parens belong to
 * the expression.	For example, in "SELECT (((SELECT 2)) + 3)" the extra
 * parentheses are treated as part of the sub-select.  The necessity of doing
 * it that way is shown by "SELECT (((SELECT 2)) UNION SELECT 2)".	Had we
 * parsed "((SELECT 2))" as an a_expr, it'd be too late to go back to the
 * SELECT viewpoint when we see the UNION.
 *
 * This approach is implemented by defining a nonterminal select_with_parens,
 * which represents a SELECT with at least one outer layer of parentheses,
 * and being careful to use select_with_parens, never '(' SelectStmt ')',
 * in the expression grammar.  We will then have shift-reduce conflicts
 * which we can resolve in favor of always treating '(' <select> ')' as
 * a select_with_parens.  To resolve the conflicts, the productions that
 * conflict with the select_with_parens productions are manually given
 * precedences lower than the precedence of ')', thereby ensuring that we
 * shift ')' (and then reduce to select_with_parens) rather than trying to
 * reduce the inner <select> nonterminal to something else.  We use UMINUS
 * precedence for this, which is a fairly arbitrary choice.
 *
 * To be able to define select_with_parens itself without ambiguity, we need
 * a nonterminal select_no_parens that represents a SELECT structure with no
 * outermost parentheses.  This is a little bit tedious, but it works.
 *
 * In non-expression contexts, we use SelectStmt which can represent a SELECT
 * with or without outer parentheses.
 */

SelectStmt: select_no_parens			%prec UMINUS
			| select_with_parens		%prec UMINUS
		;

select_with_parens:
			'(' select_no_parens ')'				{ $$ = $2; }
			| '(' select_with_parens ')'			{ $$ = $2; }
		;

/*
 * This rule parses the equivalent of the standard's <query expression>.
 * The duplicative productions are annoying, but hard to get rid of without
 * creating shift/reduce conflicts.
 *
 *	FOR UPDATE/SHARE may be before or after LIMIT/OFFSET.
 *	In <=7.2.X, LIMIT/OFFSET had to be after FOR UPDATE
 *	We now support both orderings, but prefer LIMIT/OFFSET before FOR UPDATE/SHARE
 *	2002-08-28 bjm
 */
select_no_parens:
			simple_select						{ $$ = $1; }
			| select_clause sort_clause
				{
					insertSelectOptions((SelectStmt *) $1, $2, NIL,
										NULL, NULL, NULL,
										yyscanner);
					$$ = $1;
				}
			| select_clause opt_sort_clause for_locking_clause opt_select_limit
				{
					insertSelectOptions((SelectStmt *) $1, $2, $3,
										list_nth($4, 0), list_nth($4, 1),
										NULL,
										yyscanner);
					$$ = $1;
				}
			| select_clause opt_sort_clause select_limit opt_for_locking_clause
				{
					insertSelectOptions((SelectStmt *) $1, $2, $4,
										list_nth($3, 0), list_nth($3, 1),
										NULL,
										yyscanner);
					$$ = $1;
				}
			| with_clause select_clause
				{
					insertSelectOptions((SelectStmt *) $2, NULL, NIL,
										NULL, NULL,
										$1,
										yyscanner);
					$$ = $2;
				}
			| with_clause select_clause sort_clause
				{
					insertSelectOptions((SelectStmt *) $2, $3, NIL,
										NULL, NULL,
										$1,
										yyscanner);
					$$ = $2;
				}
			| with_clause select_clause opt_sort_clause for_locking_clause opt_select_limit
				{
					insertSelectOptions((SelectStmt *) $2, $3, $4,
										list_nth($5, 0), list_nth($5, 1),
										$1,
										yyscanner);
					$$ = $2;
				}
			| with_clause select_clause opt_sort_clause select_limit opt_for_locking_clause
				{
					insertSelectOptions((SelectStmt *) $2, $3, $5,
										list_nth($4, 0), list_nth($4, 1),
										$1,
										yyscanner);
					$$ = $2;
				}
		;

select_clause:
			simple_select							{ $$ = $1; }
			| select_with_parens					{ $$ = $1; }
		;

/*
 * This rule parses SELECT statements that can appear within set operations,
 * including UNION, INTERSECT and EXCEPT.  '(' and ')' can be used to specify
 * the ordering of the set operations.	Without '(' and ')' we want the
 * operations to be ordered per the precedence specs at the head of this file.
 *
 * As with select_no_parens, simple_select cannot have outer parentheses,
 * but can have parenthesized subclauses.
 *
 * Note that sort clauses cannot be included at this level --- SQL92 requires
 *		SELECT foo UNION SELECT bar ORDER BY baz
 * to be parsed as
 *		(SELECT foo UNION SELECT bar) ORDER BY baz
 * not
 *		SELECT foo UNION (SELECT bar ORDER BY baz)
 * Likewise for WITH, FOR UPDATE and LIMIT.  Therefore, those clauses are
 * described as part of the select_no_parens production, not simple_select.
 * This does not limit functionality, because you can reintroduce these
 * clauses inside parentheses.
 *
 * NOTE: only the leftmost component SelectStmt should have INTO.
 * However, this is not checked by the grammar; parse analysis must check it.
 */
simple_select:
			SELECT opt_distinct target_list
			into_clause from_clause where_clause
			group_clause having_clause window_clause
				{
					SelectStmt *n = makeNode(SelectStmt);
					n->distinctClause = $2;
					n->targetList = $3;
					n->intoClause = $4;
					n->fromClause = $5;
					n->whereClause = $6;
					n->groupClause = $7;
					n->havingClause = $8;
					n->windowClause = $9;
					$$ = (Node *)n;
				}
			| values_clause							{ $$ = $1; }
			| TABLE relation_expr
				{
					/* same as SELECT * FROM relation_expr */
					ColumnRef *cr = makeNode(ColumnRef);
					ResTarget *rt = makeNode(ResTarget);
					SelectStmt *n = makeNode(SelectStmt);

					cr->fields = list_make1(makeNode(A_Star));
					cr->location = -1;

					rt->name = NULL;
					rt->indirection = NIL;
					rt->val = (Node *)cr;
					rt->location = -1;

					n->targetList = list_make1(rt);
					n->fromClause = list_make1($2);
					$$ = (Node *)n;
				}
			| select_clause UNION opt_all select_clause
				{
					$$ = makeSetOp(SETOP_UNION, $3, $1, $4);
				}
			| select_clause INTERSECT opt_all select_clause
				{
					$$ = makeSetOp(SETOP_INTERSECT, $3, $1, $4);
				}
			| select_clause EXCEPT opt_all select_clause
				{
					$$ = makeSetOp(SETOP_EXCEPT, $3, $1, $4);
				}
		;

/*
 * SQL standard WITH clause looks like:
 *
 * WITH [ RECURSIVE ] <query name> [ (<column>,...) ]
 *		AS (query) [ SEARCH or CYCLE clause ]
 *
 * We don't currently support the SEARCH or CYCLE clause.
 */
with_clause:
		WITH cte_list
			{
				$$ = makeNode(WithClause);
				$$->ctes = $2;
				$$->recursive = false;
				$$->location = @1;
			}
		| WITH RECURSIVE cte_list
			{
				$$ = makeNode(WithClause);
				$$->ctes = $3;
				$$->recursive = true;
				$$->location = @1;
			}
		;

cte_list:
		common_table_expr						{ $$ = list_make1($1); }
		| cte_list ',' common_table_expr		{ $$ = lappend($1, $3); }
		;

common_table_expr:  name opt_name_list AS '(' PreparableStmt ')'
			{
				CommonTableExpr *n = makeNode(CommonTableExpr);
				n->ctename = $1;
				n->aliascolnames = $2;
				n->ctequery = $5;
				n->location = @1;
				$$ = (Node *) n;
			}
		;

opt_with_clause:
		with_clause								{ $$ = $1; }
		| /*EMPTY*/								{ $$ = NULL; }
		;

into_clause:
			INTO OptTempTableName
				{
					$$ = makeNode(IntoClause);
					$$->rel = $2;
					$$->colNames = NIL;
					$$->options = NIL;
					$$->onCommit = ONCOMMIT_NOOP;
					$$->tableSpaceName = NULL;
				}
			| /*EMPTY*/
				{ $$ = NULL; }
		;

/*
 * Redundancy here is needed to avoid shift/reduce conflicts,
 * since TEMP is not a reserved word.  See also OptTemp.
 */
OptTempTableName:
			TEMPORARY opt_table qualified_name
				{
					$$ = $3;
					$$->relpersistence = RELPERSISTENCE_TEMP;
				}
			| TEMP opt_table qualified_name
				{
					$$ = $3;
					$$->relpersistence = RELPERSISTENCE_TEMP;
				}
			| LOCAL TEMPORARY opt_table qualified_name
				{
					$$ = $4;
					$$->relpersistence = RELPERSISTENCE_TEMP;
				}
			| LOCAL TEMP opt_table qualified_name
				{
					$$ = $4;
					$$->relpersistence = RELPERSISTENCE_TEMP;
				}
			| GLOBAL TEMPORARY opt_table qualified_name
				{
					$$ = $4;
					$$->relpersistence = RELPERSISTENCE_TEMP;
				}
			| GLOBAL TEMP opt_table qualified_name
				{
					$$ = $4;
					$$->relpersistence = RELPERSISTENCE_TEMP;
				}
			| UNLOGGED opt_table qualified_name
				{
					$$ = $3;
					$$->relpersistence = RELPERSISTENCE_UNLOGGED;
				}
			| TABLE qualified_name
				{
					$$ = $2;
					$$->relpersistence = RELPERSISTENCE_PERMANENT;
				}
			| qualified_name
				{
					$$ = $1;
					$$->relpersistence = RELPERSISTENCE_PERMANENT;
				}
		;

opt_table:	TABLE									{}
			| /*EMPTY*/								{}
		;

opt_all:	ALL										{ $$ = TRUE; }
			| DISTINCT								{ $$ = FALSE; }
			| /*EMPTY*/								{ $$ = FALSE; }
		;

/* We use (NIL) as a placeholder to indicate that all target expressions
 * should be placed in the DISTINCT list during parsetree analysis.
 */
opt_distinct:
			DISTINCT								{ $$ = list_make1(NIL); }
			| DISTINCT ON '(' expr_list ')'			{ $$ = $4; }
			| ALL									{ $$ = NIL; }
			| /*EMPTY*/								{ $$ = NIL; }
		;

opt_sort_clause:
			sort_clause								{ $$ = $1;}
			| /*EMPTY*/								{ $$ = NIL; }
		;

sort_clause:
			ORDER BY sortby_list					{ $$ = $3; }
		;

sortby_list:
			sortby									{ $$ = list_make1($1); }
			| sortby_list ',' sortby				{ $$ = lappend($1, $3); }
		;

sortby:		a_expr USING qual_all_Op opt_nulls_order
				{
					$$ = makeNode(SortBy);
					$$->node = $1;
					$$->sortby_dir = SORTBY_USING;
					$$->sortby_nulls = $4;
					$$->useOp = $3;
					$$->location = @3;
				}
			| a_expr opt_asc_desc opt_nulls_order
				{
					$$ = makeNode(SortBy);
					$$->node = $1;
					$$->sortby_dir = $2;
					$$->sortby_nulls = $3;
					$$->useOp = NIL;
					$$->location = -1;		/* no operator */
				}
		;


select_limit:
			limit_clause offset_clause			{ $$ = list_make2($2, $1); }
			| offset_clause limit_clause		{ $$ = list_make2($1, $2); }
			| limit_clause						{ $$ = list_make2(NULL, $1); }
			| offset_clause						{ $$ = list_make2($1, NULL); }
		;

opt_select_limit:
			select_limit						{ $$ = $1; }
			| /* EMPTY */						{ $$ = list_make2(NULL,NULL); }
		;

limit_clause:
			LIMIT select_limit_value
				{ $$ = $2; }
			| LIMIT select_limit_value ',' select_offset_value
				{
					/* Disabled because it was too confusing, bjm 2002-02-18 */
					ereport(ERROR,
							(errcode(ERRCODE_SYNTAX_ERROR),
							 errmsg("LIMIT #,# syntax is not supported"),
							 errhint("Use separate LIMIT and OFFSET clauses."),
							 parser_errposition(@1)));
				}
			/* SQL:2008 syntax */
			| FETCH first_or_next opt_select_fetch_first_value row_or_rows ONLY
				{ $$ = $3; }
		;

offset_clause:
			OFFSET select_offset_value
				{ $$ = $2; }
			/* SQL:2008 syntax */
			| OFFSET select_offset_value2 row_or_rows
				{ $$ = $2; }
		;

select_limit_value:
			a_expr									{ $$ = $1; }
			| ALL
				{
					/* LIMIT ALL is represented as a NULL constant */
					$$ = makeNullAConst(@1);
				}
		;

select_offset_value:
			a_expr									{ $$ = $1; }
		;

/*
 * Allowing full expressions without parentheses causes various parsing
 * problems with the trailing ROW/ROWS key words.  SQL only calls for
 * constants, so we allow the rest only with parentheses.  If omitted,
 * default to 1.
 */
opt_select_fetch_first_value:
			SignedIconst						{ $$ = makeIntConst($1, @1); }
			| '(' a_expr ')'					{ $$ = $2; }
			| /*EMPTY*/							{ $$ = makeIntConst(1, -1); }
		;

/*
 * Again, the trailing ROW/ROWS in this case prevent the full expression
 * syntax.  c_expr is the best we can do.
 */
select_offset_value2:
			c_expr									{ $$ = $1; }
		;

/* noise words */
row_or_rows: ROW									{ $$ = 0; }
			| ROWS									{ $$ = 0; }
		;

first_or_next: FIRST_P								{ $$ = 0; }
			| NEXT									{ $$ = 0; }
		;


group_clause:
			GROUP_P BY expr_list					{ $$ = $3; }
			| /*EMPTY*/								{ $$ = NIL; }
		;

having_clause:
			HAVING a_expr							{ $$ = $2; }
			| /*EMPTY*/								{ $$ = NULL; }
		;

for_locking_clause:
			for_locking_items						{ $$ = $1; }
			| FOR READ ONLY							{ $$ = NIL; }
		;

opt_for_locking_clause:
			for_locking_clause						{ $$ = $1; }
			| /* EMPTY */							{ $$ = NIL; }
		;

for_locking_items:
			for_locking_item						{ $$ = list_make1($1); }
			| for_locking_items for_locking_item	{ $$ = lappend($1, $2); }
		;

for_locking_item:
			FOR UPDATE locked_rels_list opt_nowait
				{
					LockingClause *n = makeNode(LockingClause);
					n->lockedRels = $3;
					n->forUpdate = TRUE;
					n->noWait = $4;
					$$ = (Node *) n;
				}
			| FOR SHARE locked_rels_list opt_nowait
				{
					LockingClause *n = makeNode(LockingClause);
					n->lockedRels = $3;
					n->forUpdate = FALSE;
					n->noWait = $4;
					$$ = (Node *) n;
				}
		;

locked_rels_list:
			OF qualified_name_list					{ $$ = $2; }
			| /* EMPTY */							{ $$ = NIL; }
		;


values_clause:
			VALUES ctext_row
				{
					SelectStmt *n = makeNode(SelectStmt);
					n->valuesLists = list_make1($2);
					$$ = (Node *) n;
				}
			| values_clause ',' ctext_row
				{
					SelectStmt *n = (SelectStmt *) $1;
					n->valuesLists = lappend(n->valuesLists, $3);
					$$ = (Node *) n;
				}
		;


/*****************************************************************************
 *
 *	clauses common to all Optimizable Stmts:
 *		from_clause		- allow list of both JOIN expressions and table names
 *		where_clause	- qualifications for joins or restrictions
 *
 *****************************************************************************/

from_clause:
			FROM from_list							{ $$ = $2; }
			| /*EMPTY*/								{ $$ = NIL; }
		;

from_list:
			table_ref								{ $$ = list_make1($1); }
			| from_list ',' table_ref				{ $$ = lappend($1, $3); }
		;

/*
 * table_ref is where an alias clause can be attached.	Note we cannot make
 * alias_clause have an empty production because that causes parse conflicts
 * between table_ref := '(' joined_table ')' alias_clause
 * and joined_table := '(' joined_table ')'.  So, we must have the
 * redundant-looking productions here instead.
 */
table_ref:	relation_expr
				{
					$$ = (Node *) $1;
				}
			| relation_expr alias_clause
				{
					$1->alias = $2;
					$$ = (Node *) $1;
				}
			| func_table
				{
					RangeFunction *n = makeNode(RangeFunction);
					n->funccallnode = $1;
					n->coldeflist = NIL;
					$$ = (Node *) n;
				}
			| func_table alias_clause
				{
					RangeFunction *n = makeNode(RangeFunction);
					n->funccallnode = $1;
					n->alias = $2;
					n->coldeflist = NIL;
					$$ = (Node *) n;
				}
			| func_table AS '(' TableFuncElementList ')'
				{
					RangeFunction *n = makeNode(RangeFunction);
					n->funccallnode = $1;
					n->coldeflist = $4;
					$$ = (Node *) n;
				}
			| func_table AS ColId '(' TableFuncElementList ')'
				{
					RangeFunction *n = makeNode(RangeFunction);
					Alias *a = makeNode(Alias);
					n->funccallnode = $1;
					a->aliasname = $3;
					n->alias = a;
					n->coldeflist = $5;
					$$ = (Node *) n;
				}
			| func_table ColId '(' TableFuncElementList ')'
				{
					RangeFunction *n = makeNode(RangeFunction);
					Alias *a = makeNode(Alias);
					n->funccallnode = $1;
					a->aliasname = $2;
					n->alias = a;
					n->coldeflist = $4;
					$$ = (Node *) n;
				}
			| select_with_parens
				{
					/*
					 * The SQL spec does not permit a subselect
					 * (<derived_table>) without an alias clause,
					 * so we don't either.  This avoids the problem
					 * of needing to invent a unique refname for it.
					 * That could be surmounted if there's sufficient
					 * popular demand, but for now let's just implement
					 * the spec and see if anyone complains.
					 * However, it does seem like a good idea to emit
					 * an error message that's better than "syntax error".
					 */
					if (IsA($1, SelectStmt) &&
						((SelectStmt *) $1)->valuesLists)
						ereport(ERROR,
								(errcode(ERRCODE_SYNTAX_ERROR),
								 errmsg("VALUES in FROM must have an alias"),
								 errhint("For example, FROM (VALUES ...) [AS] foo."),
								 parser_errposition(@1)));
					else
						ereport(ERROR,
								(errcode(ERRCODE_SYNTAX_ERROR),
								 errmsg("subquery in FROM must have an alias"),
								 errhint("For example, FROM (SELECT ...) [AS] foo."),
								 parser_errposition(@1)));
					$$ = NULL;
				}
			| select_with_parens alias_clause
				{
					RangeSubselect *n = makeNode(RangeSubselect);
					n->subquery = $1;
					n->alias = $2;
					$$ = (Node *) n;
				}
			| joined_table
				{
					$$ = (Node *) $1;
				}
			| '(' joined_table ')' alias_clause
				{
					$2->alias = $4;
					$$ = (Node *) $2;
				}
		;


/*
 * It may seem silly to separate joined_table from table_ref, but there is
 * method in SQL92's madness: if you don't do it this way you get reduce-
 * reduce conflicts, because it's not clear to the parser generator whether
 * to expect alias_clause after ')' or not.  For the same reason we must
 * treat 'JOIN' and 'join_type JOIN' separately, rather than allowing
 * join_type to expand to empty; if we try it, the parser generator can't
 * figure out when to reduce an empty join_type right after table_ref.
 *
 * Note that a CROSS JOIN is the same as an unqualified
 * INNER JOIN, and an INNER JOIN/ON has the same shape
 * but a qualification expression to limit membership.
 * A NATURAL JOIN implicitly matches column names between
 * tables and the shape is determined by which columns are
 * in common. We'll collect columns during the later transformations.
 */

joined_table:
			'(' joined_table ')'
				{
					$$ = $2;
				}
			| table_ref CROSS JOIN table_ref
				{
					/* CROSS JOIN is same as unqualified inner join */
					JoinExpr *n = makeNode(JoinExpr);
					n->jointype = JOIN_INNER;
					n->isNatural = FALSE;
					n->larg = $1;
					n->rarg = $4;
					n->usingClause = NIL;
					n->quals = NULL;
					$$ = n;
				}
			| table_ref join_type JOIN table_ref join_qual
				{
					JoinExpr *n = makeNode(JoinExpr);
					n->jointype = $2;
					n->isNatural = FALSE;
					n->larg = $1;
					n->rarg = $4;
					if ($5 != NULL && IsA($5, List))
						n->usingClause = (List *) $5; /* USING clause */
					else
						n->quals = $5; /* ON clause */
					$$ = n;
				}
			| table_ref JOIN table_ref join_qual
				{
					/* letting join_type reduce to empty doesn't work */
					JoinExpr *n = makeNode(JoinExpr);
					n->jointype = JOIN_INNER;
					n->isNatural = FALSE;
					n->larg = $1;
					n->rarg = $3;
					if ($4 != NULL && IsA($4, List))
						n->usingClause = (List *) $4; /* USING clause */
					else
						n->quals = $4; /* ON clause */
					$$ = n;
				}
			| table_ref NATURAL join_type JOIN table_ref
				{
					JoinExpr *n = makeNode(JoinExpr);
					n->jointype = $3;
					n->isNatural = TRUE;
					n->larg = $1;
					n->rarg = $5;
					n->usingClause = NIL; /* figure out which columns later... */
					n->quals = NULL; /* fill later */
					$$ = n;
				}
			| table_ref NATURAL JOIN table_ref
				{
					/* letting join_type reduce to empty doesn't work */
					JoinExpr *n = makeNode(JoinExpr);
					n->jointype = JOIN_INNER;
					n->isNatural = TRUE;
					n->larg = $1;
					n->rarg = $4;
					n->usingClause = NIL; /* figure out which columns later... */
					n->quals = NULL; /* fill later */
					$$ = n;
				}
		;

alias_clause:
			AS ColId '(' name_list ')'
				{
					$$ = makeNode(Alias);
					$$->aliasname = $2;
					$$->colnames = $4;
				}
			| AS ColId
				{
					$$ = makeNode(Alias);
					$$->aliasname = $2;
				}
			| ColId '(' name_list ')'
				{
					$$ = makeNode(Alias);
					$$->aliasname = $1;
					$$->colnames = $3;
				}
			| ColId
				{
					$$ = makeNode(Alias);
					$$->aliasname = $1;
				}
		;

join_type:	FULL join_outer							{ $$ = JOIN_FULL; }
			| LEFT join_outer						{ $$ = JOIN_LEFT; }
			| RIGHT join_outer						{ $$ = JOIN_RIGHT; }
			| INNER_P								{ $$ = JOIN_INNER; }
		;

/* OUTER is just noise... */
join_outer: OUTER_P									{ $$ = NULL; }
			| /*EMPTY*/								{ $$ = NULL; }
		;

/* JOIN qualification clauses
 * Possibilities are:
 *	USING ( column list ) allows only unqualified column names,
 *						  which must match between tables.
 *	ON expr allows more general qualifications.
 *
 * We return USING as a List node, while an ON-expr will not be a List.
 */

join_qual:	USING '(' name_list ')'					{ $$ = (Node *) $3; }
			| ON a_expr								{ $$ = $2; }
		;


relation_expr:
			qualified_name
				{
					/* default inheritance */
					$$ = $1;
					$$->inhOpt = INH_DEFAULT;
					$$->alias = NULL;
				}
			| qualified_name '*'
				{
					/* inheritance query */
					$$ = $1;
					$$->inhOpt = INH_YES;
					$$->alias = NULL;
				}
			| ONLY qualified_name
				{
					/* no inheritance */
					$$ = $2;
					$$->inhOpt = INH_NO;
					$$->alias = NULL;
				}
			| ONLY '(' qualified_name ')'
				{
					/* no inheritance, SQL99-style syntax */
					$$ = $3;
					$$->inhOpt = INH_NO;
					$$->alias = NULL;
				}
		;


relation_expr_list:
			relation_expr							{ $$ = list_make1($1); }
			| relation_expr_list ',' relation_expr	{ $$ = lappend($1, $3); }
		;


/*
 * Given "UPDATE foo set set ...", we have to decide without looking any
 * further ahead whether the first "set" is an alias or the UPDATE's SET
 * keyword.  Since "set" is allowed as a column name both interpretations
 * are feasible.  We resolve the shift/reduce conflict by giving the first
 * relation_expr_opt_alias production a higher precedence than the SET token
 * has, causing the parser to prefer to reduce, in effect assuming that the
 * SET is not an alias.
 */
relation_expr_opt_alias: relation_expr					%prec UMINUS
				{
					$$ = $1;
				}
			| relation_expr ColId
				{
					Alias *alias = makeNode(Alias);
					alias->aliasname = $2;
					$1->alias = alias;
					$$ = $1;
				}
			| relation_expr AS ColId
				{
					Alias *alias = makeNode(Alias);
					alias->aliasname = $3;
					$1->alias = alias;
					$$ = $1;
				}
		;


func_table: func_expr								{ $$ = $1; }
		;


where_clause:
			WHERE a_expr							{ $$ = $2; }
			| /*EMPTY*/								{ $$ = NULL; }
		;

/* variant for UPDATE and DELETE */
where_or_current_clause:
			WHERE a_expr							{ $$ = $2; }
			| WHERE CURRENT_P OF cursor_name
				{
					CurrentOfExpr *n = makeNode(CurrentOfExpr);
					/* cvarno is filled in by parse analysis */
					n->cursor_name = $4;
					n->cursor_param = 0;
					$$ = (Node *) n;
				}
			| /*EMPTY*/								{ $$ = NULL; }
		;


OptTableFuncElementList:
			TableFuncElementList				{ $$ = $1; }
			| /*EMPTY*/							{ $$ = NIL; }
		;

TableFuncElementList:
			TableFuncElement
				{
					$$ = list_make1($1);
				}
			| TableFuncElementList ',' TableFuncElement
				{
					$$ = lappend($1, $3);
				}
		;

TableFuncElement:	ColId Typename opt_collate_clause
				{
					ColumnDef *n = makeNode(ColumnDef);
					n->colname = $1;
					n->typeName = $2;
					n->inhcount = 0;
					n->is_local = true;
					n->is_not_null = false;
					n->is_from_type = false;
					n->storage = 0;
					n->raw_default = NULL;
					n->cooked_default = NULL;
					n->collClause = (CollateClause *) $3;
					n->collOid = InvalidOid;
					n->constraints = NIL;
					$$ = (Node *)n;
				}
		;

/*****************************************************************************
 *
 *	Type syntax
 *		SQL92 introduces a large amount of type-specific syntax.
 *		Define individual clauses to handle these cases, and use
 *		 the generic case to handle regular type-extensible Postgres syntax.
 *		- thomas 1997-10-10
 *
 *****************************************************************************/

Typename:	SimpleTypename opt_array_bounds
				{
					$$ = $1;
					$$->arrayBounds = $2;
				}
			| SETOF SimpleTypename opt_array_bounds
				{
					$$ = $2;
					$$->arrayBounds = $3;
					$$->setof = TRUE;
				}
			/* SQL standard syntax, currently only one-dimensional */
			| SimpleTypename ARRAY '[' Iconst ']'
				{
					$$ = $1;
					$$->arrayBounds = list_make1(makeInteger($4));
				}
			| SETOF SimpleTypename ARRAY '[' Iconst ']'
				{
					$$ = $2;
					$$->arrayBounds = list_make1(makeInteger($5));
					$$->setof = TRUE;
				}
			| SimpleTypename ARRAY
				{
					$$ = $1;
					$$->arrayBounds = list_make1(makeInteger(-1));
				}
			| SETOF SimpleTypename ARRAY
				{
					$$ = $2;
					$$->arrayBounds = list_make1(makeInteger(-1));
					$$->setof = TRUE;
				}
		;

opt_array_bounds:
			opt_array_bounds '[' ']'
					{  $$ = lappend($1, makeInteger(-1)); }
			| opt_array_bounds '[' Iconst ']'
					{  $$ = lappend($1, makeInteger($3)); }
			| /*EMPTY*/
					{  $$ = NIL; }
		;

SimpleTypename:
			GenericType								{ $$ = $1; }
			| Numeric								{ $$ = $1; }
			| Bit									{ $$ = $1; }
			| Character								{ $$ = $1; }
			| ConstDatetime							{ $$ = $1; }
			| ConstInterval opt_interval
				{
					$$ = $1;
					$$->typmods = $2;
				}
			| ConstInterval '(' Iconst ')' opt_interval
				{
					$$ = $1;
					if ($5 != NIL)
					{
						if (list_length($5) != 1)
							ereport(ERROR,
									(errcode(ERRCODE_SYNTAX_ERROR),
									 errmsg("interval precision specified twice"),
									 parser_errposition(@1)));
						$$->typmods = lappend($5, makeIntConst($3, @3));
					}
					else
						$$->typmods = list_make2(makeIntConst(INTERVAL_FULL_RANGE, -1),
												 makeIntConst($3, @3));
				}
		;

/* We have a separate ConstTypename to allow defaulting fixed-length
 * types such as CHAR() and BIT() to an unspecified length.
 * SQL9x requires that these default to a length of one, but this
 * makes no sense for constructs like CHAR 'hi' and BIT '0101',
 * where there is an obvious better choice to make.
 * Note that ConstInterval is not included here since it must
 * be pushed up higher in the rules to accomodate the postfix
 * options (e.g. INTERVAL '1' YEAR). Likewise, we have to handle
 * the generic-type-name case in AExprConst to avoid premature
 * reduce/reduce conflicts against function names.
 */
ConstTypename:
			Numeric									{ $$ = $1; }
			| ConstBit								{ $$ = $1; }
			| ConstCharacter						{ $$ = $1; }
			| ConstDatetime							{ $$ = $1; }
		;

/*
 * GenericType covers all type names that don't have special syntax mandated
 * by the standard, including qualified names.  We also allow type modifiers.
 * To avoid parsing conflicts against function invocations, the modifiers
 * have to be shown as expr_list here, but parse analysis will only accept
 * constants for them.
 */
GenericType:
			type_function_name opt_type_modifiers
				{
					$$ = makeTypeName($1);
					$$->typmods = $2;
					$$->location = @1;
				}
			| type_function_name attrs opt_type_modifiers
				{
					$$ = makeTypeNameFromNameList(lcons(makeString($1), $2));
					$$->typmods = $3;
					$$->location = @1;
				}
		;

opt_type_modifiers: '(' expr_list ')'				{ $$ = $2; }
					| /* EMPTY */					{ $$ = NIL; }
		;

/*
 * SQL92 numeric data types
 */
Numeric:	INT_P
				{
					$$ = SystemTypeName("int4");
					$$->location = @1;
				}
			| INTEGER
				{
					$$ = SystemTypeName("int4");
					$$->location = @1;
				}
			| SMALLINT
				{
					$$ = SystemTypeName("int2");
					$$->location = @1;
				}
			| BIGINT
				{
					$$ = SystemTypeName("int8");
					$$->location = @1;
				}
			| REAL
				{
					$$ = SystemTypeName("float4");
					$$->location = @1;
				}
			| FLOAT_P opt_float
				{
					$$ = $2;
					$$->location = @1;
				}
			| DOUBLE_P PRECISION
				{
					$$ = SystemTypeName("float8");
					$$->location = @1;
				}
			| DECIMAL_P opt_type_modifiers
				{
					$$ = SystemTypeName("numeric");
					$$->typmods = $2;
					$$->location = @1;
				}
			| DEC opt_type_modifiers
				{
					$$ = SystemTypeName("numeric");
					$$->typmods = $2;
					$$->location = @1;
				}
			| NUMERIC opt_type_modifiers
				{
					$$ = SystemTypeName("numeric");
					$$->typmods = $2;
					$$->location = @1;
				}
			| BOOLEAN_P
				{
					$$ = SystemTypeName("bool");
					$$->location = @1;
				}
		;

opt_float:	'(' Iconst ')'
				{
					/*
					 * Check FLOAT() precision limits assuming IEEE floating
					 * types - thomas 1997-09-18
					 */
					if ($2 < 1)
						ereport(ERROR,
								(errcode(ERRCODE_INVALID_PARAMETER_VALUE),
								 errmsg("precision for type float must be at least 1 bit"),
								 parser_errposition(@2)));
					else if ($2 <= 24)
						$$ = SystemTypeName("float4");
					else if ($2 <= 53)
						$$ = SystemTypeName("float8");
					else
						ereport(ERROR,
								(errcode(ERRCODE_INVALID_PARAMETER_VALUE),
								 errmsg("precision for type float must be less than 54 bits"),
								 parser_errposition(@2)));
				}
			| /*EMPTY*/
				{
					$$ = SystemTypeName("float8");
				}
		;

/*
 * SQL92 bit-field data types
 * The following implements BIT() and BIT VARYING().
 */
Bit:		BitWithLength
				{
					$$ = $1;
				}
			| BitWithoutLength
				{
					$$ = $1;
				}
		;

/* ConstBit is like Bit except "BIT" defaults to unspecified length */
/* See notes for ConstCharacter, which addresses same issue for "CHAR" */
ConstBit:	BitWithLength
				{
					$$ = $1;
				}
			| BitWithoutLength
				{
					$$ = $1;
					$$->typmods = NIL;
				}
		;

BitWithLength:
			BIT opt_varying '(' expr_list ')'
				{
					char *typname;

					typname = $2 ? "varbit" : "bit";
					$$ = SystemTypeName(typname);
					$$->typmods = $4;
					$$->location = @1;
				}
		;

BitWithoutLength:
			BIT opt_varying
				{
					/* bit defaults to bit(1), varbit to no limit */
					if ($2)
					{
						$$ = SystemTypeName("varbit");
					}
					else
					{
						$$ = SystemTypeName("bit");
						$$->typmods = list_make1(makeIntConst(1, -1));
					}
					$$->location = @1;
				}
		;


/*
 * SQL92 character data types
 * The following implements CHAR() and VARCHAR().
 */
Character:  CharacterWithLength
				{
					$$ = $1;
				}
			| CharacterWithoutLength
				{
					$$ = $1;
				}
		;

ConstCharacter:  CharacterWithLength
				{
					$$ = $1;
				}
			| CharacterWithoutLength
				{
					/* Length was not specified so allow to be unrestricted.
					 * This handles problems with fixed-length (bpchar) strings
					 * which in column definitions must default to a length
					 * of one, but should not be constrained if the length
					 * was not specified.
					 */
					$$ = $1;
					$$->typmods = NIL;
				}
		;

CharacterWithLength:  character '(' Iconst ')' opt_charset
				{
					if (($5 != NULL) && (strcmp($5, "sql_text") != 0))
					{
						char *type;

						type = palloc(strlen($1) + 1 + strlen($5) + 1);
						strcpy(type, $1);
						strcat(type, "_");
						strcat(type, $5);
						$1 = type;
					}

					$$ = SystemTypeName($1);
					$$->typmods = list_make1(makeIntConst($3, @3));
					$$->location = @1;
				}
		;

CharacterWithoutLength:	 character opt_charset
				{
					if (($2 != NULL) && (strcmp($2, "sql_text") != 0))
					{
						char *type;

						type = palloc(strlen($1) + 1 + strlen($2) + 1);
						strcpy(type, $1);
						strcat(type, "_");
						strcat(type, $2);
						$1 = type;
					}

					$$ = SystemTypeName($1);

					/* char defaults to char(1), varchar to no limit */
					if (strcmp($1, "bpchar") == 0)
						$$->typmods = list_make1(makeIntConst(1, -1));

					$$->location = @1;
				}
		;

character:	CHARACTER opt_varying
										{ $$ = $2 ? "varchar": "bpchar"; }
			| CHAR_P opt_varying
										{ $$ = $2 ? "varchar": "bpchar"; }
			| VARCHAR
										{ $$ = "varchar"; }
			| NATIONAL CHARACTER opt_varying
										{ $$ = $3 ? "varchar": "bpchar"; }
			| NATIONAL CHAR_P opt_varying
										{ $$ = $3 ? "varchar": "bpchar"; }
			| NCHAR opt_varying
										{ $$ = $2 ? "varchar": "bpchar"; }
		;

opt_varying:
			VARYING									{ $$ = TRUE; }
			| /*EMPTY*/								{ $$ = FALSE; }
		;

opt_charset:
			CHARACTER SET ColId						{ $$ = $3; }
			| /*EMPTY*/								{ $$ = NULL; }
		;

/*
 * SQL92 date/time types
 */
ConstDatetime:
			TIMESTAMP '(' Iconst ')' opt_timezone
				{
					if ($5)
						$$ = SystemTypeName("timestamptz");
					else
						$$ = SystemTypeName("timestamp");
					$$->typmods = list_make1(makeIntConst($3, @3));
					$$->location = @1;
				}
			| TIMESTAMP opt_timezone
				{
					if ($2)
						$$ = SystemTypeName("timestamptz");
					else
						$$ = SystemTypeName("timestamp");
					$$->location = @1;
				}
			| TIME '(' Iconst ')' opt_timezone
				{
					if ($5)
						$$ = SystemTypeName("timetz");
					else
						$$ = SystemTypeName("time");
					$$->typmods = list_make1(makeIntConst($3, @3));
					$$->location = @1;
				}
			| TIME opt_timezone
				{
					if ($2)
						$$ = SystemTypeName("timetz");
					else
						$$ = SystemTypeName("time");
					$$->location = @1;
				}
		;

ConstInterval:
			INTERVAL
				{
					$$ = SystemTypeName("interval");
					$$->location = @1;
				}
		;

opt_timezone:
			WITH_TIME ZONE							{ $$ = TRUE; }
			| WITHOUT TIME ZONE						{ $$ = FALSE; }
			| /*EMPTY*/								{ $$ = FALSE; }
		;

opt_interval:
			YEAR_P
				{ $$ = list_make1(makeIntConst(INTERVAL_MASK(YEAR), @1)); }
			| MONTH_P
				{ $$ = list_make1(makeIntConst(INTERVAL_MASK(MONTH), @1)); }
			| DAY_P
				{ $$ = list_make1(makeIntConst(INTERVAL_MASK(DAY), @1)); }
			| HOUR_P
				{ $$ = list_make1(makeIntConst(INTERVAL_MASK(HOUR), @1)); }
			| MINUTE_P
				{ $$ = list_make1(makeIntConst(INTERVAL_MASK(MINUTE), @1)); }
			| interval_second
				{ $$ = $1; }
			| YEAR_P TO MONTH_P
				{
					$$ = list_make1(makeIntConst(INTERVAL_MASK(YEAR) |
												 INTERVAL_MASK(MONTH), @1));
				}
			| DAY_P TO HOUR_P
				{
					$$ = list_make1(makeIntConst(INTERVAL_MASK(DAY) |
												 INTERVAL_MASK(HOUR), @1));
				}
			| DAY_P TO MINUTE_P
				{
					$$ = list_make1(makeIntConst(INTERVAL_MASK(DAY) |
												 INTERVAL_MASK(HOUR) |
												 INTERVAL_MASK(MINUTE), @1));
				}
			| DAY_P TO interval_second
				{
					$$ = $3;
					linitial($$) = makeIntConst(INTERVAL_MASK(DAY) |
												INTERVAL_MASK(HOUR) |
												INTERVAL_MASK(MINUTE) |
												INTERVAL_MASK(SECOND), @1);
				}
			| HOUR_P TO MINUTE_P
				{
					$$ = list_make1(makeIntConst(INTERVAL_MASK(HOUR) |
												 INTERVAL_MASK(MINUTE), @1));
				}
			| HOUR_P TO interval_second
				{
					$$ = $3;
					linitial($$) = makeIntConst(INTERVAL_MASK(HOUR) |
												INTERVAL_MASK(MINUTE) |
												INTERVAL_MASK(SECOND), @1);
				}
			| MINUTE_P TO interval_second
				{
					$$ = $3;
					linitial($$) = makeIntConst(INTERVAL_MASK(MINUTE) |
												INTERVAL_MASK(SECOND), @1);
				}
			| /*EMPTY*/
				{ $$ = NIL; }
		;

interval_second:
			SECOND_P
				{
					$$ = list_make1(makeIntConst(INTERVAL_MASK(SECOND), @1));
				}
			| SECOND_P '(' Iconst ')'
				{
					$$ = list_make2(makeIntConst(INTERVAL_MASK(SECOND), @1),
									makeIntConst($3, @3));
				}
		;


/*****************************************************************************
 *
 *	expression grammar
 *
 *****************************************************************************/

/*
 * General expressions
 * This is the heart of the expression syntax.
 *
 * We have two expression types: a_expr is the unrestricted kind, and
 * b_expr is a subset that must be used in some places to avoid shift/reduce
 * conflicts.  For example, we can't do BETWEEN as "BETWEEN a_expr AND a_expr"
 * because that use of AND conflicts with AND as a boolean operator.  So,
 * b_expr is used in BETWEEN and we remove boolean keywords from b_expr.
 *
 * Note that '(' a_expr ')' is a b_expr, so an unrestricted expression can
 * always be used by surrounding it with parens.
 *
 * c_expr is all the productions that are common to a_expr and b_expr;
 * it's factored out just to eliminate redundant coding.
 */
a_expr:		c_expr									{ $$ = $1; }
			| a_expr TYPECAST Typename
					{ $$ = makeTypeCast($1, $3, @2); }
			| a_expr COLLATE any_name
				{
					CollateClause *n = makeNode(CollateClause);
					n->arg = $1;
					n->collname = $3;
					n->location = @2;
					$$ = (Node *) n;
				}
			| a_expr AT TIME ZONE a_expr			%prec AT
				{
					FuncCall *n = makeNode(FuncCall);
					n->funcname = SystemFuncName("timezone");
					n->args = list_make2($5, $1);
					n->agg_order = NIL;
					n->agg_star = FALSE;
					n->agg_distinct = FALSE;
					n->func_variadic = FALSE;
					n->over = NULL;
					n->location = @2;
					$$ = (Node *) n;
				}
		/*
		 * These operators must be called out explicitly in order to make use
		 * of bison's automatic operator-precedence handling.  All other
		 * operator names are handled by the generic productions using "Op",
		 * below; and all those operators will have the same precedence.
		 *
		 * If you add more explicitly-known operators, be sure to add them
		 * also to b_expr and to the MathOp list above.
		 */
			| '+' a_expr					%prec UMINUS
				{ $$ = (Node *) makeSimpleA_Expr(AEXPR_OP, "+", NULL, $2, @1); }
			| '-' a_expr					%prec UMINUS
				{ $$ = doNegate($2, @1); }
			| a_expr '+' a_expr
				{ $$ = (Node *) makeSimpleA_Expr(AEXPR_OP, "+", $1, $3, @2); }
			| a_expr '-' a_expr
				{ $$ = (Node *) makeSimpleA_Expr(AEXPR_OP, "-", $1, $3, @2); }
			| a_expr '*' a_expr
				{ $$ = (Node *) makeSimpleA_Expr(AEXPR_OP, "*", $1, $3, @2); }
			| a_expr '/' a_expr
				{ $$ = (Node *) makeSimpleA_Expr(AEXPR_OP, "/", $1, $3, @2); }
			| a_expr '%' a_expr
				{ $$ = (Node *) makeSimpleA_Expr(AEXPR_OP, "%", $1, $3, @2); }
			| a_expr '^' a_expr
				{ $$ = (Node *) makeSimpleA_Expr(AEXPR_OP, "^", $1, $3, @2); }
			| a_expr '<' a_expr
				{ $$ = (Node *) makeSimpleA_Expr(AEXPR_OP, "<", $1, $3, @2); }
			| a_expr '>' a_expr
				{ $$ = (Node *) makeSimpleA_Expr(AEXPR_OP, ">", $1, $3, @2); }
			| a_expr '=' a_expr
				{ $$ = (Node *) makeSimpleA_Expr(AEXPR_OP, "=", $1, $3, @2); }

			| a_expr qual_Op a_expr				%prec Op
				{ $$ = (Node *) makeA_Expr(AEXPR_OP, $2, $1, $3, @2); }
			| qual_Op a_expr					%prec Op
				{ $$ = (Node *) makeA_Expr(AEXPR_OP, $1, NULL, $2, @1); }
			| a_expr qual_Op					%prec POSTFIXOP
				{ $$ = (Node *) makeA_Expr(AEXPR_OP, $2, $1, NULL, @2); }

			| a_expr AND a_expr
				{ $$ = (Node *) makeA_Expr(AEXPR_AND, NIL, $1, $3, @2); }
			| a_expr OR a_expr
				{ $$ = (Node *) makeA_Expr(AEXPR_OR, NIL, $1, $3, @2); }
			| NOT a_expr
				{ $$ = (Node *) makeA_Expr(AEXPR_NOT, NIL, NULL, $2, @1); }

			| a_expr LIKE a_expr
				{ $$ = (Node *) makeSimpleA_Expr(AEXPR_OP, "~~", $1, $3, @2); }
			| a_expr LIKE a_expr ESCAPE a_expr
				{
					FuncCall *n = makeNode(FuncCall);
					n->funcname = SystemFuncName("like_escape");
					n->args = list_make2($3, $5);
					n->agg_order = NIL;
					n->agg_star = FALSE;
					n->agg_distinct = FALSE;
					n->func_variadic = FALSE;
					n->over = NULL;
					n->location = @2;
					$$ = (Node *) makeSimpleA_Expr(AEXPR_OP, "~~", $1, (Node *) n, @2);
				}
			| a_expr NOT LIKE a_expr
				{ $$ = (Node *) makeSimpleA_Expr(AEXPR_OP, "!~~", $1, $4, @2); }
			| a_expr NOT LIKE a_expr ESCAPE a_expr
				{
					FuncCall *n = makeNode(FuncCall);
					n->funcname = SystemFuncName("like_escape");
					n->args = list_make2($4, $6);
					n->agg_order = NIL;
					n->agg_star = FALSE;
					n->agg_distinct = FALSE;
					n->func_variadic = FALSE;
					n->over = NULL;
					n->location = @2;
					$$ = (Node *) makeSimpleA_Expr(AEXPR_OP, "!~~", $1, (Node *) n, @2);
				}
			| a_expr ILIKE a_expr
				{ $$ = (Node *) makeSimpleA_Expr(AEXPR_OP, "~~*", $1, $3, @2); }
			| a_expr ILIKE a_expr ESCAPE a_expr
				{
					FuncCall *n = makeNode(FuncCall);
					n->funcname = SystemFuncName("like_escape");
					n->args = list_make2($3, $5);
					n->agg_order = NIL;
					n->agg_star = FALSE;
					n->agg_distinct = FALSE;
					n->func_variadic = FALSE;
					n->over = NULL;
					n->location = @2;
					$$ = (Node *) makeSimpleA_Expr(AEXPR_OP, "~~*", $1, (Node *) n, @2);
				}
			| a_expr NOT ILIKE a_expr
				{ $$ = (Node *) makeSimpleA_Expr(AEXPR_OP, "!~~*", $1, $4, @2); }
			| a_expr NOT ILIKE a_expr ESCAPE a_expr
				{
					FuncCall *n = makeNode(FuncCall);
					n->funcname = SystemFuncName("like_escape");
					n->args = list_make2($4, $6);
					n->agg_order = NIL;
					n->agg_star = FALSE;
					n->agg_distinct = FALSE;
					n->func_variadic = FALSE;
					n->over = NULL;
					n->location = @2;
					$$ = (Node *) makeSimpleA_Expr(AEXPR_OP, "!~~*", $1, (Node *) n, @2);
				}

			| a_expr SIMILAR TO a_expr				%prec SIMILAR
				{
					FuncCall *n = makeNode(FuncCall);
					n->funcname = SystemFuncName("similar_escape");
					n->args = list_make2($4, makeNullAConst(-1));
					n->agg_order = NIL;
					n->agg_star = FALSE;
					n->agg_distinct = FALSE;
					n->func_variadic = FALSE;
					n->over = NULL;
					n->location = @2;
					$$ = (Node *) makeSimpleA_Expr(AEXPR_OP, "~", $1, (Node *) n, @2);
				}
			| a_expr SIMILAR TO a_expr ESCAPE a_expr
				{
					FuncCall *n = makeNode(FuncCall);
					n->funcname = SystemFuncName("similar_escape");
					n->args = list_make2($4, $6);
					n->agg_order = NIL;
					n->agg_star = FALSE;
					n->agg_distinct = FALSE;
					n->func_variadic = FALSE;
					n->over = NULL;
					n->location = @2;
					$$ = (Node *) makeSimpleA_Expr(AEXPR_OP, "~", $1, (Node *) n, @2);
				}
			| a_expr NOT SIMILAR TO a_expr			%prec SIMILAR
				{
					FuncCall *n = makeNode(FuncCall);
					n->funcname = SystemFuncName("similar_escape");
					n->args = list_make2($5, makeNullAConst(-1));
					n->agg_order = NIL;
					n->agg_star = FALSE;
					n->agg_distinct = FALSE;
					n->func_variadic = FALSE;
					n->over = NULL;
					n->location = @2;
					$$ = (Node *) makeSimpleA_Expr(AEXPR_OP, "!~", $1, (Node *) n, @2);
				}
			| a_expr NOT SIMILAR TO a_expr ESCAPE a_expr
				{
					FuncCall *n = makeNode(FuncCall);
					n->funcname = SystemFuncName("similar_escape");
					n->args = list_make2($5, $7);
					n->agg_order = NIL;
					n->agg_star = FALSE;
					n->agg_distinct = FALSE;
					n->func_variadic = FALSE;
					n->over = NULL;
					n->location = @2;
					$$ = (Node *) makeSimpleA_Expr(AEXPR_OP, "!~", $1, (Node *) n, @2);
				}

			/* NullTest clause
			 * Define SQL92-style Null test clause.
			 * Allow two forms described in the standard:
			 *	a IS NULL
			 *	a IS NOT NULL
			 * Allow two SQL extensions
			 *	a ISNULL
			 *	a NOTNULL
			 */
			| a_expr IS NULL_P							%prec IS
				{
					NullTest *n = makeNode(NullTest);
					n->arg = (Expr *) $1;
					n->nulltesttype = IS_NULL;
					$$ = (Node *)n;
				}
			| a_expr ISNULL
				{
					NullTest *n = makeNode(NullTest);
					n->arg = (Expr *) $1;
					n->nulltesttype = IS_NULL;
					$$ = (Node *)n;
				}
			| a_expr IS NOT NULL_P						%prec IS
				{
					NullTest *n = makeNode(NullTest);
					n->arg = (Expr *) $1;
					n->nulltesttype = IS_NOT_NULL;
					$$ = (Node *)n;
				}
			| a_expr NOTNULL
				{
					NullTest *n = makeNode(NullTest);
					n->arg = (Expr *) $1;
					n->nulltesttype = IS_NOT_NULL;
					$$ = (Node *)n;
				}
			| row OVERLAPS row
				{
					$$ = (Node *)makeOverlaps($1, $3, @2, yyscanner);
				}
			| a_expr IS TRUE_P							%prec IS
				{
					BooleanTest *b = makeNode(BooleanTest);
					b->arg = (Expr *) $1;
					b->booltesttype = IS_TRUE;
					$$ = (Node *)b;
				}
			| a_expr IS NOT TRUE_P						%prec IS
				{
					BooleanTest *b = makeNode(BooleanTest);
					b->arg = (Expr *) $1;
					b->booltesttype = IS_NOT_TRUE;
					$$ = (Node *)b;
				}
			| a_expr IS FALSE_P							%prec IS
				{
					BooleanTest *b = makeNode(BooleanTest);
					b->arg = (Expr *) $1;
					b->booltesttype = IS_FALSE;
					$$ = (Node *)b;
				}
			| a_expr IS NOT FALSE_P						%prec IS
				{
					BooleanTest *b = makeNode(BooleanTest);
					b->arg = (Expr *) $1;
					b->booltesttype = IS_NOT_FALSE;
					$$ = (Node *)b;
				}
			| a_expr IS UNKNOWN							%prec IS
				{
					BooleanTest *b = makeNode(BooleanTest);
					b->arg = (Expr *) $1;
					b->booltesttype = IS_UNKNOWN;
					$$ = (Node *)b;
				}
			| a_expr IS NOT UNKNOWN						%prec IS
				{
					BooleanTest *b = makeNode(BooleanTest);
					b->arg = (Expr *) $1;
					b->booltesttype = IS_NOT_UNKNOWN;
					$$ = (Node *)b;
				}
			| a_expr IS DISTINCT FROM a_expr			%prec IS
				{
					$$ = (Node *) makeSimpleA_Expr(AEXPR_DISTINCT, "=", $1, $5, @2);
				}
			| a_expr IS NOT DISTINCT FROM a_expr		%prec IS
				{
					$$ = (Node *) makeA_Expr(AEXPR_NOT, NIL, NULL,
									(Node *) makeSimpleA_Expr(AEXPR_DISTINCT,
															  "=", $1, $6, @2),
											 @2);

				}
			| a_expr IS OF '(' type_list ')'			%prec IS
				{
					$$ = (Node *) makeSimpleA_Expr(AEXPR_OF, "=", $1, (Node *) $5, @2);
				}
			| a_expr IS NOT OF '(' type_list ')'		%prec IS
				{
					$$ = (Node *) makeSimpleA_Expr(AEXPR_OF, "<>", $1, (Node *) $6, @2);
				}
			/*
			 *	Ideally we would not use hard-wired operators below but
			 *	instead use opclasses.  However, mixed data types and other
			 *	issues make this difficult:
			 *	http://archives.postgresql.org/pgsql-hackers/2008-08/msg01142.php
			 */
			| a_expr BETWEEN opt_asymmetric b_expr AND b_expr		%prec BETWEEN
				{
					$$ = (Node *) makeA_Expr(AEXPR_AND, NIL,
						(Node *) makeSimpleA_Expr(AEXPR_OP, ">=", $1, $4, @2),
						(Node *) makeSimpleA_Expr(AEXPR_OP, "<=", $1, $6, @2),
											 @2);
				}
			| a_expr NOT BETWEEN opt_asymmetric b_expr AND b_expr	%prec BETWEEN
				{
					$$ = (Node *) makeA_Expr(AEXPR_OR, NIL,
						(Node *) makeSimpleA_Expr(AEXPR_OP, "<", $1, $5, @2),
						(Node *) makeSimpleA_Expr(AEXPR_OP, ">", $1, $7, @2),
											 @2);
				}
			| a_expr BETWEEN SYMMETRIC b_expr AND b_expr			%prec BETWEEN
				{
					$$ = (Node *) makeA_Expr(AEXPR_OR, NIL,
						(Node *) makeA_Expr(AEXPR_AND, NIL,
						    (Node *) makeSimpleA_Expr(AEXPR_OP, ">=", $1, $4, @2),
						    (Node *) makeSimpleA_Expr(AEXPR_OP, "<=", $1, $6, @2),
											@2),
						(Node *) makeA_Expr(AEXPR_AND, NIL,
						    (Node *) makeSimpleA_Expr(AEXPR_OP, ">=", $1, $6, @2),
						    (Node *) makeSimpleA_Expr(AEXPR_OP, "<=", $1, $4, @2),
											@2),
											 @2);
				}
			| a_expr NOT BETWEEN SYMMETRIC b_expr AND b_expr		%prec BETWEEN
				{
					$$ = (Node *) makeA_Expr(AEXPR_AND, NIL,
						(Node *) makeA_Expr(AEXPR_OR, NIL,
						    (Node *) makeSimpleA_Expr(AEXPR_OP, "<", $1, $5, @2),
						    (Node *) makeSimpleA_Expr(AEXPR_OP, ">", $1, $7, @2),
											@2),
						(Node *) makeA_Expr(AEXPR_OR, NIL,
						    (Node *) makeSimpleA_Expr(AEXPR_OP, "<", $1, $7, @2),
						    (Node *) makeSimpleA_Expr(AEXPR_OP, ">", $1, $5, @2),
											@2),
											 @2);
				}
			| a_expr IN_P in_expr
				{
					/* in_expr returns a SubLink or a list of a_exprs */
					if (IsA($3, SubLink))
					{
						/* generate foo = ANY (subquery) */
						SubLink *n = (SubLink *) $3;
						n->subLinkType = ANY_SUBLINK;
						n->testexpr = $1;
						n->operName = list_make1(makeString("="));
						n->location = @2;
						$$ = (Node *)n;
					}
					else
					{
						/* generate scalar IN expression */
						$$ = (Node *) makeSimpleA_Expr(AEXPR_IN, "=", $1, $3, @2);
					}
				}
			| a_expr NOT IN_P in_expr
				{
					/* in_expr returns a SubLink or a list of a_exprs */
					if (IsA($4, SubLink))
					{
						/* generate NOT (foo = ANY (subquery)) */
						/* Make an = ANY node */
						SubLink *n = (SubLink *) $4;
						n->subLinkType = ANY_SUBLINK;
						n->testexpr = $1;
						n->operName = list_make1(makeString("="));
						n->location = @3;
						/* Stick a NOT on top */
						$$ = (Node *) makeA_Expr(AEXPR_NOT, NIL, NULL, (Node *) n, @2);
					}
					else
					{
						/* generate scalar NOT IN expression */
						$$ = (Node *) makeSimpleA_Expr(AEXPR_IN, "<>", $1, $4, @2);
					}
				}
			| a_expr subquery_Op sub_type select_with_parens	%prec Op
				{
					SubLink *n = makeNode(SubLink);
					n->subLinkType = $3;
					n->testexpr = $1;
					n->operName = $2;
					n->subselect = $4;
					n->location = @2;
					$$ = (Node *)n;
				}
			| a_expr subquery_Op sub_type '(' a_expr ')'		%prec Op
				{
					if ($3 == ANY_SUBLINK)
						$$ = (Node *) makeA_Expr(AEXPR_OP_ANY, $2, $1, $5, @2);
					else
						$$ = (Node *) makeA_Expr(AEXPR_OP_ALL, $2, $1, $5, @2);
				}
			| UNIQUE select_with_parens
				{
					/* Not sure how to get rid of the parentheses
					 * but there are lots of shift/reduce errors without them.
					 *
					 * Should be able to implement this by plopping the entire
					 * select into a node, then transforming the target expressions
					 * from whatever they are into count(*), and testing the
					 * entire result equal to one.
					 * But, will probably implement a separate node in the executor.
					 */
					ereport(ERROR,
							(errcode(ERRCODE_FEATURE_NOT_SUPPORTED),
							 errmsg("UNIQUE predicate is not yet implemented"),
							 parser_errposition(@1)));
				}
			| a_expr IS DOCUMENT_P					%prec IS
				{
					$$ = makeXmlExpr(IS_DOCUMENT, NULL, NIL,
									 list_make1($1), @2);
				}
			| a_expr IS NOT DOCUMENT_P				%prec IS
				{
					$$ = (Node *) makeA_Expr(AEXPR_NOT, NIL, NULL,
											 makeXmlExpr(IS_DOCUMENT, NULL, NIL,
														 list_make1($1), @2),
											 @2);
				}
		;

/*
 * Restricted expressions
 *
 * b_expr is a subset of the complete expression syntax defined by a_expr.
 *
 * Presently, AND, NOT, IS, and IN are the a_expr keywords that would
 * cause trouble in the places where b_expr is used.  For simplicity, we
 * just eliminate all the boolean-keyword-operator productions from b_expr.
 */
b_expr:		c_expr
				{ $$ = $1; }
			| b_expr TYPECAST Typename
				{ $$ = makeTypeCast($1, $3, @2); }
			| '+' b_expr					%prec UMINUS
				{ $$ = (Node *) makeSimpleA_Expr(AEXPR_OP, "+", NULL, $2, @1); }
			| '-' b_expr					%prec UMINUS
				{ $$ = doNegate($2, @1); }
			| b_expr '+' b_expr
				{ $$ = (Node *) makeSimpleA_Expr(AEXPR_OP, "+", $1, $3, @2); }
			| b_expr '-' b_expr
				{ $$ = (Node *) makeSimpleA_Expr(AEXPR_OP, "-", $1, $3, @2); }
			| b_expr '*' b_expr
				{ $$ = (Node *) makeSimpleA_Expr(AEXPR_OP, "*", $1, $3, @2); }
			| b_expr '/' b_expr
				{ $$ = (Node *) makeSimpleA_Expr(AEXPR_OP, "/", $1, $3, @2); }
			| b_expr '%' b_expr
				{ $$ = (Node *) makeSimpleA_Expr(AEXPR_OP, "%", $1, $3, @2); }
			| b_expr '^' b_expr
				{ $$ = (Node *) makeSimpleA_Expr(AEXPR_OP, "^", $1, $3, @2); }
			| b_expr '<' b_expr
				{ $$ = (Node *) makeSimpleA_Expr(AEXPR_OP, "<", $1, $3, @2); }
			| b_expr '>' b_expr
				{ $$ = (Node *) makeSimpleA_Expr(AEXPR_OP, ">", $1, $3, @2); }
			| b_expr '=' b_expr
				{ $$ = (Node *) makeSimpleA_Expr(AEXPR_OP, "=", $1, $3, @2); }
			| b_expr qual_Op b_expr				%prec Op
				{ $$ = (Node *) makeA_Expr(AEXPR_OP, $2, $1, $3, @2); }
			| qual_Op b_expr					%prec Op
				{ $$ = (Node *) makeA_Expr(AEXPR_OP, $1, NULL, $2, @1); }
			| b_expr qual_Op					%prec POSTFIXOP
				{ $$ = (Node *) makeA_Expr(AEXPR_OP, $2, $1, NULL, @2); }
			| b_expr IS DISTINCT FROM b_expr		%prec IS
				{
					$$ = (Node *) makeSimpleA_Expr(AEXPR_DISTINCT, "=", $1, $5, @2);
				}
			| b_expr IS NOT DISTINCT FROM b_expr	%prec IS
				{
					$$ = (Node *) makeA_Expr(AEXPR_NOT, NIL,
						NULL, (Node *) makeSimpleA_Expr(AEXPR_DISTINCT, "=", $1, $6, @2), @2);
				}
			| b_expr IS OF '(' type_list ')'		%prec IS
				{
					$$ = (Node *) makeSimpleA_Expr(AEXPR_OF, "=", $1, (Node *) $5, @2);
				}
			| b_expr IS NOT OF '(' type_list ')'	%prec IS
				{
					$$ = (Node *) makeSimpleA_Expr(AEXPR_OF, "<>", $1, (Node *) $6, @2);
				}
			| b_expr IS DOCUMENT_P					%prec IS
				{
					$$ = makeXmlExpr(IS_DOCUMENT, NULL, NIL,
									 list_make1($1), @2);
				}
			| b_expr IS NOT DOCUMENT_P				%prec IS
				{
					$$ = (Node *) makeA_Expr(AEXPR_NOT, NIL, NULL,
											 makeXmlExpr(IS_DOCUMENT, NULL, NIL,
														 list_make1($1), @2),
											 @2);
				}
		;

/*
 * Productions that can be used in both a_expr and b_expr.
 *
 * Note: productions that refer recursively to a_expr or b_expr mostly
 * cannot appear here.	However, it's OK to refer to a_exprs that occur
 * inside parentheses, such as function arguments; that cannot introduce
 * ambiguity to the b_expr syntax.
 */
c_expr:		columnref								{ $$ = $1; }
			| AexprConst							{ $$ = $1; }
			| PARAM opt_indirection
				{
					ParamRef *p = makeNode(ParamRef);
					p->number = $1;
					p->location = @1;
					if ($2)
					{
						A_Indirection *n = makeNode(A_Indirection);
						n->arg = (Node *) p;
						n->indirection = check_indirection($2, yyscanner);
						$$ = (Node *) n;
					}
					else
						$$ = (Node *) p;
				}
			| '(' a_expr ')' opt_indirection
				{
					if ($4)
					{
						A_Indirection *n = makeNode(A_Indirection);
						n->arg = $2;
						n->indirection = check_indirection($4, yyscanner);
						$$ = (Node *)n;
					}
					else
						$$ = $2;
				}
			| case_expr
				{ $$ = $1; }
			| func_expr
				{ $$ = $1; }
			| select_with_parens			%prec UMINUS
				{
					SubLink *n = makeNode(SubLink);
					n->subLinkType = EXPR_SUBLINK;
					n->testexpr = NULL;
					n->operName = NIL;
					n->subselect = $1;
					n->location = @1;
					$$ = (Node *)n;
				}
			| EXISTS select_with_parens
				{
					SubLink *n = makeNode(SubLink);
					n->subLinkType = EXISTS_SUBLINK;
					n->testexpr = NULL;
					n->operName = NIL;
					n->subselect = $2;
					n->location = @1;
					$$ = (Node *)n;
				}
			| ARRAY select_with_parens
				{
					SubLink *n = makeNode(SubLink);
					n->subLinkType = ARRAY_SUBLINK;
					n->testexpr = NULL;
					n->operName = NIL;
					n->subselect = $2;
					n->location = @1;
					$$ = (Node *)n;
				}
			| ARRAY array_expr
				{
					A_ArrayExpr *n = (A_ArrayExpr *) $2;
					Assert(IsA(n, A_ArrayExpr));
					/* point outermost A_ArrayExpr to the ARRAY keyword */
					n->location = @1;
					$$ = (Node *)n;
				}
			| row
				{
					RowExpr *r = makeNode(RowExpr);
					r->args = $1;
					r->row_typeid = InvalidOid;	/* not analyzed yet */
					r->location = @1;
					$$ = (Node *)r;
				}
		;

/*
 * func_expr is split out from c_expr just so that we have a classification
 * for "everything that is a function call or looks like one".  This isn't
 * very important, but it saves us having to document which variants are
 * legal in the backwards-compatible functional-index syntax for CREATE INDEX.
 * (Note that many of the special SQL functions wouldn't actually make any
 * sense as functional index entries, but we ignore that consideration here.)
 */
func_expr:	func_name '(' ')' over_clause
				{
					FuncCall *n = makeNode(FuncCall);
					n->funcname = $1;
					n->args = NIL;
					n->agg_order = NIL;
					n->agg_star = FALSE;
					n->agg_distinct = FALSE;
					n->func_variadic = FALSE;
					n->over = $4;
					n->location = @1;
					$$ = (Node *)n;
				}
			| func_name '(' func_arg_list ')' over_clause
				{
					FuncCall *n = makeNode(FuncCall);
					n->funcname = $1;
					n->args = $3;
					n->agg_order = NIL;
					n->agg_star = FALSE;
					n->agg_distinct = FALSE;
					n->func_variadic = FALSE;
					n->over = $5;
					n->location = @1;
					$$ = (Node *)n;
				}
			| func_name '(' VARIADIC func_arg_expr ')' over_clause
				{
					FuncCall *n = makeNode(FuncCall);
					n->funcname = $1;
					n->args = list_make1($4);
					n->agg_order = NIL;
					n->agg_star = FALSE;
					n->agg_distinct = FALSE;
					n->func_variadic = TRUE;
					n->over = $6;
					n->location = @1;
					$$ = (Node *)n;
				}
			| func_name '(' func_arg_list ',' VARIADIC func_arg_expr ')' over_clause
				{
					FuncCall *n = makeNode(FuncCall);
					n->funcname = $1;
					n->args = lappend($3, $6);
					n->agg_order = NIL;
					n->agg_star = FALSE;
					n->agg_distinct = FALSE;
					n->func_variadic = TRUE;
					n->over = $8;
					n->location = @1;
					$$ = (Node *)n;
				}
			| func_name '(' func_arg_list sort_clause ')' over_clause
				{
					FuncCall *n = makeNode(FuncCall);
					n->funcname = $1;
					n->args = $3;
					n->agg_order = $4;
					n->agg_star = FALSE;
					n->agg_distinct = FALSE;
					n->func_variadic = FALSE;
					n->over = $6;
					n->location = @1;
					$$ = (Node *)n;
				}
			| func_name '(' ALL func_arg_list opt_sort_clause ')' over_clause
				{
					FuncCall *n = makeNode(FuncCall);
					n->funcname = $1;
					n->args = $4;
					n->agg_order = $5;
					n->agg_star = FALSE;
					n->agg_distinct = FALSE;
					/* Ideally we'd mark the FuncCall node to indicate
					 * "must be an aggregate", but there's no provision
					 * for that in FuncCall at the moment.
					 */
					n->func_variadic = FALSE;
					n->over = $7;
					n->location = @1;
					$$ = (Node *)n;
				}
			| func_name '(' DISTINCT func_arg_list opt_sort_clause ')' over_clause
				{
					FuncCall *n = makeNode(FuncCall);
					n->funcname = $1;
					n->args = $4;
					n->agg_order = $5;
					n->agg_star = FALSE;
					n->agg_distinct = TRUE;
					n->func_variadic = FALSE;
					n->over = $7;
					n->location = @1;
					$$ = (Node *)n;
				}
			| func_name '(' '*' ')' over_clause
				{
					/*
					 * We consider AGGREGATE(*) to invoke a parameterless
					 * aggregate.  This does the right thing for COUNT(*),
					 * and there are no other aggregates in SQL92 that accept
					 * '*' as parameter.
					 *
					 * The FuncCall node is also marked agg_star = true,
					 * so that later processing can detect what the argument
					 * really was.
					 */
					FuncCall *n = makeNode(FuncCall);
					n->funcname = $1;
					n->args = NIL;
					n->agg_order = NIL;
					n->agg_star = TRUE;
					n->agg_distinct = FALSE;
					n->func_variadic = FALSE;
					n->over = $5;
					n->location = @1;
					$$ = (Node *)n;
				}
			| CURRENT_DATE
				{
					/*
					 * Translate as "'now'::text::date".
					 *
					 * We cannot use "'now'::date" because coerce_type() will
					 * immediately reduce that to a constant representing
					 * today's date.  We need to delay the conversion until
					 * runtime, else the wrong things will happen when
					 * CURRENT_DATE is used in a column default value or rule.
					 *
					 * This could be simplified if we had a way to generate
					 * an expression tree representing runtime application
					 * of type-input conversion functions.  (As of PG 7.3
					 * that is actually possible, but not clear that we want
					 * to rely on it.)
					 */
					Node *n;
					n = makeStringConstCast("now", @1, SystemTypeName("text"));
					$$ = makeTypeCast(n, SystemTypeName("date"), -1);
				}
			| CURRENT_TIME
				{
					/*
					 * Translate as "'now'::text::timetz".
					 * See comments for CURRENT_DATE.
					 */
					Node *n;
					n = makeStringConstCast("now", @1, SystemTypeName("text"));
					$$ = makeTypeCast(n, SystemTypeName("timetz"), -1);
				}
			| CURRENT_TIME '(' Iconst ')'
				{
					/*
					 * Translate as "'now'::text::timetz(n)".
					 * See comments for CURRENT_DATE.
					 */
					Node *n;
					TypeName *d;
					n = makeStringConstCast("now", @1, SystemTypeName("text"));
					d = SystemTypeName("timetz");
					d->typmods = list_make1(makeIntConst($3, @3));
					$$ = makeTypeCast(n, d, -1);
				}
			| CURRENT_TIMESTAMP
				{
					/*
					 * Translate as "now()", since we have a function that
					 * does exactly what is needed.
					 */
					FuncCall *n = makeNode(FuncCall);
					n->funcname = SystemFuncName("now");
					n->args = NIL;
					n->agg_order = NIL;
					n->agg_star = FALSE;
					n->agg_distinct = FALSE;
					n->func_variadic = FALSE;
					n->over = NULL;
					n->location = @1;
					$$ = (Node *)n;
				}
			| CURRENT_TIMESTAMP '(' Iconst ')'
				{
					/*
					 * Translate as "'now'::text::timestamptz(n)".
					 * See comments for CURRENT_DATE.
					 */
					Node *n;
					TypeName *d;
					n = makeStringConstCast("now", @1, SystemTypeName("text"));
					d = SystemTypeName("timestamptz");
					d->typmods = list_make1(makeIntConst($3, @3));
					$$ = makeTypeCast(n, d, -1);
				}
			| LOCALTIME
				{
					/*
					 * Translate as "'now'::text::time".
					 * See comments for CURRENT_DATE.
					 */
					Node *n;
					n = makeStringConstCast("now", @1, SystemTypeName("text"));
					$$ = makeTypeCast((Node *)n, SystemTypeName("time"), -1);
				}
			| LOCALTIME '(' Iconst ')'
				{
					/*
					 * Translate as "'now'::text::time(n)".
					 * See comments for CURRENT_DATE.
					 */
					Node *n;
					TypeName *d;
					n = makeStringConstCast("now", @1, SystemTypeName("text"));
					d = SystemTypeName("time");
					d->typmods = list_make1(makeIntConst($3, @3));
					$$ = makeTypeCast((Node *)n, d, -1);
				}
			| LOCALTIMESTAMP
				{
					/*
					 * Translate as "'now'::text::timestamp".
					 * See comments for CURRENT_DATE.
					 */
					Node *n;
					n = makeStringConstCast("now", @1, SystemTypeName("text"));
					$$ = makeTypeCast(n, SystemTypeName("timestamp"), -1);
				}
			| LOCALTIMESTAMP '(' Iconst ')'
				{
					/*
					 * Translate as "'now'::text::timestamp(n)".
					 * See comments for CURRENT_DATE.
					 */
					Node *n;
					TypeName *d;
					n = makeStringConstCast("now", @1, SystemTypeName("text"));
					d = SystemTypeName("timestamp");
					d->typmods = list_make1(makeIntConst($3, @3));
					$$ = makeTypeCast(n, d, -1);
				}
			| CURRENT_ROLE
				{
					FuncCall *n = makeNode(FuncCall);
					n->funcname = SystemFuncName("current_user");
					n->args = NIL;
					n->agg_order = NIL;
					n->agg_star = FALSE;
					n->agg_distinct = FALSE;
					n->func_variadic = FALSE;
					n->over = NULL;
					n->location = @1;
					$$ = (Node *)n;
				}
			| CURRENT_USER
				{
					FuncCall *n = makeNode(FuncCall);
					n->funcname = SystemFuncName("current_user");
					n->args = NIL;
					n->agg_order = NIL;
					n->agg_star = FALSE;
					n->agg_distinct = FALSE;
					n->func_variadic = FALSE;
					n->over = NULL;
					n->location = @1;
					$$ = (Node *)n;
				}
			| SESSION_USER
				{
					FuncCall *n = makeNode(FuncCall);
					n->funcname = SystemFuncName("session_user");
					n->args = NIL;
					n->agg_order = NIL;
					n->agg_star = FALSE;
					n->agg_distinct = FALSE;
					n->func_variadic = FALSE;
					n->over = NULL;
					n->location = @1;
					$$ = (Node *)n;
				}
			| USER
				{
					FuncCall *n = makeNode(FuncCall);
					n->funcname = SystemFuncName("current_user");
					n->args = NIL;
					n->agg_order = NIL;
					n->agg_star = FALSE;
					n->agg_distinct = FALSE;
					n->func_variadic = FALSE;
					n->over = NULL;
					n->location = @1;
					$$ = (Node *)n;
				}
			| CURRENT_CATALOG
				{
					FuncCall *n = makeNode(FuncCall);
					n->funcname = SystemFuncName("current_database");
					n->args = NIL;
					n->agg_order = NIL;
					n->agg_star = FALSE;
					n->agg_distinct = FALSE;
					n->func_variadic = FALSE;
					n->over = NULL;
					n->location = @1;
					$$ = (Node *)n;
				}
			| CURRENT_SCHEMA
				{
					FuncCall *n = makeNode(FuncCall);
					n->funcname = SystemFuncName("current_schema");
					n->args = NIL;
					n->agg_order = NIL;
					n->agg_star = FALSE;
					n->agg_distinct = FALSE;
					n->func_variadic = FALSE;
					n->over = NULL;
					n->location = @1;
					$$ = (Node *)n;
				}
			| CAST '(' a_expr AS Typename ')'
				{ $$ = makeTypeCast($3, $5, @1); }
			| EXTRACT '(' extract_list ')'
				{
					FuncCall *n = makeNode(FuncCall);
					n->funcname = SystemFuncName("date_part");
					n->args = $3;
					n->agg_order = NIL;
					n->agg_star = FALSE;
					n->agg_distinct = FALSE;
					n->func_variadic = FALSE;
					n->over = NULL;
					n->location = @1;
					$$ = (Node *)n;
				}
			| OVERLAY '(' overlay_list ')'
				{
					/* overlay(A PLACING B FROM C FOR D) is converted to
					 * overlay(A, B, C, D)
					 * overlay(A PLACING B FROM C) is converted to
					 * overlay(A, B, C)
					 */
					FuncCall *n = makeNode(FuncCall);
					n->funcname = SystemFuncName("overlay");
					n->args = $3;
					n->agg_order = NIL;
					n->agg_star = FALSE;
					n->agg_distinct = FALSE;
					n->func_variadic = FALSE;
					n->over = NULL;
					n->location = @1;
					$$ = (Node *)n;
				}
			| POSITION '(' position_list ')'
				{
					/* position(A in B) is converted to position(B, A) */
					FuncCall *n = makeNode(FuncCall);
					n->funcname = SystemFuncName("position");
					n->args = $3;
					n->agg_order = NIL;
					n->agg_star = FALSE;
					n->agg_distinct = FALSE;
					n->func_variadic = FALSE;
					n->over = NULL;
					n->location = @1;
					$$ = (Node *)n;
				}
			| SUBSTRING '(' substr_list ')'
				{
					/* substring(A from B for C) is converted to
					 * substring(A, B, C) - thomas 2000-11-28
					 */
					FuncCall *n = makeNode(FuncCall);
					n->funcname = SystemFuncName("substring");
					n->args = $3;
					n->agg_order = NIL;
					n->agg_star = FALSE;
					n->agg_distinct = FALSE;
					n->func_variadic = FALSE;
					n->over = NULL;
					n->location = @1;
					$$ = (Node *)n;
				}
			| TREAT '(' a_expr AS Typename ')'
				{
					/* TREAT(expr AS target) converts expr of a particular type to target,
					 * which is defined to be a subtype of the original expression.
					 * In SQL99, this is intended for use with structured UDTs,
					 * but let's make this a generally useful form allowing stronger
					 * coercions than are handled by implicit casting.
					 */
					FuncCall *n = makeNode(FuncCall);
					/* Convert SystemTypeName() to SystemFuncName() even though
					 * at the moment they result in the same thing.
					 */
					n->funcname = SystemFuncName(((Value *)llast($5->names))->val.str);
					n->args = list_make1($3);
					n->agg_order = NIL;
					n->agg_star = FALSE;
					n->agg_distinct = FALSE;
					n->func_variadic = FALSE;
					n->over = NULL;
					n->location = @1;
					$$ = (Node *)n;
				}
			| TRIM '(' BOTH trim_list ')'
				{
					/* various trim expressions are defined in SQL92
					 * - thomas 1997-07-19
					 */
					FuncCall *n = makeNode(FuncCall);
					n->funcname = SystemFuncName("btrim");
					n->args = $4;
					n->agg_order = NIL;
					n->agg_star = FALSE;
					n->agg_distinct = FALSE;
					n->func_variadic = FALSE;
					n->over = NULL;
					n->location = @1;
					$$ = (Node *)n;
				}
			| TRIM '(' LEADING trim_list ')'
				{
					FuncCall *n = makeNode(FuncCall);
					n->funcname = SystemFuncName("ltrim");
					n->args = $4;
					n->agg_order = NIL;
					n->agg_star = FALSE;
					n->agg_distinct = FALSE;
					n->func_variadic = FALSE;
					n->over = NULL;
					n->location = @1;
					$$ = (Node *)n;
				}
			| TRIM '(' TRAILING trim_list ')'
				{
					FuncCall *n = makeNode(FuncCall);
					n->funcname = SystemFuncName("rtrim");
					n->args = $4;
					n->agg_order = NIL;
					n->agg_star = FALSE;
					n->agg_distinct = FALSE;
					n->func_variadic = FALSE;
					n->over = NULL;
					n->location = @1;
					$$ = (Node *)n;
				}
			| TRIM '(' trim_list ')'
				{
					FuncCall *n = makeNode(FuncCall);
					n->funcname = SystemFuncName("btrim");
					n->args = $3;
					n->agg_order = NIL;
					n->agg_star = FALSE;
					n->agg_distinct = FALSE;
					n->func_variadic = FALSE;
					n->over = NULL;
					n->location = @1;
					$$ = (Node *)n;
				}
			| NULLIF '(' a_expr ',' a_expr ')'
				{
					$$ = (Node *) makeSimpleA_Expr(AEXPR_NULLIF, "=", $3, $5, @1);
				}
			| COALESCE '(' expr_list ')'
				{
					CoalesceExpr *c = makeNode(CoalesceExpr);
					c->args = $3;
					c->location = @1;
					$$ = (Node *)c;
				}
			| GREATEST '(' expr_list ')'
				{
					MinMaxExpr *v = makeNode(MinMaxExpr);
					v->args = $3;
					v->op = IS_GREATEST;
					v->location = @1;
					$$ = (Node *)v;
				}
			| LEAST '(' expr_list ')'
				{
					MinMaxExpr *v = makeNode(MinMaxExpr);
					v->args = $3;
					v->op = IS_LEAST;
					v->location = @1;
					$$ = (Node *)v;
				}
			| XMLCONCAT '(' expr_list ')'
				{
					$$ = makeXmlExpr(IS_XMLCONCAT, NULL, NIL, $3, @1);
				}
			| XMLELEMENT '(' NAME_P ColLabel ')'
				{
					$$ = makeXmlExpr(IS_XMLELEMENT, $4, NIL, NIL, @1);
				}
			| XMLELEMENT '(' NAME_P ColLabel ',' xml_attributes ')'
				{
					$$ = makeXmlExpr(IS_XMLELEMENT, $4, $6, NIL, @1);
				}
			| XMLELEMENT '(' NAME_P ColLabel ',' expr_list ')'
				{
					$$ = makeXmlExpr(IS_XMLELEMENT, $4, NIL, $6, @1);
				}
			| XMLELEMENT '(' NAME_P ColLabel ',' xml_attributes ',' expr_list ')'
				{
					$$ = makeXmlExpr(IS_XMLELEMENT, $4, $6, $8, @1);
				}
			| XMLEXISTS '(' c_expr xmlexists_argument ')'
				{
					/* xmlexists(A PASSING [BY REF] B [BY REF]) is
					 * converted to xmlexists(A, B)*/
					FuncCall *n = makeNode(FuncCall);
					n->funcname = SystemFuncName("xmlexists");
					n->args = list_make2($3, $4);
					n->agg_order = NIL;
					n->agg_star = FALSE;
					n->agg_distinct = FALSE;
					n->func_variadic = FALSE;
					n->over = NULL;
					n->location = @1;
					$$ = (Node *)n;
				}
			| XMLFOREST '(' xml_attribute_list ')'
				{
					$$ = makeXmlExpr(IS_XMLFOREST, NULL, $3, NIL, @1);
				}
			| XMLPARSE '(' document_or_content a_expr xml_whitespace_option ')'
				{
					XmlExpr *x = (XmlExpr *)
						makeXmlExpr(IS_XMLPARSE, NULL, NIL,
									list_make2($4, makeBoolAConst($5, -1)),
									@1);
					x->xmloption = $3;
					$$ = (Node *)x;
				}
			| XMLPI '(' NAME_P ColLabel ')'
				{
					$$ = makeXmlExpr(IS_XMLPI, $4, NULL, NIL, @1);
				}
			| XMLPI '(' NAME_P ColLabel ',' a_expr ')'
				{
					$$ = makeXmlExpr(IS_XMLPI, $4, NULL, list_make1($6), @1);
				}
			| XMLROOT '(' a_expr ',' xml_root_version opt_xml_root_standalone ')'
				{
					$$ = makeXmlExpr(IS_XMLROOT, NULL, NIL,
									 list_make3($3, $5, $6), @1);
				}
			| XMLSERIALIZE '(' document_or_content a_expr AS SimpleTypename ')'
				{
					XmlSerialize *n = makeNode(XmlSerialize);
					n->xmloption = $3;
					n->expr = $4;
					n->typeName = $6;
					n->location = @1;
					$$ = (Node *)n;
				}
		;

/*
 * SQL/XML support
 */
xml_root_version: VERSION_P a_expr
				{ $$ = $2; }
			| VERSION_P NO VALUE_P
				{ $$ = makeNullAConst(-1); }
		;

opt_xml_root_standalone: ',' STANDALONE_P YES_P
				{ $$ = makeIntConst(XML_STANDALONE_YES, -1); }
			| ',' STANDALONE_P NO
				{ $$ = makeIntConst(XML_STANDALONE_NO, -1); }
			| ',' STANDALONE_P NO VALUE_P
				{ $$ = makeIntConst(XML_STANDALONE_NO_VALUE, -1); }
			| /*EMPTY*/
				{ $$ = makeIntConst(XML_STANDALONE_OMITTED, -1); }
		;

xml_attributes: XMLATTRIBUTES '(' xml_attribute_list ')'	{ $$ = $3; }
		;

xml_attribute_list:	xml_attribute_el					{ $$ = list_make1($1); }
			| xml_attribute_list ',' xml_attribute_el	{ $$ = lappend($1, $3); }
		;

xml_attribute_el: a_expr AS ColLabel
				{
					$$ = makeNode(ResTarget);
					$$->name = $3;
					$$->indirection = NIL;
					$$->val = (Node *) $1;
					$$->location = @1;
				}
			| a_expr
				{
					$$ = makeNode(ResTarget);
					$$->name = NULL;
					$$->indirection = NIL;
					$$->val = (Node *) $1;
					$$->location = @1;
				}
		;

document_or_content: DOCUMENT_P						{ $$ = XMLOPTION_DOCUMENT; }
			| CONTENT_P								{ $$ = XMLOPTION_CONTENT; }
		;

xml_whitespace_option: PRESERVE WHITESPACE_P		{ $$ = TRUE; }
			| STRIP_P WHITESPACE_P					{ $$ = FALSE; }
			| /*EMPTY*/								{ $$ = FALSE; }
		;

/* We allow several variants for SQL and other compatibility. */
xmlexists_argument:
			PASSING c_expr
				{
					$$ = $2;
				}
			| PASSING c_expr BY REF
				{
					$$ = $2;
				}
			| PASSING BY REF c_expr
				{
					$$ = $4;
				}
			| PASSING BY REF c_expr BY REF
				{
					$$ = $4;
				}
		;


/*
 * Window Definitions
 */
window_clause:
			WINDOW window_definition_list			{ $$ = $2; }
			| /*EMPTY*/								{ $$ = NIL; }
		;

window_definition_list:
			window_definition						{ $$ = list_make1($1); }
			| window_definition_list ',' window_definition
													{ $$ = lappend($1, $3); }
		;

window_definition:
			ColId AS window_specification
				{
					WindowDef *n = $3;
					n->name = $1;
					$$ = n;
				}
		;

over_clause: OVER window_specification
				{ $$ = $2; }
			| OVER ColId
				{
					WindowDef *n = makeNode(WindowDef);
					n->name = $2;
					n->refname = NULL;
					n->partitionClause = NIL;
					n->orderClause = NIL;
					n->frameOptions = FRAMEOPTION_DEFAULTS;
					n->startOffset = NULL;
					n->endOffset = NULL;
					n->location = @2;
					$$ = n;
				}
			| /*EMPTY*/
				{ $$ = NULL; }
		;

window_specification: '(' opt_existing_window_name opt_partition_clause
						opt_sort_clause opt_frame_clause ')'
				{
					WindowDef *n = makeNode(WindowDef);
					n->name = NULL;
					n->refname = $2;
					n->partitionClause = $3;
					n->orderClause = $4;
					/* copy relevant fields of opt_frame_clause */
					n->frameOptions = $5->frameOptions;
					n->startOffset = $5->startOffset;
					n->endOffset = $5->endOffset;
					n->location = @1;
					$$ = n;
				}
		;

/*
 * If we see PARTITION, RANGE, or ROWS as the first token after the '('
 * of a window_specification, we want the assumption to be that there is
 * no existing_window_name; but those keywords are unreserved and so could
 * be ColIds.  We fix this by making them have the same precedence as IDENT
 * and giving the empty production here a slightly higher precedence, so
 * that the shift/reduce conflict is resolved in favor of reducing the rule.
 * These keywords are thus precluded from being an existing_window_name but
 * are not reserved for any other purpose.
 */
opt_existing_window_name: ColId						{ $$ = $1; }
			| /*EMPTY*/				%prec Op		{ $$ = NULL; }
		;

opt_partition_clause: PARTITION BY expr_list		{ $$ = $3; }
			| /*EMPTY*/								{ $$ = NIL; }
		;

/*
 * For frame clauses, we return a WindowDef, but only some fields are used:
 * frameOptions, startOffset, and endOffset.
 *
 * This is only a subset of the full SQL:2008 frame_clause grammar.
 * We don't support <window frame exclusion> yet.
 */
opt_frame_clause:
			RANGE frame_extent
				{
					WindowDef *n = $2;
					n->frameOptions |= FRAMEOPTION_NONDEFAULT | FRAMEOPTION_RANGE;
					if (n->frameOptions & (FRAMEOPTION_START_VALUE_PRECEDING |
										   FRAMEOPTION_END_VALUE_PRECEDING))
						ereport(ERROR,
								(errcode(ERRCODE_FEATURE_NOT_SUPPORTED),
								 errmsg("RANGE PRECEDING is only supported with UNBOUNDED"),
								 parser_errposition(@1)));
					if (n->frameOptions & (FRAMEOPTION_START_VALUE_FOLLOWING |
										   FRAMEOPTION_END_VALUE_FOLLOWING))
						ereport(ERROR,
								(errcode(ERRCODE_FEATURE_NOT_SUPPORTED),
								 errmsg("RANGE FOLLOWING is only supported with UNBOUNDED"),
								 parser_errposition(@1)));
					$$ = n;
				}
			| ROWS frame_extent
				{
					WindowDef *n = $2;
					n->frameOptions |= FRAMEOPTION_NONDEFAULT | FRAMEOPTION_ROWS;
					$$ = n;
				}
			| /*EMPTY*/
				{
					WindowDef *n = makeNode(WindowDef);
					n->frameOptions = FRAMEOPTION_DEFAULTS;
					n->startOffset = NULL;
					n->endOffset = NULL;
					$$ = n;
				}
		;

frame_extent: frame_bound
				{
					WindowDef *n = $1;
					/* reject invalid cases */
					if (n->frameOptions & FRAMEOPTION_START_UNBOUNDED_FOLLOWING)
						ereport(ERROR,
								(errcode(ERRCODE_WINDOWING_ERROR),
								 errmsg("frame start cannot be UNBOUNDED FOLLOWING"),
								 parser_errposition(@1)));
					if (n->frameOptions & FRAMEOPTION_START_VALUE_FOLLOWING)
						ereport(ERROR,
								(errcode(ERRCODE_WINDOWING_ERROR),
								 errmsg("frame starting from following row cannot end with current row"),
								 parser_errposition(@1)));
					n->frameOptions |= FRAMEOPTION_END_CURRENT_ROW;
					$$ = n;
				}
			| BETWEEN frame_bound AND frame_bound
				{
					WindowDef *n1 = $2;
					WindowDef *n2 = $4;
					/* form merged options */
					int		frameOptions = n1->frameOptions;
					/* shift converts START_ options to END_ options */
					frameOptions |= n2->frameOptions << 1;
					frameOptions |= FRAMEOPTION_BETWEEN;
					/* reject invalid cases */
					if (frameOptions & FRAMEOPTION_START_UNBOUNDED_FOLLOWING)
						ereport(ERROR,
								(errcode(ERRCODE_WINDOWING_ERROR),
								 errmsg("frame start cannot be UNBOUNDED FOLLOWING"),
								 parser_errposition(@2)));
					if (frameOptions & FRAMEOPTION_END_UNBOUNDED_PRECEDING)
						ereport(ERROR,
								(errcode(ERRCODE_WINDOWING_ERROR),
								 errmsg("frame end cannot be UNBOUNDED PRECEDING"),
								 parser_errposition(@4)));
					if ((frameOptions & FRAMEOPTION_START_CURRENT_ROW) &&
						(frameOptions & FRAMEOPTION_END_VALUE_PRECEDING))
						ereport(ERROR,
								(errcode(ERRCODE_WINDOWING_ERROR),
								 errmsg("frame starting from current row cannot have preceding rows"),
								 parser_errposition(@4)));
					if ((frameOptions & FRAMEOPTION_START_VALUE_FOLLOWING) &&
						(frameOptions & (FRAMEOPTION_END_VALUE_PRECEDING |
										 FRAMEOPTION_END_CURRENT_ROW)))
						ereport(ERROR,
								(errcode(ERRCODE_WINDOWING_ERROR),
								 errmsg("frame starting from following row cannot have preceding rows"),
								 parser_errposition(@4)));
					n1->frameOptions = frameOptions;
					n1->endOffset = n2->startOffset;
					$$ = n1;
				}
		;

/*
 * This is used for both frame start and frame end, with output set up on
 * the assumption it's frame start; the frame_extent productions must reject
 * invalid cases.
 */
frame_bound:
			UNBOUNDED PRECEDING
				{
					WindowDef *n = makeNode(WindowDef);
					n->frameOptions = FRAMEOPTION_START_UNBOUNDED_PRECEDING;
					n->startOffset = NULL;
					n->endOffset = NULL;
					$$ = n;
				}
			| UNBOUNDED FOLLOWING
				{
					WindowDef *n = makeNode(WindowDef);
					n->frameOptions = FRAMEOPTION_START_UNBOUNDED_FOLLOWING;
					n->startOffset = NULL;
					n->endOffset = NULL;
					$$ = n;
				}
			| CURRENT_P ROW
				{
					WindowDef *n = makeNode(WindowDef);
					n->frameOptions = FRAMEOPTION_START_CURRENT_ROW;
					n->startOffset = NULL;
					n->endOffset = NULL;
					$$ = n;
				}
			| a_expr PRECEDING
				{
					WindowDef *n = makeNode(WindowDef);
					n->frameOptions = FRAMEOPTION_START_VALUE_PRECEDING;
					n->startOffset = $1;
					n->endOffset = NULL;
					$$ = n;
				}
			| a_expr FOLLOWING
				{
					WindowDef *n = makeNode(WindowDef);
					n->frameOptions = FRAMEOPTION_START_VALUE_FOLLOWING;
					n->startOffset = $1;
					n->endOffset = NULL;
					$$ = n;
				}
		;


/*
 * Supporting nonterminals for expressions.
 */

/* Explicit row production.
 *
 * SQL99 allows an optional ROW keyword, so we can now do single-element rows
 * without conflicting with the parenthesized a_expr production.  Without the
 * ROW keyword, there must be more than one a_expr inside the parens.
 */
row:		ROW '(' expr_list ')'					{ $$ = $3; }
			| ROW '(' ')'							{ $$ = NIL; }
			| '(' expr_list ',' a_expr ')'			{ $$ = lappend($2, $4); }
		;

sub_type:	ANY										{ $$ = ANY_SUBLINK; }
			| SOME									{ $$ = ANY_SUBLINK; }
			| ALL									{ $$ = ALL_SUBLINK; }
		;

all_Op:		Op										{ $$ = $1; }
			| MathOp								{ $$ = $1; }
		;

MathOp:		 '+'									{ $$ = "+"; }
			| '-'									{ $$ = "-"; }
			| '*'									{ $$ = "*"; }
			| '/'									{ $$ = "/"; }
			| '%'									{ $$ = "%"; }
			| '^'									{ $$ = "^"; }
			| '<'									{ $$ = "<"; }
			| '>'									{ $$ = ">"; }
			| '='									{ $$ = "="; }
		;

qual_Op:	Op
					{ $$ = list_make1(makeString($1)); }
			| OPERATOR '(' any_operator ')'
					{ $$ = $3; }
		;

qual_all_Op:
			all_Op
					{ $$ = list_make1(makeString($1)); }
			| OPERATOR '(' any_operator ')'
					{ $$ = $3; }
		;

subquery_Op:
			all_Op
					{ $$ = list_make1(makeString($1)); }
			| OPERATOR '(' any_operator ')'
					{ $$ = $3; }
			| LIKE
					{ $$ = list_make1(makeString("~~")); }
			| NOT LIKE
					{ $$ = list_make1(makeString("!~~")); }
			| ILIKE
					{ $$ = list_make1(makeString("~~*")); }
			| NOT ILIKE
					{ $$ = list_make1(makeString("!~~*")); }
/* cannot put SIMILAR TO here, because SIMILAR TO is a hack.
 * the regular expression is preprocessed by a function (similar_escape),
 * and the ~ operator for posix regular expressions is used.
 *        x SIMILAR TO y     ->    x ~ similar_escape(y)
 * this transformation is made on the fly by the parser upwards.
 * however the SubLink structure which handles any/some/all stuff
 * is not ready for such a thing.
 */
			;

expr_list:	a_expr
				{
					$$ = list_make1($1);
				}
			| expr_list ',' a_expr
				{
					$$ = lappend($1, $3);
				}
		;

/* function arguments can have names */
func_arg_list:  func_arg_expr
				{
					$$ = list_make1($1);
				}
			| func_arg_list ',' func_arg_expr
				{
					$$ = lappend($1, $3);
				}
		;

func_arg_expr:  a_expr
				{
					$$ = $1;
				}
			| param_name COLON_EQUALS a_expr
				{
					NamedArgExpr *na = makeNode(NamedArgExpr);
					na->name = $1;
					na->arg = (Expr *) $3;
					na->argnumber = -1;		/* until determined */
					na->location = @1;
					$$ = (Node *) na;
				}
		;

type_list:	Typename								{ $$ = list_make1($1); }
			| type_list ',' Typename				{ $$ = lappend($1, $3); }
		;

array_expr: '[' expr_list ']'
				{
					$$ = makeAArrayExpr($2, @1);
				}
			| '[' array_expr_list ']'
				{
					$$ = makeAArrayExpr($2, @1);
				}
			| '[' ']'
				{
					$$ = makeAArrayExpr(NIL, @1);
				}
		;

array_expr_list: array_expr							{ $$ = list_make1($1); }
			| array_expr_list ',' array_expr		{ $$ = lappend($1, $3); }
		;


extract_list:
			extract_arg FROM a_expr
				{
					$$ = list_make2(makeStringConst($1, @1), $3);
				}
			| /*EMPTY*/								{ $$ = NIL; }
		;

/* Allow delimited string Sconst in extract_arg as an SQL extension.
 * - thomas 2001-04-12
 */
extract_arg:
			IDENT									{ $$ = $1; }
			| YEAR_P								{ $$ = "year"; }
			| MONTH_P								{ $$ = "month"; }
			| DAY_P									{ $$ = "day"; }
			| HOUR_P								{ $$ = "hour"; }
			| MINUTE_P								{ $$ = "minute"; }
			| SECOND_P								{ $$ = "second"; }
			| Sconst								{ $$ = $1; }
		;

/* OVERLAY() arguments
 * SQL99 defines the OVERLAY() function:
 * o overlay(text placing text from int for int)
 * o overlay(text placing text from int)
 * and similarly for binary strings
 */
overlay_list:
			a_expr overlay_placing substr_from substr_for
				{
					$$ = list_make4($1, $2, $3, $4);
				}
			| a_expr overlay_placing substr_from
				{
					$$ = list_make3($1, $2, $3);
				}
		;

overlay_placing:
			PLACING a_expr
				{ $$ = $2; }
		;

/* position_list uses b_expr not a_expr to avoid conflict with general IN */

position_list:
			b_expr IN_P b_expr						{ $$ = list_make2($3, $1); }
			| /*EMPTY*/								{ $$ = NIL; }
		;

/* SUBSTRING() arguments
 * SQL9x defines a specific syntax for arguments to SUBSTRING():
 * o substring(text from int for int)
 * o substring(text from int) get entire string from starting point "int"
 * o substring(text for int) get first "int" characters of string
 * o substring(text from pattern) get entire string matching pattern
 * o substring(text from pattern for escape) same with specified escape char
 * We also want to support generic substring functions which accept
 * the usual generic list of arguments. So we will accept both styles
 * here, and convert the SQL9x style to the generic list for further
 * processing. - thomas 2000-11-28
 */
substr_list:
			a_expr substr_from substr_for
				{
					$$ = list_make3($1, $2, $3);
				}
			| a_expr substr_for substr_from
				{
					/* not legal per SQL99, but might as well allow it */
					$$ = list_make3($1, $3, $2);
				}
			| a_expr substr_from
				{
					$$ = list_make2($1, $2);
				}
			| a_expr substr_for
				{
					/*
					 * Since there are no cases where this syntax allows
					 * a textual FOR value, we forcibly cast the argument
					 * to int4.  The possible matches in pg_proc are
					 * substring(text,int4) and substring(text,text),
					 * and we don't want the parser to choose the latter,
					 * which it is likely to do if the second argument
					 * is unknown or doesn't have an implicit cast to int4.
					 */
					$$ = list_make3($1, makeIntConst(1, -1),
									makeTypeCast($2,
												 SystemTypeName("int4"), -1));
				}
			| expr_list
				{
					$$ = $1;
				}
			| /*EMPTY*/
				{ $$ = NIL; }
		;

substr_from:
			FROM a_expr								{ $$ = $2; }
		;

substr_for: FOR a_expr								{ $$ = $2; }
		;

trim_list:	a_expr FROM expr_list					{ $$ = lappend($3, $1); }
			| FROM expr_list						{ $$ = $2; }
			| expr_list								{ $$ = $1; }
		;

in_expr:	select_with_parens
				{
					SubLink *n = makeNode(SubLink);
					n->subselect = $1;
					/* other fields will be filled later */
					$$ = (Node *)n;
				}
			| '(' expr_list ')'						{ $$ = (Node *)$2; }
		;

/*
 * Define SQL92-style case clause.
 * - Full specification
 *	CASE WHEN a = b THEN c ... ELSE d END
 * - Implicit argument
 *	CASE a WHEN b THEN c ... ELSE d END
 */
case_expr:	CASE case_arg when_clause_list case_default END_P
				{
					CaseExpr *c = makeNode(CaseExpr);
					c->casetype = InvalidOid; /* not analyzed yet */
					c->arg = (Expr *) $2;
					c->args = $3;
					c->defresult = (Expr *) $4;
					c->location = @1;
					$$ = (Node *)c;
				}
		;

when_clause_list:
			/* There must be at least one */
			when_clause								{ $$ = list_make1($1); }
			| when_clause_list when_clause			{ $$ = lappend($1, $2); }
		;

when_clause:
			WHEN a_expr THEN a_expr
				{
					CaseWhen *w = makeNode(CaseWhen);
					w->expr = (Expr *) $2;
					w->result = (Expr *) $4;
					w->location = @1;
					$$ = (Node *)w;
				}
		;

case_default:
			ELSE a_expr								{ $$ = $2; }
			| /*EMPTY*/								{ $$ = NULL; }
		;

case_arg:	a_expr									{ $$ = $1; }
			| /*EMPTY*/								{ $$ = NULL; }
		;

columnref:	ColId
				{
					$$ = makeColumnRef($1, NIL, @1, yyscanner);
				}
			| ColId indirection
				{
					$$ = makeColumnRef($1, $2, @1, yyscanner);
				}
		;

indirection_el:
			'.' attr_name
				{
					$$ = (Node *) makeString($2);
				}
			| '.' '*'
				{
					$$ = (Node *) makeNode(A_Star);
				}
			| '[' a_expr ']'
				{
					A_Indices *ai = makeNode(A_Indices);
					ai->lidx = NULL;
					ai->uidx = $2;
					$$ = (Node *) ai;
				}
			| '[' a_expr ':' a_expr ']'
				{
					A_Indices *ai = makeNode(A_Indices);
					ai->lidx = $2;
					ai->uidx = $4;
					$$ = (Node *) ai;
				}
		;

indirection:
			indirection_el							{ $$ = list_make1($1); }
			| indirection indirection_el			{ $$ = lappend($1, $2); }
		;

opt_indirection:
			/*EMPTY*/								{ $$ = NIL; }
			| opt_indirection indirection_el		{ $$ = lappend($1, $2); }
		;

opt_asymmetric: ASYMMETRIC
			| /*EMPTY*/
		;

/*
 * The SQL spec defines "contextually typed value expressions" and
 * "contextually typed row value constructors", which for our purposes
 * are the same as "a_expr" and "row" except that DEFAULT can appear at
 * the top level.
 */

ctext_expr:
			a_expr					{ $$ = (Node *) $1; }
			| DEFAULT
				{
					SetToDefault *n = makeNode(SetToDefault);
					n->location = @1;
					$$ = (Node *) n;
				}
		;

ctext_expr_list:
			ctext_expr								{ $$ = list_make1($1); }
			| ctext_expr_list ',' ctext_expr		{ $$ = lappend($1, $3); }
		;

/*
 * We should allow ROW '(' ctext_expr_list ')' too, but that seems to require
 * making VALUES a fully reserved word, which will probably break more apps
 * than allowing the noise-word is worth.
 */
ctext_row: '(' ctext_expr_list ')'					{ $$ = $2; }
		;


/*****************************************************************************
 *
 *	target list for SELECT
 *
 *****************************************************************************/

target_list:
			target_el								{ $$ = list_make1($1); }
			| target_list ',' target_el				{ $$ = lappend($1, $3); }
		;

target_el:	a_expr AS ColLabel
				{
					$$ = makeNode(ResTarget);
					$$->name = $3;
					$$->indirection = NIL;
					$$->val = (Node *)$1;
					$$->location = @1;
				}
			/*
			 * We support omitting AS only for column labels that aren't
			 * any known keyword.  There is an ambiguity against postfix
			 * operators: is "a ! b" an infix expression, or a postfix
			 * expression and a column label?  We prefer to resolve this
			 * as an infix expression, which we accomplish by assigning
			 * IDENT a precedence higher than POSTFIXOP.
			 */
			| a_expr IDENT
				{
					$$ = makeNode(ResTarget);
					$$->name = $2;
					$$->indirection = NIL;
					$$->val = (Node *)$1;
					$$->location = @1;
				}
			| a_expr
				{
					$$ = makeNode(ResTarget);
					$$->name = NULL;
					$$->indirection = NIL;
					$$->val = (Node *)$1;
					$$->location = @1;
				}
			| '*'
				{
					ColumnRef *n = makeNode(ColumnRef);
					n->fields = list_make1(makeNode(A_Star));
					n->location = @1;

					$$ = makeNode(ResTarget);
					$$->name = NULL;
					$$->indirection = NIL;
					$$->val = (Node *)n;
					$$->location = @1;
				}
		;


/*****************************************************************************
 *
 *	Names and constants
 *
 *****************************************************************************/

qualified_name_list:
			qualified_name							{ $$ = list_make1($1); }
			| qualified_name_list ',' qualified_name { $$ = lappend($1, $3); }
		;

/*
 * The production for a qualified relation name has to exactly match the
 * production for a qualified func_name, because in a FROM clause we cannot
 * tell which we are parsing until we see what comes after it ('(' for a
 * func_name, something else for a relation). Therefore we allow 'indirection'
 * which may contain subscripts, and reject that case in the C code.
 */
qualified_name:
			ColId
				{
					$$ = makeRangeVar(NULL, $1, @1);
				}
			| ColId indirection
				{
					check_qualified_name($2, yyscanner);
					$$ = makeRangeVar(NULL, NULL, @1);
					switch (list_length($2))
					{
						case 1:
							$$->catalogname = NULL;
							$$->schemaname = $1;
							$$->relname = strVal(linitial($2));
							break;
						case 2:
							$$->catalogname = $1;
							$$->schemaname = strVal(linitial($2));
							$$->relname = strVal(lsecond($2));
							break;
						default:
							ereport(ERROR,
									(errcode(ERRCODE_SYNTAX_ERROR),
									 errmsg("improper qualified name (too many dotted names): %s",
											NameListToString(lcons(makeString($1), $2))),
									 parser_errposition(@1)));
							break;
					}
				}
		;

name_list:	name
					{ $$ = list_make1(makeString($1)); }
			| name_list ',' name
					{ $$ = lappend($1, makeString($3)); }
		;


name:		ColId									{ $$ = $1; };

database_name:
			ColId									{ $$ = $1; };

access_method:
			ColId									{ $$ = $1; };

attr_name:	ColLabel								{ $$ = $1; };

index_name: ColId									{ $$ = $1; };

file_name:	Sconst									{ $$ = $1; };

/*
 * The production for a qualified func_name has to exactly match the
 * production for a qualified columnref, because we cannot tell which we
 * are parsing until we see what comes after it ('(' or Sconst for a func_name,
 * anything else for a columnref).  Therefore we allow 'indirection' which
 * may contain subscripts, and reject that case in the C code.  (If we
 * ever implement SQL99-like methods, such syntax may actually become legal!)
 */
func_name:	type_function_name
					{ $$ = list_make1(makeString($1)); }
			| ColId indirection
					{
						$$ = check_func_name(lcons(makeString($1), $2),
											 yyscanner);
					}
		;


/*
 * Constants
 */
AexprConst: Iconst
				{
					$$ = makeIntConst($1, @1);
				}
			| FCONST
				{
					$$ = makeFloatConst($1, @1);
				}
			| Sconst
				{
					$$ = makeStringConst($1, @1);
				}
			| BCONST
				{
					$$ = makeBitStringConst($1, @1);
				}
			| XCONST
				{
					/* This is a bit constant per SQL99:
					 * Without Feature F511, "BIT data type",
					 * a <general literal> shall not be a
					 * <bit string literal> or a <hex string literal>.
					 */
					$$ = makeBitStringConst($1, @1);
				}
			| func_name Sconst
				{
					/* generic type 'literal' syntax */
					TypeName *t = makeTypeNameFromNameList($1);
					t->location = @1;
					$$ = makeStringConstCast($2, @2, t);
				}
			| func_name '(' func_arg_list ')' Sconst
				{
					/* generic syntax with a type modifier */
					TypeName *t = makeTypeNameFromNameList($1);
					ListCell *lc;

					/*
					 * We must use func_arg_list in the production to avoid
					 * reduce/reduce conflicts, but we don't actually wish
					 * to allow NamedArgExpr in this context.
					 */
					foreach(lc, $3)
					{
						NamedArgExpr *arg = (NamedArgExpr *) lfirst(lc);

						if (IsA(arg, NamedArgExpr))
							ereport(ERROR,
								    (errcode(ERRCODE_SYNTAX_ERROR),
								     errmsg("type modifier cannot have parameter name"),
								     parser_errposition(arg->location)));
					}
					t->typmods = $3;
					t->location = @1;
					$$ = makeStringConstCast($5, @5, t);
				}
			| ConstTypename Sconst
				{
					$$ = makeStringConstCast($2, @2, $1);
				}
			| ConstInterval Sconst opt_interval
				{
					TypeName *t = $1;
					t->typmods = $3;
					$$ = makeStringConstCast($2, @2, t);
				}
			| ConstInterval '(' Iconst ')' Sconst opt_interval
				{
					TypeName *t = $1;
					if ($6 != NIL)
					{
						if (list_length($6) != 1)
							ereport(ERROR,
									(errcode(ERRCODE_SYNTAX_ERROR),
									 errmsg("interval precision specified twice"),
									 parser_errposition(@1)));
						t->typmods = lappend($6, makeIntConst($3, @3));
					}
					else
						t->typmods = list_make2(makeIntConst(INTERVAL_FULL_RANGE, -1),
												makeIntConst($3, @3));
					$$ = makeStringConstCast($5, @5, t);
				}
			| TRUE_P
				{
					$$ = makeBoolAConst(TRUE, @1);
				}
			| FALSE_P
				{
					$$ = makeBoolAConst(FALSE, @1);
				}
			| NULL_P
				{
					$$ = makeNullAConst(@1);
				}
		;

Iconst:		ICONST									{ $$ = $1; };
Sconst:		SCONST									{ $$ = $1; };
RoleId:		ColId									{ $$ = $1; };

SignedIconst: Iconst								{ $$ = $1; }
			| '+' Iconst							{ $$ = + $2; }
			| '-' Iconst							{ $$ = - $2; }
		;

/*
 * Name classification hierarchy.
 *
 * IDENT is the lexeme returned by the lexer for identifiers that match
 * no known keyword.  In most cases, we can accept certain keywords as
 * names, not only IDENTs.	We prefer to accept as many such keywords
 * as possible to minimize the impact of "reserved words" on programmers.
 * So, we divide names into several possible classes.  The classification
 * is chosen in part to make keywords acceptable as names wherever possible.
 */

/* Column identifier --- names that can be column, table, etc names.
 */
ColId:		IDENT									{ $$ = $1; }
			| unreserved_keyword					{ $$ = pstrdup($1); }
			| col_name_keyword						{ $$ = pstrdup($1); }
		;

/* Type/function identifier --- names that can be type or function names.
 */
type_function_name:	IDENT							{ $$ = $1; }
			| unreserved_keyword					{ $$ = pstrdup($1); }
			| type_func_name_keyword				{ $$ = pstrdup($1); }
		;

/* Column label --- allowed labels in "AS" clauses.
 * This presently includes *all* Postgres keywords.
 */
ColLabel:	IDENT									{ $$ = $1; }
			| unreserved_keyword					{ $$ = pstrdup($1); }
			| col_name_keyword						{ $$ = pstrdup($1); }
			| type_func_name_keyword				{ $$ = pstrdup($1); }
			| reserved_keyword						{ $$ = pstrdup($1); }
		;


/*
 * Keyword category lists.  Generally, every keyword present in
 * the Postgres grammar should appear in exactly one of these lists.
 *
 * Put a new keyword into the first list that it can go into without causing
 * shift or reduce conflicts.  The earlier lists define "less reserved"
 * categories of keywords.
 *
 * Make sure that each keyword's category in kwlist.h matches where
 * it is listed here.  (Someday we may be able to generate these lists and
 * kwlist.h's table from a common master list.)
 */

/* "Unreserved" keywords --- available for use as any kind of name.
 */
/* PGXC - added DISTRIBUTE, DIRECT, HASH, REPLICATION, ROUND ROBIN,
 * COORDINATOR, CLEAN, MODULO, NODE, BARRIER */
unreserved_keyword:
			  ABORT_P
			| ABSOLUTE_P
			| ACCESS
			| ACTION
			| ADD_P
			| ADMIN
			| AFTER
			| AGGREGATE
			| ALSO
			| ALTER
			| ALWAYS
			| ASSERTION
			| ASSIGNMENT
			| AT
			| ATTRIBUTE
			| BACKWARD
/* PGXC_BEGIN */
			| BARRIER
/* PGXC_END */
			| BEFORE
			| BEGIN_P
			| BY
			| CACHE
			| CALLED
			| CASCADE
			| CASCADED
			| CATALOG_P
			| CHAIN
			| CHARACTERISTICS
			| CHECKPOINT
			| CLASS
			| CLEAN
			| CLOSE
			| CLUSTER
			| COLLATION
			| COMMENT
			| COMMENTS
			| COMMIT
			| COMMITTED
			| CONFIGURATION
			| CONNECTION
			| CONSTRAINTS
			| CONTENT_P
			| CONTINUE_P
			| CONVERSION_P
			| COORDINATOR
			| COPY
			| COST
			| CSV
			| CURRENT_P
			| CURSOR
			| CYCLE
			| DATA_P
			| DATABASE
			| DAY_P
			| DEALLOCATE
			| DECLARE
			| DEFAULTS
			| DEFERRED
			| DEFINER
			| DELETE_P
			| DELIMITER
			| DELIMITERS
			| DICTIONARY
			| DIRECT
			| DISABLE_P
			| DISCARD
/* PGXC_BEGIN */
			| DISTRIBUTE
/* PGXC_END */
			| DOCUMENT_P
			| DOMAIN_P
			| DOUBLE_P
			| DROP
			| EACH
			| ENABLE_P
			| ENCODING
			| ENCRYPTED
			| ENUM_P
			| ESCAPE
			| EXCLUDE
			| EXCLUDING
			| EXCLUSIVE
			| EXECUTE
			| EXPLAIN
			| EXTENSION
			| EXTERNAL
			| FAMILY
			| FIRST_P
			| FOLLOWING
			| FORCE
			| FORWARD
			| FUNCTION
			| FUNCTIONS
			| GLOBAL
			| GRANTED
			| HANDLER
/* PGXC_BEGIN */
			| HASH
/* PGXC_END */
			| HEADER_P
			| HOLD
			| HOUR_P
			| IDENTITY_P
			| IF_P
			| IMMEDIATE
			| IMMUTABLE
			| IMPLICIT_P
			| INCLUDING
			| INCREMENT
			| INDEX
			| INDEXES
			| INHERIT
			| INHERITS
			| INLINE_P
			| INPUT_P
			| INSENSITIVE
			| INSERT
			| INSTEAD
			| INVOKER
			| ISOLATION
			| KEY
			| LABEL
			| LANGUAGE
			| LARGE_P
			| LAST_P
			| LC_COLLATE_P
			| LC_CTYPE_P
			| LEVEL
			| LISTEN
			| LOAD
			| LOCAL
			| LOCATION
			| LOCK_P
			| MAPPING
			| MATCH
			| MAXVALUE
			| MINUTE_P
			| MINVALUE
			| MODE
/* PGXC_BEGIN */
			| MODULO
/* PGXC_END */
			| MONTH_P
			| MOVE
			| NAME_P
			| NAMES
			| NEXT
			| NO
			| NODE
			| NOTHING
			| NOTIFY
			| NOWAIT
			| NULLS_P
			| OBJECT_P
			| OF
			| OFF
			| OIDS
			| OPERATOR
			| OPTION
			| OPTIONS
			| OWNED
			| OWNER
			| PARSER
			| PARTIAL
			| PARTITION
			| PASSING
			| PASSWORD
/* PGXC_BEGIN */
			| PAUSE
/* PGXC_END */
			| PLANS
			| PRECEDING
/* PGXC_BEGIN */
			| PREFERRED
/* PGXC_END */
			| PREPARE
			| PREPARED
			| PRESERVE
			| PRIOR
			| PRIVILEGES
			| PROCEDURAL
			| PROCEDURE
			| QUOTE
			| RANGE
			| READ
			| REASSIGN
			| RECHECK
			| RECURSIVE
			| REF
			| REINDEX
			| RELATIVE_P
			| RELEASE
			| RENAME
			| REPEATABLE
			| REPLACE
			| REPLICA
/* PGXC_BEGIN */
			| REPLICATION
/* PGXC_END */
			| RESET
			| RESTART
			| RESTRICT
			| RETURNS
			| REVOKE
/* PGXC_BEGIN */
			| ROBIN
/* PGXC_END */
			| ROLE
			| ROLLBACK
/* PGXC_BEGIN */
			| ROUND
/* PGXC_END */
			| ROWS
			| RULE
			| SAVEPOINT
			| SCHEMA
			| SCROLL
			| SEARCH
			| SECOND_P
			| SECURITY
			| SEQUENCE
			| SEQUENCES
			| SERIALIZABLE
			| SERVER
			| SESSION
			| SET
			| SHARE
			| SHOW
			| SIMPLE
			| STABLE
			| STANDALONE_P
			| START
			| STATEMENT
			| STATISTICS
			| STDIN
			| STDOUT
			| STORAGE
			| STRICT_P
			| STRIP_P
			| SYSID
			| SYSTEM_P
			| TABLES
			| TABLESPACE
			| TEMP
			| TEMPLATE
			| TEMPORARY
			| TEXT_P
			| TRANSACTION
			| TRIGGER
			| TRUNCATE
			| TRUSTED
			| TYPE_P
			| UNBOUNDED
			| UNCOMMITTED
			| UNENCRYPTED
			| UNKNOWN
			| UNLISTEN
			| UNLOGGED
/* PGXC_BEGIN */
			| UNPAUSE
/* PGXC_END */
			| UNTIL
			| UPDATE
			| VACUUM
			| VALID
			| VALIDATE
			| VALIDATOR
			| VALUE_P
			| VARYING
			| VERSION_P
			| VIEW
			| VOLATILE
			| WHITESPACE_P
			| WITHOUT
			| WORK
			| WRAPPER
			| WRITE
			| XML_P
			| YEAR_P
			| YES_P
			| ZONE
		;

/* Column identifier --- keywords that can be column, table, etc names.
 *
 * Many of these keywords will in fact be recognized as type or function
 * names too; but they have special productions for the purpose, and so
 * can't be treated as "generic" type or function names.
 *
 * The type names appearing here are not usable as function names
 * because they can be followed by '(' in typename productions, which
 * looks too much like a function call for an LR(1) parser.
 */
col_name_keyword:
			  BETWEEN
			| BIGINT
			| BIT
			| BOOLEAN_P
			| CHAR_P
			| CHARACTER
			| COALESCE
			| DEC
			| DECIMAL_P
			| EXISTS
			| EXTRACT
			| FLOAT_P
			| GREATEST
			| INOUT
			| INT_P
			| INTEGER
			| INTERVAL
			| LEAST
			| NATIONAL
			| NCHAR
			| NONE
			| NULLIF
			| NUMERIC
			| OUT_P
			| OVERLAY
			| POSITION
			| PRECISION
			| REAL
			| ROW
			| SETOF
			| SMALLINT
			| SUBSTRING
			| TIME
			| TIMESTAMP
			| TREAT
			| TRIM
			| VALUES
			| VARCHAR
			| XMLATTRIBUTES
			| XMLCONCAT
			| XMLELEMENT
			| XMLEXISTS
			| XMLFOREST
			| XMLPARSE
			| XMLPI
			| XMLROOT
			| XMLSERIALIZE
		;

/* Type/function identifier --- keywords that can be type or function names.
 *
 * Most of these are keywords that are used as operators in expressions;
 * in general such keywords can't be column names because they would be
 * ambiguous with variables, but they are unambiguous as function identifiers.
 *
 * Do not include POSITION, SUBSTRING, etc here since they have explicit
 * productions in a_expr to support the goofy SQL9x argument syntax.
 * - thomas 2000-11-28
 */
type_func_name_keyword:
			  AUTHORIZATION
			| BINARY
			| CONCURRENTLY
			| CROSS
			| CURRENT_SCHEMA
			| FREEZE
			| FULL
			| ILIKE
			| INNER_P
			| IS
			| ISNULL
			| JOIN
			| LEFT
			| LIKE
			| NATURAL
			| NOTNULL
			| OUTER_P
			| OVER
			| OVERLAPS
			| RIGHT
			| SIMILAR
			| VERBOSE
		;

/* Reserved keyword --- these keywords are usable only as a ColLabel.
 *
 * Keywords appear here if they could not be distinguished from variable,
 * type, or function names in some contexts.  Don't put things here unless
 * forced to.
 */
reserved_keyword:
			  ALL
			| ANALYSE
			| ANALYZE
			| AND
			| ANY
			| ARRAY
			| AS
			| ASC
			| ASYMMETRIC
			| BOTH
			| CASE
			| CAST
			| CHECK
			| COLLATE
			| COLUMN
			| CONSTRAINT
			| CREATE
			| CURRENT_CATALOG
			| CURRENT_DATE
			| CURRENT_ROLE
			| CURRENT_TIME
			| CURRENT_TIMESTAMP
			| CURRENT_USER
			| DEFAULT
			| DEFERRABLE
			| DESC
			| DISTINCT
			| DO
			| ELSE
			| END_P
			| EXCEPT
			| FALSE_P
			| FETCH
			| FOR
			| FOREIGN
			| FROM
			| GRANT
			| GROUP_P
			| HAVING
			| IN_P
			| INITIALLY
			| INTERSECT
			| INTO
			| LEADING
			| LIMIT
			| LOCALTIME
			| LOCALTIMESTAMP
			| NOT
			| NULL_P
			| OFFSET
			| ON
			| ONLY
			| OR
			| ORDER
			| PLACING
			| PRIMARY
			| REFERENCES
			| RETURNING
			| SELECT
			| SESSION_USER
			| SOME
			| SYMMETRIC
			| TABLE
			| THEN
			| TO
			| TRAILING
			| TRUE_P
			| UNION
			| UNIQUE
			| USER
			| USING
			| VARIADIC
			| WHEN
			| WHERE
			| WINDOW
			| WITH
		;

%%

/*
 * The signature of this function is required by bison.  However, we
 * ignore the passed yylloc and instead use the last token position
 * available from the scanner.
 */
static void
base_yyerror(YYLTYPE *yylloc, core_yyscan_t yyscanner, const char *msg)
{
	parser_yyerror(msg);
}

static Node *
makeColumnRef(char *colname, List *indirection,
			  int location, core_yyscan_t yyscanner)
{
	/*
	 * Generate a ColumnRef node, with an A_Indirection node added if there
	 * is any subscripting in the specified indirection list.  However,
	 * any field selection at the start of the indirection list must be
	 * transposed into the "fields" part of the ColumnRef node.
	 */
	ColumnRef  *c = makeNode(ColumnRef);
	int		nfields = 0;
	ListCell *l;

	c->location = location;
	foreach(l, indirection)
	{
		if (IsA(lfirst(l), A_Indices))
		{
			A_Indirection *i = makeNode(A_Indirection);

			if (nfields == 0)
			{
				/* easy case - all indirection goes to A_Indirection */
				c->fields = list_make1(makeString(colname));
				i->indirection = check_indirection(indirection, yyscanner);
			}
			else
			{
				/* got to split the list in two */
				i->indirection = check_indirection(list_copy_tail(indirection,
																  nfields),
												   yyscanner);
				indirection = list_truncate(indirection, nfields);
				c->fields = lcons(makeString(colname), indirection);
			}
			i->arg = (Node *) c;
			return (Node *) i;
		}
		else if (IsA(lfirst(l), A_Star))
		{
			/* We only allow '*' at the end of a ColumnRef */
			if (lnext(l) != NULL)
				parser_yyerror("improper use of \"*\"");
		}
		nfields++;
	}
	/* No subscripting, so all indirection gets added to field list */
	c->fields = lcons(makeString(colname), indirection);
	return (Node *) c;
}

static Node *
makeTypeCast(Node *arg, TypeName *typename, int location)
{
	TypeCast *n = makeNode(TypeCast);
	n->arg = arg;
	n->typeName = typename;
	n->location = location;
	return (Node *) n;
}

static Node *
makeStringConst(char *str, int location)
{
	A_Const *n = makeNode(A_Const);

	n->val.type = T_String;
	n->val.val.str = str;
	n->location = location;

	return (Node *)n;
}

static Node *
makeStringConstCast(char *str, int location, TypeName *typename)
{
	Node *s = makeStringConst(str, location);

	return makeTypeCast(s, typename, -1);
}

static Node *
makeIntConst(int val, int location)
{
	A_Const *n = makeNode(A_Const);

	n->val.type = T_Integer;
	n->val.val.ival = val;
	n->location = location;

	return (Node *)n;
}

static Node *
makeFloatConst(char *str, int location)
{
	A_Const *n = makeNode(A_Const);

	n->val.type = T_Float;
	n->val.val.str = str;
	n->location = location;

	return (Node *)n;
}

static Node *
makeBitStringConst(char *str, int location)
{
	A_Const *n = makeNode(A_Const);

	n->val.type = T_BitString;
	n->val.val.str = str;
	n->location = location;

	return (Node *)n;
}

static Node *
makeNullAConst(int location)
{
	A_Const *n = makeNode(A_Const);

	n->val.type = T_Null;
	n->location = location;

	return (Node *)n;
}

static Node *
makeAConst(Value *v, int location)
{
	Node *n;

	switch (v->type)
	{
		case T_Float:
			n = makeFloatConst(v->val.str, location);
			break;

		case T_Integer:
			n = makeIntConst(v->val.ival, location);
			break;

		case T_String:
		default:
			n = makeStringConst(v->val.str, location);
			break;
	}

	return n;
}

/* makeBoolAConst()
 * Create an A_Const string node and put it inside a boolean cast.
 */
static Node *
makeBoolAConst(bool state, int location)
{
	A_Const *n = makeNode(A_Const);

	n->val.type = T_String;
	n->val.val.str = (state ? "t" : "f");
	n->location = location;

	return makeTypeCast((Node *)n, SystemTypeName("bool"), -1);
}

/* makeOverlaps()
 * Create and populate a FuncCall node to support the OVERLAPS operator.
 */
static FuncCall *
makeOverlaps(List *largs, List *rargs, int location, core_yyscan_t yyscanner)
{
	FuncCall *n = makeNode(FuncCall);

	n->funcname = SystemFuncName("overlaps");
	if (list_length(largs) == 1)
		largs = lappend(largs, largs);
	else if (list_length(largs) != 2)
		ereport(ERROR,
				(errcode(ERRCODE_SYNTAX_ERROR),
				 errmsg("wrong number of parameters on left side of OVERLAPS expression"),
				 parser_errposition(location)));
	if (list_length(rargs) == 1)
		rargs = lappend(rargs, rargs);
	else if (list_length(rargs) != 2)
		ereport(ERROR,
				(errcode(ERRCODE_SYNTAX_ERROR),
				 errmsg("wrong number of parameters on right side of OVERLAPS expression"),
				 parser_errposition(location)));
	n->args = list_concat(largs, rargs);
	n->agg_order = NIL;
	n->agg_star = FALSE;
	n->agg_distinct = FALSE;
	n->func_variadic = FALSE;
	n->over = NULL;
	n->location = location;
	return n;
}

/* check_qualified_name --- check the result of qualified_name production
 *
 * It's easiest to let the grammar production for qualified_name allow
 * subscripts and '*', which we then must reject here.
 */
static void
check_qualified_name(List *names, core_yyscan_t yyscanner)
{
	ListCell   *i;

	foreach(i, names)
	{
		if (!IsA(lfirst(i), String))
			parser_yyerror("syntax error");
	}
}

/* check_func_name --- check the result of func_name production
 *
 * It's easiest to let the grammar production for func_name allow subscripts
 * and '*', which we then must reject here.
 */
static List *
check_func_name(List *names, core_yyscan_t yyscanner)
{
	ListCell   *i;

	foreach(i, names)
	{
		if (!IsA(lfirst(i), String))
			parser_yyerror("syntax error");
	}
	return names;
}

/* check_indirection --- check the result of indirection production
 *
 * We only allow '*' at the end of the list, but it's hard to enforce that
 * in the grammar, so do it here.
 */
static List *
check_indirection(List *indirection, core_yyscan_t yyscanner)
{
	ListCell *l;

	foreach(l, indirection)
	{
		if (IsA(lfirst(l), A_Star))
		{
			if (lnext(l) != NULL)
				parser_yyerror("improper use of \"*\"");
		}
	}
	return indirection;
}

/* extractArgTypes()
 * Given a list of FunctionParameter nodes, extract a list of just the
 * argument types (TypeNames) for input parameters only.  This is what
 * is needed to look up an existing function, which is what is wanted by
 * the productions that use this call.
 */
static List *
extractArgTypes(List *parameters)
{
	List	   *result = NIL;
	ListCell   *i;

	foreach(i, parameters)
	{
		FunctionParameter *p = (FunctionParameter *) lfirst(i);

		if (p->mode != FUNC_PARAM_OUT && p->mode != FUNC_PARAM_TABLE)
			result = lappend(result, p->argType);
	}
	return result;
}

/* findLeftmostSelect()
 * Find the leftmost component SelectStmt in a set-operation parsetree.
 */
static SelectStmt *
findLeftmostSelect(SelectStmt *node)
{
	while (node && node->op != SETOP_NONE)
		node = node->larg;
	Assert(node && IsA(node, SelectStmt) && node->larg == NULL);
	return node;
}

/* insertSelectOptions()
 * Insert ORDER BY, etc into an already-constructed SelectStmt.
 *
 * This routine is just to avoid duplicating code in SelectStmt productions.
 */
static void
insertSelectOptions(SelectStmt *stmt,
					List *sortClause, List *lockingClause,
					Node *limitOffset, Node *limitCount,
					WithClause *withClause,
					core_yyscan_t yyscanner)
{
	Assert(IsA(stmt, SelectStmt));

	/*
	 * Tests here are to reject constructs like
	 *	(SELECT foo ORDER BY bar) ORDER BY baz
	 */
	if (sortClause)
	{
		if (stmt->sortClause)
			ereport(ERROR,
					(errcode(ERRCODE_SYNTAX_ERROR),
					 errmsg("multiple ORDER BY clauses not allowed"),
					 parser_errposition(exprLocation((Node *) sortClause))));
		stmt->sortClause = sortClause;
	}
	/* We can handle multiple locking clauses, though */
	stmt->lockingClause = list_concat(stmt->lockingClause, lockingClause);
	if (limitOffset)
	{
		if (stmt->limitOffset)
			ereport(ERROR,
					(errcode(ERRCODE_SYNTAX_ERROR),
					 errmsg("multiple OFFSET clauses not allowed"),
					 parser_errposition(exprLocation(limitOffset))));
		stmt->limitOffset = limitOffset;
	}
	if (limitCount)
	{
		if (stmt->limitCount)
			ereport(ERROR,
					(errcode(ERRCODE_SYNTAX_ERROR),
					 errmsg("multiple LIMIT clauses not allowed"),
					 parser_errposition(exprLocation(limitCount))));
		stmt->limitCount = limitCount;
	}
	if (withClause)
	{
		if (stmt->withClause)
			ereport(ERROR,
					(errcode(ERRCODE_SYNTAX_ERROR),
					 errmsg("multiple WITH clauses not allowed"),
					 parser_errposition(exprLocation((Node *) withClause))));
		stmt->withClause = withClause;
	}
}

static Node *
makeSetOp(SetOperation op, bool all, Node *larg, Node *rarg)
{
	SelectStmt *n = makeNode(SelectStmt);

	n->op = op;
	n->all = all;
	n->larg = (SelectStmt *) larg;
	n->rarg = (SelectStmt *) rarg;
	return (Node *) n;
}

/* SystemFuncName()
 * Build a properly-qualified reference to a built-in function.
 */
List *
SystemFuncName(char *name)
{
	return list_make2(makeString("pg_catalog"), makeString(name));
}

/* SystemTypeName()
 * Build a properly-qualified reference to a built-in type.
 *
 * typmod is defaulted, but may be changed afterwards by caller.
 * Likewise for the location.
 */
TypeName *
SystemTypeName(char *name)
{
	return makeTypeNameFromNameList(list_make2(makeString("pg_catalog"),
											   makeString(name)));
}

/* doNegate()
 * Handle negation of a numeric constant.
 *
 * Formerly, we did this here because the optimizer couldn't cope with
 * indexquals that looked like "var = -4" --- it wants "var = const"
 * and a unary minus operator applied to a constant didn't qualify.
 * As of Postgres 7.0, that problem doesn't exist anymore because there
 * is a constant-subexpression simplifier in the optimizer.  However,
 * there's still a good reason for doing this here, which is that we can
 * postpone committing to a particular internal representation for simple
 * negative constants.	It's better to leave "-123.456" in string form
 * until we know what the desired type is.
 */
static Node *
doNegate(Node *n, int location)
{
	if (IsA(n, A_Const))
	{
		A_Const *con = (A_Const *)n;

		/* report the constant's location as that of the '-' sign */
		con->location = location;

		if (con->val.type == T_Integer)
		{
			con->val.val.ival = -con->val.val.ival;
			return n;
		}
		if (con->val.type == T_Float)
		{
			doNegateFloat(&con->val);
			return n;
		}
	}

	return (Node *) makeSimpleA_Expr(AEXPR_OP, "-", NULL, n, location);
}

static void
doNegateFloat(Value *v)
{
	char   *oldval = v->val.str;

	Assert(IsA(v, Float));
	if (*oldval == '+')
		oldval++;
	if (*oldval == '-')
		v->val.str = oldval+1;	/* just strip the '-' */
	else
	{
		char   *newval = (char *) palloc(strlen(oldval) + 2);

		*newval = '-';
		strcpy(newval+1, oldval);
		v->val.str = newval;
	}
}

static Node *
makeAArrayExpr(List *elements, int location)
{
	A_ArrayExpr *n = makeNode(A_ArrayExpr);

	n->elements = elements;
	n->location = location;
	return (Node *) n;
}

static Node *
makeXmlExpr(XmlExprOp op, char *name, List *named_args, List *args,
			int location)
{
	XmlExpr    *x = makeNode(XmlExpr);

	x->op = op;
	x->name = name;
	/*
	 * named_args is a list of ResTarget; it'll be split apart into separate
	 * expression and name lists in transformXmlExpr().
	 */
	x->named_args = named_args;
	x->arg_names = NIL;
	x->args = args;
	/* xmloption, if relevant, must be filled in by caller */
	/* type and typmod will be filled in during parse analysis */
	x->location = location;
	return (Node *) x;
}

/*
 * Merge the input and output parameters of a table function.
 */
static List *
mergeTableFuncParameters(List *func_args, List *columns)
{
	ListCell   *lc;

	/* Explicit OUT and INOUT parameters shouldn't be used in this syntax */
	foreach(lc, func_args)
	{
		FunctionParameter *p = (FunctionParameter *) lfirst(lc);

		if (p->mode != FUNC_PARAM_IN && p->mode != FUNC_PARAM_VARIADIC)
			ereport(ERROR,
					(errcode(ERRCODE_SYNTAX_ERROR),
					 errmsg("OUT and INOUT arguments aren't allowed in TABLE functions")));
	}

	return list_concat(func_args, columns);
}

/*
 * Determine return type of a TABLE function.  A single result column
 * returns setof that column's type; otherwise return setof record.
 */
static TypeName *
TableFuncTypeName(List *columns)
{
	TypeName *result;

	if (list_length(columns) == 1)
	{
		FunctionParameter *p = (FunctionParameter *) linitial(columns);

		result = (TypeName *) copyObject(p->argType);
	}
	else
		result = SystemTypeName("record");

	result->setof = true;

	return result;
}

/*
 * Convert a list of (dotted) names to a RangeVar (like
 * makeRangeVarFromNameList, but with position support).  The
 * "AnyName" refers to the any_name production in the grammar.
 */
static RangeVar *
makeRangeVarFromAnyName(List *names, int position, core_yyscan_t yyscanner)
{
	RangeVar *r = makeNode(RangeVar);

	switch (list_length(names))
	{
		case 1:
			r->catalogname = NULL;
			r->schemaname = NULL;
			r->relname = strVal(linitial(names));
			break;
		case 2:
			r->catalogname = NULL;
			r->schemaname = strVal(linitial(names));
			r->relname = strVal(lsecond(names));
			break;
		case 3:
			r->catalogname = strVal(linitial(names));;
			r->schemaname = strVal(lsecond(names));
			r->relname = strVal(lthird(names));
			break;
		default:
			ereport(ERROR,
					(errcode(ERRCODE_SYNTAX_ERROR),
					 errmsg("improper qualified name (too many dotted names): %s",
							NameListToString(names)),
					 parser_errposition(position)));
			break;
	}

	r->relpersistence = RELPERSISTENCE_PERMANENT;
	r->location = position;

	return r;
}

/* Separate Constraint nodes from COLLATE clauses in a ColQualList */
static void
SplitColQualList(List *qualList,
				 List **constraintList, CollateClause **collClause,
				 core_yyscan_t yyscanner)
{
	ListCell   *cell;
	ListCell   *prev;
	ListCell   *next;

	*collClause = NULL;
	prev = NULL;
	for (cell = list_head(qualList); cell; cell = next)
	{
		Node   *n = (Node *) lfirst(cell);

		next = lnext(cell);
		if (IsA(n, Constraint))
		{
			/* keep it in list */
			prev = cell;
			continue;
		}
		if (IsA(n, CollateClause))
		{
			CollateClause *c = (CollateClause *) n;

			if (*collClause)
				ereport(ERROR,
						(errcode(ERRCODE_SYNTAX_ERROR),
						 errmsg("multiple COLLATE clauses not allowed"),
						 parser_errposition(c->location)));
			*collClause = c;
		}
		else
			elog(ERROR, "unexpected node type %d", (int) n->type);
		/* remove non-Constraint nodes from qualList */
		qualList = list_delete_cell(qualList, cell, prev);
	}
	*constraintList = qualList;
}

/* parser_init()
 * Initialize to parse one query string
 */
void
parser_init(base_yy_extra_type *yyext)
{
	yyext->parsetree = NIL;		/* in case grammar forgets to set it */
}

/*
 * Must undefine this stuff before including scan.c, since it has different
 * definitions for these macros.
 */
#undef yyerror
#undef yylval
#undef yylloc

#include "scan.c"<|MERGE_RESOLUTION|>--- conflicted
+++ resolved
@@ -8082,20 +8082,12 @@
  *		QUERY:
  *		ALTER [CLUSTER] NODE nodename WITH
  *				(
-<<<<<<< HEAD
- *					[ TYPE = ('datanode' | 'coordinator') ],
- *					[ HOST = 'hostname'],
- *					[ PORT = portnum ],
- *					[ PRIMARY ],
- *					[ PREFERRED ]
-=======
  *					[ TYPE = ('datanode' | 'coordinator'), ]
  *					[ HOST = 'hostname', ]
  *					[ PORT = portnum, ]
  *					[ PRIMARY [ = boolean ], ]
  *					[ PREFERRED [ = boolean ], ]
  *				)
->>>>>>> 09cc5e73
  *
  *             If CLUSTER is mentioned, the command is executed on all nodes.
  *             PS: We need to add this option on all other pertinent NODE ddl

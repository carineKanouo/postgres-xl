/*-------------------------------------------------------------------------
 *
 * proc.c
 *	  routines to manage per-process shared memory data structure
 *
<<<<<<< HEAD
 * This Source Code Form is subject to the terms of the Mozilla Public
 * License, v. 2.0. If a copy of the MPL was not distributed with this
 * file, You can obtain one at http://mozilla.org/MPL/2.0/.
 *
 * Portions Copyright (c) 2012-2014, TransLattice, Inc.
 * Portions Copyright (c) 1996-2012, PostgreSQL Global Development Group
=======
 * Portions Copyright (c) 1996-2014, PostgreSQL Global Development Group
>>>>>>> ab76208e
 * Portions Copyright (c) 1994, Regents of the University of California
 *
 *
 * IDENTIFICATION
 *	  src/backend/storage/lmgr/proc.c
 *
 *-------------------------------------------------------------------------
 */
/*
 * Interface (a):
 *		ProcSleep(), ProcWakeup(),
 *		ProcQueueAlloc() -- create a shm queue for sleeping processes
 *		ProcQueueInit() -- create a queue without allocing memory
 *
 * Waiting for a lock causes the backend to be put to sleep.  Whoever releases
 * the lock wakes the process up again (and gives it an error code so it knows
 * whether it was awoken on an error condition).
 *
 * Interface (b):
 *
 * ProcReleaseLocks -- frees the locks associated with current transaction
 *
 * ProcKill -- destroys the shared memory state (and locks)
 * associated with the process.
 */
#include "postgres.h"

#include <signal.h>
#include <unistd.h>
#include <sys/time.h>

#include "access/transam.h"
#include "access/twophase.h"
#include "access/xact.h"
#include "miscadmin.h"
#include "postmaster/autovacuum.h"
<<<<<<< HEAD
#ifdef PGXC
#include "pgxc/pgxc.h"
#include "pgxc/poolmgr.h"
#endif
=======
#include "replication/slot.h"
>>>>>>> ab76208e
#include "replication/syncrep.h"
#include "storage/ipc.h"
#include "storage/lmgr.h"
#include "storage/pmsignal.h"
#include "storage/proc.h"
#include "storage/procarray.h"
#include "storage/procsignal.h"
#include "storage/spin.h"
#include "utils/timeout.h"
#include "utils/timestamp.h"


/* GUC variables */
int			DeadlockTimeout = 1000;
int			StatementTimeout = 0;
int			LockTimeout = 0;
bool		log_lock_waits = false;

/* Pointer to this process's PGPROC and PGXACT structs, if any */
PGPROC	   *MyProc = NULL;
PGXACT	   *MyPgXact = NULL;

/*
 * This spinlock protects the freelist of recycled PGPROC structures.
 * We cannot use an LWLock because the LWLock manager depends on already
 * having a PGPROC and a wait semaphore!  But these structures are touched
 * relatively infrequently (only at backend startup or shutdown) and not for
 * very long, so a spinlock is okay.
 */
NON_EXEC_STATIC slock_t *ProcStructLock = NULL;

/* Pointers to shared-memory structures */
PROC_HDR   *ProcGlobal = NULL;
NON_EXEC_STATIC PGPROC *AuxiliaryProcs = NULL;
PGPROC	   *PreparedXactProcs = NULL;

/* If we are waiting for a lock, this points to the associated LOCALLOCK */
static LOCALLOCK *lockAwaited = NULL;

/* Mark this volatile because it can be changed by signal handler */
static volatile DeadLockState deadlock_state = DS_NOT_YET_CHECKED;


static void RemoveProcFromArray(int code, Datum arg);
static void ProcKill(int code, Datum arg);
static void AuxiliaryProcKill(int code, Datum arg);


/*
 * Report shared-memory space needed by InitProcGlobal.
 */
Size
ProcGlobalShmemSize(void)
{
	Size		size = 0;

	/* ProcGlobal */
	size = add_size(size, sizeof(PROC_HDR));
	/* MyProcs, including autovacuum workers and launcher */
	size = add_size(size, mul_size(MaxBackends, sizeof(PGPROC)));
	/* AuxiliaryProcs */
	size = add_size(size, mul_size(NUM_AUXILIARY_PROCS, sizeof(PGPROC)));
	/* Prepared xacts */
	size = add_size(size, mul_size(max_prepared_xacts, sizeof(PGPROC)));
	/* ProcStructLock */
	size = add_size(size, sizeof(slock_t));

	size = add_size(size, mul_size(MaxBackends, sizeof(PGXACT)));
	size = add_size(size, mul_size(NUM_AUXILIARY_PROCS, sizeof(PGXACT)));
	size = add_size(size, mul_size(max_prepared_xacts, sizeof(PGXACT)));

	return size;
}

/*
 * Report number of semaphores needed by InitProcGlobal.
 */
int
ProcGlobalSemas(void)
{
	/*
	 * We need a sema per backend (including autovacuum), plus one for each
	 * auxiliary process.
	 */
	return MaxBackends + NUM_AUXILIARY_PROCS;
}

/*
 * InitProcGlobal -
 *	  Initialize the global process table during postmaster or standalone
 *	  backend startup.
 *
 *	  We also create all the per-process semaphores we will need to support
 *	  the requested number of backends.  We used to allocate semaphores
 *	  only when backends were actually started up, but that is bad because
 *	  it lets Postgres fail under load --- a lot of Unix systems are
 *	  (mis)configured with small limits on the number of semaphores, and
 *	  running out when trying to start another backend is a common failure.
 *	  So, now we grab enough semaphores to support the desired max number
 *	  of backends immediately at initialization --- if the sysadmin has set
 *	  MaxConnections, max_worker_processes, or autovacuum_max_workers higher
 *	  than his kernel will support, he'll find out sooner rather than later.
 *
 *	  Another reason for creating semaphores here is that the semaphore
 *	  implementation typically requires us to create semaphores in the
 *	  postmaster, not in backends.
 *
 * Note: this is NOT called by individual backends under a postmaster,
 * not even in the EXEC_BACKEND case.  The ProcGlobal and AuxiliaryProcs
 * pointers must be propagated specially for EXEC_BACKEND operation.
 */
void
InitProcGlobal(void)
{
	PGPROC	   *procs;
	PGXACT	   *pgxacts;
	int			i,
				j;
	bool		found;
	uint32		TotalProcs = MaxBackends + NUM_AUXILIARY_PROCS + max_prepared_xacts;

	/* Create the ProcGlobal shared structure */
	ProcGlobal = (PROC_HDR *)
		ShmemInitStruct("Proc Header", sizeof(PROC_HDR), &found);
	Assert(!found);

	/*
	 * Initialize the data structures.
	 */
	ProcGlobal->spins_per_delay = DEFAULT_SPINS_PER_DELAY;
	ProcGlobal->freeProcs = NULL;
	ProcGlobal->autovacFreeProcs = NULL;
	ProcGlobal->bgworkerFreeProcs = NULL;
	ProcGlobal->startupProc = NULL;
	ProcGlobal->startupProcPid = 0;
	ProcGlobal->startupBufferPinWaitBufId = -1;
	ProcGlobal->walwriterLatch = NULL;
	ProcGlobal->checkpointerLatch = NULL;

	/*
	 * Create and initialize all the PGPROC structures we'll need.  There are
	 * five separate consumers: (1) normal backends, (2) autovacuum workers
	 * and the autovacuum launcher, (3) background workers, (4) auxiliary
	 * processes, and (5) prepared transactions.  Each PGPROC structure is
	 * dedicated to exactly one of these purposes, and they do not move
	 * between groups.
	 */
	procs = (PGPROC *) ShmemAlloc(TotalProcs * sizeof(PGPROC));
	ProcGlobal->allProcs = procs;
	/* XXX allProcCount isn't really all of them; it excludes prepared xacts */
	ProcGlobal->allProcCount = MaxBackends + NUM_AUXILIARY_PROCS;
	if (!procs)
		ereport(FATAL,
				(errcode(ERRCODE_OUT_OF_MEMORY),
				 errmsg("out of shared memory")));
	MemSet(procs, 0, TotalProcs * sizeof(PGPROC));

	/*
	 * Also allocate a separate array of PGXACT structures.  This is separate
	 * from the main PGPROC array so that the most heavily accessed data is
	 * stored contiguously in memory in as few cache lines as possible. This
	 * provides significant performance benefits, especially on a
	 * multiprocessor system.  There is one PGXACT structure for every PGPROC
	 * structure.
	 */
	pgxacts = (PGXACT *) ShmemAlloc(TotalProcs * sizeof(PGXACT));
	MemSet(pgxacts, 0, TotalProcs * sizeof(PGXACT));
	ProcGlobal->allPgXact = pgxacts;

	for (i = 0; i < TotalProcs; i++)
	{
		/* Common initialization for all PGPROCs, regardless of type. */

		/*
		 * Set up per-PGPROC semaphore, latch, and backendLock. Prepared xact
		 * dummy PGPROCs don't need these though - they're never associated
		 * with a real process
		 */
		if (i < MaxBackends + NUM_AUXILIARY_PROCS)
		{
			PGSemaphoreCreate(&(procs[i].sem));
			InitSharedLatch(&(procs[i].procLatch));
			procs[i].backendLock = LWLockAssign();
		}
		procs[i].pgprocno = i;

		/*
		 * Newly created PGPROCs for normal backends, autovacuum and bgworkers
		 * must be queued up on the appropriate free list.  Because there can
		 * only ever be a small, fixed number of auxiliary processes, no free
		 * list is used in that case; InitAuxiliaryProcess() instead uses a
		 * linear search.   PGPROCs for prepared transactions are added to a
		 * free list by TwoPhaseShmemInit().
		 */
		if (i < MaxConnections)
		{
			/* PGPROC for normal backend, add to freeProcs list */
			procs[i].links.next = (SHM_QUEUE *) ProcGlobal->freeProcs;
			ProcGlobal->freeProcs = &procs[i];
		}
		else if (i < MaxConnections + autovacuum_max_workers + 1)
		{
			/* PGPROC for AV launcher/worker, add to autovacFreeProcs list */
			procs[i].links.next = (SHM_QUEUE *) ProcGlobal->autovacFreeProcs;
			ProcGlobal->autovacFreeProcs = &procs[i];
		}
		else if (i < MaxBackends)
		{
			/* PGPROC for bgworker, add to bgworkerFreeProcs list */
			procs[i].links.next = (SHM_QUEUE *) ProcGlobal->bgworkerFreeProcs;
			ProcGlobal->bgworkerFreeProcs = &procs[i];
		}

		/* Initialize myProcLocks[] shared memory queues. */
		for (j = 0; j < NUM_LOCK_PARTITIONS; j++)
			SHMQueueInit(&(procs[i].myProcLocks[j]));
	}

	/*
	 * Save pointers to the blocks of PGPROC structures reserved for auxiliary
	 * processes and prepared transactions.
	 */
	AuxiliaryProcs = &procs[MaxBackends];
	PreparedXactProcs = &procs[MaxBackends + NUM_AUXILIARY_PROCS];

	/* Create ProcStructLock spinlock, too */
	ProcStructLock = (slock_t *) ShmemAlloc(sizeof(slock_t));
	SpinLockInit(ProcStructLock);
}

/*
 * InitProcess -- initialize a per-process data structure for this backend
 */
void
InitProcess(void)
{
	/* use volatile pointer to prevent code rearrangement */
	volatile PROC_HDR *procglobal = ProcGlobal;

	/*
	 * ProcGlobal should be set up already (if we are a backend, we inherit
	 * this by fork() or EXEC_BACKEND mechanism from the postmaster).
	 */
	if (procglobal == NULL)
		elog(PANIC, "proc header uninitialized");

	if (MyProc != NULL)
		elog(ERROR, "you already exist");

	/*
	 * Initialize process-local latch support.  This could fail if the kernel
	 * is low on resources, and if so we want to exit cleanly before acquiring
	 * any shared-memory resources.
	 */
	InitializeLatchSupport();

	/*
	 * Try to get a proc struct from the free list.  If this fails, we must be
	 * out of PGPROC structures (not to mention semaphores).
	 *
	 * While we are holding the ProcStructLock, also copy the current shared
	 * estimate of spins_per_delay to local storage.
	 */
	SpinLockAcquire(ProcStructLock);

	set_spins_per_delay(procglobal->spins_per_delay);

	if (IsAnyAutoVacuumProcess())
		MyProc = procglobal->autovacFreeProcs;
	else if (IsBackgroundWorker)
		MyProc = procglobal->bgworkerFreeProcs;
	else
		MyProc = procglobal->freeProcs;

	if (MyProc != NULL)
	{
		if (IsAnyAutoVacuumProcess())
			procglobal->autovacFreeProcs = (PGPROC *) MyProc->links.next;
		else if (IsBackgroundWorker)
			procglobal->bgworkerFreeProcs = (PGPROC *) MyProc->links.next;
		else
			procglobal->freeProcs = (PGPROC *) MyProc->links.next;
		SpinLockRelease(ProcStructLock);
	}
	else
	{
		/*
		 * If we reach here, all the PGPROCs are in use.  This is one of the
		 * possible places to detect "too many backends", so give the standard
		 * error message.  XXX do we need to give a different failure message
		 * in the autovacuum case?
		 */
		SpinLockRelease(ProcStructLock);
		ereport(FATAL,
				(errcode(ERRCODE_TOO_MANY_CONNECTIONS),
				 errmsg("sorry, too many clients already")));
	}
	MyPgXact = &ProcGlobal->allPgXact[MyProc->pgprocno];

	/*
	 * Now that we have a PGPROC, mark ourselves as an active postmaster
	 * child; this is so that the postmaster can detect it if we exit without
	 * cleaning up.  (XXX autovac launcher currently doesn't participate in
	 * this; it probably should.)
	 */
	if (IsUnderPostmaster && !IsAutoVacuumLauncherProcess())
		MarkPostmasterChildActive();

	/*
	 * Initialize all fields of MyProc, except for those previously
	 * initialized by InitProcGlobal.
	 */
	SHMQueueElemInit(&(MyProc->links));
	MyProc->waitStatus = STATUS_OK;
	MyProc->lxid = InvalidLocalTransactionId;
	MyProc->fpVXIDLock = false;
	MyProc->fpLocalTransactionId = InvalidLocalTransactionId;
	MyPgXact->xid = InvalidTransactionId;
	MyPgXact->xmin = InvalidTransactionId;
	MyProc->pid = MyProcPid;
	/* backendId, databaseId and roleId will be filled in later */
	MyProc->backendId = InvalidBackendId;
	MyProc->databaseId = InvalidOid;
	MyProc->roleId = InvalidOid;
<<<<<<< HEAD
#ifdef XCP
	MyProc->coordId = InvalidOid;
	MyProc->coordPid = 0;
#endif
	MyPgXact->inCommit = false;
=======
	MyPgXact->delayChkpt = false;
>>>>>>> ab76208e
	MyPgXact->vacuumFlags = 0;
#ifdef PGXC
	MyProc->isPooler = false;
#endif
	/* NB -- autovac launcher intentionally does not set IS_AUTOVACUUM */
	if (IsAutoVacuumWorkerProcess())
		MyPgXact->vacuumFlags |= PROC_IS_AUTOVACUUM;
	MyProc->lwWaiting = false;
	MyProc->lwWaitMode = 0;
	MyProc->lwWaitLink = NULL;
	MyProc->waitLock = NULL;
	MyProc->waitProcLock = NULL;
#ifdef USE_ASSERT_CHECKING
	if (assert_enabled)
	{
		int			i;

		/* Last process should have released all locks. */
		for (i = 0; i < NUM_LOCK_PARTITIONS; i++)
			Assert(SHMQueueEmpty(&(MyProc->myProcLocks[i])));
	}
#endif
	MyProc->recoveryConflictPending = false;

	/* Initialize fields for sync rep */
	MyProc->waitLSN = 0;
	MyProc->syncRepState = SYNC_REP_NOT_WAITING;
	SHMQueueElemInit(&(MyProc->syncRepLinks));

	/*
	 * Acquire ownership of the PGPROC's latch, so that we can use WaitLatch.
	 * Note that there's no particular need to do ResetLatch here.
	 */
	OwnLatch(&MyProc->procLatch);

	/*
	 * We might be reusing a semaphore that belonged to a failed process. So
	 * be careful and reinitialize its value here.  (This is not strictly
	 * necessary anymore, but seems like a good idea for cleanliness.)
	 */
	PGSemaphoreReset(&MyProc->sem);

	/*
	 * Arrange to clean up at backend exit.
	 */
	on_shmem_exit(ProcKill, 0);

	/*
	 * Now that we have a PGPROC, we could try to acquire locks, so initialize
	 * the deadlock checker.
	 */
	InitDeadLockChecking();
}

/*
 * InitProcessPhase2 -- make MyProc visible in the shared ProcArray.
 *
 * This is separate from InitProcess because we can't acquire LWLocks until
 * we've created a PGPROC, but in the EXEC_BACKEND case ProcArrayAdd won't
 * work until after we've done CreateSharedMemoryAndSemaphores.
 */
void
InitProcessPhase2(void)
{
	Assert(MyProc != NULL);

	/*
	 * Add our PGPROC to the PGPROC array in shared memory.
	 */
	ProcArrayAdd(MyProc);

	/*
	 * Arrange to clean that up at backend exit.
	 */
	on_shmem_exit(RemoveProcFromArray, 0);
}

/*
 * InitAuxiliaryProcess -- create a per-auxiliary-process data structure
 *
 * This is called by bgwriter and similar processes so that they will have a
 * MyProc value that's real enough to let them wait for LWLocks.  The PGPROC
 * and sema that are assigned are one of the extra ones created during
 * InitProcGlobal.
 *
 * Auxiliary processes are presently not expected to wait for real (lockmgr)
 * locks, so we need not set up the deadlock checker.  They are never added
 * to the ProcArray or the sinval messaging mechanism, either.  They also
 * don't get a VXID assigned, since this is only useful when we actually
 * hold lockmgr locks.
 *
 * Startup process however uses locks but never waits for them in the
 * normal backend sense. Startup process also takes part in sinval messaging
 * as a sendOnly process, so never reads messages from sinval queue. So
 * Startup process does have a VXID and does show up in pg_locks.
 */
void
InitAuxiliaryProcess(void)
{
	PGPROC	   *auxproc;
	int			proctype;

	/*
	 * ProcGlobal should be set up already (if we are a backend, we inherit
	 * this by fork() or EXEC_BACKEND mechanism from the postmaster).
	 */
	if (ProcGlobal == NULL || AuxiliaryProcs == NULL)
		elog(PANIC, "proc header uninitialized");

	if (MyProc != NULL)
		elog(ERROR, "you already exist");

	/*
	 * Initialize process-local latch support.  This could fail if the kernel
	 * is low on resources, and if so we want to exit cleanly before acquiring
	 * any shared-memory resources.
	 */
	InitializeLatchSupport();

	/*
	 * We use the ProcStructLock to protect assignment and releasing of
	 * AuxiliaryProcs entries.
	 *
	 * While we are holding the ProcStructLock, also copy the current shared
	 * estimate of spins_per_delay to local storage.
	 */
	SpinLockAcquire(ProcStructLock);

	set_spins_per_delay(ProcGlobal->spins_per_delay);

	/*
	 * Find a free auxproc ... *big* trouble if there isn't one ...
	 */
	for (proctype = 0; proctype < NUM_AUXILIARY_PROCS; proctype++)
	{
		auxproc = &AuxiliaryProcs[proctype];
		if (auxproc->pid == 0)
			break;
	}
	if (proctype >= NUM_AUXILIARY_PROCS)
	{
		SpinLockRelease(ProcStructLock);
		elog(FATAL, "all AuxiliaryProcs are in use");
	}

	/* Mark auxiliary proc as in use by me */
	/* use volatile pointer to prevent code rearrangement */
	((volatile PGPROC *) auxproc)->pid = MyProcPid;

	MyProc = auxproc;
	MyPgXact = &ProcGlobal->allPgXact[auxproc->pgprocno];

	SpinLockRelease(ProcStructLock);

	/*
	 * Initialize all fields of MyProc, except for those previously
	 * initialized by InitProcGlobal.
	 */
	SHMQueueElemInit(&(MyProc->links));
	MyProc->waitStatus = STATUS_OK;
	MyProc->lxid = InvalidLocalTransactionId;
	MyProc->fpVXIDLock = false;
	MyProc->fpLocalTransactionId = InvalidLocalTransactionId;
	MyPgXact->xid = InvalidTransactionId;
	MyPgXact->xmin = InvalidTransactionId;
	MyProc->backendId = InvalidBackendId;
	MyProc->databaseId = InvalidOid;
	MyProc->roleId = InvalidOid;
<<<<<<< HEAD
#ifdef XCP
	MyProc->coordId = InvalidOid;
	MyProc->coordPid = 0;
#endif
#ifdef PGXC
	MyProc->isPooler = false;
	if (IsPGXCPoolerProcess())
		MyProc->isPooler = true;
#endif
	MyPgXact->inCommit = false;
=======
	MyPgXact->delayChkpt = false;
>>>>>>> ab76208e
	MyPgXact->vacuumFlags = 0;
	MyProc->lwWaiting = false;
	MyProc->lwWaitMode = 0;
	MyProc->lwWaitLink = NULL;
	MyProc->waitLock = NULL;
	MyProc->waitProcLock = NULL;
#ifdef USE_ASSERT_CHECKING
	if (assert_enabled)
	{
		int			i;

		/* Last process should have released all locks. */
		for (i = 0; i < NUM_LOCK_PARTITIONS; i++)
			Assert(SHMQueueEmpty(&(MyProc->myProcLocks[i])));
	}
#endif

	/*
	 * Acquire ownership of the PGPROC's latch, so that we can use WaitLatch.
	 * Note that there's no particular need to do ResetLatch here.
	 */
	OwnLatch(&MyProc->procLatch);

	/*
	 * We might be reusing a semaphore that belonged to a failed process. So
	 * be careful and reinitialize its value here.  (This is not strictly
	 * necessary anymore, but seems like a good idea for cleanliness.)
	 */
	PGSemaphoreReset(&MyProc->sem);

	/*
	 * Arrange to clean up at process exit.
	 */
	on_shmem_exit(AuxiliaryProcKill, Int32GetDatum(proctype));
}

/*
 * Record the PID and PGPROC structures for the Startup process, for use in
 * ProcSendSignal().  See comments there for further explanation.
 */
void
PublishStartupProcessInformation(void)
{
	/* use volatile pointer to prevent code rearrangement */
	volatile PROC_HDR *procglobal = ProcGlobal;

	SpinLockAcquire(ProcStructLock);

	procglobal->startupProc = MyProc;
	procglobal->startupProcPid = MyProcPid;

	SpinLockRelease(ProcStructLock);
}

/*
 * Used from bufgr to share the value of the buffer that Startup waits on,
 * or to reset the value to "not waiting" (-1). This allows processing
 * of recovery conflicts for buffer pins. Set is made before backends look
 * at this value, so locking not required, especially since the set is
 * an atomic integer set operation.
 */
void
SetStartupBufferPinWaitBufId(int bufid)
{
	/* use volatile pointer to prevent code rearrangement */
	volatile PROC_HDR *procglobal = ProcGlobal;

	procglobal->startupBufferPinWaitBufId = bufid;
}

/*
 * Used by backends when they receive a request to check for buffer pin waits.
 */
int
GetStartupBufferPinWaitBufId(void)
{
	/* use volatile pointer to prevent code rearrangement */
	volatile PROC_HDR *procglobal = ProcGlobal;

	return procglobal->startupBufferPinWaitBufId;
}

/*
 * Check whether there are at least N free PGPROC objects.
 *
 * Note: this is designed on the assumption that N will generally be small.
 */
bool
HaveNFreeProcs(int n)
{
	PGPROC	   *proc;

	/* use volatile pointer to prevent code rearrangement */
	volatile PROC_HDR *procglobal = ProcGlobal;

	SpinLockAcquire(ProcStructLock);

	proc = procglobal->freeProcs;

	while (n > 0 && proc != NULL)
	{
		proc = (PGPROC *) proc->links.next;
		n--;
	}

	SpinLockRelease(ProcStructLock);

	return (n <= 0);
}

/*
 * Check if the current process is awaiting a lock.
 */
bool
IsWaitingForLock(void)
{
	if (lockAwaited == NULL)
		return false;

	return true;
}

/*
 * Cancel any pending wait for lock, when aborting a transaction, and revert
 * any strong lock count acquisition for a lock being acquired.
 *
 * (Normally, this would only happen if we accept a cancel/die
 * interrupt while waiting; but an ereport(ERROR) before or during the lock
 * wait is within the realm of possibility, too.)
 */
void
LockErrorCleanup(void)
{
	LWLock	   *partitionLock;
	DisableTimeoutParams timeouts[2];

	AbortStrongLockAcquire();

	/* Nothing to do if we weren't waiting for a lock */
	if (lockAwaited == NULL)
		return;

	/*
	 * Turn off the deadlock and lock timeout timers, if they are still
	 * running (see ProcSleep).  Note we must preserve the LOCK_TIMEOUT
	 * indicator flag, since this function is executed before
	 * ProcessInterrupts when responding to SIGINT; else we'd lose the
	 * knowledge that the SIGINT came from a lock timeout and not an external
	 * source.
	 */
	timeouts[0].id = DEADLOCK_TIMEOUT;
	timeouts[0].keep_indicator = false;
	timeouts[1].id = LOCK_TIMEOUT;
	timeouts[1].keep_indicator = true;
	disable_timeouts(timeouts, 2);

	/* Unlink myself from the wait queue, if on it (might not be anymore!) */
	partitionLock = LockHashPartitionLock(lockAwaited->hashcode);
	LWLockAcquire(partitionLock, LW_EXCLUSIVE);

	if (MyProc->links.next != NULL)
	{
		/* We could not have been granted the lock yet */
		RemoveFromWaitQueue(MyProc, lockAwaited->hashcode);
	}
	else
	{
		/*
		 * Somebody kicked us off the lock queue already.  Perhaps they
		 * granted us the lock, or perhaps they detected a deadlock. If they
		 * did grant us the lock, we'd better remember it in our local lock
		 * table.
		 */
		if (MyProc->waitStatus == STATUS_OK)
			GrantAwaitedLock();
	}

	lockAwaited = NULL;

	LWLockRelease(partitionLock);

	/*
	 * We used to do PGSemaphoreReset() here to ensure that our proc's wait
	 * semaphore is reset to zero.  This prevented a leftover wakeup signal
	 * from remaining in the semaphore if someone else had granted us the lock
	 * we wanted before we were able to remove ourselves from the wait-list.
	 * However, now that ProcSleep loops until waitStatus changes, a leftover
	 * wakeup signal isn't harmful, and it seems not worth expending cycles to
	 * get rid of a signal that most likely isn't there.
	 */
}


/*
 * ProcReleaseLocks() -- release locks associated with current transaction
 *			at main transaction commit or abort
 *
 * At main transaction commit, we release standard locks except session locks.
 * At main transaction abort, we release all locks including session locks.
 *
 * Advisory locks are released only if they are transaction-level;
 * session-level holds remain, whether this is a commit or not.
 *
 * At subtransaction commit, we don't release any locks (so this func is not
 * needed at all); we will defer the releasing to the parent transaction.
 * At subtransaction abort, we release all locks held by the subtransaction;
 * this is implemented by retail releasing of the locks under control of
 * the ResourceOwner mechanism.
 */
void
ProcReleaseLocks(bool isCommit)
{
	if (!MyProc)
		return;
	/* If waiting, get off wait queue (should only be needed after error) */
	LockErrorCleanup();
	/* Release standard locks, including session-level if aborting */
	LockReleaseAll(DEFAULT_LOCKMETHOD, !isCommit);
	/* Release transaction-level advisory locks */
	LockReleaseAll(USER_LOCKMETHOD, false);
}


/*
 * RemoveProcFromArray() -- Remove this process from the shared ProcArray.
 */
static void
RemoveProcFromArray(int code, Datum arg)
{
	Assert(MyProc != NULL);
	ProcArrayRemove(MyProc, InvalidTransactionId);
}

/*
 * ProcKill() -- Destroy the per-proc data structure for
 *		this process. Release any of its held LW locks.
 */
static void
ProcKill(int code, Datum arg)
{
	/* use volatile pointer to prevent code rearrangement */
	volatile PROC_HDR *procglobal = ProcGlobal;
	PGPROC	   *proc;

	Assert(MyProc != NULL);

	/* Make sure we're out of the sync rep lists */
	SyncRepCleanupAtProcExit();

#ifdef USE_ASSERT_CHECKING
	if (assert_enabled)
	{
		int			i;

		/* Last process should have released all locks. */
		for (i = 0; i < NUM_LOCK_PARTITIONS; i++)
			Assert(SHMQueueEmpty(&(MyProc->myProcLocks[i])));
	}
#endif

	/*
	 * Release any LW locks I am holding.  There really shouldn't be any, but
	 * it's cheap to check again before we cut the knees off the LWLock
	 * facility by releasing our PGPROC ...
	 */
	LWLockReleaseAll();

	/* Make sure active replication slots are released */
	if (MyReplicationSlot != NULL)
		ReplicationSlotRelease();

	/*
	 * Clear MyProc first; then disown the process latch.  This is so that
	 * signal handlers won't try to clear the process latch after it's no
	 * longer ours.
	 */
	proc = MyProc;
	MyProc = NULL;
	DisownLatch(&proc->procLatch);

	SpinLockAcquire(ProcStructLock);

	/* Return PGPROC structure (and semaphore) to appropriate freelist */
	if (IsAnyAutoVacuumProcess())
	{
		proc->links.next = (SHM_QUEUE *) procglobal->autovacFreeProcs;
		procglobal->autovacFreeProcs = proc;
	}
	else if (IsBackgroundWorker)
	{
		proc->links.next = (SHM_QUEUE *) procglobal->bgworkerFreeProcs;
		procglobal->bgworkerFreeProcs = proc;
	}
	else
	{
		proc->links.next = (SHM_QUEUE *) procglobal->freeProcs;
		procglobal->freeProcs = proc;
	}

	/* Update shared estimate of spins_per_delay */
	procglobal->spins_per_delay = update_spins_per_delay(procglobal->spins_per_delay);

	SpinLockRelease(ProcStructLock);

	/*
	 * This process is no longer present in shared memory in any meaningful
	 * way, so tell the postmaster we've cleaned up acceptably well. (XXX
	 * autovac launcher should be included here someday)
	 */
	if (IsUnderPostmaster && !IsAutoVacuumLauncherProcess())
		MarkPostmasterChildInactive();

	/* wake autovac launcher if needed -- see comments in FreeWorkerInfo */
	if (AutovacuumLauncherPid != 0)
		kill(AutovacuumLauncherPid, SIGUSR2);
}

/*
 * AuxiliaryProcKill() -- Cut-down version of ProcKill for auxiliary
 *		processes (bgwriter, etc).  The PGPROC and sema are not released, only
 *		marked as not-in-use.
 */
static void
AuxiliaryProcKill(int code, Datum arg)
{
	int			proctype = DatumGetInt32(arg);
	PGPROC	   *auxproc PG_USED_FOR_ASSERTS_ONLY;
	PGPROC	   *proc;

	Assert(proctype >= 0 && proctype < NUM_AUXILIARY_PROCS);

	auxproc = &AuxiliaryProcs[proctype];

	Assert(MyProc == auxproc);

	/* Release any LW locks I am holding (see notes above) */
	LWLockReleaseAll();

	/*
	 * Clear MyProc first; then disown the process latch.  This is so that
	 * signal handlers won't try to clear the process latch after it's no
	 * longer ours.
	 */
	proc = MyProc;
	MyProc = NULL;
	DisownLatch(&proc->procLatch);

	SpinLockAcquire(ProcStructLock);

	/* Mark auxiliary proc no longer in use */
	proc->pid = 0;

	/* Update shared estimate of spins_per_delay */
	ProcGlobal->spins_per_delay = update_spins_per_delay(ProcGlobal->spins_per_delay);

	SpinLockRelease(ProcStructLock);
}


/*
 * ProcQueue package: routines for putting processes to sleep
 *		and  waking them up
 */

/*
 * ProcQueueAlloc -- alloc/attach to a shared memory process queue
 *
 * Returns: a pointer to the queue
 * Side Effects: Initializes the queue if it wasn't there before
 */
#ifdef NOT_USED
PROC_QUEUE *
ProcQueueAlloc(const char *name)
{
	PROC_QUEUE *queue;
	bool		found;

	queue = (PROC_QUEUE *)
		ShmemInitStruct(name, sizeof(PROC_QUEUE), &found);

	if (!found)
		ProcQueueInit(queue);

	return queue;
}
#endif

/*
 * ProcQueueInit -- initialize a shared memory process queue
 */
void
ProcQueueInit(PROC_QUEUE *queue)
{
	SHMQueueInit(&(queue->links));
	queue->size = 0;
}


/*
 * ProcSleep -- put a process to sleep on the specified lock
 *
 * Caller must have set MyProc->heldLocks to reflect locks already held
 * on the lockable object by this process (under all XIDs).
 *
 * The lock table's partition lock must be held at entry, and will be held
 * at exit.
 *
 * Result: STATUS_OK if we acquired the lock, STATUS_ERROR if not (deadlock).
 *
 * ASSUME: that no one will fiddle with the queue until after
 *		we release the partition lock.
 *
 * NOTES: The process queue is now a priority queue for locking.
 *
 * P() on the semaphore should put us to sleep.  The process
 * semaphore is normally zero, so when we try to acquire it, we sleep.
 */
int
ProcSleep(LOCALLOCK *locallock, LockMethod lockMethodTable)
{
	LOCKMODE	lockmode = locallock->tag.mode;
	LOCK	   *lock = locallock->lock;
	PROCLOCK   *proclock = locallock->proclock;
	uint32		hashcode = locallock->hashcode;
	LWLock	   *partitionLock = LockHashPartitionLock(hashcode);
	PROC_QUEUE *waitQueue = &(lock->waitProcs);
	LOCKMASK	myHeldLocks = MyProc->heldLocks;
	bool		early_deadlock = false;
	bool		allow_autovacuum_cancel = true;
	int			myWaitStatus;
	PGPROC	   *proc;
	int			i;

	/*
	 * Determine where to add myself in the wait queue.
	 *
	 * Normally I should go at the end of the queue.  However, if I already
	 * hold locks that conflict with the request of any previous waiter, put
	 * myself in the queue just in front of the first such waiter. This is not
	 * a necessary step, since deadlock detection would move me to before that
	 * waiter anyway; but it's relatively cheap to detect such a conflict
	 * immediately, and avoid delaying till deadlock timeout.
	 *
	 * Special case: if I find I should go in front of some waiter, check to
	 * see if I conflict with already-held locks or the requests before that
	 * waiter.  If not, then just grant myself the requested lock immediately.
	 * This is the same as the test for immediate grant in LockAcquire, except
	 * we are only considering the part of the wait queue before my insertion
	 * point.
	 */
	if (myHeldLocks != 0)
	{
		LOCKMASK	aheadRequests = 0;

		proc = (PGPROC *) waitQueue->links.next;
		for (i = 0; i < waitQueue->size; i++)
		{
			/* Must he wait for me? */
			if (lockMethodTable->conflictTab[proc->waitLockMode] & myHeldLocks)
			{
				/* Must I wait for him ? */
				if (lockMethodTable->conflictTab[lockmode] & proc->heldLocks)
				{
					/*
					 * Yes, so we have a deadlock.  Easiest way to clean up
					 * correctly is to call RemoveFromWaitQueue(), but we
					 * can't do that until we are *on* the wait queue. So, set
					 * a flag to check below, and break out of loop.  Also,
					 * record deadlock info for later message.
					 */
					RememberSimpleDeadLock(MyProc, lockmode, lock, proc);
					early_deadlock = true;
					break;
				}
				/* I must go before this waiter.  Check special case. */
				if ((lockMethodTable->conflictTab[lockmode] & aheadRequests) == 0 &&
					LockCheckConflicts(lockMethodTable,
									   lockmode,
									   lock,
									   proclock) == STATUS_OK)
				{
					/* Skip the wait and just grant myself the lock. */
					GrantLock(lock, proclock, lockmode);
					GrantAwaitedLock();
					return STATUS_OK;
				}
				/* Break out of loop to put myself before him */
				break;
			}
			/* Nope, so advance to next waiter */
			aheadRequests |= LOCKBIT_ON(proc->waitLockMode);
			proc = (PGPROC *) proc->links.next;
		}

		/*
		 * If we fall out of loop normally, proc points to waitQueue head, so
		 * we will insert at tail of queue as desired.
		 */
	}
	else
	{
		/* I hold no locks, so I can't push in front of anyone. */
		proc = (PGPROC *) &(waitQueue->links);
	}

	/*
	 * Insert self into queue, ahead of the given proc (or at tail of queue).
	 */
	SHMQueueInsertBefore(&(proc->links), &(MyProc->links));
	waitQueue->size++;

	lock->waitMask |= LOCKBIT_ON(lockmode);

	/* Set up wait information in PGPROC object, too */
	MyProc->waitLock = lock;
	MyProc->waitProcLock = proclock;
	MyProc->waitLockMode = lockmode;

	MyProc->waitStatus = STATUS_WAITING;

	/*
	 * If we detected deadlock, give up without waiting.  This must agree with
	 * CheckDeadLock's recovery code, except that we shouldn't release the
	 * semaphore since we haven't tried to lock it yet.
	 */
	if (early_deadlock)
	{
		RemoveFromWaitQueue(MyProc, hashcode);
		return STATUS_ERROR;
	}

	/* mark that we are waiting for a lock */
	lockAwaited = locallock;

	/*
	 * Release the lock table's partition lock.
	 *
	 * NOTE: this may also cause us to exit critical-section state, possibly
	 * allowing a cancel/die interrupt to be accepted. This is OK because we
	 * have recorded the fact that we are waiting for a lock, and so
	 * LockErrorCleanup will clean up if cancel/die happens.
	 */
	LWLockRelease(partitionLock);

	/*
	 * Also, now that we will successfully clean up after an ereport, it's
	 * safe to check to see if there's a buffer pin deadlock against the
	 * Startup process.  Of course, that's only necessary if we're doing Hot
	 * Standby and are not the Startup process ourselves.
	 */
	if (RecoveryInProgress() && !InRecovery)
		CheckRecoveryConflictDeadlock();

	/* Reset deadlock_state before enabling the timeout handler */
	deadlock_state = DS_NOT_YET_CHECKED;

	/*
	 * Set timer so we can wake up after awhile and check for a deadlock. If a
	 * deadlock is detected, the handler releases the process's semaphore and
	 * sets MyProc->waitStatus = STATUS_ERROR, allowing us to know that we
	 * must report failure rather than success.
	 *
	 * By delaying the check until we've waited for a bit, we can avoid
	 * running the rather expensive deadlock-check code in most cases.
	 *
	 * If LockTimeout is set, also enable the timeout for that.  We can save a
	 * few cycles by enabling both timeout sources in one call.
	 */
	if (LockTimeout > 0)
	{
		EnableTimeoutParams timeouts[2];

		timeouts[0].id = DEADLOCK_TIMEOUT;
		timeouts[0].type = TMPARAM_AFTER;
		timeouts[0].delay_ms = DeadlockTimeout;
		timeouts[1].id = LOCK_TIMEOUT;
		timeouts[1].type = TMPARAM_AFTER;
		timeouts[1].delay_ms = LockTimeout;
		enable_timeouts(timeouts, 2);
	}
	else
		enable_timeout_after(DEADLOCK_TIMEOUT, DeadlockTimeout);

	/*
	 * If someone wakes us between LWLockRelease and PGSemaphoreLock,
	 * PGSemaphoreLock will not block.  The wakeup is "saved" by the semaphore
	 * implementation.  While this is normally good, there are cases where a
	 * saved wakeup might be leftover from a previous operation (for example,
	 * we aborted ProcWaitForSignal just before someone did ProcSendSignal).
	 * So, loop to wait again if the waitStatus shows we haven't been granted
	 * nor denied the lock yet.
	 *
	 * We pass interruptOK = true, which eliminates a window in which
	 * cancel/die interrupts would be held off undesirably.  This is a promise
	 * that we don't mind losing control to a cancel/die interrupt here.  We
	 * don't, because we have no shared-state-change work to do after being
	 * granted the lock (the grantor did it all).  We do have to worry about
	 * canceling the deadlock timeout and updating the locallock table, but if
	 * we lose control to an error, LockErrorCleanup will fix that up.
	 */
	do
	{
		PGSemaphoreLock(&MyProc->sem, true);

		/*
		 * waitStatus could change from STATUS_WAITING to something else
		 * asynchronously.  Read it just once per loop to prevent surprising
		 * behavior (such as missing log messages).
		 */
		myWaitStatus = MyProc->waitStatus;

		/*
		 * If we are not deadlocked, but are waiting on an autovacuum-induced
		 * task, send a signal to interrupt it.
		 */
		if (deadlock_state == DS_BLOCKED_BY_AUTOVACUUM && allow_autovacuum_cancel)
		{
			PGPROC	   *autovac = GetBlockingAutoVacuumPgproc();
			PGXACT	   *autovac_pgxact = &ProcGlobal->allPgXact[autovac->pgprocno];

			LWLockAcquire(ProcArrayLock, LW_EXCLUSIVE);

			/*
			 * Only do it if the worker is not working to protect against Xid
			 * wraparound.
			 */
			if ((autovac_pgxact->vacuumFlags & PROC_IS_AUTOVACUUM) &&
				!(autovac_pgxact->vacuumFlags & PROC_VACUUM_FOR_WRAPAROUND))
			{
				int			pid = autovac->pid;
				StringInfoData locktagbuf;
				StringInfoData logbuf;	/* errdetail for server log */

				initStringInfo(&locktagbuf);
				initStringInfo(&logbuf);
				DescribeLockTag(&locktagbuf, &lock->tag);
				appendStringInfo(&logbuf,
								 _("Process %d waits for %s on %s."),
								 MyProcPid,
							  GetLockmodeName(lock->tag.locktag_lockmethodid,
											  lockmode),
								 locktagbuf.data);

				/* release lock as quickly as possible */
				LWLockRelease(ProcArrayLock);

				ereport(LOG,
					  (errmsg("sending cancel to blocking autovacuum PID %d",
							  pid),
					   errdetail_log("%s", logbuf.data)));

				pfree(logbuf.data);
				pfree(locktagbuf.data);

				/* send the autovacuum worker Back to Old Kent Road */
				if (kill(pid, SIGINT) < 0)
				{
					/* Just a warning to allow multiple callers */
					ereport(WARNING,
							(errmsg("could not send signal to process %d: %m",
									pid)));
				}
			}
			else
				LWLockRelease(ProcArrayLock);

			/* prevent signal from being resent more than once */
			allow_autovacuum_cancel = false;
		}

		/*
		 * If awoken after the deadlock check interrupt has run, and
		 * log_lock_waits is on, then report about the wait.
		 */
		if (log_lock_waits && deadlock_state != DS_NOT_YET_CHECKED)
		{
			StringInfoData buf,
						lock_waiters_sbuf,
						lock_holders_sbuf;
			const char *modename;
			long		secs;
			int			usecs;
			long		msecs;
			SHM_QUEUE  *procLocks;
			PROCLOCK   *proclock;
			bool		first_holder = true,
						first_waiter = true;
			int			lockHoldersNum = 0;

			initStringInfo(&buf);
			initStringInfo(&lock_waiters_sbuf);
			initStringInfo(&lock_holders_sbuf);

			DescribeLockTag(&buf, &locallock->tag.lock);
			modename = GetLockmodeName(locallock->tag.lock.locktag_lockmethodid,
									   lockmode);
			TimestampDifference(get_timeout_start_time(DEADLOCK_TIMEOUT),
								GetCurrentTimestamp(),
								&secs, &usecs);
			msecs = secs * 1000 + usecs / 1000;
			usecs = usecs % 1000;

			/*
			 * we loop over the lock's procLocks to gather a list of all
			 * holders and waiters. Thus we will be able to provide more
			 * detailed information for lock debugging purposes.
			 *
			 * lock->procLocks contains all processes which hold or wait for
			 * this lock.
			 */

			LWLockAcquire(partitionLock, LW_SHARED);

			procLocks = &(lock->procLocks);
			proclock = (PROCLOCK *) SHMQueueNext(procLocks, procLocks,
											   offsetof(PROCLOCK, lockLink));

			while (proclock)
			{
				/*
				 * we are a waiter if myProc->waitProcLock == proclock; we are
				 * a holder if it is NULL or something different
				 */
				if (proclock->tag.myProc->waitProcLock == proclock)
				{
					if (first_waiter)
					{
						appendStringInfo(&lock_waiters_sbuf, "%d",
										 proclock->tag.myProc->pid);
						first_waiter = false;
					}
					else
						appendStringInfo(&lock_waiters_sbuf, ", %d",
										 proclock->tag.myProc->pid);
				}
				else
				{
					if (first_holder)
					{
						appendStringInfo(&lock_holders_sbuf, "%d",
										 proclock->tag.myProc->pid);
						first_holder = false;
					}
					else
						appendStringInfo(&lock_holders_sbuf, ", %d",
										 proclock->tag.myProc->pid);

					lockHoldersNum++;
				}

				proclock = (PROCLOCK *) SHMQueueNext(procLocks, &proclock->lockLink,
											   offsetof(PROCLOCK, lockLink));
			}

			LWLockRelease(partitionLock);

			if (deadlock_state == DS_SOFT_DEADLOCK)
				ereport(LOG,
						(errmsg("process %d avoided deadlock for %s on %s by rearranging queue order after %ld.%03d ms",
								MyProcPid, modename, buf.data, msecs, usecs),
						 (errdetail_log_plural("Process holding the lock: %s. Wait queue: %s.",
						   "Processes holding the lock: %s. Wait queue: %s.",
											   lockHoldersNum, lock_holders_sbuf.data, lock_waiters_sbuf.data))));
			else if (deadlock_state == DS_HARD_DEADLOCK)
			{
				/*
				 * This message is a bit redundant with the error that will be
				 * reported subsequently, but in some cases the error report
				 * might not make it to the log (eg, if it's caught by an
				 * exception handler), and we want to ensure all long-wait
				 * events get logged.
				 */
				ereport(LOG,
						(errmsg("process %d detected deadlock while waiting for %s on %s after %ld.%03d ms",
								MyProcPid, modename, buf.data, msecs, usecs),
						 (errdetail_log_plural("Process holding the lock: %s. Wait queue: %s.",
						   "Processes holding the lock: %s. Wait queue: %s.",
											   lockHoldersNum, lock_holders_sbuf.data, lock_waiters_sbuf.data))));
			}

			if (myWaitStatus == STATUS_WAITING)
				ereport(LOG,
						(errmsg("process %d still waiting for %s on %s after %ld.%03d ms",
								MyProcPid, modename, buf.data, msecs, usecs),
						 (errdetail_log_plural("Process holding the lock: %s. Wait queue: %s.",
						   "Processes holding the lock: %s. Wait queue: %s.",
											   lockHoldersNum, lock_holders_sbuf.data, lock_waiters_sbuf.data))));
			else if (myWaitStatus == STATUS_OK)
				ereport(LOG,
					(errmsg("process %d acquired %s on %s after %ld.%03d ms",
							MyProcPid, modename, buf.data, msecs, usecs)));
			else
			{
				Assert(myWaitStatus == STATUS_ERROR);

				/*
				 * Currently, the deadlock checker always kicks its own
				 * process, which means that we'll only see STATUS_ERROR when
				 * deadlock_state == DS_HARD_DEADLOCK, and there's no need to
				 * print redundant messages.  But for completeness and
				 * future-proofing, print a message if it looks like someone
				 * else kicked us off the lock.
				 */
				if (deadlock_state != DS_HARD_DEADLOCK)
					ereport(LOG,
							(errmsg("process %d failed to acquire %s on %s after %ld.%03d ms",
								MyProcPid, modename, buf.data, msecs, usecs),
							 (errdetail_log_plural("Process holding the lock: %s. Wait queue: %s.",
						   "Processes holding the lock: %s. Wait queue: %s.",
												   lockHoldersNum, lock_holders_sbuf.data, lock_waiters_sbuf.data))));
			}

			/*
			 * At this point we might still need to wait for the lock. Reset
			 * state so we don't print the above messages again.
			 */
			deadlock_state = DS_NO_DEADLOCK;

			pfree(buf.data);
			pfree(lock_holders_sbuf.data);
			pfree(lock_waiters_sbuf.data);
		}
	} while (myWaitStatus == STATUS_WAITING);

	/*
	 * Disable the timers, if they are still running.  As in LockErrorCleanup,
	 * we must preserve the LOCK_TIMEOUT indicator flag: if a lock timeout has
	 * already caused QueryCancelPending to become set, we want the cancel to
	 * be reported as a lock timeout, not a user cancel.
	 */
	if (LockTimeout > 0)
	{
		DisableTimeoutParams timeouts[2];

		timeouts[0].id = DEADLOCK_TIMEOUT;
		timeouts[0].keep_indicator = false;
		timeouts[1].id = LOCK_TIMEOUT;
		timeouts[1].keep_indicator = true;
		disable_timeouts(timeouts, 2);
	}
	else
		disable_timeout(DEADLOCK_TIMEOUT, false);

	/*
	 * Re-acquire the lock table's partition lock.  We have to do this to hold
	 * off cancel/die interrupts before we can mess with lockAwaited (else we
	 * might have a missed or duplicated locallock update).
	 */
	LWLockAcquire(partitionLock, LW_EXCLUSIVE);

	/*
	 * We no longer want LockErrorCleanup to do anything.
	 */
	lockAwaited = NULL;

	/*
	 * If we got the lock, be sure to remember it in the locallock table.
	 */
	if (MyProc->waitStatus == STATUS_OK)
		GrantAwaitedLock();

	/*
	 * We don't have to do anything else, because the awaker did all the
	 * necessary update of the lock table and MyProc.
	 */
	return MyProc->waitStatus;
}


/*
 * ProcWakeup -- wake up a process by releasing its private semaphore.
 *
 *	 Also remove the process from the wait queue and set its links invalid.
 *	 RETURN: the next process in the wait queue.
 *
 * The appropriate lock partition lock must be held by caller.
 *
 * XXX: presently, this code is only used for the "success" case, and only
 * works correctly for that case.  To clean up in failure case, would need
 * to twiddle the lock's request counts too --- see RemoveFromWaitQueue.
 * Hence, in practice the waitStatus parameter must be STATUS_OK.
 */
PGPROC *
ProcWakeup(PGPROC *proc, int waitStatus)
{
	PGPROC	   *retProc;

	/* Proc should be sleeping ... */
	if (proc->links.prev == NULL ||
		proc->links.next == NULL)
		return NULL;
	Assert(proc->waitStatus == STATUS_WAITING);

	/* Save next process before we zap the list link */
	retProc = (PGPROC *) proc->links.next;

	/* Remove process from wait queue */
	SHMQueueDelete(&(proc->links));
	(proc->waitLock->waitProcs.size)--;

	/* Clean up process' state and pass it the ok/fail signal */
	proc->waitLock = NULL;
	proc->waitProcLock = NULL;
	proc->waitStatus = waitStatus;

	/* And awaken it */
	PGSemaphoreUnlock(&proc->sem);

	return retProc;
}

/*
 * ProcLockWakeup -- routine for waking up processes when a lock is
 *		released (or a prior waiter is aborted).  Scan all waiters
 *		for lock, waken any that are no longer blocked.
 *
 * The appropriate lock partition lock must be held by caller.
 */
void
ProcLockWakeup(LockMethod lockMethodTable, LOCK *lock)
{
	PROC_QUEUE *waitQueue = &(lock->waitProcs);
	int			queue_size = waitQueue->size;
	PGPROC	   *proc;
	LOCKMASK	aheadRequests = 0;

	Assert(queue_size >= 0);

	if (queue_size == 0)
		return;

	proc = (PGPROC *) waitQueue->links.next;

	while (queue_size-- > 0)
	{
		LOCKMODE	lockmode = proc->waitLockMode;

		/*
		 * Waken if (a) doesn't conflict with requests of earlier waiters, and
		 * (b) doesn't conflict with already-held locks.
		 */
		if ((lockMethodTable->conflictTab[lockmode] & aheadRequests) == 0 &&
			LockCheckConflicts(lockMethodTable,
							   lockmode,
							   lock,
							   proc->waitProcLock) == STATUS_OK)
		{
			/* OK to waken */
			GrantLock(lock, proc->waitProcLock, lockmode);
			proc = ProcWakeup(proc, STATUS_OK);

			/*
			 * ProcWakeup removes proc from the lock's waiting process queue
			 * and returns the next proc in chain; don't use proc's next-link,
			 * because it's been cleared.
			 */
		}
		else
		{
			/*
			 * Cannot wake this guy. Remember his request for later checks.
			 */
			aheadRequests |= LOCKBIT_ON(lockmode);
			proc = (PGPROC *) proc->links.next;
		}
	}

	Assert(waitQueue->size >= 0);
}

/*
 * CheckDeadLock
 *
 * We only get to this routine if the DEADLOCK_TIMEOUT fired
 * while waiting for a lock to be released by some other process.  Look
 * to see if there's a deadlock; if not, just return and continue waiting.
 * (But signal ProcSleep to log a message, if log_lock_waits is true.)
 * If we have a real deadlock, remove ourselves from the lock's wait queue
 * and signal an error to ProcSleep.
 *
 * NB: this is run inside a signal handler, so be very wary about what is done
 * here or in called routines.
 */
void
CheckDeadLock(void)
{
	int			i;

	/*
	 * Acquire exclusive lock on the entire shared lock data structures. Must
	 * grab LWLocks in partition-number order to avoid LWLock deadlock.
	 *
	 * Note that the deadlock check interrupt had better not be enabled
	 * anywhere that this process itself holds lock partition locks, else this
	 * will wait forever.  Also note that LWLockAcquire creates a critical
	 * section, so that this routine cannot be interrupted by cancel/die
	 * interrupts.
	 */
	for (i = 0; i < NUM_LOCK_PARTITIONS; i++)
		LWLockAcquire(LockHashPartitionLockByIndex(i), LW_EXCLUSIVE);

	/*
	 * Check to see if we've been awoken by anyone in the interim.
	 *
	 * If we have, we can return and resume our transaction -- happy day.
	 * Before we are awoken the process releasing the lock grants it to us so
	 * we know that we don't have to wait anymore.
	 *
	 * We check by looking to see if we've been unlinked from the wait queue.
	 * This is quicker than checking our semaphore's state, since no kernel
	 * call is needed, and it is safe because we hold the lock partition lock.
	 */
	if (MyProc->links.prev == NULL ||
		MyProc->links.next == NULL)
		goto check_done;

#ifdef LOCK_DEBUG
	if (Debug_deadlocks)
		DumpAllLocks();
#endif

	/* Run the deadlock check, and set deadlock_state for use by ProcSleep */
	deadlock_state = DeadLockCheck(MyProc);

	if (deadlock_state == DS_HARD_DEADLOCK)
	{
		/*
		 * Oops.  We have a deadlock.
		 *
		 * Get this process out of wait state. (Note: we could do this more
		 * efficiently by relying on lockAwaited, but use this coding to
		 * preserve the flexibility to kill some other transaction than the
		 * one detecting the deadlock.)
		 *
		 * RemoveFromWaitQueue sets MyProc->waitStatus to STATUS_ERROR, so
		 * ProcSleep will report an error after we return from the signal
		 * handler.
		 */
		Assert(MyProc->waitLock != NULL);
		RemoveFromWaitQueue(MyProc, LockTagHashCode(&(MyProc->waitLock->tag)));

		/*
		 * Unlock my semaphore so that the interrupted ProcSleep() call can
		 * finish.
		 */
		PGSemaphoreUnlock(&MyProc->sem);

		/*
		 * We're done here.  Transaction abort caused by the error that
		 * ProcSleep will raise will cause any other locks we hold to be
		 * released, thus allowing other processes to wake up; we don't need
		 * to do that here.  NOTE: an exception is that releasing locks we
		 * hold doesn't consider the possibility of waiters that were blocked
		 * behind us on the lock we just failed to get, and might now be
		 * wakable because we're not in front of them anymore.  However,
		 * RemoveFromWaitQueue took care of waking up any such processes.
		 */
	}
	else if (log_lock_waits || deadlock_state == DS_BLOCKED_BY_AUTOVACUUM)
	{
		/*
		 * Unlock my semaphore so that the interrupted ProcSleep() call can
		 * print the log message (we daren't do it here because we are inside
		 * a signal handler).  It will then sleep again until someone releases
		 * the lock.
		 *
		 * If blocked by autovacuum, this wakeup will enable ProcSleep to send
		 * the canceling signal to the autovacuum worker.
		 */
		PGSemaphoreUnlock(&MyProc->sem);
	}

	/*
	 * And release locks.  We do this in reverse order for two reasons: (1)
	 * Anyone else who needs more than one of the locks will be trying to lock
	 * them in increasing order; we don't want to release the other process
	 * until it can get all the locks it needs. (2) This avoids O(N^2)
	 * behavior inside LWLockRelease.
	 */
check_done:
	for (i = NUM_LOCK_PARTITIONS; --i >= 0;)
		LWLockRelease(LockHashPartitionLockByIndex(i));
}


/*
 * ProcWaitForSignal - wait for a signal from another backend.
 *
 * This can share the semaphore normally used for waiting for locks,
 * since a backend could never be waiting for a lock and a signal at
 * the same time.  As with locks, it's OK if the signal arrives just
 * before we actually reach the waiting state.  Also as with locks,
 * it's necessary that the caller be robust against bogus wakeups:
 * always check that the desired state has occurred, and wait again
 * if not.  This copes with possible "leftover" wakeups.
 */
void
ProcWaitForSignal(void)
{
	PGSemaphoreLock(&MyProc->sem, true);
}

/*
 * ProcSendSignal - send a signal to a backend identified by PID
 */
void
ProcSendSignal(int pid)
{
	PGPROC	   *proc = NULL;

	if (RecoveryInProgress())
	{
		/* use volatile pointer to prevent code rearrangement */
		volatile PROC_HDR *procglobal = ProcGlobal;

		SpinLockAcquire(ProcStructLock);

		/*
		 * Check to see whether it is the Startup process we wish to signal.
		 * This call is made by the buffer manager when it wishes to wake up a
		 * process that has been waiting for a pin in so it can obtain a
		 * cleanup lock using LockBufferForCleanup(). Startup is not a normal
		 * backend, so BackendPidGetProc() will not return any pid at all. So
		 * we remember the information for this special case.
		 */
		if (pid == procglobal->startupProcPid)
			proc = procglobal->startupProc;

		SpinLockRelease(ProcStructLock);
	}

	if (proc == NULL)
		proc = BackendPidGetProc(pid);

	if (proc != NULL)
		PGSemaphoreUnlock(&proc->sem);
}<|MERGE_RESOLUTION|>--- conflicted
+++ resolved
@@ -3,16 +3,12 @@
  * proc.c
  *	  routines to manage per-process shared memory data structure
  *
-<<<<<<< HEAD
  * This Source Code Form is subject to the terms of the Mozilla Public
  * License, v. 2.0. If a copy of the MPL was not distributed with this
  * file, You can obtain one at http://mozilla.org/MPL/2.0/.
  *
  * Portions Copyright (c) 2012-2014, TransLattice, Inc.
- * Portions Copyright (c) 1996-2012, PostgreSQL Global Development Group
-=======
  * Portions Copyright (c) 1996-2014, PostgreSQL Global Development Group
->>>>>>> ab76208e
  * Portions Copyright (c) 1994, Regents of the University of California
  *
  *
@@ -49,14 +45,11 @@
 #include "access/xact.h"
 #include "miscadmin.h"
 #include "postmaster/autovacuum.h"
-<<<<<<< HEAD
 #ifdef PGXC
 #include "pgxc/pgxc.h"
 #include "pgxc/poolmgr.h"
 #endif
-=======
 #include "replication/slot.h"
->>>>>>> ab76208e
 #include "replication/syncrep.h"
 #include "storage/ipc.h"
 #include "storage/lmgr.h"
@@ -381,15 +374,11 @@
 	MyProc->backendId = InvalidBackendId;
 	MyProc->databaseId = InvalidOid;
 	MyProc->roleId = InvalidOid;
-<<<<<<< HEAD
 #ifdef XCP
 	MyProc->coordId = InvalidOid;
 	MyProc->coordPid = 0;
 #endif
-	MyPgXact->inCommit = false;
-=======
 	MyPgXact->delayChkpt = false;
->>>>>>> ab76208e
 	MyPgXact->vacuumFlags = 0;
 #ifdef PGXC
 	MyProc->isPooler = false;
@@ -558,7 +547,6 @@
 	MyProc->backendId = InvalidBackendId;
 	MyProc->databaseId = InvalidOid;
 	MyProc->roleId = InvalidOid;
-<<<<<<< HEAD
 #ifdef XCP
 	MyProc->coordId = InvalidOid;
 	MyProc->coordPid = 0;
@@ -568,10 +556,7 @@
 	if (IsPGXCPoolerProcess())
 		MyProc->isPooler = true;
 #endif
-	MyPgXact->inCommit = false;
-=======
 	MyPgXact->delayChkpt = false;
->>>>>>> ab76208e
 	MyPgXact->vacuumFlags = 0;
 	MyProc->lwWaiting = false;
 	MyProc->lwWaitMode = 0;

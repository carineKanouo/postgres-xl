--- conflicted
+++ resolved
@@ -79,9 +79,9 @@
 typedef struct ProcArrayStruct
 {
 	int			numProcs;		/* number of valid procs entries */
-#ifdef PGXC	
+#ifdef PGXC
 	int			numAVProcs;		/* number of autovacuum procs - stored at the begining of the array */
-#endif	
+#endif
 	int			maxProcs;		/* allocated size of procs array */
 
 	/*
@@ -317,7 +317,7 @@
 		arrayP->numAVProcs++;
 	}
 	else
-#endif		
+#endif
 		arrayP->procs[arrayP->numProcs] = proc;
 	arrayP->numProcs++;
 
@@ -435,7 +435,7 @@
 		 * by XC. See thread on hackers with subject "Canceling ROLLBACK
 		 * statement"
 		 */
-#else		
+#else
 		Assert(TransactionIdIsValid(proc->xid));
 #endif
 
@@ -472,7 +472,7 @@
 		 * We are seeing this assertion failure every once in a while. We have
 		 * a theory about how this can happen also on vanilla PostgreSQL, we
 		 * don't have a reproducible case yet (see email of hackers with
-		 * subject "Canceling ROLLBACK statement". 
+		 * subject "Canceling ROLLBACK statement".
 		 */
 		Assert(!TransactionIdIsValid(proc->xid));
 #endif
@@ -2492,15 +2492,8 @@
 	{
 		GTM_Snapshot gtm_snapshot;
 		bool canbe_grouped = (!FirstSnapshotSet) || (!IsolationUsesXactSnapshot());
-#ifdef XCP
-		elog(DEBUG1, "Getting snapshot for autovacuum. Current XID = %d",
-			 GetCurrentGlobalTransactionId());
-		gtm_snapshot = GetSnapshotGTM(GetCurrentGlobalTransactionId(),
-									  canbe_grouped);
-#else
 		elog(DEBUG1, "Getting snapshot for autovacuum. Current XID = %d", GetCurrentTransactionId());
 		gtm_snapshot = GetSnapshotGTM(GetCurrentTransactionId(), canbe_grouped);
-#endif
 		if (!gtm_snapshot)
 			ereport(ERROR,
 				(errcode(ERRCODE_CONNECTION_FAILURE),
@@ -2789,106 +2782,6 @@
 	}
 	return false;
 }
-
-<<<<<<< HEAD
-
-/*
- * Report shared-memory space needed by CreateSharedAnalyzeProcArray.
- */
-Size
-AnalyzeProcArrayShmemSize(void)
-{
-	Size		size;
-
-	size = offsetof(ProcArrayStruct, procs);
-	size = add_size(size, mul_size(sizeof(PGPROC *), autovacuum_max_workers));
-
-	return size;
-}
-
-/*
- * Initialize the shared ANALYZE PGPROC array during postmaster startup.
- */
-void
-CreateSharedAnalyzeProcArray(void)
-{
-	bool		found;
-
-	/* Create or attach to the ProcArray shared structure */
-	analyzeProcArray = (ProcArrayStruct *)
-		ShmemInitStruct("Analyze Proc Array", AnalyzeProcArrayShmemSize(), &found);
-
-	if (!found)
-	{
-		/*
-		 * We're the first - initialize.
-		 */
-		analyzeProcArray->numProcs = 0;
-		analyzeProcArray->maxProcs = autovacuum_max_workers;
-	}
-}
-
-/*
- * Add the specified PGPROC to the shared ANALYZE array.
- *
- * It assumes that AnalyzeProcArrayLock is already held,
- * and will be held at exit.
- */
-void
-AnalyzeProcArrayAdd(PGPROC *proc)
-{
-	ProcArrayStruct *arrayP = analyzeProcArray;
-
-	if (arrayP->numProcs >= arrayP->maxProcs)
-	{
-		/*
-		 * Ooops, no room.	(This really shouldn't happen, since there is a
-		 * fixed supply of PGPROC structs too, and so we should have failed
-		 * earlier.)
-		 */
-		LWLockRelease(AnalyzeProcArrayLock);
-		ereport(FATAL,
-				(errcode(ERRCODE_TOO_MANY_CONNECTIONS),
-				 errmsg("sorry, too many analyze clients already")));
-	}
-
-	arrayP->procs[arrayP->numProcs] = proc;
-	arrayP->numProcs++;
-
-	elog(DEBUG1, "Added analyze proc %p for xid %d in AnalyzeProcArray", proc, proc->xid);
-}
-
-/*
- * Remove the specified PGPROC from the shared ANALYZE array.
- * We assume that AnalyzeProcArrayLock is already held,
- * and it will still be held at exit
- */
-void
-AnalyzeProcArrayRemove(PGPROC *proc, TransactionId latestXid)
-{
-	ProcArrayStruct *arrayP = analyzeProcArray;
-	int			index;
-
-#ifdef XIDCACHE_DEBUG
-	/* dump stats at backend shutdown, but not prepared-xact end */
-	if (proc->pid != 0)
-		DisplayXidCache();
-#endif
-
-	for (index = 0; index < arrayP->numProcs; index++)
-	{
-		if (arrayP->procs[index] == proc)
-		{
-			arrayP->procs[index] = arrayP->procs[arrayP->numProcs - 1];
-			arrayP->procs[arrayP->numProcs - 1] = NULL; /* for debugging */
-			arrayP->numProcs--;
-			elog(DEBUG1, "Removed analyze proc %p for xid %d in AnalyzeProcArray", proc, proc->xid);
-			return;
-		}
-	}
-}
-=======
->>>>>>> a1e1b33f
 #endif /* PGXC */
 
 /* ----------------------------------------------
@@ -3731,9 +3624,9 @@
  * GetGlobalSessionInfo
  *
  * Determine the global session id of the specified backend process
- * Returns Oid and pid of the initiating coordinator session.
+ * Returns coordinator node_id and pid of the initiating coordinator session.
  * If no such backend or global session id is not defined for the backend
- * return InvalidOid and 0 respectively.
+ * return zero values.
  */
 void
 GetGlobalSessionInfo(int pid, Oid *coordId, int *coordPid)

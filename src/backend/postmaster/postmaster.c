/*-------------------------------------------------------------------------
 *
 * postmaster.c
 *	  This program acts as a clearing house for requests to the
 *	  POSTGRES system.	Frontend programs send a startup message
 *	  to the Postmaster and the postmaster uses the info in the
 *	  message to setup a backend process.
 *
 *	  The postmaster also manages system-wide operations such as
 *	  startup and shutdown. The postmaster itself doesn't do those
 *	  operations, mind you --- it just forks off a subprocess to do them
 *	  at the right times.  It also takes care of resetting the system
 *	  if a backend crashes.
 *
 *	  The postmaster process creates the shared memory and semaphore
 *	  pools during startup, but as a rule does not touch them itself.
 *	  In particular, it is not a member of the PGPROC array of backends
 *	  and so it cannot participate in lock-manager operations.	Keeping
 *	  the postmaster away from shared memory operations makes it simpler
 *	  and more reliable.  The postmaster is almost always able to recover
 *	  from crashes of individual backends by resetting shared memory;
 *	  if it did much with shared memory then it would be prone to crashing
 *	  along with the backends.
 *
 *	  When a request message is received, we now fork() immediately.
 *	  The child process performs authentication of the request, and
 *	  then becomes a backend if successful.  This allows the auth code
 *	  to be written in a simple single-threaded style (as opposed to the
 *	  crufty "poor man's multitasking" code that used to be needed).
 *	  More importantly, it ensures that blockages in non-multithreaded
 *	  libraries like SSL or PAM cannot cause denial of service to other
 *	  clients.
 *
 *
 * Portions Copyright (c) 1996-2012, PostgreSQL Global Development Group
 * Portions Copyright (c) 1994, Regents of the University of California
 * Portions Copyright (c) 2010-2012 Postgres-XC Development Group
 *
 *
 * IDENTIFICATION
 *	  src/backend/postmaster/postmaster.c
 *
 * NOTES
 *
 * Initialization:
 *		The Postmaster sets up shared memory data structures
 *		for the backends.
 *
 * Synchronization:
 *		The Postmaster shares memory with the backends but should avoid
 *		touching shared memory, so as not to become stuck if a crashing
 *		backend screws up locks or shared memory.  Likewise, the Postmaster
 *		should never block on messages from frontend clients.
 *
 * Garbage Collection:
 *		The Postmaster cleans up after backends if they have an emergency
 *		exit and/or core dump.
 *
 * Error Reporting:
 *		Use write_stderr() only for reporting "interactive" errors
 *		(essentially, bogus arguments on the command line).  Once the
 *		postmaster is launched, use ereport().
 *
 *-------------------------------------------------------------------------
 */

#include "postgres.h"

#include <unistd.h>
#include <signal.h>
#include <time.h>
#include <sys/wait.h>
#include <ctype.h>
#include <sys/stat.h>
#include <sys/socket.h>
#include <fcntl.h>
#include <sys/param.h>
#include <netinet/in.h>
#include <arpa/inet.h>
#include <netdb.h>
#include <limits.h>

#ifdef HAVE_SYS_SELECT_H
#include <sys/select.h>
#endif

#ifdef HAVE_GETOPT_H
#include <getopt.h>
#endif

#ifdef USE_BONJOUR
#include <dns_sd.h>
#endif

#include "access/transam.h"
#include "access/xlog.h"
#include "bootstrap/bootstrap.h"
#include "catalog/pg_control.h"
#include "lib/dllist.h"
#include "libpq/auth.h"
#include "libpq/ip.h"
#include "libpq/libpq.h"
#include "libpq/pqsignal.h"
#include "miscadmin.h"
#ifdef PGXC
#include "pgxc/pgxc.h"
/* COORD */
#include "pgxc/locator.h"
#include "nodes/nodes.h"
#include "pgxc/poolmgr.h"
#include "access/gtm.h"
#endif
#include "pgstat.h"
#include "postmaster/autovacuum.h"
#include "postmaster/fork_process.h"
#include "postmaster/pgarch.h"
#include "postmaster/postmaster.h"
#include "postmaster/syslogger.h"
#include "replication/walsender.h"
#include "storage/fd.h"
#include "storage/ipc.h"
#include "storage/pg_shmem.h"
#include "storage/pmsignal.h"
#include "storage/proc.h"
#include "tcop/tcopprot.h"
#include "utils/builtins.h"
#include "utils/datetime.h"
#include "utils/memutils.h"
#include "utils/ps_status.h"
#ifdef PGXC
#include "utils/resowner.h"
#endif

#ifdef EXEC_BACKEND
#include "storage/spin.h"
#endif


/*
 * List of active backends (or child processes anyway; we don't actually
 * know whether a given child has become a backend or is still in the
 * authorization phase).  This is used mainly to keep track of how many
 * children we have and send them appropriate signals when necessary.
 *
 * "Special" children such as the startup, bgwriter and autovacuum launcher
 * tasks are not in this list.	Autovacuum worker and walsender processes are
 * in it. Also, "dead_end" children are in it: these are children launched just
 * for the purpose of sending a friendly rejection message to a would-be
 * client.	We must track them because they are attached to shared memory,
 * but we know they will never become live backends.  dead_end children are
 * not assigned a PMChildSlot.
 */
typedef struct bkend
{
	pid_t		pid;			/* process id of backend */
	long		cancel_key;		/* cancel key for cancels for this backend */
	int			child_slot;		/* PMChildSlot for this backend, if any */
	bool		is_autovacuum;	/* is it an autovacuum process? */
	bool		dead_end;		/* is it going to send an error and quit? */
	Dlelem		elem;			/* list link in BackendList */
} Backend;

static Dllist *BackendList;

#ifdef EXEC_BACKEND
static Backend *ShmemBackendArray;
#endif

/* The socket number we are listening for connections on */
int			PostPortNumber;
char	   *UnixSocketDir;
char	   *ListenAddresses;

/*
 * ReservedBackends is the number of backends reserved for superuser use.
 * This number is taken out of the pool size given by MaxBackends so
 * number of backend slots available to non-superusers is
 * (MaxBackends - ReservedBackends).  Note what this really means is
 * "if there are <= ReservedBackends connections available, only superusers
 * can make new connections" --- pre-existing superuser connections don't
 * count against the limit.
 */
int			ReservedBackends;

/* The socket(s) we're listening to. */
#define MAXLISTEN	64
static pgsocket ListenSocket[MAXLISTEN];

/*
 * Set by the -o option
 */
static char ExtraOptions[MAXPGPATH];

/*
 * These globals control the behavior of the postmaster in case some
 * backend dumps core.	Normally, it kills all peers of the dead backend
 * and reinitializes shared memory.  By specifying -s or -n, we can have
 * the postmaster stop (rather than kill) peers and not reinitialize
 * shared data structures.	(Reinit is currently dead code, though.)
 */
static bool Reinit = true;
static int	SendStop = false;

/* still more option variables */
bool		EnableSSL = false;

int			PreAuthDelay = 0;
int			AuthenticationTimeout = 60;

bool		log_hostname;		/* for ps display and logging */
bool		Log_connections = false;
bool		Db_user_namespace = false;

bool		enable_bonjour = false;
char	   *bonjour_name;
bool		restart_after_crash = true;

char	   *output_config_variable = NULL;

/* PIDs of special child processes; 0 when not running */
static pid_t StartupPID = 0,
#ifdef PGXC /* PGXC_COORD */
			PgPoolerPID = 0,
#endif /* PGXC_COORD */
			BgWriterPID = 0,
			CheckpointerPID = 0,
			WalWriterPID = 0,
			WalReceiverPID = 0,
			AutoVacPID = 0,
			PgArchPID = 0,
			PgStatPID = 0,
			SysLoggerPID = 0;

/* Startup/shutdown state */
#define			NoShutdown		0
#define			SmartShutdown	1
#define			FastShutdown	2

static int	Shutdown = NoShutdown;

static bool FatalError = false; /* T if recovering from backend crash */
static bool RecoveryError = false;		/* T if WAL recovery failed */

/*
 * We use a simple state machine to control startup, shutdown, and
 * crash recovery (which is rather like shutdown followed by startup).
 *
 * After doing all the postmaster initialization work, we enter PM_STARTUP
 * state and the startup process is launched. The startup process begins by
 * reading the control file and other preliminary initialization steps.
 * In a normal startup, or after crash recovery, the startup process exits
 * with exit code 0 and we switch to PM_RUN state.	However, archive recovery
 * is handled specially since it takes much longer and we would like to support
 * hot standby during archive recovery.
 *
 * When the startup process is ready to start archive recovery, it signals the
 * postmaster, and we switch to PM_RECOVERY state. The background writer and
 * checkpointer are launched, while the startup process continues applying WAL.
 * If Hot Standby is enabled, then, after reaching a consistent point in WAL
 * redo, startup process signals us again, and we switch to PM_HOT_STANDBY
 * state and begin accepting connections to perform read-only queries.	When
 * archive recovery is finished, the startup process exits with exit code 0
 * and we switch to PM_RUN state.
 *
 * Normal child backends can only be launched when we are in PM_RUN or
 * PM_HOT_STANDBY state.  (We also allow launch of normal
 * child backends in PM_WAIT_BACKUP state, but only for superusers.)
 * In other states we handle connection requests by launching "dead_end"
 * child processes, which will simply send the client an error message and
 * quit.  (We track these in the BackendList so that we can know when they
 * are all gone; this is important because they're still connected to shared
 * memory, and would interfere with an attempt to destroy the shmem segment,
 * possibly leading to SHMALL failure when we try to make a new one.)
 * In PM_WAIT_DEAD_END state we are waiting for all the dead_end children
 * to drain out of the system, and therefore stop accepting connection
 * requests at all until the last existing child has quit (which hopefully
 * will not be very long).
 *
 * Notice that this state variable does not distinguish *why* we entered
 * states later than PM_RUN --- Shutdown and FatalError must be consulted
 * to find that out.  FatalError is never true in PM_RECOVERY_* or PM_RUN
 * states, nor in PM_SHUTDOWN states (because we don't enter those states
 * when trying to recover from a crash).  It can be true in PM_STARTUP state,
 * because we don't clear it until we've successfully started WAL redo.
 * Similarly, RecoveryError means that we have crashed during recovery, and
 * should not try to restart.
 */
typedef enum
{
	PM_INIT,					/* postmaster starting */
	PM_STARTUP,					/* waiting for startup subprocess */
	PM_RECOVERY,				/* in archive recovery mode */
	PM_HOT_STANDBY,				/* in hot standby mode */
	PM_RUN,						/* normal "database is alive" state */
	PM_WAIT_BACKUP,				/* waiting for online backup mode to end */
	PM_WAIT_READONLY,			/* waiting for read only backends to exit */
	PM_WAIT_BACKENDS,			/* waiting for live backends to exit */
	PM_SHUTDOWN,				/* waiting for checkpointer to do shutdown
								 * ckpt */
	PM_SHUTDOWN_2,				/* waiting for archiver and walsenders to
								 * finish */
	PM_WAIT_DEAD_END,			/* waiting for dead_end children to exit */
	PM_NO_CHILDREN				/* all important children have exited */
} PMState;

static PMState pmState = PM_INIT;

static bool ReachedNormalRunning = false;		/* T if we've reached PM_RUN */

bool		ClientAuthInProgress = false;		/* T during new-client
												 * authentication */

bool		redirection_done = false;	/* stderr redirected for syslogger? */

/* received START_AUTOVAC_LAUNCHER signal */
static volatile sig_atomic_t start_autovac_launcher = false;

/* the launcher needs to be signalled to communicate some condition */
static volatile bool avlauncher_needs_signal = false;

/*
 * State for assigning random salts and cancel keys.
 * Also, the global MyCancelKey passes the cancel key assigned to a given
 * backend from the postmaster to that backend (via fork).
 */
static unsigned int random_seed = 0;
static struct timeval random_start_time;

extern char *optarg;
extern int	optind,
			opterr;

#ifdef HAVE_INT_OPTRESET
extern int	optreset;			/* might not be declared by system headers */
#endif

#ifdef USE_BONJOUR
static DNSServiceRef bonjour_sdref = NULL;
#endif

#ifdef PGXC
char			*PGXCNodeName = NULL;
#ifdef XCP
int			PGXCNodeId = 0;
#else
int			PGXCNodeId = -1;
<<<<<<< HEAD
#endif
=======
>>>>>>> c346e92c
/*
 * When a particular node starts up, store the node identifier in this variable
 * so that we dont have to calculate it OR do a search in cache any where else
 * This will have minimal impact on performance
 */
uint32			PGXCNodeIdentifier = 0;

static bool isNodeRegistered = false;
#endif

/*
 * postmaster.c - function prototypes
 */
static void getInstallationPaths(const char *argv0);
static void checkDataDir(void);
static Port *ConnCreate(int serverFd);
static void ConnFree(Port *port);
static void reset_shared(int port);
static void SIGHUP_handler(SIGNAL_ARGS);
static void pmdie(SIGNAL_ARGS);
static void reaper(SIGNAL_ARGS);
static void sigusr1_handler(SIGNAL_ARGS);
static void startup_die(SIGNAL_ARGS);
static void dummy_handler(SIGNAL_ARGS);
static void CleanupBackend(int pid, int exitstatus);
static void HandleChildCrash(int pid, int exitstatus, const char *procname);
static void LogChildExit(int lev, const char *procname,
			 int pid, int exitstatus);
static void PostmasterStateMachine(void);
static void BackendInitialize(Port *port);
static int	BackendRun(Port *port);
static void ExitPostmaster(int status);
static int	ServerLoop(void);
static int	BackendStartup(Port *port);
static int	ProcessStartupPacket(Port *port, bool SSLdone);
static void processCancelRequest(Port *port, void *pkt);
static int	initMasks(fd_set *rmask);
static void report_fork_failure_to_client(Port *port, int errnum);
static CAC_state canAcceptConnections(void);
static long PostmasterRandom(void);
static void RandomSalt(char *md5Salt);
static void signal_child(pid_t pid, int signal);
static bool SignalSomeChildren(int signal, int targets);

#define SignalChildren(sig)			   SignalSomeChildren(sig, BACKEND_TYPE_ALL)

/*
 * Possible types of a backend. These are OR-able request flag bits
 * for SignalSomeChildren() and CountChildren().
 */
#define BACKEND_TYPE_NORMAL		0x0001	/* normal backend */
#define BACKEND_TYPE_AUTOVAC	0x0002	/* autovacuum worker process */
#define BACKEND_TYPE_WALSND		0x0004	/* walsender process */
#define BACKEND_TYPE_ALL		0x0007	/* OR of all the above */

static int	CountChildren(int target);
static bool CreateOptsFile(int argc, char *argv[], char *fullprogname);
static pid_t StartChildProcess(AuxProcType type);
static void StartAutovacuumWorker(void);
static void InitPostmasterDeathWatchHandle(void);

#ifdef EXEC_BACKEND

#ifdef WIN32
static pid_t win32_waitpid(int *exitstatus);
static void WINAPI pgwin32_deadchild_callback(PVOID lpParameter, BOOLEAN TimerOrWaitFired);

static HANDLE win32ChildQueue;

typedef struct
{
	HANDLE		waitHandle;
	HANDLE		procHandle;
	DWORD		procId;
} win32_deadchild_waitinfo;
#endif

static pid_t backend_forkexec(Port *port);
static pid_t internal_forkexec(int argc, char *argv[], Port *port);

/* Type for a socket that can be inherited to a client process */
#ifdef WIN32
typedef struct
{
	SOCKET		origsocket;		/* Original socket value, or PGINVALID_SOCKET
								 * if not a socket */
	WSAPROTOCOL_INFO wsainfo;
} InheritableSocket;
#else
typedef int InheritableSocket;
#endif

typedef struct LWLock LWLock;	/* ugly kluge */

/*
 * Structure contains all variables passed to exec:ed backends
 */
typedef struct
{
	Port		port;
	InheritableSocket portsocket;
	char		DataDir[MAXPGPATH];
	pgsocket	ListenSocket[MAXLISTEN];
	long		MyCancelKey;
	int			MyPMChildSlot;
#ifndef WIN32
	unsigned long UsedShmemSegID;
#else
	HANDLE		UsedShmemSegID;
#endif
	void	   *UsedShmemSegAddr;
	slock_t    *ShmemLock;
	VariableCache ShmemVariableCache;
	Backend    *ShmemBackendArray;
	LWLock	   *LWLockArray;
	slock_t    *ProcStructLock;
	PROC_HDR   *ProcGlobal;
	PGPROC	   *AuxiliaryProcs;
	PGPROC	   *PreparedXactProcs;
	PMSignalData *PMSignalState;
	InheritableSocket pgStatSock;
	pid_t		PostmasterPid;
	TimestampTz PgStartTime;
	TimestampTz PgReloadTime;
	bool		redirection_done;
	bool		IsBinaryUpgrade;
	int			max_safe_fds;
#ifdef WIN32
	HANDLE		PostmasterHandle;
	HANDLE		initial_signal_pipe;
	HANDLE		syslogPipe[2];
#else
	int			postmaster_alive_fds[2];
	int			syslogPipe[2];
#endif
	char		my_exec_path[MAXPGPATH];
	char		pkglib_path[MAXPGPATH];
	char		ExtraOptions[MAXPGPATH];
} BackendParameters;

static void read_backend_variables(char *id, Port *port);
static void restore_backend_variables(BackendParameters *param, Port *port);

#ifndef WIN32
static bool save_backend_variables(BackendParameters *param, Port *port);
#else
static bool save_backend_variables(BackendParameters *param, Port *port,
					   HANDLE childProcess, pid_t childPid);
#endif

static void ShmemBackendArrayAdd(Backend *bn);
static void ShmemBackendArrayRemove(Backend *bn);
#endif   /* EXEC_BACKEND */

#ifdef XCP
char *parentPGXCNode = NULL;
#endif

#ifdef PGXC
bool isPGXCCoordinator = false;
bool isPGXCDataNode = false;
int remoteConnType = REMOTE_CONN_APP;
#define StartPoolManager()		StartChildProcess(PoolerProcess)
#endif

#define StartupDataBase()		StartChildProcess(StartupProcess)
#define StartBackgroundWriter() StartChildProcess(BgWriterProcess)
#define StartCheckpointer()		StartChildProcess(CheckpointerProcess)
#define StartWalWriter()		StartChildProcess(WalWriterProcess)
#define StartWalReceiver()		StartChildProcess(WalReceiverProcess)

/* Macros to check exit status of a child process */
#define EXIT_STATUS_0(st)  ((st) == 0)
#define EXIT_STATUS_1(st)  (WIFEXITED(st) && WEXITSTATUS(st) == 1)

#ifndef WIN32
/*
 * File descriptors for pipe used to monitor if postmaster is alive.
 * First is POSTMASTER_FD_WATCH, second is POSTMASTER_FD_OWN.
 */
int			postmaster_alive_fds[2] = {-1, -1};
#else
/* Process handle of postmaster used for the same purpose on Windows */
HANDLE		PostmasterHandle;
#endif

/*
 * Postmaster main entry point
 */
int
PostmasterMain(int argc, char *argv[])
{
	int			opt;
	int			status;
	char	   *userDoption = NULL;
	bool		listen_addr_saved = false;
	int			i;
#ifdef PGXC /* PGXC_COORD */
	MemoryContext 		oldcontext;
#endif

	MyProcPid = PostmasterPid = getpid();

	MyStartTime = time(NULL);

	IsPostmasterEnvironment = true;

	/*
	 * for security, no dir or file created can be group or other accessible
	 */
	umask(S_IRWXG | S_IRWXO);

	/*
	 * Fire up essential subsystems: memory management
	 */
	MemoryContextInit();

	/*
	 * By default, palloc() requests in the postmaster will be allocated in
	 * the PostmasterContext, which is space that can be recycled by backends.
	 * Allocated data that needs to be available to backends should be
	 * allocated in TopMemoryContext.
	 */
	PostmasterContext = AllocSetContextCreate(TopMemoryContext,
											  "Postmaster",
											  ALLOCSET_DEFAULT_MINSIZE,
											  ALLOCSET_DEFAULT_INITSIZE,
											  ALLOCSET_DEFAULT_MAXSIZE);
	MemoryContextSwitchTo(PostmasterContext);

	/* Initialize paths to installation files */
	getInstallationPaths(argv[0]);

	/*
	 * Options setup
	 */
	InitializeGUCOptions();

	opterr = 1;

	/*
	 * Parse command-line options.	CAUTION: keep this in sync with
	 * tcop/postgres.c (the option sets should not conflict) and with the
	 * common help() function in main/main.c.
	 */
	while ((opt = getopt(argc, argv, "A:B:bc:C:D:d:EeFf:h:ijk:lN:nOo:Pp:r:S:sTt:W:-:")) != -1)
	{
		switch (opt)
		{
			case 'A':
				SetConfigOption("debug_assertions", optarg, PGC_POSTMASTER, PGC_S_ARGV);
				break;

			case 'B':
				SetConfigOption("shared_buffers", optarg, PGC_POSTMASTER, PGC_S_ARGV);
				break;
<<<<<<< HEAD
#ifdef PGXC
			case 'C':
				isPGXCCoordinator = true;
				break;
#endif
=======
>>>>>>> c346e92c

			case 'b':
				/* Undocumented flag used for binary upgrades */
				IsBinaryUpgrade = true;
				break;

			case 'C':
				output_config_variable = optarg;
				break;

			case 'D':
				userDoption = optarg;
				break;

			case 'd':
				set_debug_options(atoi(optarg), PGC_POSTMASTER, PGC_S_ARGV);
				break;

			case 'E':
				SetConfigOption("log_statement", "all", PGC_POSTMASTER, PGC_S_ARGV);
				break;

			case 'e':
				SetConfigOption("datestyle", "euro", PGC_POSTMASTER, PGC_S_ARGV);
				break;

			case 'F':
				SetConfigOption("fsync", "false", PGC_POSTMASTER, PGC_S_ARGV);
				break;

			case 'f':
				if (!set_plan_disabling_options(optarg, PGC_POSTMASTER, PGC_S_ARGV))
				{
					write_stderr("%s: invalid argument for option -f: \"%s\"\n",
								 progname, optarg);
					ExitPostmaster(1);
				}
				break;

			case 'h':
				SetConfigOption("listen_addresses", optarg, PGC_POSTMASTER, PGC_S_ARGV);
				break;

			case 'i':
				SetConfigOption("listen_addresses", "*", PGC_POSTMASTER, PGC_S_ARGV);
				break;

			case 'j':
				/* only used by interactive backend */
				break;

			case 'k':
				SetConfigOption("unix_socket_directory", optarg, PGC_POSTMASTER, PGC_S_ARGV);
				break;

			case 'l':
				SetConfigOption("ssl", "true", PGC_POSTMASTER, PGC_S_ARGV);
				break;

			case 'N':
				SetConfigOption("max_connections", optarg, PGC_POSTMASTER, PGC_S_ARGV);
				break;

			case 'n':
				/* Don't reinit shared mem after abnormal exit */
				Reinit = false;
				break;

			case 'O':
				SetConfigOption("allow_system_table_mods", "true", PGC_POSTMASTER, PGC_S_ARGV);
				break;

			case 'o':
				/* Other options to pass to the backend on the command line */
				snprintf(ExtraOptions + strlen(ExtraOptions),
						 sizeof(ExtraOptions) - strlen(ExtraOptions),
						 " %s", optarg);
				break;

			case 'P':
				SetConfigOption("ignore_system_indexes", "true", PGC_POSTMASTER, PGC_S_ARGV);
				break;

			case 'p':
				SetConfigOption("port", optarg, PGC_POSTMASTER, PGC_S_ARGV);
				break;

			case 'r':
				/* only used by single-user backend */
				break;

			case 'S':
				SetConfigOption("work_mem", optarg, PGC_POSTMASTER, PGC_S_ARGV);
				break;

			case 's':
				SetConfigOption("log_statement_stats", "true", PGC_POSTMASTER, PGC_S_ARGV);
				break;

			case 'T':

				/*
				 * In the event that some backend dumps core, send SIGSTOP,
				 * rather than SIGQUIT, to all its peers.  This lets the wily
				 * post_hacker collect core dumps from everyone.
				 */
				SendStop = true;
				break;

			case 't':
				{
					const char *tmp = get_stats_option_name(optarg);

					if (tmp)
					{
						SetConfigOption(tmp, "true", PGC_POSTMASTER, PGC_S_ARGV);
					}
					else
					{
						write_stderr("%s: invalid argument for option -t: \"%s\"\n",
									 progname, optarg);
						ExitPostmaster(1);
					}
					break;
				}

			case 'W':
				SetConfigOption("post_auth_delay", optarg, PGC_POSTMASTER, PGC_S_ARGV);
				break;

<<<<<<< HEAD
#ifdef PGXC
			case 'X':
				isPGXCDataNode = true;
				break;
#endif
=======
>>>>>>> c346e92c
			case 'c':
			case '-':
				{
					char	   *name,
							   *value;

					ParseLongOption(optarg, &name, &value);

#ifdef PGXC
					/* A Coordinator is being activated */
					if (strcmp(name, "coordinator") == 0 &&
						!value)
						isPGXCCoordinator = true;
					else if (strcmp(name, "datanode") == 0 &&
						!value)
						isPGXCDataNode = true;
					else /* default case */
					{
#endif
					if (!value)
					{
						if (opt == '-')
							ereport(ERROR,
									(errcode(ERRCODE_SYNTAX_ERROR),
									 errmsg("--%s requires a value",
											optarg)));
						else
							ereport(ERROR,
									(errcode(ERRCODE_SYNTAX_ERROR),
									 errmsg("-c %s requires a value",
											optarg)));
					}

					SetConfigOption(name, value, PGC_POSTMASTER, PGC_S_ARGV);
#ifdef PGXC
					}
#endif
					free(name);
					if (value)
						free(value);
					break;
				}

			default:
				write_stderr("Try \"%s --help\" for more information.\n",
							 progname);
				ExitPostmaster(1);
		}
	}

#ifdef PGXC
	if (!IS_PGXC_COORDINATOR && !IS_PGXC_DATANODE)
	{
		write_stderr("%s: Postgres-XC: must start as either a Coordinator (--datanode) or Data Node (--datanode)\n",
					 progname);
		ExitPostmaster(1);
	}
#endif
	/*
	 * Postmaster accepts no non-option switch arguments.
	 */
	if (optind < argc)
	{
		write_stderr("%s: invalid argument: \"%s\"\n",
					 progname, argv[optind]);
		write_stderr("Try \"%s --help\" for more information.\n",
					 progname);
		ExitPostmaster(1);
	}

	/*
	 * Locate the proper configuration files and data directory, and read
	 * postgresql.conf for the first time.
	 */
	if (!SelectConfigFiles(userDoption, progname))
		ExitPostmaster(2);

	if (output_config_variable != NULL)
	{
		/*
		 * permission is handled because the user is reading inside the data
		 * dir
		 */
		puts(GetConfigOption(output_config_variable, false, false));
		ExitPostmaster(0);
	}

	/* Verify that DataDir looks reasonable */
	checkDataDir();

	/* And switch working directory into it */
	ChangeToDataDir();

	/*
	 * Check for invalid combinations of GUC settings.
	 */
	if (ReservedBackends >= MaxBackends)
	{
		write_stderr("%s: superuser_reserved_connections must be less than max_connections\n", progname);
		ExitPostmaster(1);
	}
	if (XLogArchiveMode && wal_level == WAL_LEVEL_MINIMAL)
		ereport(ERROR,
				(errmsg("WAL archival (archive_mode=on) requires wal_level \"archive\" or \"hot_standby\"")));
	if (max_wal_senders > 0 && wal_level == WAL_LEVEL_MINIMAL)
		ereport(ERROR,
				(errmsg("WAL streaming (max_wal_senders > 0) requires wal_level \"archive\" or \"hot_standby\"")));

	/*
	 * Other one-time internal sanity checks can go here, if they are fast.
	 * (Put any slow processing further down, after postmaster.pid creation.)
	 */
	if (!CheckDateTokenTables())
	{
		write_stderr("%s: invalid datetoken tables, please fix\n", progname);
		ExitPostmaster(1);
	}

	/*
	 * Now that we are done processing the postmaster arguments, reset
	 * getopt(3) library so that it will work correctly in subprocesses.
	 */
	optind = 1;
#ifdef HAVE_INT_OPTRESET
	optreset = 1;				/* some systems need this too */
#endif

	/* For debugging: display postmaster environment */
	{
		extern char **environ;
		char	  **p;

		ereport(DEBUG3,
			(errmsg_internal("%s: PostmasterMain: initial environment dump:",
							 progname)));
		ereport(DEBUG3,
			 (errmsg_internal("-----------------------------------------")));
		for (p = environ; *p; ++p)
			ereport(DEBUG3,
					(errmsg_internal("\t%s", *p)));
		ereport(DEBUG3,
			 (errmsg_internal("-----------------------------------------")));
	}

	/*
	 * Create lockfile for data directory.
	 *
	 * We want to do this before we try to grab the input sockets, because the
	 * data directory interlock is more reliable than the socket-file
	 * interlock (thanks to whoever decided to put socket files in /tmp :-().
	 * For the same reason, it's best to grab the TCP socket(s) before the
	 * Unix socket.
	 */
	CreateDataDirLockFile(true);

	/*
	 * Initialize SSL library, if specified.
	 */
#ifdef USE_SSL
	if (EnableSSL)
		secure_initialize();
#endif

	/*
	 * process any libraries that should be preloaded at postmaster start
	 */
	process_shared_preload_libraries();

	/*
	 * Establish input sockets.
	 */
	for (i = 0; i < MAXLISTEN; i++)
		ListenSocket[i] = PGINVALID_SOCKET;

	if (ListenAddresses)
	{
		char	   *rawstring;
		List	   *elemlist;
		ListCell   *l;
		int			success = 0;

		/* Need a modifiable copy of ListenAddresses */
		rawstring = pstrdup(ListenAddresses);

		/* Parse string into list of identifiers */
		if (!SplitIdentifierString(rawstring, ',', &elemlist))
		{
			/* syntax error in list */
			ereport(FATAL,
					(errcode(ERRCODE_INVALID_PARAMETER_VALUE),
					 errmsg("invalid list syntax for \"listen_addresses\"")));
		}

		foreach(l, elemlist)
		{
			char	   *curhost = (char *) lfirst(l);

			if (strcmp(curhost, "*") == 0)
				status = StreamServerPort(AF_UNSPEC, NULL,
										  (unsigned short) PostPortNumber,
										  UnixSocketDir,
										  ListenSocket, MAXLISTEN);
			else
				status = StreamServerPort(AF_UNSPEC, curhost,
										  (unsigned short) PostPortNumber,
										  UnixSocketDir,
										  ListenSocket, MAXLISTEN);

			if (status == STATUS_OK)
			{
				success++;
				/* record the first successful host addr in lockfile */
				if (!listen_addr_saved)
				{
					AddToDataDirLockFile(LOCK_FILE_LINE_LISTEN_ADDR, curhost);
					listen_addr_saved = true;
				}
			}
			else
				ereport(WARNING,
						(errmsg("could not create listen socket for \"%s\"",
								curhost)));
		}

		if (!success && list_length(elemlist))
			ereport(FATAL,
					(errmsg("could not create any TCP/IP sockets")));

		list_free(elemlist);
		pfree(rawstring);
	}

#ifdef USE_BONJOUR
	/* Register for Bonjour only if we opened TCP socket(s) */
	if (enable_bonjour && ListenSocket[0] != PGINVALID_SOCKET)
	{
		DNSServiceErrorType err;

		/*
		 * We pass 0 for interface_index, which will result in registering on
		 * all "applicable" interfaces.  It's not entirely clear from the
		 * DNS-SD docs whether this would be appropriate if we have bound to
		 * just a subset of the available network interfaces.
		 */
		err = DNSServiceRegister(&bonjour_sdref,
								 0,
								 0,
								 bonjour_name,
								 "_postgresql._tcp.",
								 NULL,
								 NULL,
								 htons(PostPortNumber),
								 0,
								 NULL,
								 NULL,
								 NULL);
		if (err != kDNSServiceErr_NoError)
			elog(LOG, "DNSServiceRegister() failed: error code %ld",
				 (long) err);

		/*
		 * We don't bother to read the mDNS daemon's reply, and we expect that
		 * it will automatically terminate our registration when the socket is
		 * closed at postmaster termination.  So there's nothing more to be
		 * done here.  However, the bonjour_sdref is kept around so that
		 * forked children can close their copies of the socket.
		 */
	}
#endif

#ifdef HAVE_UNIX_SOCKETS
	status = StreamServerPort(AF_UNIX, NULL,
							  (unsigned short) PostPortNumber,
							  UnixSocketDir,
							  ListenSocket, MAXLISTEN);
	if (status != STATUS_OK)
		ereport(WARNING,
				(errmsg("could not create Unix-domain socket")));
#endif

	/*
	 * check that we have some socket to listen on
	 */
	if (ListenSocket[0] == PGINVALID_SOCKET)
		ereport(FATAL,
				(errmsg("no socket created for listening")));

	/*
	 * If no valid TCP ports, write an empty line for listen address,
	 * indicating the Unix socket must be used.  Note that this line is not
	 * added to the lock file until there is a socket backing it.
	 */
	if (!listen_addr_saved)
		AddToDataDirLockFile(LOCK_FILE_LINE_LISTEN_ADDR, "");

	/*
	 * Set up shared memory and semaphores.
	 */
	reset_shared(PostPortNumber);

	/*
	 * Estimate number of openable files.  This must happen after setting up
	 * semaphores, because on some platforms semaphores count as open files.
	 */
	set_max_safe_fds();

	/*
	 * Set reference point for stack-depth checking.
	 */
	set_stack_base();

	/*
	 * Initialize the list of active backends.
	 */
	BackendList = DLNewList();

	/*
	 * Initialize pipe (or process handle on Windows) that allows children to
	 * wake up from sleep on postmaster death.
	 */
	InitPostmasterDeathWatchHandle();

#ifdef WIN32

	/*
	 * Initialize I/O completion port used to deliver list of dead children.
	 */
	win32ChildQueue = CreateIoCompletionPort(INVALID_HANDLE_VALUE, NULL, 0, 1);
	if (win32ChildQueue == NULL)
		ereport(FATAL,
		   (errmsg("could not create I/O completion port for child queue")));
#endif

	/*
	 * Record postmaster options.  We delay this till now to avoid recording
	 * bogus options (eg, NBuffers too high for available memory).
	 */
	if (!CreateOptsFile(argc, argv, my_exec_path))
		ExitPostmaster(1);

#ifdef EXEC_BACKEND
	/* Write out nondefault GUC settings for child processes to use */
	write_nondefault_variables(PGC_POSTMASTER);
#endif

	/*
	 * Write the external PID file if requested
	 */
	if (external_pid_file)
	{
		FILE	   *fpidfile = fopen(external_pid_file, "w");

		if (fpidfile)
		{
			fprintf(fpidfile, "%d\n", MyProcPid);
			fclose(fpidfile);
			/* Should we remove the pid file on postmaster exit? */

			/* Make PID file world readable */
			if (chmod(external_pid_file, S_IRUSR | S_IWUSR | S_IRGRP | S_IROTH) != 0)
				write_stderr("%s: could not change permissions of external PID file \"%s\": %s\n",
							 progname, external_pid_file, strerror(errno));
		}
		else
			write_stderr("%s: could not write external PID file \"%s\": %s\n",
						 progname, external_pid_file, strerror(errno));
	}

	/*
	 * Set up signal handlers for the postmaster process.
	 *
	 * CAUTION: when changing this list, check for side-effects on the signal
	 * handling setup of child processes.  See tcop/postgres.c,
	 * bootstrap/bootstrap.c, postmaster/bgwriter.c, postmaster/walwriter.c,
	 * postmaster/autovacuum.c, postmaster/pgarch.c, postmaster/pgstat.c,
	 * postmaster/syslogger.c and postmaster/checkpointer.c.
	 */
	pqinitmask();
	PG_SETMASK(&BlockSig);

	pqsignal(SIGHUP, SIGHUP_handler);	/* reread config file and have
										 * children do same */
	pqsignal(SIGINT, pmdie);	/* send SIGTERM and shut down */
	pqsignal(SIGQUIT, pmdie);	/* send SIGQUIT and die */
	pqsignal(SIGTERM, pmdie);	/* wait for children and shut down */
	pqsignal(SIGALRM, SIG_IGN); /* ignored */
	pqsignal(SIGPIPE, SIG_IGN); /* ignored */
	pqsignal(SIGUSR1, sigusr1_handler); /* message from child process */
	pqsignal(SIGUSR2, dummy_handler);	/* unused, reserve for children */
	pqsignal(SIGCHLD, reaper);	/* handle child termination */
	pqsignal(SIGTTIN, SIG_IGN); /* ignored */
	pqsignal(SIGTTOU, SIG_IGN); /* ignored */
	/* ignore SIGXFSZ, so that ulimit violations work like disk full */
#ifdef SIGXFSZ
	pqsignal(SIGXFSZ, SIG_IGN); /* ignored */
#endif

	/*
	 * If enabled, start up syslogger collection subprocess
	 */
	SysLoggerPID = SysLogger_Start();

	/*
	 * Reset whereToSendOutput from DestDebug (its starting state) to
	 * DestNone. This stops ereport from sending log messages to stderr unless
	 * Log_destination permits.  We don't do this until the postmaster is
	 * fully launched, since startup failures may as well be reported to
	 * stderr.
	 */
	whereToSendOutput = DestNone;

	/*
	 * Initialize stats collection subsystem (this does NOT start the
	 * collector process!)
	 */
	pgstat_init();

	/*
	 * Initialize the autovacuum subsystem (again, no process start yet)
	 */
	autovac_init();

	/*
	 * Load configuration files for client authentication.
	 */
	if (!load_hba())
	{
		/*
		 * It makes no sense to continue if we fail to load the HBA file,
		 * since there is no way to connect to the database in this case.
		 */
		ereport(FATAL,
				(errmsg("could not load pg_hba.conf")));
	}
	load_ident();

	/*
	 * Remove old temporary files.	At this point there can be no other
	 * Postgres processes running in this directory, so this should be safe.
	 */
	RemovePgTempFiles();

	/*
	 * Remember postmaster startup time
	 */
	PgStartTime = GetCurrentTimestamp();
	/* PostmasterRandom wants its own copy */
	gettimeofday(&random_start_time, NULL);

	/*
	 * We're ready to rock and roll...
	 */
	StartupPID = StartupDataBase();
	Assert(StartupPID != 0);
	pmState = PM_STARTUP;

#ifdef PGXC /* PGXC_COORD */
#ifdef XCP
	oldcontext = MemoryContextSwitchTo(TopMemoryContext);

	/*
	 * Initialize the Data Node connection pool
	 */
	PgPoolerPID = StartPoolManager();

	MemoryContextSwitchTo(oldcontext);
#else
	if (IS_PGXC_COORDINATOR)
	{
		oldcontext = MemoryContextSwitchTo(TopMemoryContext);

		/*
		 * Initialize the Data Node connection pool
		 */
		PgPoolerPID = StartPoolManager();

		MemoryContextSwitchTo(oldcontext);
	}
#endif /* XCP */
#endif /* PGXC */

	status = ServerLoop();

	/*
	 * ServerLoop probably shouldn't ever return, but if it does, close down.
	 */
	ExitPostmaster(status != STATUS_OK);

	return 0;					/* not reached */
}


/*
 * Compute and check the directory paths to files that are part of the
 * installation (as deduced from the postgres executable's own location)
 */
static void
getInstallationPaths(const char *argv0)
{
	DIR		   *pdir;

	/* Locate the postgres executable itself */
	if (find_my_exec(argv0, my_exec_path) < 0)
		elog(FATAL, "%s: could not locate my own executable path", argv0);

#ifdef EXEC_BACKEND
	/* Locate executable backend before we change working directory */
	if (find_other_exec(argv0, "postgres", PG_BACKEND_VERSIONSTR,
						postgres_exec_path) < 0)
		ereport(FATAL,
				(errmsg("%s: could not locate matching postgres executable",
						argv0)));
#endif

	/*
	 * Locate the pkglib directory --- this has to be set early in case we try
	 * to load any modules from it in response to postgresql.conf entries.
	 */
	get_pkglib_path(my_exec_path, pkglib_path);

	/*
	 * Verify that there's a readable directory there; otherwise the Postgres
	 * installation is incomplete or corrupt.  (A typical cause of this
	 * failure is that the postgres executable has been moved or hardlinked to
	 * some directory that's not a sibling of the installation lib/
	 * directory.)
	 */
	pdir = AllocateDir(pkglib_path);
	if (pdir == NULL)
		ereport(ERROR,
				(errcode_for_file_access(),
				 errmsg("could not open directory \"%s\": %m",
						pkglib_path),
				 errhint("This may indicate an incomplete PostgreSQL installation, or that the file \"%s\" has been moved away from its proper location.",
						 my_exec_path)));
	FreeDir(pdir);

	/*
	 * XXX is it worth similarly checking the share/ directory?  If the lib/
	 * directory is there, then share/ probably is too.
	 */
}


/*
 * Validate the proposed data directory
 */
static void
checkDataDir(void)
{
	char		path[MAXPGPATH];
	FILE	   *fp;
	struct stat stat_buf;

	Assert(DataDir);

	if (stat(DataDir, &stat_buf) != 0)
	{
		if (errno == ENOENT)
			ereport(FATAL,
					(errcode_for_file_access(),
					 errmsg("data directory \"%s\" does not exist",
							DataDir)));
		else
			ereport(FATAL,
					(errcode_for_file_access(),
				 errmsg("could not read permissions of directory \"%s\": %m",
						DataDir)));
	}

	/* eventual chdir would fail anyway, but let's test ... */
	if (!S_ISDIR(stat_buf.st_mode))
		ereport(FATAL,
				(errcode(ERRCODE_OBJECT_NOT_IN_PREREQUISITE_STATE),
				 errmsg("specified data directory \"%s\" is not a directory",
						DataDir)));

	/*
	 * Check that the directory belongs to my userid; if not, reject.
	 *
	 * This check is an essential part of the interlock that prevents two
	 * postmasters from starting in the same directory (see CreateLockFile()).
	 * Do not remove or weaken it.
	 *
	 * XXX can we safely enable this check on Windows?
	 */
#if !defined(WIN32) && !defined(__CYGWIN__)
	if (stat_buf.st_uid != geteuid())
		ereport(FATAL,
				(errcode(ERRCODE_OBJECT_NOT_IN_PREREQUISITE_STATE),
				 errmsg("data directory \"%s\" has wrong ownership",
						DataDir),
				 errhint("The server must be started by the user that owns the data directory.")));
#endif

	/*
	 * Check if the directory has group or world access.  If so, reject.
	 *
	 * It would be possible to allow weaker constraints (for example, allow
	 * group access) but we cannot make a general assumption that that is
	 * okay; for example there are platforms where nearly all users
	 * customarily belong to the same group.  Perhaps this test should be
	 * configurable.
	 *
	 * XXX temporarily suppress check when on Windows, because there may not
	 * be proper support for Unix-y file permissions.  Need to think of a
	 * reasonable check to apply on Windows.
	 */
#if !defined(WIN32) && !defined(__CYGWIN__)
	if (stat_buf.st_mode & (S_IRWXG | S_IRWXO))
		ereport(FATAL,
				(errcode(ERRCODE_OBJECT_NOT_IN_PREREQUISITE_STATE),
				 errmsg("data directory \"%s\" has group or world access",
						DataDir),
				 errdetail("Permissions should be u=rwx (0700).")));
#endif

	/* Look for PG_VERSION before looking for pg_control */
	ValidatePgVersion(DataDir);

	snprintf(path, sizeof(path), "%s/global/pg_control", DataDir);

	fp = AllocateFile(path, PG_BINARY_R);
	if (fp == NULL)
	{
		write_stderr("%s: could not find the database system\n"
					 "Expected to find it in the directory \"%s\",\n"
					 "but could not open file \"%s\": %s\n",
					 progname, DataDir, path, strerror(errno));
		ExitPostmaster(2);
	}
	FreeFile(fp);
}

/*
 * Main idle loop of postmaster
 */
static int
ServerLoop(void)
{
	fd_set		readmask;
	int			nSockets;
	time_t		now,
				last_touch_time;

	last_touch_time = time(NULL);

	nSockets = initMasks(&readmask);

	for (;;)
	{
		fd_set		rmask;
		int			selres;

		/*
		 * Wait for a connection request to arrive.
		 *
		 * We wait at most one minute, to ensure that the other background
		 * tasks handled below get done even when no requests are arriving.
		 *
		 * If we are in PM_WAIT_DEAD_END state, then we don't want to accept
		 * any new connections, so we don't call select() at all; just sleep
		 * for a little bit with signals unblocked.
		 */
		memcpy((char *) &rmask, (char *) &readmask, sizeof(fd_set));

		PG_SETMASK(&UnBlockSig);

		if (pmState == PM_WAIT_DEAD_END)
		{
			pg_usleep(100000L); /* 100 msec seems reasonable */
			selres = 0;
		}
		else
		{
			/* must set timeout each time; some OSes change it! */
			struct timeval timeout;

			timeout.tv_sec = 60;
			timeout.tv_usec = 0;

			selres = select(nSockets, &rmask, NULL, NULL, &timeout);
		}

		/*
		 * Block all signals until we wait again.  (This makes it safe for our
		 * signal handlers to do nontrivial work.)
		 */
		PG_SETMASK(&BlockSig);

		/* Now check the select() result */
		if (selres < 0)
		{
			if (errno != EINTR && errno != EWOULDBLOCK)
			{
				ereport(LOG,
						(errcode_for_socket_access(),
						 errmsg("select() failed in postmaster: %m")));
				return STATUS_ERROR;
			}
		}

		/*
		 * New connection pending on any of our sockets? If so, fork a child
		 * process to deal with it.
		 */
		if (selres > 0)
		{
			int			i;

			for (i = 0; i < MAXLISTEN; i++)
			{
				if (ListenSocket[i] == PGINVALID_SOCKET)
					break;
				if (FD_ISSET(ListenSocket[i], &rmask))
				{
					Port	   *port;

					port = ConnCreate(ListenSocket[i]);
					if (port)
					{
						BackendStartup(port);

						/*
						 * We no longer need the open socket or port structure
						 * in this process
						 */
						StreamClose(port->sock);
						ConnFree(port);
					}
				}
			}
		}

		/* If we have lost the log collector, try to start a new one */
		if (SysLoggerPID == 0 && Logging_collector)
			SysLoggerPID = SysLogger_Start();

		/*
		 * If no background writer process is running, and we are not in a
		 * state that prevents it, start one.  It doesn't matter if this
		 * fails, we'll just try again later.  Likewise for the checkpointer.
		 */
		if (pmState == PM_RUN || pmState == PM_RECOVERY ||
			pmState == PM_HOT_STANDBY)
		{
			if (CheckpointerPID == 0)
				CheckpointerPID = StartCheckpointer();
			if (BgWriterPID == 0)
				BgWriterPID = StartBackgroundWriter();
		}

		/*
		 * Likewise, if we have lost the walwriter process, try to start a new
		 * one.  But this is needed only in normal operation (else we cannot
		 * be writing any new WAL).
		 */
		if (WalWriterPID == 0 && pmState == PM_RUN)
			WalWriterPID = StartWalWriter();

		/*
		 * If we have lost the autovacuum launcher, try to start a new one. We
		 * don't want autovacuum to run in binary upgrade mode because
		 * autovacuum might update relfrozenxid for empty tables before the
		 * physical files are put in place.
		 */
		if (!IsBinaryUpgrade && AutoVacPID == 0 &&
			(AutoVacuumingActive() || start_autovac_launcher) &&
			pmState == PM_RUN)
		{
			AutoVacPID = StartAutoVacLauncher();
			if (AutoVacPID != 0)
				start_autovac_launcher = false; /* signal processed */
		}

		/* If we have lost the archiver, try to start a new one */
		if (XLogArchivingActive() && PgArchPID == 0 && pmState == PM_RUN)
			PgArchPID = pgarch_start();

		/* If we have lost the stats collector, try to start a new one */
		if (PgStatPID == 0 && pmState == PM_RUN)
			PgStatPID = pgstat_start();

#ifdef PGXC
		/* If we have lost the pooler, try to start a new one */
#ifdef XCP
		if (PgPoolerPID == 0 && pmState == PM_RUN)
#else
		if (IS_PGXC_COORDINATOR && PgPoolerPID == 0 && pmState == PM_RUN)
#endif /* XCP */
			PgPoolerPID = StartPoolManager();
#endif /* PGXC */
		/* If we need to signal the autovacuum launcher, do so now */
		if (avlauncher_needs_signal)
		{
			avlauncher_needs_signal = false;
			if (AutoVacPID != 0)
				kill(AutoVacPID, SIGUSR2);
		}

		/*
		 * Touch the socket and lock file every 58 minutes, to ensure that
		 * they are not removed by overzealous /tmp-cleaning tasks.  We assume
		 * no one runs cleaners with cutoff times of less than an hour ...
		 */
		now = time(NULL);
		if (now - last_touch_time >= 58 * SECS_PER_MINUTE)
		{
			TouchSocketFile();
			TouchSocketLockFile();
			last_touch_time = now;
		}
	}
}


/*
 * Initialise the masks for select() for the ports we are listening on.
 * Return the number of sockets to listen on.
 */
static int
initMasks(fd_set *rmask)
{
	int			maxsock = -1;
	int			i;

	FD_ZERO(rmask);

	for (i = 0; i < MAXLISTEN; i++)
	{
		int			fd = ListenSocket[i];

		if (fd == PGINVALID_SOCKET)
			break;
		FD_SET(fd, rmask);

		if (fd > maxsock)
			maxsock = fd;
	}

	return maxsock + 1;
}


/*
 * Read a client's startup packet and do something according to it.
 *
 * Returns STATUS_OK or STATUS_ERROR, or might call ereport(FATAL) and
 * not return at all.
 *
 * (Note that ereport(FATAL) stuff is sent to the client, so only use it
 * if that's what you want.  Return STATUS_ERROR if you don't want to
 * send anything to the client, which would typically be appropriate
 * if we detect a communications failure.)
 */
static int
ProcessStartupPacket(Port *port, bool SSLdone)
{
	int32		len;
	void	   *buf;
	ProtocolVersion proto;
	MemoryContext oldcontext;

	if (pq_getbytes((char *) &len, 4) == EOF)
	{
		/*
		 * EOF after SSLdone probably means the client didn't like our
		 * response to NEGOTIATE_SSL_CODE.	That's not an error condition, so
		 * don't clutter the log with a complaint.
		 */
		if (!SSLdone)
			ereport(COMMERROR,
					(errcode(ERRCODE_PROTOCOL_VIOLATION),
					 errmsg("incomplete startup packet")));
		return STATUS_ERROR;
	}

	len = ntohl(len);
	len -= 4;

	if (len < (int32) sizeof(ProtocolVersion) ||
		len > MAX_STARTUP_PACKET_LENGTH)
	{
		ereport(COMMERROR,
				(errcode(ERRCODE_PROTOCOL_VIOLATION),
				 errmsg("invalid length of startup packet")));
		return STATUS_ERROR;
	}

	/*
	 * Allocate at least the size of an old-style startup packet, plus one
	 * extra byte, and make sure all are zeroes.  This ensures we will have
	 * null termination of all strings, in both fixed- and variable-length
	 * packet layouts.
	 */
	if (len <= (int32) sizeof(StartupPacket))
		buf = palloc0(sizeof(StartupPacket) + 1);
	else
		buf = palloc0(len + 1);

	if (pq_getbytes(buf, len) == EOF)
	{
		ereport(COMMERROR,
				(errcode(ERRCODE_PROTOCOL_VIOLATION),
				 errmsg("incomplete startup packet")));
		return STATUS_ERROR;
	}

	/*
	 * The first field is either a protocol version number or a special
	 * request code.
	 */
	port->proto = proto = ntohl(*((ProtocolVersion *) buf));

	if (proto == CANCEL_REQUEST_CODE)
	{
		processCancelRequest(port, buf);
		/* Not really an error, but we don't want to proceed further */
		return STATUS_ERROR;
	}

	if (proto == NEGOTIATE_SSL_CODE && !SSLdone)
	{
		char		SSLok;

#ifdef USE_SSL
		/* No SSL when disabled or on Unix sockets */
		if (!EnableSSL || IS_AF_UNIX(port->laddr.addr.ss_family))
			SSLok = 'N';
		else
			SSLok = 'S';		/* Support for SSL */
#else
		SSLok = 'N';			/* No support for SSL */
#endif

retry1:
		if (send(port->sock, &SSLok, 1, 0) != 1)
		{
			if (errno == EINTR)
				goto retry1;	/* if interrupted, just retry */
			ereport(COMMERROR,
					(errcode_for_socket_access(),
					 errmsg("failed to send SSL negotiation response: %m")));
			return STATUS_ERROR;	/* close the connection */
		}

#ifdef USE_SSL
		if (SSLok == 'S' && secure_open_server(port) == -1)
			return STATUS_ERROR;
#endif
		/* regular startup packet, cancel, etc packet should follow... */
		/* but not another SSL negotiation request */
		return ProcessStartupPacket(port, true);
	}

	/* Could add additional special packet types here */

	/*
	 * Set FrontendProtocol now so that ereport() knows what format to send if
	 * we fail during startup.
	 */
	FrontendProtocol = proto;

	/* Check we can handle the protocol the frontend is using. */

	if (PG_PROTOCOL_MAJOR(proto) < PG_PROTOCOL_MAJOR(PG_PROTOCOL_EARLIEST) ||
		PG_PROTOCOL_MAJOR(proto) > PG_PROTOCOL_MAJOR(PG_PROTOCOL_LATEST) ||
		(PG_PROTOCOL_MAJOR(proto) == PG_PROTOCOL_MAJOR(PG_PROTOCOL_LATEST) &&
		 PG_PROTOCOL_MINOR(proto) > PG_PROTOCOL_MINOR(PG_PROTOCOL_LATEST)))
		ereport(FATAL,
				(errcode(ERRCODE_FEATURE_NOT_SUPPORTED),
				 errmsg("unsupported frontend protocol %u.%u: server supports %u.0 to %u.%u",
						PG_PROTOCOL_MAJOR(proto), PG_PROTOCOL_MINOR(proto),
						PG_PROTOCOL_MAJOR(PG_PROTOCOL_EARLIEST),
						PG_PROTOCOL_MAJOR(PG_PROTOCOL_LATEST),
						PG_PROTOCOL_MINOR(PG_PROTOCOL_LATEST))));

	/*
	 * Now fetch parameters out of startup packet and save them into the Port
	 * structure.  All data structures attached to the Port struct must be
	 * allocated in TopMemoryContext so that they will remain available in a
	 * running backend (even after PostmasterContext is destroyed).  We need
	 * not worry about leaking this storage on failure, since we aren't in the
	 * postmaster process anymore.
	 */
	oldcontext = MemoryContextSwitchTo(TopMemoryContext);

	if (PG_PROTOCOL_MAJOR(proto) >= 3)
	{
		int32		offset = sizeof(ProtocolVersion);

		/*
		 * Scan packet body for name/option pairs.	We can assume any string
		 * beginning within the packet body is null-terminated, thanks to
		 * zeroing extra byte above.
		 */
		port->guc_options = NIL;

		while (offset < len)
		{
			char	   *nameptr = ((char *) buf) + offset;
			int32		valoffset;
			char	   *valptr;

			if (*nameptr == '\0')
				break;			/* found packet terminator */
			valoffset = offset + strlen(nameptr) + 1;
			if (valoffset >= len)
				break;			/* missing value, will complain below */
			valptr = ((char *) buf) + valoffset;

			if (strcmp(nameptr, "database") == 0)
				port->database_name = pstrdup(valptr);
			else if (strcmp(nameptr, "user") == 0)
				port->user_name = pstrdup(valptr);
			else if (strcmp(nameptr, "options") == 0)
				port->cmdline_options = pstrdup(valptr);
			else if (strcmp(nameptr, "replication") == 0)
			{
				if (!parse_bool(valptr, &am_walsender))
					ereport(FATAL,
							(errcode(ERRCODE_INVALID_PARAMETER_VALUE),
							 errmsg("invalid value for boolean option \"replication\"")));
			}
			else
			{
				/* Assume it's a generic GUC option */
				port->guc_options = lappend(port->guc_options,
											pstrdup(nameptr));
				port->guc_options = lappend(port->guc_options,
											pstrdup(valptr));
			}
			offset = valoffset + strlen(valptr) + 1;
		}

		/*
		 * If we didn't find a packet terminator exactly at the end of the
		 * given packet length, complain.
		 */
		if (offset != len - 1)
			ereport(FATAL,
					(errcode(ERRCODE_PROTOCOL_VIOLATION),
					 errmsg("invalid startup packet layout: expected terminator as last byte")));
	}
	else
	{
		/*
		 * Get the parameters from the old-style, fixed-width-fields startup
		 * packet as C strings.  The packet destination was cleared first so a
		 * short packet has zeros silently added.  We have to be prepared to
		 * truncate the pstrdup result for oversize fields, though.
		 */
		StartupPacket *packet = (StartupPacket *) buf;

		port->database_name = pstrdup(packet->database);
		if (strlen(port->database_name) > sizeof(packet->database))
			port->database_name[sizeof(packet->database)] = '\0';
		port->user_name = pstrdup(packet->user);
		if (strlen(port->user_name) > sizeof(packet->user))
			port->user_name[sizeof(packet->user)] = '\0';
		port->cmdline_options = pstrdup(packet->options);
		if (strlen(port->cmdline_options) > sizeof(packet->options))
			port->cmdline_options[sizeof(packet->options)] = '\0';
		port->guc_options = NIL;
	}

	/* Check a user name was given. */
	if (port->user_name == NULL || port->user_name[0] == '\0')
		ereport(FATAL,
				(errcode(ERRCODE_INVALID_AUTHORIZATION_SPECIFICATION),
			 errmsg("no PostgreSQL user name specified in startup packet")));

	/* The database defaults to the user name. */
	if (port->database_name == NULL || port->database_name[0] == '\0')
		port->database_name = pstrdup(port->user_name);

	if (Db_user_namespace)
	{
		/*
		 * If user@, it is a global user, remove '@'. We only want to do this
		 * if there is an '@' at the end and no earlier in the user string or
		 * they may fake as a local user of another database attaching to this
		 * database.
		 */
		if (strchr(port->user_name, '@') ==
			port->user_name + strlen(port->user_name) - 1)
			*strchr(port->user_name, '@') = '\0';
		else
		{
			/* Append '@' and dbname */
			char	   *db_user;

			db_user = palloc(strlen(port->user_name) +
							 strlen(port->database_name) + 2);
			sprintf(db_user, "%s@%s", port->user_name, port->database_name);
			port->user_name = db_user;
		}
	}

	/*
	 * Truncate given database and user names to length of a Postgres name.
	 * This avoids lookup failures when overlength names are given.
	 */
	if (strlen(port->database_name) >= NAMEDATALEN)
		port->database_name[NAMEDATALEN - 1] = '\0';
	if (strlen(port->user_name) >= NAMEDATALEN)
		port->user_name[NAMEDATALEN - 1] = '\0';

	/* Walsender is not related to a particular database */
	if (am_walsender)
		port->database_name[0] = '\0';

	/*
	 * Done putting stuff in TopMemoryContext.
	 */
	MemoryContextSwitchTo(oldcontext);

	/*
	 * If we're going to reject the connection due to database state, say so
	 * now instead of wasting cycles on an authentication exchange. (This also
	 * allows a pg_ping utility to be written.)
	 */
	switch (port->canAcceptConnections)
	{
		case CAC_STARTUP:
			ereport(FATAL,
					(errcode(ERRCODE_CANNOT_CONNECT_NOW),
					 errmsg("the database system is starting up")));
			break;
		case CAC_SHUTDOWN:
			ereport(FATAL,
					(errcode(ERRCODE_CANNOT_CONNECT_NOW),
					 errmsg("the database system is shutting down")));
			break;
		case CAC_RECOVERY:
			ereport(FATAL,
					(errcode(ERRCODE_CANNOT_CONNECT_NOW),
					 errmsg("the database system is in recovery mode")));
			break;
		case CAC_TOOMANY:
			ereport(FATAL,
					(errcode(ERRCODE_TOO_MANY_CONNECTIONS),
					 errmsg("sorry, too many clients already")));
			break;
		case CAC_WAITBACKUP:
			/* OK for now, will check in InitPostgres */
			break;
		case CAC_OK:
			break;
	}

	return STATUS_OK;
}


/*
 * The client has sent a cancel request packet, not a normal
 * start-a-new-connection packet.  Perform the necessary processing.
 * Nothing is sent back to the client.
 */
static void
processCancelRequest(Port *port, void *pkt)
{
	CancelRequestPacket *canc = (CancelRequestPacket *) pkt;
	int			backendPID;
	long		cancelAuthCode;
	Backend    *bp;

#ifndef EXEC_BACKEND
	Dlelem	   *curr;
#else
	int			i;
#endif

	backendPID = (int) ntohl(canc->backendPID);
	cancelAuthCode = (long) ntohl(canc->cancelAuthCode);

	/*
	 * See if we have a matching backend.  In the EXEC_BACKEND case, we can no
	 * longer access the postmaster's own backend list, and must rely on the
	 * duplicate array in shared memory.
	 */
#ifndef EXEC_BACKEND
	for (curr = DLGetHead(BackendList); curr; curr = DLGetSucc(curr))
	{
		bp = (Backend *) DLE_VAL(curr);
#else
	for (i = MaxLivePostmasterChildren() - 1; i >= 0; i--)
	{
		bp = (Backend *) &ShmemBackendArray[i];
#endif
		if (bp->pid == backendPID)
		{
			if (bp->cancel_key == cancelAuthCode)
			{
				/* Found a match; signal that backend to cancel current op */
				ereport(DEBUG2,
						(errmsg_internal("processing cancel request: sending SIGINT to process %d",
										 backendPID)));
				signal_child(bp->pid, SIGINT);
			}
			else
				/* Right PID, wrong key: no way, Jose */
				ereport(LOG,
						(errmsg("wrong key in cancel request for process %d",
								backendPID)));
			return;
		}
	}

	/* No matching backend */
	ereport(LOG,
			(errmsg("PID %d in cancel request did not match any process",
					backendPID)));
}

/*
 * canAcceptConnections --- check to see if database state allows connections.
 */
static CAC_state
canAcceptConnections(void)
{
	CAC_state	result = CAC_OK;

	/*
	 * Can't start backends when in startup/shutdown/inconsistent recovery
	 * state.
	 *
	 * In state PM_WAIT_BACKUP only superusers can connect (this must be
	 * allowed so that a superuser can end online backup mode); we return
	 * CAC_WAITBACKUP code to indicate that this must be checked later. Note
	 * that neither CAC_OK nor CAC_WAITBACKUP can safely be returned until we
	 * have checked for too many children.
	 */
	if (pmState != PM_RUN)
	{
		if (pmState == PM_WAIT_BACKUP)
			result = CAC_WAITBACKUP;	/* allow superusers only */
		else if (Shutdown > NoShutdown)
			return CAC_SHUTDOWN;	/* shutdown is pending */
		else if (!FatalError &&
				 (pmState == PM_STARTUP ||
				  pmState == PM_RECOVERY))
			return CAC_STARTUP; /* normal startup */
		else if (!FatalError &&
				 pmState == PM_HOT_STANDBY)
			result = CAC_OK;	/* connection OK during hot standby */
		else
			return CAC_RECOVERY;	/* else must be crash recovery */
	}

	/*
	 * Don't start too many children.
	 *
	 * We allow more connections than we can have backends here because some
	 * might still be authenticating; they might fail auth, or some existing
	 * backend might exit before the auth cycle is completed. The exact
	 * MaxBackends limit is enforced when a new backend tries to join the
	 * shared-inval backend array.
	 *
	 * The limit here must match the sizes of the per-child-process arrays;
	 * see comments for MaxLivePostmasterChildren().
	 */
	if (CountChildren(BACKEND_TYPE_ALL) >= MaxLivePostmasterChildren())
		result = CAC_TOOMANY;

	return result;
}


/*
 * ConnCreate -- create a local connection data structure
 *
 * Returns NULL on failure, other than out-of-memory which is fatal.
 */
static Port *
ConnCreate(int serverFd)
{
	Port	   *port;

	if (!(port = (Port *) calloc(1, sizeof(Port))))
	{
		ereport(LOG,
				(errcode(ERRCODE_OUT_OF_MEMORY),
				 errmsg("out of memory")));
		ExitPostmaster(1);
	}

	if (StreamConnection(serverFd, port) != STATUS_OK)
	{
		if (port->sock >= 0)
			StreamClose(port->sock);
		ConnFree(port);
		return NULL;
	}

	/*
	 * Precompute password salt values to use for this connection. It's
	 * slightly annoying to do this long in advance of knowing whether we'll
	 * need 'em or not, but we must do the random() calls before we fork, not
	 * after.  Else the postmaster's random sequence won't get advanced, and
	 * all backends would end up using the same salt...
	 */
	RandomSalt(port->md5Salt);

	/*
	 * Allocate GSSAPI specific state struct
	 */
#ifndef EXEC_BACKEND
#if defined(ENABLE_GSS) || defined(ENABLE_SSPI)
	port->gss = (pg_gssinfo *) calloc(1, sizeof(pg_gssinfo));
	if (!port->gss)
	{
		ereport(LOG,
				(errcode(ERRCODE_OUT_OF_MEMORY),
				 errmsg("out of memory")));
		ExitPostmaster(1);
	}
#endif
#endif

	return port;
}


/*
 * ConnFree -- free a local connection data structure
 */
static void
ConnFree(Port *conn)
{
#ifdef USE_SSL
	secure_close(conn);
#endif
	if (conn->gss)
		free(conn->gss);
	free(conn);
}


/*
 * ClosePostmasterPorts -- close all the postmaster's open sockets
 *
 * This is called during child process startup to release file descriptors
 * that are not needed by that child process.  The postmaster still has
 * them open, of course.
 *
 * Note: we pass am_syslogger as a boolean because we don't want to set
 * the global variable yet when this is called.
 */
void
ClosePostmasterPorts(bool am_syslogger)
{
	int			i;

#ifndef WIN32

	/*
	 * Close the write end of postmaster death watch pipe. It's important to
	 * do this as early as possible, so that if postmaster dies, others won't
	 * think that it's still running because we're holding the pipe open.
	 */
	if (close(postmaster_alive_fds[POSTMASTER_FD_OWN]))
		ereport(FATAL,
				(errcode_for_file_access(),
				 errmsg_internal("could not close postmaster death monitoring pipe in child process: %m")));
	postmaster_alive_fds[POSTMASTER_FD_OWN] = -1;
#endif

	/* Close the listen sockets */
	for (i = 0; i < MAXLISTEN; i++)
	{
		if (ListenSocket[i] != PGINVALID_SOCKET)
		{
			StreamClose(ListenSocket[i]);
			ListenSocket[i] = PGINVALID_SOCKET;
		}
	}

	/* If using syslogger, close the read side of the pipe */
	if (!am_syslogger)
	{
#ifndef WIN32
		if (syslogPipe[0] >= 0)
			close(syslogPipe[0]);
		syslogPipe[0] = -1;
#else
		if (syslogPipe[0])
			CloseHandle(syslogPipe[0]);
		syslogPipe[0] = 0;
#endif
	}

#ifdef USE_BONJOUR
	/* If using Bonjour, close the connection to the mDNS daemon */
	if (bonjour_sdref)
		close(DNSServiceRefSockFD(bonjour_sdref));
#endif
}


/*
 * reset_shared -- reset shared memory and semaphores
 */
static void
reset_shared(int port)
{
	/*
	 * Create or re-create shared memory and semaphores.
	 *
	 * Note: in each "cycle of life" we will normally assign the same IPC keys
	 * (if using SysV shmem and/or semas), since the port number is used to
	 * determine IPC keys.	This helps ensure that we will clean up dead IPC
	 * objects if the postmaster crashes and is restarted.
	 */
	CreateSharedMemoryAndSemaphores(false, port);
}


/*
 * SIGHUP -- reread config files, and tell children to do same
 */
static void
SIGHUP_handler(SIGNAL_ARGS)
{
	int			save_errno = errno;

	PG_SETMASK(&BlockSig);

	if (Shutdown <= SmartShutdown)
	{
		ereport(LOG,
				(errmsg("received SIGHUP, reloading configuration files")));
		ProcessConfigFile(PGC_SIGHUP);
		SignalChildren(SIGHUP);
		if (StartupPID != 0)
			signal_child(StartupPID, SIGHUP);
#ifdef PGXC /* PGXC_COORD */
#ifdef XCP
		if (PgPoolerPID != 0)
#else
		if (IS_PGXC_COORDINATOR && PgPoolerPID != 0)
#endif /* XCP */
			signal_child(PgPoolerPID, SIGHUP);
#endif /* PGXC */
		if (BgWriterPID != 0)
			signal_child(BgWriterPID, SIGHUP);
		if (CheckpointerPID != 0)
			signal_child(CheckpointerPID, SIGHUP);
		if (WalWriterPID != 0)
			signal_child(WalWriterPID, SIGHUP);
		if (WalReceiverPID != 0)
			signal_child(WalReceiverPID, SIGHUP);
		if (AutoVacPID != 0)
			signal_child(AutoVacPID, SIGHUP);
		if (PgArchPID != 0)
			signal_child(PgArchPID, SIGHUP);
		if (SysLoggerPID != 0)
			signal_child(SysLoggerPID, SIGHUP);
		if (PgStatPID != 0)
			signal_child(PgStatPID, SIGHUP);

		/* Reload authentication config files too */
		if (!load_hba())
			ereport(WARNING,
					(errmsg("pg_hba.conf not reloaded")));

		load_ident();

#ifdef EXEC_BACKEND
		/* Update the starting-point file for future children */
		write_nondefault_variables(PGC_SIGHUP);
#endif
	}

	PG_SETMASK(&UnBlockSig);

	errno = save_errno;
}


/*
 * pmdie -- signal handler for processing various postmaster signals.
 */
static void
pmdie(SIGNAL_ARGS)
{
	int			save_errno = errno;

	PG_SETMASK(&BlockSig);

	ereport(DEBUG2,
			(errmsg_internal("postmaster received signal %d",
							 postgres_signal_arg)));

	switch (postgres_signal_arg)
	{
		case SIGTERM:

			/*
			 * Smart Shutdown:
			 *
			 * Wait for children to end their work, then shut down.
			 */
			if (Shutdown >= SmartShutdown)
				break;
			Shutdown = SmartShutdown;
			ereport(LOG,
					(errmsg("received smart shutdown request")));

			if (pmState == PM_RUN || pmState == PM_RECOVERY ||
				pmState == PM_HOT_STANDBY || pmState == PM_STARTUP)
			{
				/* autovacuum workers are told to shut down immediately */
				SignalSomeChildren(SIGTERM, BACKEND_TYPE_AUTOVAC);
				/* and the autovac launcher too */
				if (AutoVacPID != 0)
					signal_child(AutoVacPID, SIGTERM);
				/* and the bgwriter too */
				if (BgWriterPID != 0)
					signal_child(BgWriterPID, SIGTERM);
				/* and the walwriter too */
				if (WalWriterPID != 0)
					signal_child(WalWriterPID, SIGTERM);

#ifdef PGXC /* PGXC_COORD */
				/* and the pool manager too */
				if (IS_PGXC_COORDINATOR && PgPoolerPID != 0)
					signal_child(PgPoolerPID, SIGTERM);

				/* Unregister Node on GTM */
				if (isNodeRegistered)
				{
					if (IS_PGXC_COORDINATOR)
						UnregisterGTM(GTM_NODE_COORDINATOR);
					else if (IS_PGXC_DATANODE)
						UnregisterGTM(GTM_NODE_DATANODE);
				}
#endif

				/*
				 * If we're in recovery, we can't kill the startup process
				 * right away, because at present doing so does not release
				 * its locks.  We might want to change this in a future
				 * release.  For the time being, the PM_WAIT_READONLY state
				 * indicates that we're waiting for the regular (read only)
				 * backends to die off; once they do, we'll kill the startup
				 * and walreceiver processes.
				 */
				pmState = (pmState == PM_RUN) ?
					PM_WAIT_BACKUP : PM_WAIT_READONLY;
			}

			/*
			 * Now wait for online backup mode to end and backends to exit. If
			 * that is already the case, PostmasterStateMachine will take the
			 * next step.
			 */
			PostmasterStateMachine();
			break;

		case SIGINT:

			/*
			 * Fast Shutdown:
			 *
			 * Abort all children with SIGTERM (rollback active transactions
			 * and exit) and shut down when they are gone.
			 */
			if (Shutdown >= FastShutdown)
				break;
			Shutdown = FastShutdown;
			ereport(LOG,
					(errmsg("received fast shutdown request")));

			if (StartupPID != 0)
				signal_child(StartupPID, SIGTERM);
			if (BgWriterPID != 0)
				signal_child(BgWriterPID, SIGTERM);
			if (WalReceiverPID != 0)
				signal_child(WalReceiverPID, SIGTERM);
			if (pmState == PM_RECOVERY)
			{
				/*
				 * Only startup, bgwriter, and checkpointer should be active
				 * in this state; we just signaled the first two, and we don't
				 * want to kill checkpointer yet.
				 */
				pmState = PM_WAIT_BACKENDS;
			}
			else if (pmState == PM_RUN ||
					 pmState == PM_WAIT_BACKUP ||
					 pmState == PM_WAIT_READONLY ||
					 pmState == PM_WAIT_BACKENDS ||
					 pmState == PM_HOT_STANDBY)
			{
				ereport(LOG,
						(errmsg("aborting any active transactions")));
				/* shut down all backends and autovac workers */
				SignalSomeChildren(SIGTERM,
								 BACKEND_TYPE_NORMAL | BACKEND_TYPE_AUTOVAC);
				/* and the autovac launcher too */
				if (AutoVacPID != 0)
					signal_child(AutoVacPID, SIGTERM);
				/* and the walwriter too */
				if (WalWriterPID != 0)
					signal_child(WalWriterPID, SIGTERM);
#ifdef PGXC
				/* and the pool manager too */
#ifdef XCP
				if (PgPoolerPID != 0)
#else
				if (IS_PGXC_COORDINATOR && PgPoolerPID != 0)
#endif /* XCP */
					signal_child(PgPoolerPID, SIGTERM);

				/* Unregister Node on GTM */
				if (isNodeRegistered)
				{
					if (IS_PGXC_COORDINATOR)
						UnregisterGTM(GTM_NODE_COORDINATOR);
					else if (IS_PGXC_DATANODE)
						UnregisterGTM(GTM_NODE_DATANODE);
				}
#endif /* PGXC */
				pmState = PM_WAIT_BACKENDS;
			}

			/*
			 * Now wait for backends to exit.  If there are none,
			 * PostmasterStateMachine will take the next step.
			 */
			PostmasterStateMachine();
			break;

		case SIGQUIT:

			/*
			 * Immediate Shutdown:
			 *
			 * abort all children with SIGQUIT and exit without attempt to
			 * properly shut down data base system.
			 */
			ereport(LOG,
					(errmsg("received immediate shutdown request")));
			SignalChildren(SIGQUIT);
			if (StartupPID != 0)
				signal_child(StartupPID, SIGQUIT);
#ifdef PGXC /* PGXC_COORD */
#ifdef XCP
			if (PgPoolerPID != 0)
#else
			if (IS_PGXC_COORDINATOR && PgPoolerPID != 0)
#endif /* XCP */
				signal_child(PgPoolerPID, SIGQUIT);
#endif
			if (BgWriterPID != 0)
				signal_child(BgWriterPID, SIGQUIT);
			if (CheckpointerPID != 0)
				signal_child(CheckpointerPID, SIGQUIT);
			if (WalWriterPID != 0)
				signal_child(WalWriterPID, SIGQUIT);
			if (WalReceiverPID != 0)
				signal_child(WalReceiverPID, SIGQUIT);
			if (AutoVacPID != 0)
				signal_child(AutoVacPID, SIGQUIT);
			if (PgArchPID != 0)
				signal_child(PgArchPID, SIGQUIT);
			if (PgStatPID != 0)
				signal_child(PgStatPID, SIGQUIT);
			ExitPostmaster(0);
			break;
	}

	PG_SETMASK(&UnBlockSig);

	errno = save_errno;
}

/*
 * Reaper -- signal handler to cleanup after a child process dies.
 */
static void
reaper(SIGNAL_ARGS)
{
	int			save_errno = errno;
	int			pid;			/* process id of dead child process */
	int			exitstatus;		/* its exit status */

	/* These macros hide platform variations in getting child status */
#ifdef HAVE_WAITPID
	int			status;			/* child exit status */

#define LOOPTEST()		((pid = waitpid(-1, &status, WNOHANG)) > 0)
#define LOOPHEADER()	(exitstatus = status)
#else							/* !HAVE_WAITPID */
#ifndef WIN32
	union wait	status;			/* child exit status */

#define LOOPTEST()		((pid = wait3(&status, WNOHANG, NULL)) > 0)
#define LOOPHEADER()	(exitstatus = status.w_status)
#else							/* WIN32 */
#define LOOPTEST()		((pid = win32_waitpid(&exitstatus)) > 0)
#define LOOPHEADER()
#endif   /* WIN32 */
#endif   /* HAVE_WAITPID */

	PG_SETMASK(&BlockSig);

	ereport(DEBUG4,
			(errmsg_internal("reaping dead processes")));

	while (LOOPTEST())
	{
		LOOPHEADER();

		/*
		 * Check if this child was a startup process.
		 */
		if (pid == StartupPID)
		{
			StartupPID = 0;

			/*
			 * Unexpected exit of startup process (including FATAL exit)
			 * during PM_STARTUP is treated as catastrophic. There are no
			 * other processes running yet, so we can just exit.
			 */
			if (pmState == PM_STARTUP && !EXIT_STATUS_0(exitstatus))
			{
				LogChildExit(LOG, _("startup process"),
							 pid, exitstatus);
				ereport(LOG,
				(errmsg("aborting startup due to startup process failure")));
				ExitPostmaster(1);
			}

			/*
			 * Startup process exited in response to a shutdown request (or it
			 * completed normally regardless of the shutdown request).
			 */
			if (Shutdown > NoShutdown &&
				(EXIT_STATUS_0(exitstatus) || EXIT_STATUS_1(exitstatus)))
			{
				pmState = PM_WAIT_BACKENDS;
				/* PostmasterStateMachine logic does the rest */
				continue;
			}

			/*
			 * After PM_STARTUP, any unexpected exit (including FATAL exit) of
			 * the startup process is catastrophic, so kill other children,
			 * and set RecoveryError so we don't try to reinitialize after
			 * they're gone.  Exception: if FatalError is already set, that
			 * implies we previously sent the startup process a SIGQUIT, so
			 * that's probably the reason it died, and we do want to try to
			 * restart in that case.
			 */
			if (!EXIT_STATUS_0(exitstatus))
			{
				if (!FatalError)
					RecoveryError = true;
				HandleChildCrash(pid, exitstatus,
								 _("startup process"));
				continue;
			}

			/*
			 * Startup succeeded, commence normal operations
			 */
			FatalError = false;
			ReachedNormalRunning = true;
			pmState = PM_RUN;

			/*
			 * Kill any walsenders to force the downstream standby(s) to
			 * reread the timeline history file, adjust their timelines and
			 * establish replication connections again. This is required
			 * because the timeline of cascading standby is not consistent
			 * with that of cascaded one just after failover. We LOG this
			 * message since we need to leave a record to explain this
			 * disconnection.
			 *
			 * XXX should avoid the need for disconnection. When we do,
			 * am_cascading_walsender should be replaced with
			 * RecoveryInProgress()
			 */
			if (max_wal_senders > 0 && CountChildren(BACKEND_TYPE_WALSND) > 0)
			{
				ereport(LOG,
						(errmsg("terminating all walsender processes to force cascaded "
							"standby(s) to update timeline and reconnect")));
				SignalSomeChildren(SIGUSR2, BACKEND_TYPE_WALSND);
			}

			/*
			 * Crank up the background tasks, if we didn't do that already
			 * when we entered consistent recovery state.  It doesn't matter
			 * if this fails, we'll just try again later.
			 */
			if (CheckpointerPID == 0)
				CheckpointerPID = StartCheckpointer();
			if (BgWriterPID == 0)
				BgWriterPID = StartBackgroundWriter();
			if (WalWriterPID == 0)
				WalWriterPID = StartWalWriter();

			/*
			 * Likewise, start other special children as needed.  In a restart
			 * situation, some of them may be alive already.
			 */
			if (!IsBinaryUpgrade && AutoVacuumingActive() && AutoVacPID == 0)
				AutoVacPID = StartAutoVacLauncher();
			if (XLogArchivingActive() && PgArchPID == 0)
				PgArchPID = pgarch_start();
			if (PgStatPID == 0)
				PgStatPID = pgstat_start();
#ifdef PGXC
#ifdef XCP
			if (PgPoolerPID == 0)
#else
			if (IS_PGXC_COORDINATOR && PgPoolerPID == 0)
#endif /* XCP */
				PgPoolerPID = StartPoolManager();
#endif /* PGXC */

			/* at this point we are really open for business */
			ereport(LOG,
				 (errmsg("database system is ready to accept connections")));

			continue;
		}

		/*
		 * Was it the bgwriter?  Normal exit can be ignored; we'll start a new
		 * one at the next iteration of the postmaster's main loop, if
		 * necessary.  Any other exit condition is treated as a crash.
		 */
		if (pid == BgWriterPID)
		{
			BgWriterPID = 0;
			if (!EXIT_STATUS_0(exitstatus))
				HandleChildCrash(pid, exitstatus,
								 _("background writer process"));
			continue;
		}

		/*
		 * Was it the checkpointer?
		 */
		if (pid == CheckpointerPID)
		{
			CheckpointerPID = 0;
			if (EXIT_STATUS_0(exitstatus) && pmState == PM_SHUTDOWN)
			{
				/*
				 * OK, we saw normal exit of the checkpointer after it's been
				 * told to shut down.  We expect that it wrote a shutdown
				 * checkpoint.	(If for some reason it didn't, recovery will
				 * occur on next postmaster start.)
				 *
				 * At this point we should have no normal backend children
				 * left (else we'd not be in PM_SHUTDOWN state) but we might
				 * have dead_end children to wait for.
				 *
				 * If we have an archiver subprocess, tell it to do a last
				 * archive cycle and quit. Likewise, if we have walsender
				 * processes, tell them to send any remaining WAL and quit.
				 */
				Assert(Shutdown > NoShutdown);

				/* Waken archiver for the last time */
				if (PgArchPID != 0)
					signal_child(PgArchPID, SIGUSR2);

				/*
				 * Waken walsenders for the last time. No regular backends
				 * should be around anymore.
				 */
				SignalChildren(SIGUSR2);

				pmState = PM_SHUTDOWN_2;

				/*
				 * We can also shut down the stats collector now; there's
				 * nothing left for it to do.
				 */
				if (PgStatPID != 0)
					signal_child(PgStatPID, SIGQUIT);
			}
			else
			{
				/*
				 * Any unexpected exit of the checkpointer (including FATAL
				 * exit) is treated as a crash.
				 */
				HandleChildCrash(pid, exitstatus,
								 _("checkpointer process"));
			}

			continue;
		}

		/*
		 * Was it the wal writer?  Normal exit can be ignored; we'll start a
		 * new one at the next iteration of the postmaster's main loop, if
		 * necessary.  Any other exit condition is treated as a crash.
		 */
		if (pid == WalWriterPID)
		{
			WalWriterPID = 0;
			if (!EXIT_STATUS_0(exitstatus))
				HandleChildCrash(pid, exitstatus,
								 _("WAL writer process"));
			continue;
		}

		/*
		 * Was it the wal receiver?  If exit status is zero (normal) or one
		 * (FATAL exit), we assume everything is all right just like normal
		 * backends.
		 */
		if (pid == WalReceiverPID)
		{
			WalReceiverPID = 0;
			if (!EXIT_STATUS_0(exitstatus) && !EXIT_STATUS_1(exitstatus))
				HandleChildCrash(pid, exitstatus,
								 _("WAL receiver process"));
			continue;
		}

		/*
		 * Was it the autovacuum launcher?	Normal exit can be ignored; we'll
		 * start a new one at the next iteration of the postmaster's main
		 * loop, if necessary.	Any other exit condition is treated as a
		 * crash.
		 */
		if (pid == AutoVacPID)
		{
			AutoVacPID = 0;
			if (!EXIT_STATUS_0(exitstatus))
				HandleChildCrash(pid, exitstatus,
								 _("autovacuum launcher process"));
			continue;
		}

		/*
		 * Was it the archiver?  If so, just try to start a new one; no need
		 * to force reset of the rest of the system.  (If fail, we'll try
		 * again in future cycles of the main loop.).  Unless we were waiting
		 * for it to shut down; don't restart it in that case, and
		 * PostmasterStateMachine() will advance to the next shutdown step.
		 */
		if (pid == PgArchPID)
		{
			PgArchPID = 0;
			if (!EXIT_STATUS_0(exitstatus))
				LogChildExit(LOG, _("archiver process"),
							 pid, exitstatus);
			if (XLogArchivingActive() && pmState == PM_RUN)
				PgArchPID = pgarch_start();
			continue;
		}

		/*
		 * Was it the statistics collector?  If so, just try to start a new
		 * one; no need to force reset of the rest of the system.  (If fail,
		 * we'll try again in future cycles of the main loop.)
		 */
		if (pid == PgStatPID)
		{
			PgStatPID = 0;
			if (!EXIT_STATUS_0(exitstatus))
				LogChildExit(LOG, _("statistics collector process"),
							 pid, exitstatus);
			if (pmState == PM_RUN)
				PgStatPID = pgstat_start();
			continue;
		}

		/* Was it the system logger?  If so, try to start a new one */
		if (pid == SysLoggerPID)
		{
			SysLoggerPID = 0;
			/* for safety's sake, launch new logger *first* */
			SysLoggerPID = SysLogger_Start();
			if (!EXIT_STATUS_0(exitstatus))
				LogChildExit(LOG, _("system logger process"),
							 pid, exitstatus);
			continue;
		}

#ifdef PGXC /* PGXC_COORD */
		/*
		 * Was it the pool manager?  TODO decide how to handle
		 * Probably we should restart the system
		 */
#ifdef XCP
		if (pid == PgPoolerPID)
#else
		if (IS_PGXC_COORDINATOR && pid == PgPoolerPID)
#endif /* XCP */
		{
			PgPoolerPID = 0;
			if (!EXIT_STATUS_0(exitstatus))
				HandleChildCrash(pid, exitstatus,
								 _("pool manager process"));
			continue;
		}
#endif

		/*
		 * Else do standard backend child cleanup.
		 */
		CleanupBackend(pid, exitstatus);
	}							/* loop over pending child-death reports */

	/*
	 * After cleaning out the SIGCHLD queue, see if we have any state changes
	 * or actions to make.
	 */
	PostmasterStateMachine();

	/* Done with signal handler */
	PG_SETMASK(&UnBlockSig);

	errno = save_errno;
}


/*
 * CleanupBackend -- cleanup after terminated backend.
 *
 * Remove all local state associated with backend.
 */
static void
CleanupBackend(int pid,
			   int exitstatus)	/* child's exit status. */
{
	Dlelem	   *curr;

	LogChildExit(DEBUG2, _("server process"), pid, exitstatus);

	/*
	 * If a backend dies in an ugly way then we must signal all other backends
	 * to quickdie.  If exit status is zero (normal) or one (FATAL exit), we
	 * assume everything is all right and proceed to remove the backend from
	 * the active backend list.
	 */
#ifdef WIN32

	/*
	 * On win32, also treat ERROR_WAIT_NO_CHILDREN (128) as nonfatal case,
	 * since that sometimes happens under load when the process fails to start
	 * properly (long before it starts using shared memory). Microsoft reports
	 * it is related to mutex failure:
	 * http://archives.postgresql.org/pgsql-hackers/2010-09/msg00790.php
	 */
	if (exitstatus == ERROR_WAIT_NO_CHILDREN)
	{
		LogChildExit(LOG, _("server process"), pid, exitstatus);
		exitstatus = 0;
	}
#endif

	if (!EXIT_STATUS_0(exitstatus) && !EXIT_STATUS_1(exitstatus))
	{
		HandleChildCrash(pid, exitstatus, _("server process"));
		return;
	}

	for (curr = DLGetHead(BackendList); curr; curr = DLGetSucc(curr))
	{
		Backend    *bp = (Backend *) DLE_VAL(curr);

		if (bp->pid == pid)
		{
			if (!bp->dead_end)
			{
				if (!ReleasePostmasterChildSlot(bp->child_slot))
				{
					/*
					 * Uh-oh, the child failed to clean itself up.	Treat as a
					 * crash after all.
					 */
					HandleChildCrash(pid, exitstatus, _("server process"));
					return;
				}
#ifdef EXEC_BACKEND
				ShmemBackendArrayRemove(bp);
#endif
			}
			DLRemove(curr);
			free(bp);
			break;
		}
	}
}

/*
 * HandleChildCrash -- cleanup after failed backend, bgwriter, checkpointer,
 * walwriter or autovacuum.
 *
 * The objectives here are to clean up our local state about the child
 * process, and to signal all other remaining children to quickdie.
 */
static void
HandleChildCrash(int pid, int exitstatus, const char *procname)
{
	Dlelem	   *curr,
			   *next;
	Backend    *bp;

	/*
	 * Make log entry unless there was a previous crash (if so, nonzero exit
	 * status is to be expected in SIGQUIT response; don't clutter log)
	 */
	if (!FatalError)
	{
		LogChildExit(LOG, procname, pid, exitstatus);
		ereport(LOG,
				(errmsg("terminating any other active server processes")));
	}

	/* Process regular backends */
	for (curr = DLGetHead(BackendList); curr; curr = next)
	{
		next = DLGetSucc(curr);
		bp = (Backend *) DLE_VAL(curr);
		if (bp->pid == pid)
		{
			/*
			 * Found entry for freshly-dead backend, so remove it.
			 */
			if (!bp->dead_end)
			{
				(void) ReleasePostmasterChildSlot(bp->child_slot);
#ifdef EXEC_BACKEND
				ShmemBackendArrayRemove(bp);
#endif
			}
			DLRemove(curr);
			free(bp);
			/* Keep looping so we can signal remaining backends */
		}
		else
		{
			/*
			 * This backend is still alive.  Unless we did so already, tell it
			 * to commit hara-kiri.
			 *
			 * SIGQUIT is the special signal that says exit without proc_exit
			 * and let the user know what's going on. But if SendStop is set
			 * (-s on command line), then we send SIGSTOP instead, so that we
			 * can get core dumps from all backends by hand.
			 *
			 * We could exclude dead_end children here, but at least in the
			 * SIGSTOP case it seems better to include them.
			 */
			if (!FatalError)
			{
				ereport(DEBUG2,
						(errmsg_internal("sending %s to process %d",
										 (SendStop ? "SIGSTOP" : "SIGQUIT"),
										 (int) bp->pid)));
				signal_child(bp->pid, (SendStop ? SIGSTOP : SIGQUIT));
			}
		}
	}

	/* Take care of the startup process too */
	if (pid == StartupPID)
		StartupPID = 0;
	else if (StartupPID != 0 && !FatalError)
	{
		ereport(DEBUG2,
				(errmsg_internal("sending %s to process %d",
								 (SendStop ? "SIGSTOP" : "SIGQUIT"),
								 (int) StartupPID)));
		signal_child(StartupPID, (SendStop ? SIGSTOP : SIGQUIT));
	}

	/* Take care of the bgwriter too */
	if (pid == BgWriterPID)
		BgWriterPID = 0;
	else if (BgWriterPID != 0 && !FatalError)
	{
		ereport(DEBUG2,
				(errmsg_internal("sending %s to process %d",
								 (SendStop ? "SIGSTOP" : "SIGQUIT"),
								 (int) BgWriterPID)));
		signal_child(BgWriterPID, (SendStop ? SIGSTOP : SIGQUIT));
	}

	/* Take care of the checkpointer too */
	if (pid == CheckpointerPID)
		CheckpointerPID = 0;
	else if (CheckpointerPID != 0 && !FatalError)
	{
		ereport(DEBUG2,
				(errmsg_internal("sending %s to process %d",
								 (SendStop ? "SIGSTOP" : "SIGQUIT"),
								 (int) CheckpointerPID)));
		signal_child(CheckpointerPID, (SendStop ? SIGSTOP : SIGQUIT));
	}

	/* Take care of the walwriter too */
	if (pid == WalWriterPID)
		WalWriterPID = 0;
	else if (WalWriterPID != 0 && !FatalError)
	{
		ereport(DEBUG2,
				(errmsg_internal("sending %s to process %d",
								 (SendStop ? "SIGSTOP" : "SIGQUIT"),
								 (int) WalWriterPID)));
		signal_child(WalWriterPID, (SendStop ? SIGSTOP : SIGQUIT));
	}

	/* Take care of the walreceiver too */
	if (pid == WalReceiverPID)
		WalReceiverPID = 0;
	else if (WalReceiverPID != 0 && !FatalError)
	{
		ereport(DEBUG2,
				(errmsg_internal("sending %s to process %d",
								 (SendStop ? "SIGSTOP" : "SIGQUIT"),
								 (int) WalReceiverPID)));
		signal_child(WalReceiverPID, (SendStop ? SIGSTOP : SIGQUIT));
	}

	/* Take care of the autovacuum launcher too */
	if (pid == AutoVacPID)
		AutoVacPID = 0;
	else if (AutoVacPID != 0 && !FatalError)
	{
		ereport(DEBUG2,
				(errmsg_internal("sending %s to process %d",
								 (SendStop ? "SIGSTOP" : "SIGQUIT"),
								 (int) AutoVacPID)));
		signal_child(AutoVacPID, (SendStop ? SIGSTOP : SIGQUIT));
	}

#ifdef PGXC
	/* Take care of the pool manager too */
#ifdef XCP
	if (pid == PgPoolerPID)
		PgPoolerPID = 0;
	else if (PgPoolerPID != 0 && !FatalError)
	{
		ereport(DEBUG2,
			(errmsg_internal("sending %s to process %d",
							 (SendStop ? "SIGSTOP" : "SIGQUIT"),
							 (int) PgPoolerPID)));
		signal_child(PgPoolerPID, (SendStop ? SIGSTOP : SIGQUIT));
	}
#else
	if (IS_PGXC_COORDINATOR)
	{
		if (pid == PgPoolerPID)
			PgPoolerPID = 0;
		else if (PgPoolerPID != 0 && !FatalError)
		{
			ereport(DEBUG2,
				(errmsg_internal("sending %s to process %d",
								 (SendStop ? "SIGSTOP" : "SIGQUIT"),
								 (int) PgPoolerPID)));
			signal_child(PgPoolerPID, (SendStop ? SIGSTOP : SIGQUIT));
		}
	}
#endif /* XCP */
#endif /* PGXC */

	/*
	 * Force a power-cycle of the pgarch process too.  (This isn't absolutely
	 * necessary, but it seems like a good idea for robustness, and it
	 * simplifies the state-machine logic in the case where a shutdown request
	 * arrives during crash processing.)
	 */
	if (PgArchPID != 0 && !FatalError)
	{
		ereport(DEBUG2,
				(errmsg_internal("sending %s to process %d",
								 "SIGQUIT",
								 (int) PgArchPID)));
		signal_child(PgArchPID, SIGQUIT);
	}

	/*
	 * Force a power-cycle of the pgstat process too.  (This isn't absolutely
	 * necessary, but it seems like a good idea for robustness, and it
	 * simplifies the state-machine logic in the case where a shutdown request
	 * arrives during crash processing.)
	 */
	if (PgStatPID != 0 && !FatalError)
	{
		ereport(DEBUG2,
				(errmsg_internal("sending %s to process %d",
								 "SIGQUIT",
								 (int) PgStatPID)));
		signal_child(PgStatPID, SIGQUIT);
		allow_immediate_pgstat_restart();
	}

	/* We do NOT restart the syslogger */

	FatalError = true;
	/* We now transit into a state of waiting for children to die */
	if (pmState == PM_RECOVERY ||
		pmState == PM_HOT_STANDBY ||
		pmState == PM_RUN ||
		pmState == PM_WAIT_BACKUP ||
		pmState == PM_WAIT_READONLY ||
		pmState == PM_SHUTDOWN)
		pmState = PM_WAIT_BACKENDS;
}

/*
 * Log the death of a child process.
 */
static void
LogChildExit(int lev, const char *procname, int pid, int exitstatus)
{
	/*
	 * size of activity_buffer is arbitrary, but set equal to default
	 * track_activity_query_size
	 */
	char		activity_buffer[1024];
	const char *activity = NULL;

	if (!EXIT_STATUS_0(exitstatus))
		activity = pgstat_get_crashed_backend_activity(pid,
													   activity_buffer,
													sizeof(activity_buffer));

	if (WIFEXITED(exitstatus))
		ereport(lev,

		/*------
		  translator: %s is a noun phrase describing a child process, such as
		  "server process" */
				(errmsg("%s (PID %d) exited with exit code %d",
						procname, pid, WEXITSTATUS(exitstatus)),
				 activity ? errdetail("Failed process was running: %s", activity) : 0));
	else if (WIFSIGNALED(exitstatus))
#if defined(WIN32)
		ereport(lev,

		/*------
		  translator: %s is a noun phrase describing a child process, such as
		  "server process" */
				(errmsg("%s (PID %d) was terminated by exception 0x%X",
						procname, pid, WTERMSIG(exitstatus)),
				 errhint("See C include file \"ntstatus.h\" for a description of the hexadecimal value."),
				 activity ? errdetail("Failed process was running: %s", activity) : 0));
#elif defined(HAVE_DECL_SYS_SIGLIST) && HAVE_DECL_SYS_SIGLIST
	ereport(lev,

	/*------
	  translator: %s is a noun phrase describing a child process, such as
	  "server process" */
			(errmsg("%s (PID %d) was terminated by signal %d: %s",
					procname, pid, WTERMSIG(exitstatus),
					WTERMSIG(exitstatus) < NSIG ?
					sys_siglist[WTERMSIG(exitstatus)] : "(unknown)"),
	  activity ? errdetail("Failed process was running: %s", activity) : 0));
#else
		ereport(lev,

		/*------
		  translator: %s is a noun phrase describing a child process, such as
		  "server process" */
				(errmsg("%s (PID %d) was terminated by signal %d",
						procname, pid, WTERMSIG(exitstatus)),
				 activity ? errdetail("Failed process was running: %s", activity) : 0));
#endif
	else
		ereport(lev,

		/*------
		  translator: %s is a noun phrase describing a child process, such as
		  "server process" */
				(errmsg("%s (PID %d) exited with unrecognized status %d",
						procname, pid, exitstatus),
				 activity ? errdetail("Failed process was running: %s", activity) : 0));
}

/*
 * Advance the postmaster's state machine and take actions as appropriate
 *
 * This is common code for pmdie(), reaper() and sigusr1_handler(), which
 * receive the signals that might mean we need to change state.
 */
static void
PostmasterStateMachine(void)
{
	if (pmState == PM_WAIT_BACKUP)
	{
		/*
		 * PM_WAIT_BACKUP state ends when online backup mode is not active.
		 */
		if (!BackupInProgress())
			pmState = PM_WAIT_BACKENDS;
	}

	if (pmState == PM_WAIT_READONLY)
	{
		/*
		 * PM_WAIT_READONLY state ends when we have no regular backends that
		 * have been started during recovery.  We kill the startup and
		 * walreceiver processes and transition to PM_WAIT_BACKENDS.  Ideally,
		 * we might like to kill these processes first and then wait for
		 * backends to die off, but that doesn't work at present because
		 * killing the startup process doesn't release its locks.
		 */
		if (CountChildren(BACKEND_TYPE_NORMAL) == 0)
		{
			if (StartupPID != 0)
				signal_child(StartupPID, SIGTERM);
			if (WalReceiverPID != 0)
				signal_child(WalReceiverPID, SIGTERM);
			pmState = PM_WAIT_BACKENDS;
		}
	}

	/*
	 * If we are in a state-machine state that implies waiting for backends to
	 * exit, see if they're all gone, and change state if so.
	 */
	if (pmState == PM_WAIT_BACKENDS)
	{
		/*
		 * PM_WAIT_BACKENDS state ends when we have no regular backends
		 * (including autovac workers) and no walwriter, autovac launcher or
		 * bgwriter.  If we are doing crash recovery then we expect the
		 * checkpointer to exit as well, otherwise not. The archiver, stats,
		 * and syslogger processes are disregarded since they are not
		 * connected to shared memory; we also disregard dead_end children
		 * here. Walsenders are also disregarded, they will be terminated
		 * later after writing the checkpoint record, like the archiver
		 * process.
		 */
		if (CountChildren(BACKEND_TYPE_NORMAL | BACKEND_TYPE_AUTOVAC) == 0 &&
			StartupPID == 0 &&
#ifdef PGXC
			PgPoolerPID == 0 &&
#endif
			WalReceiverPID == 0 &&
			BgWriterPID == 0 &&
			(CheckpointerPID == 0 || !FatalError) &&
			WalWriterPID == 0 &&
			AutoVacPID == 0)
		{
			if (FatalError)
			{
				/*
				 * Start waiting for dead_end children to die.	This state
				 * change causes ServerLoop to stop creating new ones.
				 */
				pmState = PM_WAIT_DEAD_END;

				/*
				 * We already SIGQUIT'd the archiver and stats processes, if
				 * any, when we entered FatalError state.
				 */
			}
			else
			{
				/*
				 * If we get here, we are proceeding with normal shutdown. All
				 * the regular children are gone, and it's time to tell the
				 * checkpointer to do a shutdown checkpoint.
				 */
				Assert(Shutdown > NoShutdown);
				/* Start the checkpointer if not running */
				if (CheckpointerPID == 0)
					CheckpointerPID = StartCheckpointer();
				/* And tell it to shut down */
				if (CheckpointerPID != 0)
				{
					signal_child(CheckpointerPID, SIGUSR2);
					pmState = PM_SHUTDOWN;
				}
				else
				{
					/*
					 * If we failed to fork a checkpointer, just shut down.
					 * Any required cleanup will happen at next restart. We
					 * set FatalError so that an "abnormal shutdown" message
					 * gets logged when we exit.
					 */
					FatalError = true;
					pmState = PM_WAIT_DEAD_END;

					/* Kill the walsenders, archiver and stats collector too */
					SignalChildren(SIGQUIT);
					if (PgArchPID != 0)
						signal_child(PgArchPID, SIGQUIT);
					if (PgStatPID != 0)
						signal_child(PgStatPID, SIGQUIT);
				}
			}
		}
	}

	if (pmState == PM_SHUTDOWN_2)
	{
		/*
		 * PM_SHUTDOWN_2 state ends when there's no other children than
		 * dead_end children left. There shouldn't be any regular backends
		 * left by now anyway; what we're really waiting for is walsenders and
		 * archiver.
		 *
		 * Walreceiver should normally be dead by now, but not when a fast
		 * shutdown is performed during recovery.
		 */
		if (PgArchPID == 0 && CountChildren(BACKEND_TYPE_ALL) == 0 &&
			WalReceiverPID == 0)
		{
			pmState = PM_WAIT_DEAD_END;
		}
	}

	if (pmState == PM_WAIT_DEAD_END)
	{
		/*
		 * PM_WAIT_DEAD_END state ends when the BackendList is entirely empty
		 * (ie, no dead_end children remain), and the archiver and stats
		 * collector are gone too.
		 *
		 * The reason we wait for those two is to protect them against a new
		 * postmaster starting conflicting subprocesses; this isn't an
		 * ironclad protection, but it at least helps in the
		 * shutdown-and-immediately-restart scenario.  Note that they have
		 * already been sent appropriate shutdown signals, either during a
		 * normal state transition leading up to PM_WAIT_DEAD_END, or during
		 * FatalError processing.
		 */
		if (DLGetHead(BackendList) == NULL &&
			PgArchPID == 0 && PgStatPID == 0)
		{
			/* These other guys should be dead already */
#ifdef PGXC
			Assert(PgPoolerPID == 0);
#endif
			Assert(StartupPID == 0);
			Assert(WalReceiverPID == 0);
			Assert(BgWriterPID == 0);
			Assert(CheckpointerPID == 0);
			Assert(WalWriterPID == 0);
			Assert(AutoVacPID == 0);
			/* syslogger is not considered here */
			pmState = PM_NO_CHILDREN;
		}
	}

	/*
	 * If we've been told to shut down, we exit as soon as there are no
	 * remaining children.	If there was a crash, cleanup will occur at the
	 * next startup.  (Before PostgreSQL 8.3, we tried to recover from the
	 * crash before exiting, but that seems unwise if we are quitting because
	 * we got SIGTERM from init --- there may well not be time for recovery
	 * before init decides to SIGKILL us.)
	 *
	 * Note that the syslogger continues to run.  It will exit when it sees
	 * EOF on its input pipe, which happens when there are no more upstream
	 * processes.
	 */
	if (Shutdown > NoShutdown && pmState == PM_NO_CHILDREN)
	{
		if (FatalError)
		{
			ereport(LOG, (errmsg("abnormal database system shutdown")));
			ExitPostmaster(1);
		}
		else
		{
			/*
			 * Terminate exclusive backup mode to avoid recovery after a clean
			 * fast shutdown.  Since an exclusive backup can only be taken
			 * during normal running (and not, for example, while running
			 * under Hot Standby) it only makes sense to do this if we reached
			 * normal running. If we're still in recovery, the backup file is
			 * one we're recovering *from*, and we must keep it around so that
			 * recovery restarts from the right place.
			 */
			if (ReachedNormalRunning)
				CancelBackup();

			/* Normal exit from the postmaster is here */
			ExitPostmaster(0);
		}
	}

	/*
	 * If recovery failed, or the user does not want an automatic restart
	 * after backend crashes, wait for all non-syslogger children to exit, and
	 * then exit postmaster. We don't try to reinitialize when recovery fails,
	 * because more than likely it will just fail again and we will keep
	 * trying forever.
	 */
	if (pmState == PM_NO_CHILDREN && (RecoveryError || !restart_after_crash))
		ExitPostmaster(1);

	/*
	 * If we need to recover from a crash, wait for all non-syslogger children
	 * to exit, then reset shmem and StartupDataBase.
	 */
	if (FatalError && pmState == PM_NO_CHILDREN)
	{
		ereport(LOG,
				(errmsg("all server processes terminated; reinitializing")));

		shmem_exit(1);
		reset_shared(PostPortNumber);

		StartupPID = StartupDataBase();
		Assert(StartupPID != 0);
		pmState = PM_STARTUP;
	}
}


/*
 * Send a signal to a postmaster child process
 *
 * On systems that have setsid(), each child process sets itself up as a
 * process group leader.  For signals that are generally interpreted in the
 * appropriate fashion, we signal the entire process group not just the
 * direct child process.  This allows us to, for example, SIGQUIT a blocked
 * archive_recovery script, or SIGINT a script being run by a backend via
 * system().
 *
 * There is a race condition for recently-forked children: they might not
 * have executed setsid() yet.	So we signal the child directly as well as
 * the group.  We assume such a child will handle the signal before trying
 * to spawn any grandchild processes.  We also assume that signaling the
 * child twice will not cause any problems.
 */
static void
signal_child(pid_t pid, int signal)
{
	if (kill(pid, signal) < 0)
		elog(DEBUG3, "kill(%ld,%d) failed: %m", (long) pid, signal);
#ifdef HAVE_SETSID
	switch (signal)
	{
		case SIGINT:
		case SIGTERM:
		case SIGQUIT:
		case SIGSTOP:
			if (kill(-pid, signal) < 0)
				elog(DEBUG3, "kill(%ld,%d) failed: %m", (long) (-pid), signal);
			break;
		default:
			break;
	}
#endif
}

/*
 * Send a signal to the targeted children (but NOT special children;
 * dead_end children are never signaled, either).
 */
static bool
SignalSomeChildren(int signal, int target)
{
	Dlelem	   *curr;
	bool		signaled = false;

	for (curr = DLGetHead(BackendList); curr; curr = DLGetSucc(curr))
	{
		Backend    *bp = (Backend *) DLE_VAL(curr);

		if (bp->dead_end)
			continue;

		/*
		 * Since target == BACKEND_TYPE_ALL is the most common case, we test
		 * it first and avoid touching shared memory for every child.
		 */
		if (target != BACKEND_TYPE_ALL)
		{
			int			child;

			if (bp->is_autovacuum)
				child = BACKEND_TYPE_AUTOVAC;
			else if (IsPostmasterChildWalSender(bp->child_slot))
				child = BACKEND_TYPE_WALSND;
			else
				child = BACKEND_TYPE_NORMAL;
			if (!(target & child))
				continue;
		}

		ereport(DEBUG4,
				(errmsg_internal("sending signal %d to process %d",
								 signal, (int) bp->pid)));
		signal_child(bp->pid, signal);
		signaled = true;
	}
	return signaled;
}

/*
 * BackendStartup -- start backend process
 *
 * returns: STATUS_ERROR if the fork failed, STATUS_OK otherwise.
 *
 * Note: if you change this code, also consider StartAutovacuumWorker.
 */
static int
BackendStartup(Port *port)
{
	Backend    *bn;				/* for backend cleanup */
	pid_t		pid;

	/*
	 * Create backend data structure.  Better before the fork() so we can
	 * handle failure cleanly.
	 */
	bn = (Backend *) malloc(sizeof(Backend));
	if (!bn)
	{
		ereport(LOG,
				(errcode(ERRCODE_OUT_OF_MEMORY),
				 errmsg("out of memory")));
		return STATUS_ERROR;
	}

	/*
	 * Compute the cancel key that will be assigned to this backend. The
	 * backend will have its own copy in the forked-off process' value of
	 * MyCancelKey, so that it can transmit the key to the frontend.
	 */
	MyCancelKey = PostmasterRandom();
	bn->cancel_key = MyCancelKey;

	/* Pass down canAcceptConnections state */
	port->canAcceptConnections = canAcceptConnections();
	bn->dead_end = (port->canAcceptConnections != CAC_OK &&
					port->canAcceptConnections != CAC_WAITBACKUP);

	/*
	 * Unless it's a dead_end child, assign it a child slot number
	 */
	if (!bn->dead_end)
		bn->child_slot = MyPMChildSlot = AssignPostmasterChildSlot();
	else
		bn->child_slot = 0;

#ifdef EXEC_BACKEND
	pid = backend_forkexec(port);
#else							/* !EXEC_BACKEND */
	pid = fork_process();
	if (pid == 0)				/* child */
	{
		free(bn);

		/*
		 * Let's clean up ourselves as the postmaster child, and close the
		 * postmaster's listen sockets.  (In EXEC_BACKEND case this is all
		 * done in SubPostmasterMain.)
		 */
		IsUnderPostmaster = true;		/* we are a postmaster subprocess now */

		MyProcPid = getpid();	/* reset MyProcPid */

		MyStartTime = time(NULL);

		/* We don't want the postmaster's proc_exit() handlers */
		on_exit_reset();

		/* Close the postmaster's sockets */
		ClosePostmasterPorts(false);

		/* Perform additional initialization and collect startup packet */
		BackendInitialize(port);

		/* And run the backend */
		proc_exit(BackendRun(port));
	}
#endif   /* EXEC_BACKEND */

	if (pid < 0)
	{
		/* in parent, fork failed */
		int			save_errno = errno;

		if (!bn->dead_end)
			(void) ReleasePostmasterChildSlot(bn->child_slot);
		free(bn);
		errno = save_errno;
		ereport(LOG,
				(errmsg("could not fork new process for connection: %m")));
		report_fork_failure_to_client(port, save_errno);
		return STATUS_ERROR;
	}

	/* in parent, successful fork */
	ereport(DEBUG2,
			(errmsg_internal("forked new backend, pid=%d socket=%d",
							 (int) pid, (int) port->sock)));

	/*
	 * Everything's been successful, it's safe to add this backend to our list
	 * of backends.
	 */
	bn->pid = pid;
	bn->is_autovacuum = false;
	DLInitElem(&bn->elem, bn);
	DLAddHead(BackendList, &bn->elem);
#ifdef EXEC_BACKEND
	if (!bn->dead_end)
		ShmemBackendArrayAdd(bn);
#endif

	return STATUS_OK;
}

/*
 * Try to report backend fork() failure to client before we close the
 * connection.	Since we do not care to risk blocking the postmaster on
 * this connection, we set the connection to non-blocking and try only once.
 *
 * This is grungy special-purpose code; we cannot use backend libpq since
 * it's not up and running.
 */
static void
report_fork_failure_to_client(Port *port, int errnum)
{
	char		buffer[1000];
	int			rc;

	/* Format the error message packet (always V2 protocol) */
	snprintf(buffer, sizeof(buffer), "E%s%s\n",
			 _("could not fork new process for connection: "),
			 strerror(errnum));

	/* Set port to non-blocking.  Don't do send() if this fails */
	if (!pg_set_noblock(port->sock))
		return;

	/* We'll retry after EINTR, but ignore all other failures */
	do
	{
		rc = send(port->sock, buffer, strlen(buffer) + 1, 0);
	} while (rc < 0 && errno == EINTR);
}


/*
 * BackendInitialize -- initialize an interactive (postmaster-child)
 *				backend process, and collect the client's startup packet.
 *
 * returns: nothing.  Will not return at all if there's any failure.
 *
 * Note: this code does not depend on having any access to shared memory.
 * In the EXEC_BACKEND case, we are physically attached to shared memory
 * but have not yet set up most of our local pointers to shmem structures.
 */
static void
BackendInitialize(Port *port)
{
	int			status;
	char		remote_host[NI_MAXHOST];
	char		remote_port[NI_MAXSERV];
	char		remote_ps_data[NI_MAXHOST];

	/* Save port etc. for ps status */
	MyProcPort = port;

	/*
	 * PreAuthDelay is a debugging aid for investigating problems in the
	 * authentication cycle: it can be set in postgresql.conf to allow time to
	 * attach to the newly-forked backend with a debugger.	(See also
	 * PostAuthDelay, which we allow clients to pass through PGOPTIONS, but it
	 * is not honored until after authentication.)
	 */
	if (PreAuthDelay > 0)
		pg_usleep(PreAuthDelay * 1000000L);

	/* This flag will remain set until InitPostgres finishes authentication */
	ClientAuthInProgress = true;	/* limit visibility of log messages */

	/* save process start time */
	port->SessionStartTime = GetCurrentTimestamp();
	MyStartTime = timestamptz_to_time_t(port->SessionStartTime);

	/* set these to empty in case they are needed before we set them up */
	port->remote_host = "";
	port->remote_port = "";

	/*
	 * Initialize libpq and enable reporting of ereport errors to the client.
	 * Must do this now because authentication uses libpq to send messages.
	 */
	pq_init();					/* initialize libpq to talk to client */
	whereToSendOutput = DestRemote;		/* now safe to ereport to client */

	/*
	 * If possible, make this process a group leader, so that the postmaster
	 * can signal any child processes too.	(We do this now on the off chance
	 * that something might spawn a child process during authentication.)
	 */
#ifdef HAVE_SETSID
	if (setsid() < 0)
		elog(FATAL, "setsid() failed: %m");
#endif

	/*
	 * We arrange for a simple exit(1) if we receive SIGTERM or SIGQUIT or
	 * timeout while trying to collect the startup packet.	Otherwise the
	 * postmaster cannot shutdown the database FAST or IMMED cleanly if a
	 * buggy client fails to send the packet promptly.
	 */
	pqsignal(SIGTERM, startup_die);
	pqsignal(SIGQUIT, startup_die);
	pqsignal(SIGALRM, startup_die);
	PG_SETMASK(&StartupBlockSig);

	/*
	 * Get the remote host name and port for logging and status display.
	 */
	remote_host[0] = '\0';
	remote_port[0] = '\0';
	if (pg_getnameinfo_all(&port->raddr.addr, port->raddr.salen,
						   remote_host, sizeof(remote_host),
						   remote_port, sizeof(remote_port),
				  (log_hostname ? 0 : NI_NUMERICHOST) | NI_NUMERICSERV) != 0)
	{
		int			ret = pg_getnameinfo_all(&port->raddr.addr, port->raddr.salen,
											 remote_host, sizeof(remote_host),
											 remote_port, sizeof(remote_port),
											 NI_NUMERICHOST | NI_NUMERICSERV);

		if (ret != 0)
			ereport(WARNING,
					(errmsg_internal("pg_getnameinfo_all() failed: %s",
									 gai_strerror(ret))));
	}
	if (remote_port[0] == '\0')
		snprintf(remote_ps_data, sizeof(remote_ps_data), "%s", remote_host);
	else
		snprintf(remote_ps_data, sizeof(remote_ps_data), "%s(%s)", remote_host, remote_port);

	if (Log_connections)
	{
		if (remote_port[0])
			ereport(LOG,
					(errmsg("connection received: host=%s port=%s",
							remote_host,
							remote_port)));
		else
			ereport(LOG,
					(errmsg("connection received: host=%s",
							remote_host)));
	}

	/*
	 * save remote_host and remote_port in port structure
	 */
	port->remote_host = strdup(remote_host);
	port->remote_port = strdup(remote_port);
	if (log_hostname)
		port->remote_hostname = port->remote_host;

	/*
	 * Ready to begin client interaction.  We will give up and exit(1) after a
	 * time delay, so that a broken client can't hog a connection
	 * indefinitely.  PreAuthDelay and any DNS interactions above don't count
	 * against the time limit.
	 */
	if (!enable_sig_alarm(AuthenticationTimeout * 1000, false))
		elog(FATAL, "could not set timer for startup packet timeout");

	/*
	 * Receive the startup packet (which might turn out to be a cancel request
	 * packet).
	 */
	status = ProcessStartupPacket(port, false);

	/*
	 * Stop here if it was bad or a cancel packet.	ProcessStartupPacket
	 * already did any appropriate error reporting.
	 */
	if (status != STATUS_OK)
		proc_exit(0);

	/*
	 * Now that we have the user and database name, we can set the process
	 * title for ps.  It's good to do this as early as possible in startup.
	 *
	 * For a walsender, the ps display is set in the following form:
	 *
	 * postgres: wal sender process <user> <host> <activity>
	 *
	 * To achieve that, we pass "wal sender process" as username and username
	 * as dbname to init_ps_display(). XXX: should add a new variant of
	 * init_ps_display() to avoid abusing the parameters like this.
	 */
	if (am_walsender)
		init_ps_display("wal sender process", port->user_name, remote_ps_data,
						update_process_title ? "authentication" : "");
	else
		init_ps_display(port->user_name, port->database_name, remote_ps_data,
						update_process_title ? "authentication" : "");

	/*
	 * Disable the timeout, and prevent SIGTERM/SIGQUIT again.
	 */
	if (!disable_sig_alarm(false))
		elog(FATAL, "could not disable timer for startup packet timeout");
	PG_SETMASK(&BlockSig);
}


/*
 * BackendRun -- set up the backend's argument list and invoke PostgresMain()
 *
 * returns:
 *		Shouldn't return at all.
 *		If PostgresMain() fails, return status.
 */
static int
BackendRun(Port *port)
{
	char	  **av;
	int			maxac;
	int			ac;
	long		secs;
	int			usecs;
	int			i;

	/*
	 * Don't want backend to be able to see the postmaster random number
	 * generator state.  We have to clobber the static random_seed *and* start
	 * a new random sequence in the random() library function.
	 */
	random_seed = 0;
	random_start_time.tv_usec = 0;
	/* slightly hacky way to get integer microseconds part of timestamptz */
	TimestampDifference(0, port->SessionStartTime, &secs, &usecs);
	srandom((unsigned int) (MyProcPid ^ usecs));

	/*
	 * Now, build the argv vector that will be given to PostgresMain.
	 *
	 * The maximum possible number of commandline arguments that could come
	 * from ExtraOptions is (strlen(ExtraOptions) + 1) / 2; see
	 * pg_split_opts().
	 */
	maxac = 5;					/* for fixed args supplied below */
	maxac += (strlen(ExtraOptions) + 1) / 2;

	av = (char **) MemoryContextAlloc(TopMemoryContext,
									  maxac * sizeof(char *));
	ac = 0;

	av[ac++] = "postgres";

	/*
	 * Pass any backend switches specified with -o on the postmaster's own
	 * command line.  We assume these are secure.  (It's OK to mangle
	 * ExtraOptions now, since we're safely inside a subprocess.)
	 */
	pg_split_opts(av, &ac, ExtraOptions);

	/*
	 * Tell the backend which database to use.
	 */
	av[ac++] = port->database_name;

	av[ac] = NULL;

	Assert(ac < maxac);

	/*
	 * Debug: print arguments being passed to backend
	 */
	ereport(DEBUG3,
			(errmsg_internal("%s child[%d]: starting with (",
							 progname, (int) getpid())));
	for (i = 0; i < ac; ++i)
		ereport(DEBUG3,
				(errmsg_internal("\t%s", av[i])));
	ereport(DEBUG3,
			(errmsg_internal(")")));

	/*
	 * Make sure we aren't in PostmasterContext anymore.  (We can't delete it
	 * just yet, though, because InitPostgres will need the HBA data.)
	 */
	MemoryContextSwitchTo(TopMemoryContext);

	return (PostgresMain(ac, av, port->user_name));
}


#ifdef EXEC_BACKEND

/*
 * postmaster_forkexec -- fork and exec a postmaster subprocess
 *
 * The caller must have set up the argv array already, except for argv[2]
 * which will be filled with the name of the temp variable file.
 *
 * Returns the child process PID, or -1 on fork failure (a suitable error
 * message has been logged on failure).
 *
 * All uses of this routine will dispatch to SubPostmasterMain in the
 * child process.
 */
pid_t
postmaster_forkexec(int argc, char *argv[])
{
	Port		port;

	/* This entry point passes dummy values for the Port variables */
	memset(&port, 0, sizeof(port));
	return internal_forkexec(argc, argv, &port);
}

/*
 * backend_forkexec -- fork/exec off a backend process
 *
 * Some operating systems (WIN32) don't have fork() so we have to simulate
 * it by storing parameters that need to be passed to the child and
 * then create a new child process.
 *
 * returns the pid of the fork/exec'd process, or -1 on failure
 */
static pid_t
backend_forkexec(Port *port)
{
	char	   *av[4];
	int			ac = 0;

	av[ac++] = "postgres";
	av[ac++] = "--forkbackend";
	av[ac++] = NULL;			/* filled in by internal_forkexec */

	av[ac] = NULL;
	Assert(ac < lengthof(av));

	return internal_forkexec(ac, av, port);
}

#ifndef WIN32

/*
 * internal_forkexec non-win32 implementation
 *
 * - writes out backend variables to the parameter file
 * - fork():s, and then exec():s the child process
 */
static pid_t
internal_forkexec(int argc, char *argv[], Port *port)
{
	static unsigned long tmpBackendFileNum = 0;
	pid_t		pid;
	char		tmpfilename[MAXPGPATH];
	BackendParameters param;
	FILE	   *fp;

	if (!save_backend_variables(&param, port))
		return -1;				/* log made by save_backend_variables */

	/* Calculate name for temp file */
	snprintf(tmpfilename, MAXPGPATH, "%s/%s.backend_var.%d.%lu",
			 PG_TEMP_FILES_DIR, PG_TEMP_FILE_PREFIX,
			 MyProcPid, ++tmpBackendFileNum);

	/* Open file */
	fp = AllocateFile(tmpfilename, PG_BINARY_W);
	if (!fp)
	{
		/* As in OpenTemporaryFile, try to make the temp-file directory */
		mkdir(PG_TEMP_FILES_DIR, S_IRWXU);

		fp = AllocateFile(tmpfilename, PG_BINARY_W);
		if (!fp)
		{
			ereport(LOG,
					(errcode_for_file_access(),
					 errmsg("could not create file \"%s\": %m",
							tmpfilename)));
			return -1;
		}
	}

	if (fwrite(&param, sizeof(param), 1, fp) != 1)
	{
		ereport(LOG,
				(errcode_for_file_access(),
				 errmsg("could not write to file \"%s\": %m", tmpfilename)));
		FreeFile(fp);
		return -1;
	}

	/* Release file */
	if (FreeFile(fp))
	{
		ereport(LOG,
				(errcode_for_file_access(),
				 errmsg("could not write to file \"%s\": %m", tmpfilename)));
		return -1;
	}

	/* Make sure caller set up argv properly */
	Assert(argc >= 3);
	Assert(argv[argc] == NULL);
	Assert(strncmp(argv[1], "--fork", 6) == 0);
	Assert(argv[2] == NULL);

	/* Insert temp file name after --fork argument */
	argv[2] = tmpfilename;

	/* Fire off execv in child */
	if ((pid = fork_process()) == 0)
	{
		if (execv(postgres_exec_path, argv) < 0)
		{
			ereport(LOG,
					(errmsg("could not execute server process \"%s\": %m",
							postgres_exec_path)));
			/* We're already in the child process here, can't return */
			exit(1);
		}
	}

	return pid;					/* Parent returns pid, or -1 on fork failure */
}
#else							/* WIN32 */

/*
 * internal_forkexec win32 implementation
 *
 * - starts backend using CreateProcess(), in suspended state
 * - writes out backend variables to the parameter file
 *	- during this, duplicates handles and sockets required for
 *	  inheritance into the new process
 * - resumes execution of the new process once the backend parameter
 *	 file is complete.
 */
static pid_t
internal_forkexec(int argc, char *argv[], Port *port)
{
	STARTUPINFO si;
	PROCESS_INFORMATION pi;
	int			i;
	int			j;
	char		cmdLine[MAXPGPATH * 2];
	HANDLE		paramHandle;
	BackendParameters *param;
	SECURITY_ATTRIBUTES sa;
	char		paramHandleStr[32];
	win32_deadchild_waitinfo *childinfo;

	/* Make sure caller set up argv properly */
	Assert(argc >= 3);
	Assert(argv[argc] == NULL);
	Assert(strncmp(argv[1], "--fork", 6) == 0);
	Assert(argv[2] == NULL);

	/* Set up shared memory for parameter passing */
	ZeroMemory(&sa, sizeof(sa));
	sa.nLength = sizeof(sa);
	sa.bInheritHandle = TRUE;
	paramHandle = CreateFileMapping(INVALID_HANDLE_VALUE,
									&sa,
									PAGE_READWRITE,
									0,
									sizeof(BackendParameters),
									NULL);
	if (paramHandle == INVALID_HANDLE_VALUE)
	{
		elog(LOG, "could not create backend parameter file mapping: error code %lu",
			 GetLastError());
		return -1;
	}

	param = MapViewOfFile(paramHandle, FILE_MAP_WRITE, 0, 0, sizeof(BackendParameters));
	if (!param)
	{
		elog(LOG, "could not map backend parameter memory: error code %lu",
			 GetLastError());
		CloseHandle(paramHandle);
		return -1;
	}

	/* Insert temp file name after --fork argument */
#ifdef _WIN64
	sprintf(paramHandleStr, "%llu", (LONG_PTR) paramHandle);
#else
	sprintf(paramHandleStr, "%lu", (DWORD) paramHandle);
#endif
	argv[2] = paramHandleStr;

	/* Format the cmd line */
	cmdLine[sizeof(cmdLine) - 1] = '\0';
	cmdLine[sizeof(cmdLine) - 2] = '\0';
	snprintf(cmdLine, sizeof(cmdLine) - 1, "\"%s\"", postgres_exec_path);
	i = 0;
	while (argv[++i] != NULL)
	{
		j = strlen(cmdLine);
		snprintf(cmdLine + j, sizeof(cmdLine) - 1 - j, " \"%s\"", argv[i]);
	}
	if (cmdLine[sizeof(cmdLine) - 2] != '\0')
	{
		elog(LOG, "subprocess command line too long");
		return -1;
	}

	memset(&pi, 0, sizeof(pi));
	memset(&si, 0, sizeof(si));
	si.cb = sizeof(si);

	/*
	 * Create the subprocess in a suspended state. This will be resumed later,
	 * once we have written out the parameter file.
	 */
	if (!CreateProcess(NULL, cmdLine, NULL, NULL, TRUE, CREATE_SUSPENDED,
					   NULL, NULL, &si, &pi))
	{
		elog(LOG, "CreateProcess call failed: %m (error code %lu)",
			 GetLastError());
		return -1;
	}

	if (!save_backend_variables(param, port, pi.hProcess, pi.dwProcessId))
	{
		/*
		 * log made by save_backend_variables, but we have to clean up the
		 * mess with the half-started process
		 */
		if (!TerminateProcess(pi.hProcess, 255))
			ereport(LOG,
					(errmsg_internal("could not terminate unstarted process: error code %lu",
									 GetLastError())));
		CloseHandle(pi.hProcess);
		CloseHandle(pi.hThread);
		return -1;				/* log made by save_backend_variables */
	}

	/* Drop the parameter shared memory that is now inherited to the backend */
	if (!UnmapViewOfFile(param))
		elog(LOG, "could not unmap view of backend parameter file: error code %lu",
			 GetLastError());
	if (!CloseHandle(paramHandle))
		elog(LOG, "could not close handle to backend parameter file: error code %lu",
			 GetLastError());

	/*
	 * Reserve the memory region used by our main shared memory segment before
	 * we resume the child process.
	 */
	if (!pgwin32_ReserveSharedMemoryRegion(pi.hProcess))
	{
		/*
		 * Failed to reserve the memory, so terminate the newly created
		 * process and give up.
		 */
		if (!TerminateProcess(pi.hProcess, 255))
			ereport(LOG,
					(errmsg_internal("could not terminate process that failed to reserve memory: error code %lu",
									 GetLastError())));
		CloseHandle(pi.hProcess);
		CloseHandle(pi.hThread);
		return -1;				/* logging done made by
								 * pgwin32_ReserveSharedMemoryRegion() */
	}

	/*
	 * Now that the backend variables are written out, we start the child
	 * thread so it can start initializing while we set up the rest of the
	 * parent state.
	 */
	if (ResumeThread(pi.hThread) == -1)
	{
		if (!TerminateProcess(pi.hProcess, 255))
		{
			ereport(LOG,
					(errmsg_internal("could not terminate unstartable process: error code %lu",
									 GetLastError())));
			CloseHandle(pi.hProcess);
			CloseHandle(pi.hThread);
			return -1;
		}
		CloseHandle(pi.hProcess);
		CloseHandle(pi.hThread);
		ereport(LOG,
				(errmsg_internal("could not resume thread of unstarted process: error code %lu",
								 GetLastError())));
		return -1;
	}

	/*
	 * Queue a waiter for to signal when this child dies. The wait will be
	 * handled automatically by an operating system thread pool.
	 *
	 * Note: use malloc instead of palloc, since it needs to be thread-safe.
	 * Struct will be free():d from the callback function that runs on a
	 * different thread.
	 */
	childinfo = malloc(sizeof(win32_deadchild_waitinfo));
	if (!childinfo)
		ereport(FATAL,
				(errcode(ERRCODE_OUT_OF_MEMORY),
				 errmsg("out of memory")));

	childinfo->procHandle = pi.hProcess;
	childinfo->procId = pi.dwProcessId;

	if (!RegisterWaitForSingleObject(&childinfo->waitHandle,
									 pi.hProcess,
									 pgwin32_deadchild_callback,
									 childinfo,
									 INFINITE,
								WT_EXECUTEONLYONCE | WT_EXECUTEINWAITTHREAD))
		ereport(FATAL,
				(errmsg_internal("could not register process for wait: error code %lu",
								 GetLastError())));

	/* Don't close pi.hProcess here - the wait thread needs access to it */

	CloseHandle(pi.hThread);

	return pi.dwProcessId;
}
#endif   /* WIN32 */


/*
 * SubPostmasterMain -- Get the fork/exec'd process into a state equivalent
 *			to what it would be if we'd simply forked on Unix, and then
 *			dispatch to the appropriate place.
 *
 * The first two command line arguments are expected to be "--forkFOO"
 * (where FOO indicates which postmaster child we are to become), and
 * the name of a variables file that we can read to load data that would
 * have been inherited by fork() on Unix.  Remaining arguments go to the
 * subprocess FooMain() routine.
 */
int
SubPostmasterMain(int argc, char *argv[])
{
	Port		port;

	/* Do this sooner rather than later... */
	IsUnderPostmaster = true;	/* we are a postmaster subprocess now */

	MyProcPid = getpid();		/* reset MyProcPid */

	MyStartTime = time(NULL);

	/*
	 * make sure stderr is in binary mode before anything can possibly be
	 * written to it, in case it's actually the syslogger pipe, so the pipe
	 * chunking protocol isn't disturbed. Non-logpipe data gets translated on
	 * redirection (e.g. via pg_ctl -l) anyway.
	 */
#ifdef WIN32
	_setmode(fileno(stderr), _O_BINARY);
#endif

	/* Lose the postmaster's on-exit routines (really a no-op) */
	on_exit_reset();

	/* In EXEC_BACKEND case we will not have inherited these settings */
	IsPostmasterEnvironment = true;
	whereToSendOutput = DestNone;

	/* Setup essential subsystems (to ensure elog() behaves sanely) */
	MemoryContextInit();
	InitializeGUCOptions();

	/* Read in the variables file */
	memset(&port, 0, sizeof(Port));
	read_backend_variables(argv[2], &port);

	/*
	 * Set reference point for stack-depth checking
	 */
	set_stack_base();

	/*
	 * Set up memory area for GSS information. Mirrors the code in ConnCreate
	 * for the non-exec case.
	 */
#if defined(ENABLE_GSS) || defined(ENABLE_SSPI)
	port.gss = (pg_gssinfo *) calloc(1, sizeof(pg_gssinfo));
	if (!port.gss)
		ereport(FATAL,
				(errcode(ERRCODE_OUT_OF_MEMORY),
				 errmsg("out of memory")));
#endif

	/* Check we got appropriate args */
	if (argc < 3)
		elog(FATAL, "invalid subpostmaster invocation");

	/*
	 * If appropriate, physically re-attach to shared memory segment. We want
	 * to do this before going any further to ensure that we can attach at the
	 * same address the postmaster used.
	 */
	if (strcmp(argv[1], "--forkbackend") == 0 ||
		strcmp(argv[1], "--forkavlauncher") == 0 ||
		strcmp(argv[1], "--forkavworker") == 0 ||
		strcmp(argv[1], "--forkboot") == 0)
		PGSharedMemoryReAttach();

	/* autovacuum needs this set before calling InitProcess */
	if (strcmp(argv[1], "--forkavlauncher") == 0)
		AutovacuumLauncherIAm();
	if (strcmp(argv[1], "--forkavworker") == 0)
		AutovacuumWorkerIAm();

	/*
	 * Start our win32 signal implementation. This has to be done after we
	 * read the backend variables, because we need to pick up the signal pipe
	 * from the parent process.
	 */
#ifdef WIN32
	pgwin32_signal_initialize();
#endif

	/* In EXEC_BACKEND case we will not have inherited these settings */
	pqinitmask();
	PG_SETMASK(&BlockSig);

	/* Read in remaining GUC variables */
	read_nondefault_variables();

	/*
	 * Reload any libraries that were preloaded by the postmaster.	Since we
	 * exec'd this process, those libraries didn't come along with us; but we
	 * should load them into all child processes to be consistent with the
	 * non-EXEC_BACKEND behavior.
	 */
	process_shared_preload_libraries();

	/* Run backend or appropriate child */
	if (strcmp(argv[1], "--forkbackend") == 0)
	{
		Assert(argc == 3);		/* shouldn't be any more args */

		/* Close the postmaster's sockets */
		ClosePostmasterPorts(false);

		/*
		 * Need to reinitialize the SSL library in the backend, since the
		 * context structures contain function pointers and cannot be passed
		 * through the parameter file.
		 *
		 * XXX should we do this in all child processes?  For the moment it's
		 * enough to do it in backend children.
		 */
#ifdef USE_SSL
		if (EnableSSL)
			secure_initialize();
#endif

		/*
		 * Perform additional initialization and collect startup packet.
		 *
		 * We want to do this before InitProcess() for a couple of reasons: 1.
		 * so that we aren't eating up a PGPROC slot while waiting on the
		 * client. 2. so that if InitProcess() fails due to being out of
		 * PGPROC slots, we have already initialized libpq and are able to
		 * report the error to the client.
		 */
		BackendInitialize(&port);

		/* Restore basic shared memory pointers */
		InitShmemAccess(UsedShmemSegAddr);

		/* Need a PGPROC to run CreateSharedMemoryAndSemaphores */
		InitProcess();

		/*
		 * Attach process to shared data structures.  If testing EXEC_BACKEND
		 * on Linux, you must run this as root before starting the postmaster:
		 *
		 * echo 0 >/proc/sys/kernel/randomize_va_space
		 *
		 * This prevents a randomized stack base address that causes child
		 * shared memory to be at a different address than the parent, making
		 * it impossible to attached to shared memory.	Return the value to
		 * '1' when finished.
		 */
		CreateSharedMemoryAndSemaphores(false, 0);

		/* And run the backend */
		proc_exit(BackendRun(&port));
	}
	if (strcmp(argv[1], "--forkboot") == 0)
	{
		/* Close the postmaster's sockets */
		ClosePostmasterPorts(false);

		/* Restore basic shared memory pointers */
		InitShmemAccess(UsedShmemSegAddr);

		/* Need a PGPROC to run CreateSharedMemoryAndSemaphores */
		InitAuxiliaryProcess();

		/* Attach process to shared data structures */
		CreateSharedMemoryAndSemaphores(false, 0);

		AuxiliaryProcessMain(argc - 2, argv + 2);
		proc_exit(0);
	}
	if (strcmp(argv[1], "--forkavlauncher") == 0)
	{
		/* Close the postmaster's sockets */
		ClosePostmasterPorts(false);

		/* Restore basic shared memory pointers */
		InitShmemAccess(UsedShmemSegAddr);

		/* Need a PGPROC to run CreateSharedMemoryAndSemaphores */
		InitProcess();

		/* Attach process to shared data structures */
		CreateSharedMemoryAndSemaphores(false, 0);

		AutoVacLauncherMain(argc - 2, argv + 2);
		proc_exit(0);
	}
	if (strcmp(argv[1], "--forkavworker") == 0)
	{
		/* Close the postmaster's sockets */
		ClosePostmasterPorts(false);

		/* Restore basic shared memory pointers */
		InitShmemAccess(UsedShmemSegAddr);

		/* Need a PGPROC to run CreateSharedMemoryAndSemaphores */
		InitProcess();

		/* Attach process to shared data structures */
		CreateSharedMemoryAndSemaphores(false, 0);

		AutoVacWorkerMain(argc - 2, argv + 2);
		proc_exit(0);
	}
	if (strcmp(argv[1], "--forkarch") == 0)
	{
		/* Close the postmaster's sockets */
		ClosePostmasterPorts(false);

		/* Do not want to attach to shared memory */

		PgArchiverMain(argc, argv);
		proc_exit(0);
	}
	if (strcmp(argv[1], "--forkcol") == 0)
	{
		/* Close the postmaster's sockets */
		ClosePostmasterPorts(false);

		/* Do not want to attach to shared memory */

		PgstatCollectorMain(argc, argv);
		proc_exit(0);
	}
	if (strcmp(argv[1], "--forklog") == 0)
	{
		/* Close the postmaster's sockets */
		ClosePostmasterPorts(true);

		/* Do not want to attach to shared memory */

		SysLoggerMain(argc, argv);
		proc_exit(0);
	}

	return 1;					/* shouldn't get here */
}
#endif   /* EXEC_BACKEND */


/*
 * ExitPostmaster -- cleanup
 *
 * Do NOT call exit() directly --- always go through here!
 */
static void
ExitPostmaster(int status)
{
	/* should cleanup shared memory and kill all backends */

	/*
	 * Not sure of the semantics here.	When the Postmaster dies, should the
	 * backends all be killed? probably not.
	 *
	 * MUST		-- vadim 05-10-1999
	 */

	proc_exit(status);
}

/*
 * sigusr1_handler - handle signal conditions from child processes
 */
static void
sigusr1_handler(SIGNAL_ARGS)
{
	int			save_errno = errno;

	PG_SETMASK(&BlockSig);

	/*
	 * RECOVERY_STARTED and BEGIN_HOT_STANDBY signals are ignored in
	 * unexpected states. If the startup process quickly starts up, completes
	 * recovery, exits, we might process the death of the startup process
	 * first. We don't want to go back to recovery in that case.
	 */
	if (CheckPostmasterSignal(PMSIGNAL_RECOVERY_STARTED) &&
		pmState == PM_STARTUP)
	{
		/* WAL redo has started. We're out of reinitialization. */
		FatalError = false;

		/*
		 * Crank up the background tasks.  It doesn't matter if this fails,
		 * we'll just try again later.
		 */
		Assert(CheckpointerPID == 0);
		CheckpointerPID = StartCheckpointer();
		Assert(BgWriterPID == 0);
		BgWriterPID = StartBackgroundWriter();

		pmState = PM_RECOVERY;
	}
	if (CheckPostmasterSignal(PMSIGNAL_BEGIN_HOT_STANDBY) &&
		pmState == PM_RECOVERY)
	{
		/*
		 * Likewise, start other special children as needed.
		 */
		Assert(PgStatPID == 0);
		PgStatPID = pgstat_start();

		ereport(LOG,
		(errmsg("database system is ready to accept read only connections")));

		pmState = PM_HOT_STANDBY;
	}

#ifdef PGXC
	/*
	 * Register node to GTM.
	 * A node can only be registered if it has reached a stable recovery state
	 * and if is a master node.
	 * A standby node is created from a hot backup of master so master and slave
	 * nodes will normally share the same node name. Having master and slave share
	 * the same node name is convenient for slave promotion, and this makes master
	 * and slave nodes being seen as equal by GTM in cluster. As two nodes cannot
	 * register on GTM with the same name, it looks normal to let only master
	 * register and have slave nodes bypass this process.
	 */
	if (pmState == PM_RUN &&
		!isNodeRegistered)
	{
		isNodeRegistered = true;

		/* Register node on GTM during Postmaster Startup. */
		if (IS_PGXC_COORDINATOR)
		{
			if (RegisterGTM(GTM_NODE_COORDINATOR, PostPortNumber, data_directory) < 0)
				ereport(FATAL,
						(errcode(ERRCODE_IO_ERROR),
						 errmsg("Can not register Coordinator on GTM")));
		}
		if (IS_PGXC_DATANODE)
		{
			if (RegisterGTM(GTM_NODE_DATANODE, PostPortNumber, data_directory) < 0)
				ereport(FATAL,
						(errcode(ERRCODE_IO_ERROR),
						 errmsg("Can not register Datanode on GTM")));
		}
	}
#endif

	if (CheckPostmasterSignal(PMSIGNAL_WAKEN_ARCHIVER) &&
		PgArchPID != 0)
	{
		/*
		 * Send SIGUSR1 to archiver process, to wake it up and begin archiving
		 * next transaction log file.
		 */
		signal_child(PgArchPID, SIGUSR1);
	}

	if (CheckPostmasterSignal(PMSIGNAL_ROTATE_LOGFILE) &&
		SysLoggerPID != 0)
	{
		/* Tell syslogger to rotate logfile */
		signal_child(SysLoggerPID, SIGUSR1);
	}

	if (CheckPostmasterSignal(PMSIGNAL_START_AUTOVAC_LAUNCHER))
	{
		/*
		 * Start one iteration of the autovacuum daemon, even if autovacuuming
		 * is nominally not enabled.  This is so we can have an active defense
		 * against transaction ID wraparound.  We set a flag for the main loop
		 * to do it rather than trying to do it here --- this is because the
		 * autovac process itself may send the signal, and we want to handle
		 * that by launching another iteration as soon as the current one
		 * completes.
		 */
		start_autovac_launcher = true;
	}

	if (CheckPostmasterSignal(PMSIGNAL_START_AUTOVAC_WORKER))
	{
		/* The autovacuum launcher wants us to start a worker process. */
		StartAutovacuumWorker();
	}

	if (CheckPostmasterSignal(PMSIGNAL_START_WALRECEIVER) &&
		WalReceiverPID == 0 &&
		(pmState == PM_STARTUP || pmState == PM_RECOVERY ||
		 pmState == PM_HOT_STANDBY || pmState == PM_WAIT_READONLY))
	{
		/* Startup Process wants us to start the walreceiver process. */
		WalReceiverPID = StartWalReceiver();
	}

	if (CheckPostmasterSignal(PMSIGNAL_ADVANCE_STATE_MACHINE) &&
		(pmState == PM_WAIT_BACKUP || pmState == PM_WAIT_BACKENDS))
	{
		/* Advance postmaster's state machine */
		PostmasterStateMachine();
	}

	if (CheckPromoteSignal() && StartupPID != 0 &&
		(pmState == PM_STARTUP || pmState == PM_RECOVERY ||
		 pmState == PM_HOT_STANDBY || pmState == PM_WAIT_READONLY))
	{
		/* Tell startup process to finish recovery */
		signal_child(StartupPID, SIGUSR2);
	}

	PG_SETMASK(&UnBlockSig);

	errno = save_errno;
}

/*
 * Timeout or shutdown signal from postmaster while processing startup packet.
 * Cleanup and exit(1).
 *
 * XXX: possible future improvement: try to send a message indicating
 * why we are disconnecting.  Problem is to be sure we don't block while
 * doing so, nor mess up SSL initialization.  In practice, if the client
 * has wedged here, it probably couldn't do anything with the message anyway.
 */
static void
startup_die(SIGNAL_ARGS)
{
	proc_exit(1);
}

/*
 * Dummy signal handler
 *
 * We use this for signals that we don't actually use in the postmaster,
 * but we do use in backends.  If we were to SIG_IGN such signals in the
 * postmaster, then a newly started backend might drop a signal that arrives
 * before it's able to reconfigure its signal processing.  (See notes in
 * tcop/postgres.c.)
 */
static void
dummy_handler(SIGNAL_ARGS)
{
}

/*
 * RandomSalt
 */
static void
RandomSalt(char *md5Salt)
{
	long		rand;

	/*
	 * We use % 255, sacrificing one possible byte value, so as to ensure that
	 * all bits of the random() value participate in the result. While at it,
	 * add one to avoid generating any null bytes.
	 */
	rand = PostmasterRandom();
	md5Salt[0] = (rand % 255) + 1;
	rand = PostmasterRandom();
	md5Salt[1] = (rand % 255) + 1;
	rand = PostmasterRandom();
	md5Salt[2] = (rand % 255) + 1;
	rand = PostmasterRandom();
	md5Salt[3] = (rand % 255) + 1;
}

/*
 * PostmasterRandom
 */
static long
PostmasterRandom(void)
{
	/*
	 * Select a random seed at the time of first receiving a request.
	 */
	if (random_seed == 0)
	{
		do
		{
			struct timeval random_stop_time;

			gettimeofday(&random_stop_time, NULL);

			/*
			 * We are not sure how much precision is in tv_usec, so we swap
			 * the high and low 16 bits of 'random_stop_time' and XOR them
			 * with 'random_start_time'. On the off chance that the result is
			 * 0, we loop until it isn't.
			 */
			random_seed = random_start_time.tv_usec ^
				((random_stop_time.tv_usec << 16) |
				 ((random_stop_time.tv_usec >> 16) & 0xffff));
		}
		while (random_seed == 0);

		srandom(random_seed);
	}

	return random();
}

/*
 * Count up number of child processes of specified types (dead_end chidren
 * are always excluded).
 */
static int
CountChildren(int target)
{
	Dlelem	   *curr;
	int			cnt = 0;

	for (curr = DLGetHead(BackendList); curr; curr = DLGetSucc(curr))
	{
		Backend    *bp = (Backend *) DLE_VAL(curr);

		if (bp->dead_end)
			continue;

		/*
		 * Since target == BACKEND_TYPE_ALL is the most common case, we test
		 * it first and avoid touching shared memory for every child.
		 */
		if (target != BACKEND_TYPE_ALL)
		{
			int			child;

			if (bp->is_autovacuum)
				child = BACKEND_TYPE_AUTOVAC;
			else if (IsPostmasterChildWalSender(bp->child_slot))
				child = BACKEND_TYPE_WALSND;
			else
				child = BACKEND_TYPE_NORMAL;
			if (!(target & child))
				continue;
		}

		cnt++;
	}
	return cnt;
}


/*
 * StartChildProcess -- start an auxiliary process for the postmaster
 *
 * xlop determines what kind of child will be started.	All child types
 * initially go to AuxiliaryProcessMain, which will handle common setup.
 *
 * Return value of StartChildProcess is subprocess' PID, or 0 if failed
 * to start subprocess.
 */
static pid_t
StartChildProcess(AuxProcType type)
{
	pid_t		pid;
	char	   *av[10];
	int			ac = 0;
	char		typebuf[32];

	/*
	 * Set up command-line arguments for subprocess
	 */
	av[ac++] = "postgres";

#ifdef EXEC_BACKEND
	av[ac++] = "--forkboot";
	av[ac++] = NULL;			/* filled in by postmaster_forkexec */
#endif

	snprintf(typebuf, sizeof(typebuf), "-x%d", type);
	av[ac++] = typebuf;

	av[ac] = NULL;
	Assert(ac < lengthof(av));

#ifdef EXEC_BACKEND
	pid = postmaster_forkexec(ac, av);
#else							/* !EXEC_BACKEND */
	pid = fork_process();

	if (pid == 0)				/* child */
	{
		IsUnderPostmaster = true;		/* we are a postmaster subprocess now */

		/* Close the postmaster's sockets */
		ClosePostmasterPorts(false);

		/* Lose the postmaster's on-exit routines and port connections */
		on_exit_reset();

		/* Release postmaster's working memory context */
		MemoryContextSwitchTo(TopMemoryContext);
		MemoryContextDelete(PostmasterContext);
		PostmasterContext = NULL;

		AuxiliaryProcessMain(ac, av);
		ExitPostmaster(0);
	}
#endif   /* EXEC_BACKEND */

	if (pid < 0)
	{
		/* in parent, fork failed */
		int			save_errno = errno;

		errno = save_errno;
		switch (type)
		{
#ifdef PGXC /* PGXC_COORD */
			case PoolerProcess:
				ereport(LOG,
						(errmsg("could not fork pool manager process: %m")));
				break;
#endif
			case StartupProcess:
				ereport(LOG,
						(errmsg("could not fork startup process: %m")));
				break;
			case BgWriterProcess:
				ereport(LOG,
				   (errmsg("could not fork background writer process: %m")));
				break;
			case CheckpointerProcess:
				ereport(LOG,
						(errmsg("could not fork checkpointer process: %m")));
				break;
			case WalWriterProcess:
				ereport(LOG,
						(errmsg("could not fork WAL writer process: %m")));
				break;
			case WalReceiverProcess:
				ereport(LOG,
						(errmsg("could not fork WAL receiver process: %m")));
				break;
			default:
				ereport(LOG,
						(errmsg("could not fork process: %m")));
				break;
		}

		/*
		 * fork failure is fatal during startup, but there's no need to choke
		 * immediately if starting other child types fails.
		 */
		if (type == StartupProcess)
			ExitPostmaster(1);
		return 0;
	}

	/*
	 * in parent, successful fork
	 */
	return pid;
}

/*
 * StartAutovacuumWorker
 *		Start an autovac worker process.
 *
 * This function is here because it enters the resulting PID into the
 * postmaster's private backends list.
 *
 * NB -- this code very roughly matches BackendStartup.
 */
static void
StartAutovacuumWorker(void)
{
	Backend    *bn;

	/*
	 * If not in condition to run a process, don't try, but handle it like a
	 * fork failure.  This does not normally happen, since the signal is only
	 * supposed to be sent by autovacuum launcher when it's OK to do it, but
	 * we have to check to avoid race-condition problems during DB state
	 * changes.
	 */
	if (canAcceptConnections() == CAC_OK)
	{
		bn = (Backend *) malloc(sizeof(Backend));
		if (bn)
		{
			/*
			 * Compute the cancel key that will be assigned to this session.
			 * We probably don't need cancel keys for autovac workers, but
			 * we'd better have something random in the field to prevent
			 * unfriendly people from sending cancels to them.
			 */
			MyCancelKey = PostmasterRandom();
			bn->cancel_key = MyCancelKey;

			/* Autovac workers are not dead_end and need a child slot */
			bn->dead_end = false;
			bn->child_slot = MyPMChildSlot = AssignPostmasterChildSlot();

			bn->pid = StartAutoVacWorker();
			if (bn->pid > 0)
			{
				bn->is_autovacuum = true;
				DLInitElem(&bn->elem, bn);
				DLAddHead(BackendList, &bn->elem);
#ifdef EXEC_BACKEND
				ShmemBackendArrayAdd(bn);
#endif
				/* all OK */
				return;
			}

			/*
			 * fork failed, fall through to report -- actual error message was
			 * logged by StartAutoVacWorker
			 */
			(void) ReleasePostmasterChildSlot(bn->child_slot);
			free(bn);
		}
		else
			ereport(LOG,
					(errcode(ERRCODE_OUT_OF_MEMORY),
					 errmsg("out of memory")));
	}

	/*
	 * Report the failure to the launcher, if it's running.  (If it's not, we
	 * might not even be connected to shared memory, so don't try to call
	 * AutoVacWorkerFailed.)  Note that we also need to signal it so that it
	 * responds to the condition, but we don't do that here, instead waiting
	 * for ServerLoop to do it.  This way we avoid a ping-pong signalling in
	 * quick succession between the autovac launcher and postmaster in case
	 * things get ugly.
	 */
	if (AutoVacPID != 0)
	{
		AutoVacWorkerFailed();
		avlauncher_needs_signal = true;
	}
}

/*
 * Create the opts file
 */
static bool
CreateOptsFile(int argc, char *argv[], char *fullprogname)
{
	FILE	   *fp;
	int			i;

#define OPTS_FILE	"postmaster.opts"

	if ((fp = fopen(OPTS_FILE, "w")) == NULL)
	{
		elog(LOG, "could not create file \"%s\": %m", OPTS_FILE);
		return false;
	}

	fprintf(fp, "%s", fullprogname);
	for (i = 1; i < argc; i++)
		fprintf(fp, " \"%s\"", argv[i]);
	fputs("\n", fp);

	if (fclose(fp))
	{
		elog(LOG, "could not write file \"%s\": %m", OPTS_FILE);
		return false;
	}

	return true;
}


/*
 * MaxLivePostmasterChildren
 *
 * This reports the number of entries needed in per-child-process arrays
 * (the PMChildFlags array, and if EXEC_BACKEND the ShmemBackendArray).
 * These arrays include regular backends, autovac workers and walsenders,
 * but not special children nor dead_end children.	This allows the arrays
 * to have a fixed maximum size, to wit the same too-many-children limit
 * enforced by canAcceptConnections().	The exact value isn't too critical
 * as long as it's more than MaxBackends.
 */
int
MaxLivePostmasterChildren(void)
{
	return 2 * MaxBackends;
}


#ifdef EXEC_BACKEND

/*
 * The following need to be available to the save/restore_backend_variables
 * functions
 */
extern slock_t *ShmemLock;
extern LWLock *LWLockArray;
extern slock_t *ProcStructLock;
extern PGPROC *AuxiliaryProcs;
extern PMSignalData *PMSignalState;
extern pgsocket pgStatSock;

#ifndef WIN32
#define write_inheritable_socket(dest, src, childpid) ((*(dest) = (src)), true)
#define read_inheritable_socket(dest, src) (*(dest) = *(src))
#else
static bool write_duplicated_handle(HANDLE *dest, HANDLE src, HANDLE child);
static bool write_inheritable_socket(InheritableSocket *dest, SOCKET src,
						 pid_t childPid);
static void read_inheritable_socket(SOCKET *dest, InheritableSocket *src);
#endif


/* Save critical backend variables into the BackendParameters struct */
#ifndef WIN32
static bool
save_backend_variables(BackendParameters *param, Port *port)
#else
static bool
save_backend_variables(BackendParameters *param, Port *port,
					   HANDLE childProcess, pid_t childPid)
#endif
{
	memcpy(&param->port, port, sizeof(Port));
	if (!write_inheritable_socket(&param->portsocket, port->sock, childPid))
		return false;

	strlcpy(param->DataDir, DataDir, MAXPGPATH);

	memcpy(&param->ListenSocket, &ListenSocket, sizeof(ListenSocket));

	param->MyCancelKey = MyCancelKey;
	param->MyPMChildSlot = MyPMChildSlot;

	param->UsedShmemSegID = UsedShmemSegID;
	param->UsedShmemSegAddr = UsedShmemSegAddr;

	param->ShmemLock = ShmemLock;
	param->ShmemVariableCache = ShmemVariableCache;
	param->ShmemBackendArray = ShmemBackendArray;

	param->LWLockArray = LWLockArray;
	param->ProcStructLock = ProcStructLock;
	param->ProcGlobal = ProcGlobal;
	param->AuxiliaryProcs = AuxiliaryProcs;
	param->PreparedXactProcs = PreparedXactProcs;
	param->PMSignalState = PMSignalState;
	if (!write_inheritable_socket(&param->pgStatSock, pgStatSock, childPid))
		return false;

	param->PostmasterPid = PostmasterPid;
	param->PgStartTime = PgStartTime;
	param->PgReloadTime = PgReloadTime;

	param->redirection_done = redirection_done;
	param->IsBinaryUpgrade = IsBinaryUpgrade;
	param->max_safe_fds = max_safe_fds;

#ifdef WIN32
	param->PostmasterHandle = PostmasterHandle;
	if (!write_duplicated_handle(&param->initial_signal_pipe,
								 pgwin32_create_signal_listener(childPid),
								 childProcess))
		return false;
#else
	memcpy(&param->postmaster_alive_fds, &postmaster_alive_fds,
		   sizeof(postmaster_alive_fds));
#endif

	memcpy(&param->syslogPipe, &syslogPipe, sizeof(syslogPipe));

	strlcpy(param->my_exec_path, my_exec_path, MAXPGPATH);

	strlcpy(param->pkglib_path, pkglib_path, MAXPGPATH);

	strlcpy(param->ExtraOptions, ExtraOptions, MAXPGPATH);

	return true;
}


#ifdef WIN32
/*
 * Duplicate a handle for usage in a child process, and write the child
 * process instance of the handle to the parameter file.
 */
static bool
write_duplicated_handle(HANDLE *dest, HANDLE src, HANDLE childProcess)
{
	HANDLE		hChild = INVALID_HANDLE_VALUE;

	if (!DuplicateHandle(GetCurrentProcess(),
						 src,
						 childProcess,
						 &hChild,
						 0,
						 TRUE,
						 DUPLICATE_CLOSE_SOURCE | DUPLICATE_SAME_ACCESS))
	{
		ereport(LOG,
				(errmsg_internal("could not duplicate handle to be written to backend parameter file: error code %lu",
								 GetLastError())));
		return false;
	}

	*dest = hChild;
	return true;
}

/*
 * Duplicate a socket for usage in a child process, and write the resulting
 * structure to the parameter file.
 * This is required because a number of LSPs (Layered Service Providers) very
 * common on Windows (antivirus, firewalls, download managers etc) break
 * straight socket inheritance.
 */
static bool
write_inheritable_socket(InheritableSocket *dest, SOCKET src, pid_t childpid)
{
	dest->origsocket = src;
	if (src != 0 && src != PGINVALID_SOCKET)
	{
		/* Actual socket */
		if (WSADuplicateSocket(src, childpid, &dest->wsainfo) != 0)
		{
			ereport(LOG,
					(errmsg("could not duplicate socket %d for use in backend: error code %d",
							(int) src, WSAGetLastError())));
			return false;
		}
	}
	return true;
}

/*
 * Read a duplicate socket structure back, and get the socket descriptor.
 */
static void
read_inheritable_socket(SOCKET *dest, InheritableSocket *src)
{
	SOCKET		s;

	if (src->origsocket == PGINVALID_SOCKET || src->origsocket == 0)
	{
		/* Not a real socket! */
		*dest = src->origsocket;
	}
	else
	{
		/* Actual socket, so create from structure */
		s = WSASocket(FROM_PROTOCOL_INFO,
					  FROM_PROTOCOL_INFO,
					  FROM_PROTOCOL_INFO,
					  &src->wsainfo,
					  0,
					  0);
		if (s == INVALID_SOCKET)
		{
			write_stderr("could not create inherited socket: error code %d\n",
						 WSAGetLastError());
			exit(1);
		}
		*dest = s;

		/*
		 * To make sure we don't get two references to the same socket, close
		 * the original one. (This would happen when inheritance actually
		 * works..
		 */
		closesocket(src->origsocket);
	}
}
#endif

static void
read_backend_variables(char *id, Port *port)
{
	BackendParameters param;

#ifndef WIN32
	/* Non-win32 implementation reads from file */
	FILE	   *fp;

	/* Open file */
	fp = AllocateFile(id, PG_BINARY_R);
	if (!fp)
	{
		write_stderr("could not read from backend variables file \"%s\": %s\n",
					 id, strerror(errno));
		exit(1);
	}

	if (fread(&param, sizeof(param), 1, fp) != 1)
	{
		write_stderr("could not read from backend variables file \"%s\": %s\n",
					 id, strerror(errno));
		exit(1);
	}

	/* Release file */
	FreeFile(fp);
	if (unlink(id) != 0)
	{
		write_stderr("could not remove file \"%s\": %s\n",
					 id, strerror(errno));
		exit(1);
	}
#else
	/* Win32 version uses mapped file */
	HANDLE		paramHandle;
	BackendParameters *paramp;

#ifdef _WIN64
	paramHandle = (HANDLE) _atoi64(id);
#else
	paramHandle = (HANDLE) atol(id);
#endif
	paramp = MapViewOfFile(paramHandle, FILE_MAP_READ, 0, 0, 0);
	if (!paramp)
	{
		write_stderr("could not map view of backend variables: error code %lu\n",
					 GetLastError());
		exit(1);
	}

	memcpy(&param, paramp, sizeof(BackendParameters));

	if (!UnmapViewOfFile(paramp))
	{
		write_stderr("could not unmap view of backend variables: error code %lu\n",
					 GetLastError());
		exit(1);
	}

	if (!CloseHandle(paramHandle))
	{
		write_stderr("could not close handle to backend parameter variables: error code %lu\n",
					 GetLastError());
		exit(1);
	}
#endif

	restore_backend_variables(&param, port);
}

/* Restore critical backend variables from the BackendParameters struct */
static void
restore_backend_variables(BackendParameters *param, Port *port)
{
	memcpy(port, &param->port, sizeof(Port));
	read_inheritable_socket(&port->sock, &param->portsocket);

	SetDataDir(param->DataDir);

	memcpy(&ListenSocket, &param->ListenSocket, sizeof(ListenSocket));

	MyCancelKey = param->MyCancelKey;
	MyPMChildSlot = param->MyPMChildSlot;

	UsedShmemSegID = param->UsedShmemSegID;
	UsedShmemSegAddr = param->UsedShmemSegAddr;

	ShmemLock = param->ShmemLock;
	ShmemVariableCache = param->ShmemVariableCache;
	ShmemBackendArray = param->ShmemBackendArray;

	LWLockArray = param->LWLockArray;
	ProcStructLock = param->ProcStructLock;
	ProcGlobal = param->ProcGlobal;
	AuxiliaryProcs = param->AuxiliaryProcs;
	PreparedXactProcs = param->PreparedXactProcs;
	PMSignalState = param->PMSignalState;
	read_inheritable_socket(&pgStatSock, &param->pgStatSock);

	PostmasterPid = param->PostmasterPid;
	PgStartTime = param->PgStartTime;
	PgReloadTime = param->PgReloadTime;

	redirection_done = param->redirection_done;
	IsBinaryUpgrade = param->IsBinaryUpgrade;
	max_safe_fds = param->max_safe_fds;

#ifdef WIN32
	PostmasterHandle = param->PostmasterHandle;
	pgwin32_initial_signal_pipe = param->initial_signal_pipe;
#else
	memcpy(&postmaster_alive_fds, &param->postmaster_alive_fds,
		   sizeof(postmaster_alive_fds));
#endif

	memcpy(&syslogPipe, &param->syslogPipe, sizeof(syslogPipe));

	strlcpy(my_exec_path, param->my_exec_path, MAXPGPATH);

	strlcpy(pkglib_path, param->pkglib_path, MAXPGPATH);

	strlcpy(ExtraOptions, param->ExtraOptions, MAXPGPATH);
}


Size
ShmemBackendArraySize(void)
{
	return mul_size(MaxLivePostmasterChildren(), sizeof(Backend));
}

void
ShmemBackendArrayAllocation(void)
{
	Size		size = ShmemBackendArraySize();

	ShmemBackendArray = (Backend *) ShmemAlloc(size);
	/* Mark all slots as empty */
	memset(ShmemBackendArray, 0, size);
}

static void
ShmemBackendArrayAdd(Backend *bn)
{
	/* The array slot corresponding to my PMChildSlot should be free */
	int			i = bn->child_slot - 1;

	Assert(ShmemBackendArray[i].pid == 0);
	ShmemBackendArray[i] = *bn;
}

static void
ShmemBackendArrayRemove(Backend *bn)
{
	int			i = bn->child_slot - 1;

	Assert(ShmemBackendArray[i].pid == bn->pid);
	/* Mark the slot as empty */
	ShmemBackendArray[i].pid = 0;
}
#endif   /* EXEC_BACKEND */


#ifdef WIN32

static pid_t
win32_waitpid(int *exitstatus)
{
	DWORD		dwd;
	ULONG_PTR	key;
	OVERLAPPED *ovl;

	/*
	 * Check if there are any dead children. If there are, return the pid of
	 * the first one that died.
	 */
	if (GetQueuedCompletionStatus(win32ChildQueue, &dwd, &key, &ovl, 0))
	{
		*exitstatus = (int) key;
		return dwd;
	}

	return -1;
}

/*
 * Note! Code below executes on a thread pool! All operations must
 * be thread safe! Note that elog() and friends must *not* be used.
 */
static void WINAPI
pgwin32_deadchild_callback(PVOID lpParameter, BOOLEAN TimerOrWaitFired)
{
	win32_deadchild_waitinfo *childinfo = (win32_deadchild_waitinfo *) lpParameter;
	DWORD		exitcode;

	if (TimerOrWaitFired)
		return;					/* timeout. Should never happen, since we use
								 * INFINITE as timeout value. */

	/*
	 * Remove handle from wait - required even though it's set to wait only
	 * once
	 */
	UnregisterWaitEx(childinfo->waitHandle, NULL);

	if (!GetExitCodeProcess(childinfo->procHandle, &exitcode))
	{
		/*
		 * Should never happen. Inform user and set a fixed exitcode.
		 */
		write_stderr("could not read exit code for process\n");
		exitcode = 255;
	}

	if (!PostQueuedCompletionStatus(win32ChildQueue, childinfo->procId, (ULONG_PTR) exitcode, NULL))
		write_stderr("could not post child completion status\n");

	/*
	 * Handle is per-process, so we close it here instead of in the
	 * originating thread
	 */
	CloseHandle(childinfo->procHandle);

	/*
	 * Free struct that was allocated before the call to
	 * RegisterWaitForSingleObject()
	 */
	free(childinfo);

	/* Queue SIGCHLD signal */
	pg_queue_signal(SIGCHLD);
}
#endif   /* WIN32 */

/*
 * Initialize one and only handle for monitoring postmaster death.
 *
 * Called once in the postmaster, so that child processes can subsequently
 * monitor if their parent is dead.
 */
static void
InitPostmasterDeathWatchHandle(void)
{
#ifndef WIN32

	/*
	 * Create a pipe. Postmaster holds the write end of the pipe open
	 * (POSTMASTER_FD_OWN), and children hold the read end. Children can pass
	 * the read file descriptor to select() to wake up in case postmaster
	 * dies, or check for postmaster death with a (read() == 0). Children must
	 * close the write end as soon as possible after forking, because EOF
	 * won't be signaled in the read end until all processes have closed the
	 * write fd. That is taken care of in ClosePostmasterPorts().
	 */
	Assert(MyProcPid == PostmasterPid);
	if (pipe(postmaster_alive_fds))
		ereport(FATAL,
				(errcode_for_file_access(),
				 errmsg_internal("could not create pipe to monitor postmaster death: %m")));

	/*
	 * Set O_NONBLOCK to allow testing for the fd's presence with a read()
	 * call.
	 */
	if (fcntl(postmaster_alive_fds[POSTMASTER_FD_WATCH], F_SETFL, O_NONBLOCK))
		ereport(FATAL,
				(errcode_for_socket_access(),
				 errmsg_internal("could not set postmaster death monitoring pipe to non-blocking mode: %m")));
#else

	/*
	 * On Windows, we use a process handle for the same purpose.
	 */
	if (DuplicateHandle(GetCurrentProcess(),
						GetCurrentProcess(),
						GetCurrentProcess(),
						&PostmasterHandle,
						0,
						TRUE,
						DUPLICATE_SAME_ACCESS) == 0)
		ereport(FATAL,
				(errmsg_internal("could not duplicate postmaster handle: error code %lu",
								 GetLastError())));
#endif   /* WIN32 */
}<|MERGE_RESOLUTION|>--- conflicted
+++ resolved
@@ -344,10 +344,7 @@
 int			PGXCNodeId = 0;
 #else
 int			PGXCNodeId = -1;
-<<<<<<< HEAD
-#endif
-=======
->>>>>>> c346e92c
+#endif
 /*
  * When a particular node starts up, store the node identifier in this variable
  * so that we dont have to calculate it OR do a search in cache any where else
@@ -604,14 +601,6 @@
 			case 'B':
 				SetConfigOption("shared_buffers", optarg, PGC_POSTMASTER, PGC_S_ARGV);
 				break;
-<<<<<<< HEAD
-#ifdef PGXC
-			case 'C':
-				isPGXCCoordinator = true;
-				break;
-#endif
-=======
->>>>>>> c346e92c
 
 			case 'b':
 				/* Undocumented flag used for binary upgrades */
@@ -742,14 +731,6 @@
 				SetConfigOption("post_auth_delay", optarg, PGC_POSTMASTER, PGC_S_ARGV);
 				break;
 
-<<<<<<< HEAD
-#ifdef PGXC
-			case 'X':
-				isPGXCDataNode = true;
-				break;
-#endif
-=======
->>>>>>> c346e92c
 			case 'c':
 			case '-':
 				{
@@ -803,7 +784,7 @@
 #ifdef PGXC
 	if (!IS_PGXC_COORDINATOR && !IS_PGXC_DATANODE)
 	{
-		write_stderr("%s: Postgres-XC: must start as either a Coordinator (--datanode) or Data Node (--datanode)\n",
+		write_stderr("%s: Postgres-XC: must start as either a Coordinator (--coordinator) or Data Node (--datanode)\n",
 					 progname);
 		ExitPostmaster(1);
 	}

--- conflicted
+++ resolved
@@ -582,7 +582,7 @@
 			case 'C':
 				isPGXCCoordinator = true;
 				break;
-#endif 
+#endif
 
 			case 'b':
 				/* Undocumented flag used for binary upgrades */
@@ -713,7 +713,7 @@
 			case 'X':
 				isPGXCDataNode = true;
 				break;
-#endif 
+#endif
 			case 'c':
 			case '-':
 				{
@@ -2403,7 +2403,7 @@
 				/* and the walwriter too */
 				if (WalWriterPID != 0)
 					signal_child(WalWriterPID, SIGTERM);
-#ifdef PGXC 
+#ifdef PGXC
 				/* and the pool manager too */
 #ifdef XCP
 				if (PgPoolerPID != 0)
@@ -2416,13 +2416,8 @@
 				if (IS_PGXC_COORDINATOR)
 					UnregisterGTM(GTM_NODE_COORDINATOR);
 				else if (IS_PGXC_DATANODE)
-<<<<<<< HEAD
-					UnregisterGTM(PGXC_NODE_DATANODE);
+					UnregisterGTM(GTM_NODE_DATANODE);
 #endif /* PGXC */
-=======
-					UnregisterGTM(GTM_NODE_DATANODE);
-#endif
->>>>>>> 5753e6aa
 				pmState = PM_WAIT_BACKENDS;
 			}
 
@@ -2747,8 +2742,8 @@
 		}
 
 #ifdef PGXC /* PGXC_COORD */
-		/* 
-		 * Was it the pool manager?  TODO decide how to handle 
+		/*
+		 * Was it the pool manager?  TODO decide how to handle
 		 * Probably we should restart the system
 		 */
 #ifdef XCP
@@ -3472,35 +3467,6 @@
 	else
 		bn->child_slot = 0;
 
-<<<<<<< HEAD
-#ifdef PGXC /* PGXC_COORD */
-#ifdef XCP
-	pool_handle = GetPoolManagerHandle();
-	if (pool_handle == NULL)
-	{
-		ereport(ERROR,
-			(errcode(ERRCODE_IO_ERROR),
-			 errmsg("Can not connect to pool manager")));
-		return STATUS_ERROR;
-	}
-#else
-	/* Don't get a Pooler Handle if Postmaster is activated from another Coordinator */
-	if (IS_PGXC_COORDINATOR && !IsConnFromCoord())
-	{
-		pool_handle = GetPoolManagerHandle();
-		if (pool_handle == NULL)
-		{
-			ereport(ERROR,
-				(errcode(ERRCODE_IO_ERROR),
-				 errmsg("Can not connect to pool manager")));
-			return STATUS_ERROR;
-		}
-	}
-#endif /* XCP */
-#endif /* PGXC */
-
-=======
->>>>>>> 5753e6aa
 #ifdef EXEC_BACKEND
 	pid = backend_forkexec(port);
 #else							/* !EXEC_BACKEND */
@@ -3529,36 +3495,11 @@
 		/* Perform additional initialization and collect startup packet */
 		BackendInitialize(port);
 
-<<<<<<< HEAD
-#ifdef PGXC
-		/* User is authenticated and dbname is known at this point */
-#ifdef XCP
-		PoolManagerConnect(pool_handle, port->database_name, port->user_name);
-#else
-		if (IS_PGXC_COORDINATOR && !IsConnFromCoord())
-		{
-			PoolManagerConnect(pool_handle, port->database_name, port->user_name);
-		}
-#endif
-#endif
-
-=======
->>>>>>> 5753e6aa
 		/* And run the backend */
 		proc_exit(BackendRun(port));
 	}
 #endif   /* EXEC_BACKEND */
 
-<<<<<<< HEAD
-#ifdef PGXC /* PGXC_COORD */
-#ifndef XCP
-	if (IS_PGXC_COORDINATOR && !IsConnFromCoord())
-#endif
-		PoolManagerCloseHandle(pool_handle);
-#endif 
-
-=======
->>>>>>> 5753e6aa
 	if (pid < 0)
 	{
 		/* in parent, fork failed */

/*-------------------------------------------------------------------------
 *
 * postmaster.c
 *	  This program acts as a clearing house for requests to the
 *	  POSTGRES system.  Frontend programs send a startup message
 *	  to the Postmaster and the postmaster uses the info in the
 *	  message to setup a backend process.
 *
 *	  The postmaster also manages system-wide operations such as
 *	  startup and shutdown. The postmaster itself doesn't do those
 *	  operations, mind you --- it just forks off a subprocess to do them
 *	  at the right times.  It also takes care of resetting the system
 *	  if a backend crashes.
 *
 *	  The postmaster process creates the shared memory and semaphore
 *	  pools during startup, but as a rule does not touch them itself.
 *	  In particular, it is not a member of the PGPROC array of backends
 *	  and so it cannot participate in lock-manager operations.  Keeping
 *	  the postmaster away from shared memory operations makes it simpler
 *	  and more reliable.  The postmaster is almost always able to recover
 *	  from crashes of individual backends by resetting shared memory;
 *	  if it did much with shared memory then it would be prone to crashing
 *	  along with the backends.
 *
 *	  When a request message is received, we now fork() immediately.
 *	  The child process performs authentication of the request, and
 *	  then becomes a backend if successful.  This allows the auth code
 *	  to be written in a simple single-threaded style (as opposed to the
 *	  crufty "poor man's multitasking" code that used to be needed).
 *	  More importantly, it ensures that blockages in non-multithreaded
 *	  libraries like SSL or PAM cannot cause denial of service to other
 *	  clients.
 *
 *
 * This Source Code Form is subject to the terms of the Mozilla Public
 * License, v. 2.0. If a copy of the MPL was not distributed with this
 * file, You can obtain one at http://mozilla.org/MPL/2.0/.
 *
 * Portions Copyright (c) 2012-2014, TransLattice, Inc.
 * Portions Copyright (c) 1996-2015, PostgreSQL Global Development Group
 * Portions Copyright (c) 1994, Regents of the University of California
 * Portions Copyright (c) 2010-2012 Postgres-XC Development Group
 *
 *
 * IDENTIFICATION
 *	  src/backend/postmaster/postmaster.c
 *
 * NOTES
 *
 * Initialization:
 *		The Postmaster sets up shared memory data structures
 *		for the backends.
 *
 * Synchronization:
 *		The Postmaster shares memory with the backends but should avoid
 *		touching shared memory, so as not to become stuck if a crashing
 *		backend screws up locks or shared memory.  Likewise, the Postmaster
 *		should never block on messages from frontend clients.
 *
 * Garbage Collection:
 *		The Postmaster cleans up after backends if they have an emergency
 *		exit and/or core dump.
 *
 * Error Reporting:
 *		Use write_stderr() only for reporting "interactive" errors
 *		(essentially, bogus arguments on the command line).  Once the
 *		postmaster is launched, use ereport().
 *
 *-------------------------------------------------------------------------
 */

#include "postgres.h"

#include <unistd.h>
#include <signal.h>
#include <time.h>
#include <sys/wait.h>
#include <ctype.h>
#include <sys/stat.h>
#include <sys/socket.h>
#include <fcntl.h>
#include <sys/param.h>
#include <netinet/in.h>
#include <arpa/inet.h>
#include <netdb.h>
#include <limits.h>

#ifdef HAVE_SYS_SELECT_H
#include <sys/select.h>
#endif

#ifdef USE_BONJOUR
#include <dns_sd.h>
#endif

#ifdef HAVE_PTHREAD_IS_THREADED_NP
#include <pthread.h>
#endif

#include "access/transam.h"
#include "access/xlog.h"
#include "bootstrap/bootstrap.h"
#include "catalog/pg_control.h"
#include "lib/ilist.h"
#include "libpq/auth.h"
#include "libpq/ip.h"
#include "libpq/libpq.h"
#include "libpq/pqsignal.h"
#include "miscadmin.h"
#ifdef PGXC
#include "pgxc/pgxc.h"
/* COORD */
#include "pgxc/locator.h"
#include "nodes/nodes.h"
#include "pgxc/poolmgr.h"
#include "access/gtm.h"
#endif
#include "pg_getopt.h"
#include "pgstat.h"
#include "postmaster/autovacuum.h"
#include "postmaster/bgworker_internals.h"
#include "postmaster/fork_process.h"
#include "postmaster/pgarch.h"
#include "postmaster/postmaster.h"
#include "postmaster/syslogger.h"
#include "replication/walsender.h"
#include "storage/fd.h"
#include "storage/ipc.h"
#include "storage/pg_shmem.h"
#include "storage/pmsignal.h"
#include "storage/proc.h"
#include "tcop/tcopprot.h"
#include "utils/builtins.h"
#include "utils/datetime.h"
#include "utils/dynamic_loader.h"
#include "utils/memutils.h"
#include "utils/ps_status.h"
#ifdef PGXC
#include "utils/resowner.h"
#endif
#include "utils/timeout.h"

#ifdef EXEC_BACKEND
#include "storage/spin.h"
#endif


/*
 * Possible types of a backend. Beyond being the possible bkend_type values in
 * struct bkend, these are OR-able request flag bits for SignalSomeChildren()
 * and CountChildren().
 */
#define BACKEND_TYPE_NORMAL		0x0001	/* normal backend */
#define BACKEND_TYPE_AUTOVAC	0x0002	/* autovacuum worker process */
#define BACKEND_TYPE_WALSND		0x0004	/* walsender process */
#define BACKEND_TYPE_BGWORKER	0x0008	/* bgworker process */
#define BACKEND_TYPE_ALL		0x000F	/* OR of all the above */

#define BACKEND_TYPE_WORKER		(BACKEND_TYPE_AUTOVAC | BACKEND_TYPE_BGWORKER)

/*
 * List of active backends (or child processes anyway; we don't actually
 * know whether a given child has become a backend or is still in the
 * authorization phase).  This is used mainly to keep track of how many
 * children we have and send them appropriate signals when necessary.
 *
 * "Special" children such as the startup, bgwriter and autovacuum launcher
 * tasks are not in this list.  Autovacuum worker and walsender are in it.
 * Also, "dead_end" children are in it: these are children launched just for
 * the purpose of sending a friendly rejection message to a would-be client.
 * We must track them because they are attached to shared memory, but we know
 * they will never become live backends.  dead_end children are not assigned a
 * PMChildSlot.
 *
 * Background workers that request shared memory access during registration are
 * in this list, too.
 */
typedef struct bkend
{
	pid_t		pid;			/* process id of backend */
	long		cancel_key;		/* cancel key for cancels for this backend */
	int			child_slot;		/* PMChildSlot for this backend, if any */

	/*
	 * Flavor of backend or auxiliary process.  Note that BACKEND_TYPE_WALSND
	 * backends initially announce themselves as BACKEND_TYPE_NORMAL, so if
	 * bkend_type is normal, you should check for a recent transition.
	 */
	int			bkend_type;
	bool		dead_end;		/* is it going to send an error and quit? */
	bool		bgworker_notify;	/* gets bgworker start/stop notifications */
	dlist_node	elem;			/* list link in BackendList */
} Backend;

static dlist_head BackendList = DLIST_STATIC_INIT(BackendList);

#ifdef EXEC_BACKEND
static Backend *ShmemBackendArray;
#endif

BackgroundWorker *MyBgworkerEntry = NULL;



/* The socket number we are listening for connections on */
int			PostPortNumber;

/* The directory names for Unix socket(s) */
char	   *Unix_socket_directories;

/* The TCP listen address(es) */
char	   *ListenAddresses;

/*
 * ReservedBackends is the number of backends reserved for superuser use.
 * This number is taken out of the pool size given by MaxBackends so
 * number of backend slots available to non-superusers is
 * (MaxBackends - ReservedBackends).  Note what this really means is
 * "if there are <= ReservedBackends connections available, only superusers
 * can make new connections" --- pre-existing superuser connections don't
 * count against the limit.
 */
int			ReservedBackends;

/* The socket(s) we're listening to. */
#define MAXLISTEN	64
static pgsocket ListenSocket[MAXLISTEN];

/*
 * Set by the -o option
 */
static char ExtraOptions[MAXPGPATH];

/*
 * These globals control the behavior of the postmaster in case some
 * backend dumps core.  Normally, it kills all peers of the dead backend
 * and reinitializes shared memory.  By specifying -s or -n, we can have
 * the postmaster stop (rather than kill) peers and not reinitialize
 * shared data structures.  (Reinit is currently dead code, though.)
 */
static bool Reinit = true;
static int	SendStop = false;

/* still more option variables */
bool		EnableSSL = false;

int			PreAuthDelay = 0;
int			AuthenticationTimeout = 60;

bool		log_hostname;		/* for ps display and logging */
bool		Log_connections = false;
bool		Db_user_namespace = false;

bool		enable_bonjour = false;
char	   *bonjour_name;
bool		restart_after_crash = true;

/* PIDs of special child processes; 0 when not running */
static pid_t StartupPID = 0,
#ifdef PGXC /* PGXC_COORD */
			PgPoolerPID = 0,
#endif /* PGXC_COORD */
			BgWriterPID = 0,
			CheckpointerPID = 0,
			WalWriterPID = 0,
			WalReceiverPID = 0,
			AutoVacPID = 0,
			PgArchPID = 0,
			PgStatPID = 0,
			SysLoggerPID = 0;

/* Startup/shutdown state */
#define			NoShutdown		0
#define			SmartShutdown	1
#define			FastShutdown	2
#define			ImmediateShutdown	3

static int	Shutdown = NoShutdown;

static bool FatalError = false; /* T if recovering from backend crash */
static bool RecoveryError = false;		/* T if WAL recovery failed */

/*
 * We use a simple state machine to control startup, shutdown, and
 * crash recovery (which is rather like shutdown followed by startup).
 *
 * After doing all the postmaster initialization work, we enter PM_STARTUP
 * state and the startup process is launched. The startup process begins by
 * reading the control file and other preliminary initialization steps.
 * In a normal startup, or after crash recovery, the startup process exits
 * with exit code 0 and we switch to PM_RUN state.  However, archive recovery
 * is handled specially since it takes much longer and we would like to support
 * hot standby during archive recovery.
 *
 * When the startup process is ready to start archive recovery, it signals the
 * postmaster, and we switch to PM_RECOVERY state. The background writer and
 * checkpointer are launched, while the startup process continues applying WAL.
 * If Hot Standby is enabled, then, after reaching a consistent point in WAL
 * redo, startup process signals us again, and we switch to PM_HOT_STANDBY
 * state and begin accepting connections to perform read-only queries.  When
 * archive recovery is finished, the startup process exits with exit code 0
 * and we switch to PM_RUN state.
 *
 * Normal child backends can only be launched when we are in PM_RUN or
 * PM_HOT_STANDBY state.  (We also allow launch of normal
 * child backends in PM_WAIT_BACKUP state, but only for superusers.)
 * In other states we handle connection requests by launching "dead_end"
 * child processes, which will simply send the client an error message and
 * quit.  (We track these in the BackendList so that we can know when they
 * are all gone; this is important because they're still connected to shared
 * memory, and would interfere with an attempt to destroy the shmem segment,
 * possibly leading to SHMALL failure when we try to make a new one.)
 * In PM_WAIT_DEAD_END state we are waiting for all the dead_end children
 * to drain out of the system, and therefore stop accepting connection
 * requests at all until the last existing child has quit (which hopefully
 * will not be very long).
 *
 * Notice that this state variable does not distinguish *why* we entered
 * states later than PM_RUN --- Shutdown and FatalError must be consulted
 * to find that out.  FatalError is never true in PM_RECOVERY_* or PM_RUN
 * states, nor in PM_SHUTDOWN states (because we don't enter those states
 * when trying to recover from a crash).  It can be true in PM_STARTUP state,
 * because we don't clear it until we've successfully started WAL redo.
 * Similarly, RecoveryError means that we have crashed during recovery, and
 * should not try to restart.
 */
typedef enum
{
	PM_INIT,					/* postmaster starting */
	PM_STARTUP,					/* waiting for startup subprocess */
	PM_RECOVERY,				/* in archive recovery mode */
	PM_HOT_STANDBY,				/* in hot standby mode */
	PM_RUN,						/* normal "database is alive" state */
	PM_WAIT_BACKUP,				/* waiting for online backup mode to end */
	PM_WAIT_READONLY,			/* waiting for read only backends to exit */
	PM_WAIT_BACKENDS,			/* waiting for live backends to exit */
	PM_SHUTDOWN,				/* waiting for checkpointer to do shutdown
								 * ckpt */
	PM_SHUTDOWN_2,				/* waiting for archiver and walsenders to
								 * finish */
	PM_WAIT_DEAD_END,			/* waiting for dead_end children to exit */
	PM_NO_CHILDREN				/* all important children have exited */
} PMState;

static PMState pmState = PM_INIT;

/* Start time of abort processing at immediate shutdown or child crash */
static time_t AbortStartTime;
#define SIGKILL_CHILDREN_AFTER_SECS		5

static bool ReachedNormalRunning = false;		/* T if we've reached PM_RUN */

bool		ClientAuthInProgress = false;		/* T during new-client
												 * authentication */

bool		redirection_done = false;	/* stderr redirected for syslogger? */

/* received START_AUTOVAC_LAUNCHER signal */
static volatile sig_atomic_t start_autovac_launcher = false;

/* the launcher needs to be signalled to communicate some condition */
static volatile bool avlauncher_needs_signal = false;

/* set when there's a worker that needs to be started up */
static volatile bool StartWorkerNeeded = true;
static volatile bool HaveCrashedWorker = false;

/*
 * State for assigning random salts and cancel keys.
 * Also, the global MyCancelKey passes the cancel key assigned to a given
 * backend from the postmaster to that backend (via fork).
 */
static unsigned int random_seed = 0;
static struct timeval random_start_time;

#ifdef USE_BONJOUR
static DNSServiceRef bonjour_sdref = NULL;
#endif

#ifdef PGXC
char			*PGXCNodeName = NULL;
#ifdef XCP
int			PGXCNodeId = 0;
#else
int			PGXCNodeId = -1;
#endif
/*
 * When a particular node starts up, store the node identifier in this variable
 * so that we dont have to calculate it OR do a search in cache any where else
 * This will have minimal impact on performance
 */
uint32			PGXCNodeIdentifier = 0;

#ifndef XCP
static bool isNodeRegistered = false;
#endif
#endif

/*
 * postmaster.c - function prototypes
 */
static void unlink_external_pid_file(int status, Datum arg);
static void getInstallationPaths(const char *argv0);
static void checkDataDir(void);
static Port *ConnCreate(int serverFd);
static void ConnFree(Port *port);
static void reset_shared(int port);
static void SIGHUP_handler(SIGNAL_ARGS);
static void pmdie(SIGNAL_ARGS);
static void reaper(SIGNAL_ARGS);
static void sigusr1_handler(SIGNAL_ARGS);
static void startup_die(SIGNAL_ARGS);
static void dummy_handler(SIGNAL_ARGS);
static void StartupPacketTimeoutHandler(void);
static void CleanupBackend(int pid, int exitstatus);
static bool CleanupBackgroundWorker(int pid, int exitstatus);
static void HandleChildCrash(int pid, int exitstatus, const char *procname);
static void LogChildExit(int lev, const char *procname,
			 int pid, int exitstatus);
static void PostmasterStateMachine(void);
static void BackendInitialize(Port *port);
static void BackendRun(Port *port) pg_attribute_noreturn();
static void ExitPostmaster(int status) pg_attribute_noreturn();
static int	ServerLoop(void);
static int	BackendStartup(Port *port);
static int	ProcessStartupPacket(Port *port, bool SSLdone);
static void processCancelRequest(Port *port, void *pkt);
static int	initMasks(fd_set *rmask);
static void report_fork_failure_to_client(Port *port, int errnum);
static CAC_state canAcceptConnections(void);
static long PostmasterRandom(void);
static void RandomSalt(char *md5Salt);
static void signal_child(pid_t pid, int signal);
static bool SignalSomeChildren(int signal, int targets);
static bool SignalUnconnectedWorkers(int signal);
static void TerminateChildren(int signal);

#define SignalChildren(sig)			   SignalSomeChildren(sig, BACKEND_TYPE_ALL)

static int	CountChildren(int target);
static int	CountUnconnectedWorkers(void);
static void maybe_start_bgworker(void);
static bool CreateOptsFile(int argc, char *argv[], char *fullprogname);
static pid_t StartChildProcess(AuxProcType type);
static void StartAutovacuumWorker(void);
static void InitPostmasterDeathWatchHandle(void);

#ifdef EXEC_BACKEND

#ifdef WIN32
#define WNOHANG 0				/* ignored, so any integer value will do */

static pid_t waitpid(pid_t pid, int *exitstatus, int options);
static void WINAPI pgwin32_deadchild_callback(PVOID lpParameter, BOOLEAN TimerOrWaitFired);

static HANDLE win32ChildQueue;

typedef struct
{
	HANDLE		waitHandle;
	HANDLE		procHandle;
	DWORD		procId;
} win32_deadchild_waitinfo;
#endif   /* WIN32 */

static pid_t backend_forkexec(Port *port);
static pid_t internal_forkexec(int argc, char *argv[], Port *port);

/* Type for a socket that can be inherited to a client process */
#ifdef WIN32
typedef struct
{
	SOCKET		origsocket;		/* Original socket value, or PGINVALID_SOCKET
								 * if not a socket */
	WSAPROTOCOL_INFO wsainfo;
} InheritableSocket;
#else
typedef int InheritableSocket;
#endif

/*
 * Structure contains all variables passed to exec:ed backends
 */
typedef struct
{
	Port		port;
	InheritableSocket portsocket;
	char		DataDir[MAXPGPATH];
	pgsocket	ListenSocket[MAXLISTEN];
	long		MyCancelKey;
	int			MyPMChildSlot;
#ifndef WIN32
	unsigned long UsedShmemSegID;
#else
	HANDLE		UsedShmemSegID;
#endif
	void	   *UsedShmemSegAddr;
	slock_t    *ShmemLock;
	VariableCache ShmemVariableCache;
	Backend    *ShmemBackendArray;
#ifndef HAVE_SPINLOCKS
	PGSemaphore SpinlockSemaArray;
#endif
	LWLockPadded *MainLWLockArray;
	slock_t    *ProcStructLock;
	PROC_HDR   *ProcGlobal;
	PGPROC	   *AuxiliaryProcs;
	PGPROC	   *PreparedXactProcs;
	PMSignalData *PMSignalState;
	InheritableSocket pgStatSock;
	pid_t		PostmasterPid;
	TimestampTz PgStartTime;
	TimestampTz PgReloadTime;
	pg_time_t	first_syslogger_file_time;
	bool		redirection_done;
	bool		IsBinaryUpgrade;
	int			max_safe_fds;
	int			MaxBackends;
#ifdef WIN32
	HANDLE		PostmasterHandle;
	HANDLE		initial_signal_pipe;
	HANDLE		syslogPipe[2];
#else
	int			postmaster_alive_fds[2];
	int			syslogPipe[2];
#endif
	char		my_exec_path[MAXPGPATH];
	char		pkglib_path[MAXPGPATH];
	char		ExtraOptions[MAXPGPATH];
} BackendParameters;

static void read_backend_variables(char *id, Port *port);
static void restore_backend_variables(BackendParameters *param, Port *port);

#ifndef WIN32
static bool save_backend_variables(BackendParameters *param, Port *port);
#else
static bool save_backend_variables(BackendParameters *param, Port *port,
					   HANDLE childProcess, pid_t childPid);
#endif

static void ShmemBackendArrayAdd(Backend *bn);
static void ShmemBackendArrayRemove(Backend *bn);
#endif   /* EXEC_BACKEND */

#ifdef XCP
char *parentPGXCNode = NULL;
#endif

#ifdef PGXC
bool isPGXCCoordinator = false;
bool isPGXCDataNode = false;

/*
 * While adding a new node to the cluster we need to restore the schema of
 * an existing database to the new node.
 * If the new node is a datanode and we connect directly to it,
 * it does not allow DDL, because it is in read only mode &
 * If the new node is a coordinator it will send DDLs to all the other
 * coordinators which we do not want it to do
 * To provide ability to restore on the new node a new command line
 * argument is provided called --restoremode
 * It is to be provided in place of --coordinator OR --datanode.
 * In restore mode both coordinator and datanode are internally
 * treated as a datanode.
 */
bool isRestoreMode = false;

int remoteConnType = REMOTE_CONN_APP;

/* key pair to be used as object id while using advisory lock for backup */
Datum xc_lockForBackupKey1;
Datum xc_lockForBackupKey2;

#define StartPoolManager()		StartChildProcess(PoolerProcess)
#endif

#define StartupDataBase()		StartChildProcess(StartupProcess)
#define StartBackgroundWriter() StartChildProcess(BgWriterProcess)
#define StartCheckpointer()		StartChildProcess(CheckpointerProcess)
#define StartWalWriter()		StartChildProcess(WalWriterProcess)
#define StartWalReceiver()		StartChildProcess(WalReceiverProcess)

/* Macros to check exit status of a child process */
#define EXIT_STATUS_0(st)  ((st) == 0)
#define EXIT_STATUS_1(st)  (WIFEXITED(st) && WEXITSTATUS(st) == 1)
#define EXIT_STATUS_3(st)  (WIFEXITED(st) && WEXITSTATUS(st) == 3)

#ifndef WIN32
/*
 * File descriptors for pipe used to monitor if postmaster is alive.
 * First is POSTMASTER_FD_WATCH, second is POSTMASTER_FD_OWN.
 */
int			postmaster_alive_fds[2] = {-1, -1};
#else
/* Process handle of postmaster used for the same purpose on Windows */
HANDLE		PostmasterHandle;
#endif

/*
 * Postmaster main entry point
 */
void
PostmasterMain(int argc, char *argv[])
{
	int			opt;
	int			status;
	char	   *userDoption = NULL;
	bool		listen_addr_saved = false;
	int			i;
#ifdef PGXC /* PGXC_COORD */
	MemoryContext 		oldcontext;
#endif
	char	   *output_config_variable = NULL;

	MyProcPid = PostmasterPid = getpid();

	MyStartTime = time(NULL);

	IsPostmasterEnvironment = true;

	/*
	 * for security, no dir or file created can be group or other accessible
	 */
	umask(S_IRWXG | S_IRWXO);

	/*
	 * By default, palloc() requests in the postmaster will be allocated in
	 * the PostmasterContext, which is space that can be recycled by backends.
	 * Allocated data that needs to be available to backends should be
	 * allocated in TopMemoryContext.
	 */
	PostmasterContext = AllocSetContextCreate(TopMemoryContext,
											  "Postmaster",
											  ALLOCSET_DEFAULT_MINSIZE,
											  ALLOCSET_DEFAULT_INITSIZE,
											  ALLOCSET_DEFAULT_MAXSIZE);
	MemoryContextSwitchTo(PostmasterContext);

	/* Initialize paths to installation files */
	getInstallationPaths(argv[0]);

	/*
	 * Set up signal handlers for the postmaster process.
	 *
	 * CAUTION: when changing this list, check for side-effects on the signal
	 * handling setup of child processes.  See tcop/postgres.c,
	 * bootstrap/bootstrap.c, postmaster/bgwriter.c, postmaster/walwriter.c,
	 * postmaster/autovacuum.c, postmaster/pgarch.c, postmaster/pgstat.c,
	 * postmaster/syslogger.c, postmaster/bgworker.c and
	 * postmaster/checkpointer.c.
	 */
	pqinitmask();
	PG_SETMASK(&BlockSig);

	pqsignal(SIGHUP, SIGHUP_handler);	/* reread config file and have
										 * children do same */
	pqsignal(SIGINT, pmdie);	/* send SIGTERM and shut down */
	pqsignal(SIGQUIT, pmdie);	/* send SIGQUIT and die */
	pqsignal(SIGTERM, pmdie);	/* wait for children and shut down */
	pqsignal(SIGALRM, SIG_IGN); /* ignored */
	pqsignal(SIGPIPE, SIG_IGN); /* ignored */
	pqsignal(SIGUSR1, sigusr1_handler); /* message from child process */
	pqsignal(SIGUSR2, dummy_handler);	/* unused, reserve for children */
	pqsignal(SIGCHLD, reaper);	/* handle child termination */
	pqsignal(SIGTTIN, SIG_IGN); /* ignored */
	pqsignal(SIGTTOU, SIG_IGN); /* ignored */
	/* ignore SIGXFSZ, so that ulimit violations work like disk full */
#ifdef SIGXFSZ
	pqsignal(SIGXFSZ, SIG_IGN); /* ignored */
#endif

	/*
	 * Options setup
	 */
	InitializeGUCOptions();

	opterr = 1;

	/*
	 * Parse command-line options.  CAUTION: keep this in sync with
	 * tcop/postgres.c (the option sets should not conflict) and with the
	 * common help() function in main/main.c.
	 */
	while ((opt = getopt(argc, argv, "B:bc:C:D:d:EeFf:h:ijk:lN:nOo:Pp:r:S:sTt:W:-:")) != -1)
	{
		switch (opt)
		{
			case 'B':
				SetConfigOption("shared_buffers", optarg, PGC_POSTMASTER, PGC_S_ARGV);
				break;

			case 'b':
				/* Undocumented flag used for binary upgrades */
				IsBinaryUpgrade = true;
				break;

			case 'C':
				output_config_variable = strdup(optarg);
				break;

			case 'D':
				userDoption = strdup(optarg);
				break;

			case 'd':
				set_debug_options(atoi(optarg), PGC_POSTMASTER, PGC_S_ARGV);
				break;

			case 'E':
				SetConfigOption("log_statement", "all", PGC_POSTMASTER, PGC_S_ARGV);
				break;

			case 'e':
				SetConfigOption("datestyle", "euro", PGC_POSTMASTER, PGC_S_ARGV);
				break;

			case 'F':
				SetConfigOption("fsync", "false", PGC_POSTMASTER, PGC_S_ARGV);
				break;

			case 'f':
				if (!set_plan_disabling_options(optarg, PGC_POSTMASTER, PGC_S_ARGV))
				{
					write_stderr("%s: invalid argument for option -f: \"%s\"\n",
								 progname, optarg);
					ExitPostmaster(1);
				}
				break;

			case 'h':
				SetConfigOption("listen_addresses", optarg, PGC_POSTMASTER, PGC_S_ARGV);
				break;

			case 'i':
				SetConfigOption("listen_addresses", "*", PGC_POSTMASTER, PGC_S_ARGV);
				break;

			case 'j':
				/* only used by interactive backend */
				break;

			case 'k':
				SetConfigOption("unix_socket_directories", optarg, PGC_POSTMASTER, PGC_S_ARGV);
				break;

			case 'l':
				SetConfigOption("ssl", "true", PGC_POSTMASTER, PGC_S_ARGV);
				break;

			case 'N':
				SetConfigOption("max_connections", optarg, PGC_POSTMASTER, PGC_S_ARGV);
				break;

			case 'n':
				/* Don't reinit shared mem after abnormal exit */
				Reinit = false;
				break;

			case 'O':
				SetConfigOption("allow_system_table_mods", "true", PGC_POSTMASTER, PGC_S_ARGV);
				break;

			case 'o':
				/* Other options to pass to the backend on the command line */
				snprintf(ExtraOptions + strlen(ExtraOptions),
						 sizeof(ExtraOptions) - strlen(ExtraOptions),
						 " %s", optarg);
				break;

			case 'P':
				SetConfigOption("ignore_system_indexes", "true", PGC_POSTMASTER, PGC_S_ARGV);
				break;

			case 'p':
				SetConfigOption("port", optarg, PGC_POSTMASTER, PGC_S_ARGV);
				break;

			case 'r':
				/* only used by single-user backend */
				break;

			case 'S':
				SetConfigOption("work_mem", optarg, PGC_POSTMASTER, PGC_S_ARGV);
				break;

			case 's':
				SetConfigOption("log_statement_stats", "true", PGC_POSTMASTER, PGC_S_ARGV);
				break;

			case 'T':

				/*
				 * In the event that some backend dumps core, send SIGSTOP,
				 * rather than SIGQUIT, to all its peers.  This lets the wily
				 * post_hacker collect core dumps from everyone.
				 */
				SendStop = true;
				break;

			case 't':
				{
					const char *tmp = get_stats_option_name(optarg);

					if (tmp)
					{
						SetConfigOption(tmp, "true", PGC_POSTMASTER, PGC_S_ARGV);
					}
					else
					{
						write_stderr("%s: invalid argument for option -t: \"%s\"\n",
									 progname, optarg);
						ExitPostmaster(1);
					}
					break;
				}

			case 'W':
				SetConfigOption("post_auth_delay", optarg, PGC_POSTMASTER, PGC_S_ARGV);
				break;

			case 'c':
			case '-':
				{
					char	   *name,
							   *value;

					ParseLongOption(optarg, &name, &value);

#ifdef PGXC
					/* A Coordinator is being activated */
					if (strcmp(name, "coordinator") == 0 &&
						!value)
						isPGXCCoordinator = true;
					else if (strcmp(name, "datanode") == 0 &&
						!value)
						isPGXCDataNode = true;
					else if (strcmp(name, "restoremode") == 0 && !value)
					{
						/*
						 * In restore mode both coordinator and datanode
						 * are internally treeated as datanodes
						 */
						isRestoreMode = true;
						isPGXCDataNode = true;
					}
					else /* default case */
					{
#endif
					if (!value)
					{
						if (opt == '-')
							ereport(ERROR,
									(errcode(ERRCODE_SYNTAX_ERROR),
									 errmsg("--%s requires a value",
											optarg)));
						else
							ereport(ERROR,
									(errcode(ERRCODE_SYNTAX_ERROR),
									 errmsg("-c %s requires a value",
											optarg)));
					}

					SetConfigOption(name, value, PGC_POSTMASTER, PGC_S_ARGV);
#ifdef PGXC
					}
#endif
					free(name);
					if (value)
						free(value);
					break;
				}

			default:
				write_stderr("Try \"%s --help\" for more information.\n",
							 progname);
				ExitPostmaster(1);
		}
	}

#ifdef PGXC
	if (!IS_PGXC_COORDINATOR && !IS_PGXC_DATANODE)
	{
#ifdef XCP
		write_stderr("%s: Postgres-XL: must start as either a Coordinator (--coordinator) or Data Node (--datanode)\n",
#else
		write_stderr("%s: Postgres-XC: must start as either a Coordinator (--coordinator) or Data Node (--datanode)\n",
#endif
					 progname);
		ExitPostmaster(1);
	}
#endif
	/*
	 * Postmaster accepts no non-option switch arguments.
	 */
	if (optind < argc)
	{
		write_stderr("%s: invalid argument: \"%s\"\n",
					 progname, argv[optind]);
		write_stderr("Try \"%s --help\" for more information.\n",
					 progname);
		ExitPostmaster(1);
	}

	/*
	 * Locate the proper configuration files and data directory, and read
	 * postgresql.conf for the first time.
	 */
	if (!SelectConfigFiles(userDoption, progname))
		ExitPostmaster(2);

	if (output_config_variable != NULL)
	{
		/*
		 * permission is handled because the user is reading inside the data
		 * dir
		 */
		puts(GetConfigOption(output_config_variable, false, false));
		ExitPostmaster(0);
	}

	/* Verify that DataDir looks reasonable */
	checkDataDir();

	/* And switch working directory into it */
	ChangeToDataDir();

	/*
	 * Check for invalid combinations of GUC settings.
	 */
	if (ReservedBackends >= MaxConnections)
	{
		write_stderr("%s: superuser_reserved_connections must be less than max_connections\n", progname);
		ExitPostmaster(1);
	}
	if (max_wal_senders >= MaxConnections)
	{
		write_stderr("%s: max_wal_senders must be less than max_connections\n", progname);
		ExitPostmaster(1);
	}
	if (XLogArchiveMode > ARCHIVE_MODE_OFF && wal_level == WAL_LEVEL_MINIMAL)
		ereport(ERROR,
				(errmsg("WAL archival cannot be enabled when wal_level is \"minimal\"")));
	if (max_wal_senders > 0 && wal_level == WAL_LEVEL_MINIMAL)
		ereport(ERROR,
				(errmsg("WAL streaming (max_wal_senders > 0) requires wal_level \"archive\", \"hot_standby\", or \"logical\"")));

	/*
	 * Other one-time internal sanity checks can go here, if they are fast.
	 * (Put any slow processing further down, after postmaster.pid creation.)
	 */
	if (!CheckDateTokenTables())
	{
		write_stderr("%s: invalid datetoken tables, please fix\n", progname);
		ExitPostmaster(1);
	}

	/*
	 * Now that we are done processing the postmaster arguments, reset
	 * getopt(3) library so that it will work correctly in subprocesses.
	 */
	optind = 1;
#ifdef HAVE_INT_OPTRESET
	optreset = 1;				/* some systems need this too */
#endif

	/* For debugging: display postmaster environment */
	{
		extern char **environ;
		char	  **p;

		ereport(DEBUG3,
			(errmsg_internal("%s: PostmasterMain: initial environment dump:",
							 progname)));
		ereport(DEBUG3,
			 (errmsg_internal("-----------------------------------------")));
		for (p = environ; *p; ++p)
			ereport(DEBUG3,
					(errmsg_internal("\t%s", *p)));
		ereport(DEBUG3,
			 (errmsg_internal("-----------------------------------------")));
	}

	/*
	 * Create lockfile for data directory.
	 *
	 * We want to do this before we try to grab the input sockets, because the
	 * data directory interlock is more reliable than the socket-file
	 * interlock (thanks to whoever decided to put socket files in /tmp :-().
	 * For the same reason, it's best to grab the TCP socket(s) before the
	 * Unix socket(s).
	 */
	CreateDataDirLockFile(true);

	/*
	 * Initialize SSL library, if specified.
	 */
#ifdef USE_SSL
	if (EnableSSL)
		secure_initialize();
#endif

	/*
	 * process any libraries that should be preloaded at postmaster start
	 */
	process_shared_preload_libraries();

	/*
	 * Now that loadable modules have had their chance to register background
	 * workers, calculate MaxBackends.
	 */
	InitializeMaxBackends();

	/*
	 * Establish input sockets.
	 */
	for (i = 0; i < MAXLISTEN; i++)
		ListenSocket[i] = PGINVALID_SOCKET;

	if (ListenAddresses)
	{
		char	   *rawstring;
		List	   *elemlist;
		ListCell   *l;
		int			success = 0;

		/* Need a modifiable copy of ListenAddresses */
		rawstring = pstrdup(ListenAddresses);

		/* Parse string into list of hostnames */
		if (!SplitIdentifierString(rawstring, ',', &elemlist))
		{
			/* syntax error in list */
			ereport(FATAL,
					(errcode(ERRCODE_INVALID_PARAMETER_VALUE),
					 errmsg("invalid list syntax in parameter \"%s\"",
							"listen_addresses")));
		}

		foreach(l, elemlist)
		{
			char	   *curhost = (char *) lfirst(l);

			if (strcmp(curhost, "*") == 0)
				status = StreamServerPort(AF_UNSPEC, NULL,
										  (unsigned short) PostPortNumber,
										  NULL,
										  ListenSocket, MAXLISTEN);
			else
				status = StreamServerPort(AF_UNSPEC, curhost,
										  (unsigned short) PostPortNumber,
										  NULL,
										  ListenSocket, MAXLISTEN);

			if (status == STATUS_OK)
			{
				success++;
				/* record the first successful host addr in lockfile */
				if (!listen_addr_saved)
				{
					AddToDataDirLockFile(LOCK_FILE_LINE_LISTEN_ADDR, curhost);
					listen_addr_saved = true;
				}
			}
			else
				ereport(WARNING,
						(errmsg("could not create listen socket for \"%s\"",
								curhost)));
		}

		if (!success && elemlist != NIL)
			ereport(FATAL,
					(errmsg("could not create any TCP/IP sockets")));

		list_free(elemlist);
		pfree(rawstring);
	}

#ifdef USE_BONJOUR
	/* Register for Bonjour only if we opened TCP socket(s) */
	if (enable_bonjour && ListenSocket[0] != PGINVALID_SOCKET)
	{
		DNSServiceErrorType err;

		/*
		 * We pass 0 for interface_index, which will result in registering on
		 * all "applicable" interfaces.  It's not entirely clear from the
		 * DNS-SD docs whether this would be appropriate if we have bound to
		 * just a subset of the available network interfaces.
		 */
		err = DNSServiceRegister(&bonjour_sdref,
								 0,
								 0,
								 bonjour_name,
								 "_postgresql._tcp.",
								 NULL,
								 NULL,
								 htons(PostPortNumber),
								 0,
								 NULL,
								 NULL,
								 NULL);
		if (err != kDNSServiceErr_NoError)
			elog(LOG, "DNSServiceRegister() failed: error code %ld",
				 (long) err);

		/*
		 * We don't bother to read the mDNS daemon's reply, and we expect that
		 * it will automatically terminate our registration when the socket is
		 * closed at postmaster termination.  So there's nothing more to be
		 * done here.  However, the bonjour_sdref is kept around so that
		 * forked children can close their copies of the socket.
		 */
	}
#endif

#ifdef HAVE_UNIX_SOCKETS
	if (Unix_socket_directories)
	{
		char	   *rawstring;
		List	   *elemlist;
		ListCell   *l;
		int			success = 0;

		/* Need a modifiable copy of Unix_socket_directories */
		rawstring = pstrdup(Unix_socket_directories);

		/* Parse string into list of directories */
		if (!SplitDirectoriesString(rawstring, ',', &elemlist))
		{
			/* syntax error in list */
			ereport(FATAL,
					(errcode(ERRCODE_INVALID_PARAMETER_VALUE),
					 errmsg("invalid list syntax in parameter \"%s\"",
							"unix_socket_directories")));
		}

		foreach(l, elemlist)
		{
			char	   *socketdir = (char *) lfirst(l);

			status = StreamServerPort(AF_UNIX, NULL,
									  (unsigned short) PostPortNumber,
									  socketdir,
									  ListenSocket, MAXLISTEN);

			if (status == STATUS_OK)
			{
				success++;
				/* record the first successful Unix socket in lockfile */
				if (success == 1)
					AddToDataDirLockFile(LOCK_FILE_LINE_SOCKET_DIR, socketdir);
			}
			else
				ereport(WARNING,
						(errmsg("could not create Unix-domain socket in directory \"%s\"",
								socketdir)));
		}

		if (!success && elemlist != NIL)
			ereport(FATAL,
					(errmsg("could not create any Unix-domain sockets")));

		list_free_deep(elemlist);
		pfree(rawstring);
	}
#endif

	/*
	 * check that we have some socket to listen on
	 */
	if (ListenSocket[0] == PGINVALID_SOCKET)
		ereport(FATAL,
				(errmsg("no socket created for listening")));

	/*
	 * If no valid TCP ports, write an empty line for listen address,
	 * indicating the Unix socket must be used.  Note that this line is not
	 * added to the lock file until there is a socket backing it.
	 */
	if (!listen_addr_saved)
		AddToDataDirLockFile(LOCK_FILE_LINE_LISTEN_ADDR, "");

	/*
	 * Set up shared memory and semaphores.
	 */
	reset_shared(PostPortNumber);

	/*
	 * Estimate number of openable files.  This must happen after setting up
	 * semaphores, because on some platforms semaphores count as open files.
	 */
	set_max_safe_fds();

	/*
	 * Set reference point for stack-depth checking.
	 */
	set_stack_base();

	/*
	 * Initialize pipe (or process handle on Windows) that allows children to
	 * wake up from sleep on postmaster death.
	 */
	InitPostmasterDeathWatchHandle();

#ifdef WIN32

	/*
	 * Initialize I/O completion port used to deliver list of dead children.
	 */
	win32ChildQueue = CreateIoCompletionPort(INVALID_HANDLE_VALUE, NULL, 0, 1);
	if (win32ChildQueue == NULL)
		ereport(FATAL,
		   (errmsg("could not create I/O completion port for child queue")));
#endif

	/*
	 * Record postmaster options.  We delay this till now to avoid recording
	 * bogus options (eg, NBuffers too high for available memory).
	 */
	if (!CreateOptsFile(argc, argv, my_exec_path))
		ExitPostmaster(1);

#ifdef EXEC_BACKEND
	/* Write out nondefault GUC settings for child processes to use */
	write_nondefault_variables(PGC_POSTMASTER);
#endif

	/*
	 * Write the external PID file if requested
	 */
	if (external_pid_file)
	{
		FILE	   *fpidfile = fopen(external_pid_file, "w");

		if (fpidfile)
		{
			fprintf(fpidfile, "%d\n", MyProcPid);
			fclose(fpidfile);

			/* Make PID file world readable */
			if (chmod(external_pid_file, S_IRUSR | S_IWUSR | S_IRGRP | S_IROTH) != 0)
				write_stderr("%s: could not change permissions of external PID file \"%s\": %s\n",
							 progname, external_pid_file, strerror(errno));
		}
		else
			write_stderr("%s: could not write external PID file \"%s\": %s\n",
						 progname, external_pid_file, strerror(errno));

		on_proc_exit(unlink_external_pid_file, 0);
	}

	/*
	 * Remove old temporary files.  At this point there can be no other
	 * Postgres processes running in this directory, so this should be safe.
	 */
	RemovePgTempFiles();

	/*
	 * If enabled, start up syslogger collection subprocess
	 */
	SysLoggerPID = SysLogger_Start();

	/*
	 * Reset whereToSendOutput from DestDebug (its starting state) to
	 * DestNone. This stops ereport from sending log messages to stderr unless
	 * Log_destination permits.  We don't do this until the postmaster is
	 * fully launched, since startup failures may as well be reported to
	 * stderr.
	 *
	 * If we are in fact disabling logging to stderr, first emit a log message
	 * saying so, to provide a breadcrumb trail for users who may not remember
	 * that their logging is configured to go somewhere else.
	 */
	if (!(Log_destination & LOG_DESTINATION_STDERR))
		ereport(LOG,
				(errmsg("ending log output to stderr"),
			  errhint("Future log output will go to log destination \"%s\".",
					  Log_destination_string)));

	whereToSendOutput = DestNone;

	/*
	 * Initialize stats collection subsystem (this does NOT start the
	 * collector process!)
	 */
	pgstat_init();

	/*
	 * Initialize the autovacuum subsystem (again, no process start yet)
	 */
	autovac_init();

	/*
	 * Load configuration files for client authentication.
	 */
	if (!load_hba())
	{
		/*
		 * It makes no sense to continue if we fail to load the HBA file,
		 * since there is no way to connect to the database in this case.
		 */
		ereport(FATAL,
				(errmsg("could not load pg_hba.conf")));
	}
	if (!load_ident())
	{
		/*
		 * We can start up without the IDENT file, although it means that you
		 * cannot log in using any of the authentication methods that need a
		 * user name mapping. load_ident() already logged the details of error
		 * to the log.
		 */
	}

#ifdef HAVE_PTHREAD_IS_THREADED_NP

	/*
	 * On Darwin, libintl replaces setlocale() with a version that calls
	 * CFLocaleCopyCurrent() when its second argument is "" and every relevant
	 * environment variable is unset or empty.  CFLocaleCopyCurrent() makes
	 * the process multithreaded.  The postmaster calls sigprocmask() and
	 * calls fork() without an immediate exec(), both of which have undefined
	 * behavior in a multithreaded program.  A multithreaded postmaster is the
	 * normal case on Windows, which offers neither fork() nor sigprocmask().
	 */
	if (pthread_is_threaded_np() != 0)
		ereport(FATAL,
				(errcode(ERRCODE_OBJECT_NOT_IN_PREREQUISITE_STATE),
				 errmsg("postmaster became multithreaded during startup"),
		 errhint("Set the LC_ALL environment variable to a valid locale.")));
#endif

	/*
	 * Remember postmaster startup time
	 */
	PgStartTime = GetCurrentTimestamp();
	/* PostmasterRandom wants its own copy */
	gettimeofday(&random_start_time, NULL);

	/*
	 * We're ready to rock and roll...
	 */
	StartupPID = StartupDataBase();
	Assert(StartupPID != 0);
	pmState = PM_STARTUP;

#ifdef PGXC /* PGXC_COORD */
#ifdef XCP
	oldcontext = MemoryContextSwitchTo(TopMemoryContext);

	/*
	 * Initialize the Data Node connection pool
	 */
	PgPoolerPID = StartPoolManager();

	MemoryContextSwitchTo(oldcontext);
#else
	if (IS_PGXC_COORDINATOR)
	{
		oldcontext = MemoryContextSwitchTo(TopMemoryContext);

		/*
		 * Initialize the Data Node connection pool
		 */
		PgPoolerPID = StartPoolManager();

		MemoryContextSwitchTo(oldcontext);
	}
#endif /* XCP */
#endif /* PGXC */
	/* Some workers may be scheduled to start now */
	maybe_start_bgworker();

	status = ServerLoop();

	/*
	 * ServerLoop probably shouldn't ever return, but if it does, close down.
	 */
	ExitPostmaster(status != STATUS_OK);

	abort();					/* not reached */
}


/*
 * on_proc_exit callback to delete external_pid_file
 */
static void
unlink_external_pid_file(int status, Datum arg)
{
	if (external_pid_file)
		unlink(external_pid_file);
}


/*
 * Compute and check the directory paths to files that are part of the
 * installation (as deduced from the postgres executable's own location)
 */
static void
getInstallationPaths(const char *argv0)
{
	DIR		   *pdir;

	/* Locate the postgres executable itself */
	if (find_my_exec(argv0, my_exec_path) < 0)
		elog(FATAL, "%s: could not locate my own executable path", argv0);

#ifdef EXEC_BACKEND
	/* Locate executable backend before we change working directory */
	if (find_other_exec(argv0, "postgres", PG_BACKEND_VERSIONSTR,
						postgres_exec_path) < 0)
		ereport(FATAL,
				(errmsg("%s: could not locate matching postgres executable",
						argv0)));
#endif

	/*
	 * Locate the pkglib directory --- this has to be set early in case we try
	 * to load any modules from it in response to postgresql.conf entries.
	 */
	get_pkglib_path(my_exec_path, pkglib_path);

	/*
	 * Verify that there's a readable directory there; otherwise the Postgres
	 * installation is incomplete or corrupt.  (A typical cause of this
	 * failure is that the postgres executable has been moved or hardlinked to
	 * some directory that's not a sibling of the installation lib/
	 * directory.)
	 */
	pdir = AllocateDir(pkglib_path);
	if (pdir == NULL)
		ereport(ERROR,
				(errcode_for_file_access(),
				 errmsg("could not open directory \"%s\": %m",
						pkglib_path),
				 errhint("This may indicate an incomplete PostgreSQL installation, or that the file \"%s\" has been moved away from its proper location.",
						 my_exec_path)));
	FreeDir(pdir);

	/*
	 * XXX is it worth similarly checking the share/ directory?  If the lib/
	 * directory is there, then share/ probably is too.
	 */
}


/*
 * Validate the proposed data directory
 */
static void
checkDataDir(void)
{
	char		path[MAXPGPATH];
	FILE	   *fp;
	struct stat stat_buf;

	Assert(DataDir);

	if (stat(DataDir, &stat_buf) != 0)
	{
		if (errno == ENOENT)
			ereport(FATAL,
					(errcode_for_file_access(),
					 errmsg("data directory \"%s\" does not exist",
							DataDir)));
		else
			ereport(FATAL,
					(errcode_for_file_access(),
				 errmsg("could not read permissions of directory \"%s\": %m",
						DataDir)));
	}

	/* eventual chdir would fail anyway, but let's test ... */
	if (!S_ISDIR(stat_buf.st_mode))
		ereport(FATAL,
				(errcode(ERRCODE_OBJECT_NOT_IN_PREREQUISITE_STATE),
				 errmsg("specified data directory \"%s\" is not a directory",
						DataDir)));

	/*
	 * Check that the directory belongs to my userid; if not, reject.
	 *
	 * This check is an essential part of the interlock that prevents two
	 * postmasters from starting in the same directory (see CreateLockFile()).
	 * Do not remove or weaken it.
	 *
	 * XXX can we safely enable this check on Windows?
	 */
#if !defined(WIN32) && !defined(__CYGWIN__)
	if (stat_buf.st_uid != geteuid())
		ereport(FATAL,
				(errcode(ERRCODE_OBJECT_NOT_IN_PREREQUISITE_STATE),
				 errmsg("data directory \"%s\" has wrong ownership",
						DataDir),
				 errhint("The server must be started by the user that owns the data directory.")));
#endif

	/*
	 * Check if the directory has group or world access.  If so, reject.
	 *
	 * It would be possible to allow weaker constraints (for example, allow
	 * group access) but we cannot make a general assumption that that is
	 * okay; for example there are platforms where nearly all users
	 * customarily belong to the same group.  Perhaps this test should be
	 * configurable.
	 *
	 * XXX temporarily suppress check when on Windows, because there may not
	 * be proper support for Unix-y file permissions.  Need to think of a
	 * reasonable check to apply on Windows.
	 */
#if !defined(WIN32) && !defined(__CYGWIN__)
	if (stat_buf.st_mode & (S_IRWXG | S_IRWXO))
		ereport(FATAL,
				(errcode(ERRCODE_OBJECT_NOT_IN_PREREQUISITE_STATE),
				 errmsg("data directory \"%s\" has group or world access",
						DataDir),
				 errdetail("Permissions should be u=rwx (0700).")));
#endif

	/* Look for PG_VERSION before looking for pg_control */
	ValidatePgVersion(DataDir);

	snprintf(path, sizeof(path), "%s/global/pg_control", DataDir);

	fp = AllocateFile(path, PG_BINARY_R);
	if (fp == NULL)
	{
		write_stderr("%s: could not find the database system\n"
					 "Expected to find it in the directory \"%s\",\n"
					 "but could not open file \"%s\": %s\n",
					 progname, DataDir, path, strerror(errno));
		ExitPostmaster(2);
	}
	FreeFile(fp);
}

/*
 * Determine how long should we let ServerLoop sleep.
 *
 * In normal conditions we wait at most one minute, to ensure that the other
 * background tasks handled by ServerLoop get done even when no requests are
 * arriving.  However, if there are background workers waiting to be started,
 * we don't actually sleep so that they are quickly serviced.
 */
static void
DetermineSleepTime(struct timeval * timeout)
{
	TimestampTz next_wakeup = 0;

	/*
	 * Normal case: either there are no background workers at all, or we're in
	 * a shutdown sequence (during which we ignore bgworkers altogether).
	 */
	if (Shutdown > NoShutdown ||
		(!StartWorkerNeeded && !HaveCrashedWorker))
	{
		if (AbortStartTime > 0)
		{
			/* time left to abort; clamp to 0 in case it already expired */
			timeout->tv_sec = Max(SIGKILL_CHILDREN_AFTER_SECS -
								  (time(NULL) - AbortStartTime), 0);
			timeout->tv_usec = 0;
		}
		else
		{
			timeout->tv_sec = 60;
			timeout->tv_usec = 0;
		}
		return;
	}

	if (StartWorkerNeeded)
	{
		timeout->tv_sec = 0;
		timeout->tv_usec = 0;
		return;
	}

	if (HaveCrashedWorker)
	{
		slist_mutable_iter siter;

		/*
		 * When there are crashed bgworkers, we sleep just long enough that
		 * they are restarted when they request to be.  Scan the list to
		 * determine the minimum of all wakeup times according to most recent
		 * crash time and requested restart interval.
		 */
		slist_foreach_modify(siter, &BackgroundWorkerList)
		{
			RegisteredBgWorker *rw;
			TimestampTz this_wakeup;

			rw = slist_container(RegisteredBgWorker, rw_lnode, siter.cur);

			if (rw->rw_crashed_at == 0)
				continue;

			if (rw->rw_worker.bgw_restart_time == BGW_NEVER_RESTART
				|| rw->rw_terminate)
			{
				ForgetBackgroundWorker(&siter);
				continue;
			}

			this_wakeup = TimestampTzPlusMilliseconds(rw->rw_crashed_at,
									 1000L * rw->rw_worker.bgw_restart_time);
			if (next_wakeup == 0 || this_wakeup < next_wakeup)
				next_wakeup = this_wakeup;
		}
	}

	if (next_wakeup != 0)
	{
		long		secs;
		int			microsecs;

		TimestampDifference(GetCurrentTimestamp(), next_wakeup,
							&secs, &microsecs);
		timeout->tv_sec = secs;
		timeout->tv_usec = microsecs;

		/* Ensure we don't exceed one minute */
		if (timeout->tv_sec > 60)
		{
			timeout->tv_sec = 60;
			timeout->tv_usec = 0;
		}
	}
	else
	{
		timeout->tv_sec = 60;
		timeout->tv_usec = 0;
	}
}

/*
 * Main idle loop of postmaster
 *
 * NB: Needs to be called with signals blocked
 */
static int
ServerLoop(void)
{
	fd_set		readmask;
	int			nSockets;
	time_t		now,
				last_touch_time;

	last_touch_time = time(NULL);

	nSockets = initMasks(&readmask);

	for (;;)
	{
		fd_set		rmask;
		int			selres;

		/*
		 * Wait for a connection request to arrive.
		 *
		 * We block all signals except while sleeping. That makes it safe for
		 * signal handlers, which again block all signals while executing, to
		 * do nontrivial work.
		 *
		 * If we are in PM_WAIT_DEAD_END state, then we don't want to accept
		 * any new connections, so we don't call select(), and just sleep.
		 */
		memcpy((char *) &rmask, (char *) &readmask, sizeof(fd_set));

		if (pmState == PM_WAIT_DEAD_END)
		{
			PG_SETMASK(&UnBlockSig);

			pg_usleep(100000L); /* 100 msec seems reasonable */
			selres = 0;

			PG_SETMASK(&BlockSig);
		}
		else
		{
			/* must set timeout each time; some OSes change it! */
			struct timeval timeout;

			/* Needs to run with blocked signals! */
			DetermineSleepTime(&timeout);

			PG_SETMASK(&UnBlockSig);

			selres = select(nSockets, &rmask, NULL, NULL, &timeout);

			PG_SETMASK(&BlockSig);
		}

		/* Now check the select() result */
		if (selres < 0)
		{
			if (errno != EINTR && errno != EWOULDBLOCK)
			{
				ereport(LOG,
						(errcode_for_socket_access(),
						 errmsg("select() failed in postmaster: %m")));
				return STATUS_ERROR;
			}
		}

		/*
		 * New connection pending on any of our sockets? If so, fork a child
		 * process to deal with it.
		 */
		if (selres > 0)
		{
			int			i;

			for (i = 0; i < MAXLISTEN; i++)
			{
				if (ListenSocket[i] == PGINVALID_SOCKET)
					break;
				if (FD_ISSET(ListenSocket[i], &rmask))
				{
					Port	   *port;

					port = ConnCreate(ListenSocket[i]);
					if (port)
					{
						BackendStartup(port);

						/*
						 * We no longer need the open socket or port structure
						 * in this process
						 */
						StreamClose(port->sock);
						ConnFree(port);
					}
				}
			}
		}

		/* If we have lost the log collector, try to start a new one */
		if (SysLoggerPID == 0 && Logging_collector)
			SysLoggerPID = SysLogger_Start();

		/*
		 * If no background writer process is running, and we are not in a
		 * state that prevents it, start one.  It doesn't matter if this
		 * fails, we'll just try again later.  Likewise for the checkpointer.
		 */
		if (pmState == PM_RUN || pmState == PM_RECOVERY ||
			pmState == PM_HOT_STANDBY)
		{
			if (CheckpointerPID == 0)
				CheckpointerPID = StartCheckpointer();
			if (BgWriterPID == 0)
				BgWriterPID = StartBackgroundWriter();
		}

		/*
		 * Likewise, if we have lost the walwriter process, try to start a new
		 * one.  But this is needed only in normal operation (else we cannot
		 * be writing any new WAL).
		 */
		if (WalWriterPID == 0 && pmState == PM_RUN)
			WalWriterPID = StartWalWriter();

		/*
		 * If we have lost the autovacuum launcher, try to start a new one. We
		 * don't want autovacuum to run in binary upgrade mode because
		 * autovacuum might update relfrozenxid for empty tables before the
		 * physical files are put in place.
		 */
		if (!IsBinaryUpgrade && AutoVacPID == 0 &&
			(AutoVacuumingActive() || start_autovac_launcher) &&
			pmState == PM_RUN)
		{
			AutoVacPID = StartAutoVacLauncher();
			if (AutoVacPID != 0)
				start_autovac_launcher = false; /* signal processed */
		}

		/* If we have lost the stats collector, try to start a new one */
		if (PgStatPID == 0 && pmState == PM_RUN)
			PgStatPID = pgstat_start();

<<<<<<< HEAD
#ifdef PGXC
		/* If we have lost the pooler, try to start a new one */
#ifdef XCP
		if (PgPoolerPID == 0 && pmState == PM_RUN)
#else
		if (IS_PGXC_COORDINATOR && PgPoolerPID == 0 && pmState == PM_RUN)
#endif /* XCP */
			PgPoolerPID = StartPoolManager();
#endif /* PGXC */
=======
		/*
		 * If we have lost the archiver, try to start a new one.
		 *
		 * If WAL archiving is enabled always, we try to start a new archiver
		 * even during recovery.
		 */
		if (PgArchPID == 0 && wal_level >= WAL_LEVEL_ARCHIVE)
		{
			if ((pmState == PM_RUN && XLogArchiveMode > ARCHIVE_MODE_OFF) ||
				((pmState == PM_RECOVERY || pmState == PM_HOT_STANDBY) &&
				 XLogArchiveMode == ARCHIVE_MODE_ALWAYS))
			{
				PgArchPID = pgarch_start();
			}
		}

>>>>>>> 38d500ac
		/* If we need to signal the autovacuum launcher, do so now */
		if (avlauncher_needs_signal)
		{
			avlauncher_needs_signal = false;
			if (AutoVacPID != 0)
				kill(AutoVacPID, SIGUSR2);
		}

		/* Get other worker processes running, if needed */
		if (StartWorkerNeeded || HaveCrashedWorker)
			maybe_start_bgworker();

		/*
		 * Touch Unix socket and lock files every 58 minutes, to ensure that
		 * they are not removed by overzealous /tmp-cleaning tasks.  We assume
		 * no one runs cleaners with cutoff times of less than an hour ...
		 */
		now = time(NULL);
		if (now - last_touch_time >= 58 * SECS_PER_MINUTE)
		{
			TouchSocketFiles();
			TouchSocketLockFiles();
			last_touch_time = now;
		}

#ifdef HAVE_PTHREAD_IS_THREADED_NP

		/*
		 * With assertions enabled, check regularly for appearance of
		 * additional threads.  All builds check at start and exit.
		 */
		Assert(pthread_is_threaded_np() == 0);
#endif

		/*
		 * If we already sent SIGQUIT to children and they are slow to shut
		 * down, it's time to send them SIGKILL.  This doesn't happen
		 * normally, but under certain conditions backends can get stuck while
		 * shutting down.  This is a last measure to get them unwedged.
		 *
		 * Note we also do this during recovery from a process crash.
		 */
		if ((Shutdown >= ImmediateShutdown || (FatalError && !SendStop)) &&
			AbortStartTime > 0 &&
			now - AbortStartTime >= SIGKILL_CHILDREN_AFTER_SECS)
		{
			/* We were gentle with them before. Not anymore */
			TerminateChildren(SIGKILL);
			/* reset flag so we don't SIGKILL again */
			AbortStartTime = 0;

			/*
			 * Additionally, unless we're recovering from a process crash,
			 * it's now the time for postmaster to abandon ship.
			 */
			if (!FatalError)
				ExitPostmaster(1);
		}
	}
}

/*
 * Initialise the masks for select() for the ports we are listening on.
 * Return the number of sockets to listen on.
 */
static int
initMasks(fd_set *rmask)
{
	int			maxsock = -1;
	int			i;

	FD_ZERO(rmask);

	for (i = 0; i < MAXLISTEN; i++)
	{
		int			fd = ListenSocket[i];

		if (fd == PGINVALID_SOCKET)
			break;
		FD_SET(fd, rmask);

		if (fd > maxsock)
			maxsock = fd;
	}

	return maxsock + 1;
}


/*
 * Read a client's startup packet and do something according to it.
 *
 * Returns STATUS_OK or STATUS_ERROR, or might call ereport(FATAL) and
 * not return at all.
 *
 * (Note that ereport(FATAL) stuff is sent to the client, so only use it
 * if that's what you want.  Return STATUS_ERROR if you don't want to
 * send anything to the client, which would typically be appropriate
 * if we detect a communications failure.)
 */
static int
ProcessStartupPacket(Port *port, bool SSLdone)
{
	int32		len;
	void	   *buf;
	ProtocolVersion proto;
	MemoryContext oldcontext;

	pq_startmsgread();
	if (pq_getbytes((char *) &len, 4) == EOF)
	{
		/*
		 * EOF after SSLdone probably means the client didn't like our
		 * response to NEGOTIATE_SSL_CODE.  That's not an error condition, so
		 * don't clutter the log with a complaint.
		 */
		if (!SSLdone)
			ereport(COMMERROR,
					(errcode(ERRCODE_PROTOCOL_VIOLATION),
					 errmsg("incomplete startup packet")));
		return STATUS_ERROR;
	}

	len = ntohl(len);
	len -= 4;

	if (len < (int32) sizeof(ProtocolVersion) ||
		len > MAX_STARTUP_PACKET_LENGTH)
	{
		ereport(COMMERROR,
				(errcode(ERRCODE_PROTOCOL_VIOLATION),
				 errmsg("invalid length of startup packet")));
		return STATUS_ERROR;
	}

	/*
	 * Allocate at least the size of an old-style startup packet, plus one
	 * extra byte, and make sure all are zeroes.  This ensures we will have
	 * null termination of all strings, in both fixed- and variable-length
	 * packet layouts.
	 */
	if (len <= (int32) sizeof(StartupPacket))
		buf = palloc0(sizeof(StartupPacket) + 1);
	else
		buf = palloc0(len + 1);

	if (pq_getbytes(buf, len) == EOF)
	{
		ereport(COMMERROR,
				(errcode(ERRCODE_PROTOCOL_VIOLATION),
				 errmsg("incomplete startup packet")));
		return STATUS_ERROR;
	}
	pq_endmsgread();

	/*
	 * The first field is either a protocol version number or a special
	 * request code.
	 */
	port->proto = proto = ntohl(*((ProtocolVersion *) buf));

	if (proto == CANCEL_REQUEST_CODE)
	{
		processCancelRequest(port, buf);
		/* Not really an error, but we don't want to proceed further */
		return STATUS_ERROR;
	}

	if (proto == NEGOTIATE_SSL_CODE && !SSLdone)
	{
		char		SSLok;

#ifdef USE_SSL
		/* No SSL when disabled or on Unix sockets */
		if (!EnableSSL || IS_AF_UNIX(port->laddr.addr.ss_family))
			SSLok = 'N';
		else
			SSLok = 'S';		/* Support for SSL */
#else
		SSLok = 'N';			/* No support for SSL */
#endif

retry1:
		if (send(port->sock, &SSLok, 1, 0) != 1)
		{
			if (errno == EINTR)
				goto retry1;	/* if interrupted, just retry */
			ereport(COMMERROR,
					(errcode_for_socket_access(),
					 errmsg("failed to send SSL negotiation response: %m")));
			return STATUS_ERROR;	/* close the connection */
		}

#ifdef USE_SSL
		if (SSLok == 'S' && secure_open_server(port) == -1)
			return STATUS_ERROR;
#endif
		/* regular startup packet, cancel, etc packet should follow... */
		/* but not another SSL negotiation request */
		return ProcessStartupPacket(port, true);
	}

	/* Could add additional special packet types here */

	/*
	 * Set FrontendProtocol now so that ereport() knows what format to send if
	 * we fail during startup.
	 */
	FrontendProtocol = proto;

	/* Check we can handle the protocol the frontend is using. */

	if (PG_PROTOCOL_MAJOR(proto) < PG_PROTOCOL_MAJOR(PG_PROTOCOL_EARLIEST) ||
		PG_PROTOCOL_MAJOR(proto) > PG_PROTOCOL_MAJOR(PG_PROTOCOL_LATEST) ||
		(PG_PROTOCOL_MAJOR(proto) == PG_PROTOCOL_MAJOR(PG_PROTOCOL_LATEST) &&
		 PG_PROTOCOL_MINOR(proto) > PG_PROTOCOL_MINOR(PG_PROTOCOL_LATEST)))
		ereport(FATAL,
				(errcode(ERRCODE_FEATURE_NOT_SUPPORTED),
				 errmsg("unsupported frontend protocol %u.%u: server supports %u.0 to %u.%u",
						PG_PROTOCOL_MAJOR(proto), PG_PROTOCOL_MINOR(proto),
						PG_PROTOCOL_MAJOR(PG_PROTOCOL_EARLIEST),
						PG_PROTOCOL_MAJOR(PG_PROTOCOL_LATEST),
						PG_PROTOCOL_MINOR(PG_PROTOCOL_LATEST))));

	/*
	 * Now fetch parameters out of startup packet and save them into the Port
	 * structure.  All data structures attached to the Port struct must be
	 * allocated in TopMemoryContext so that they will remain available in a
	 * running backend (even after PostmasterContext is destroyed).  We need
	 * not worry about leaking this storage on failure, since we aren't in the
	 * postmaster process anymore.
	 */
	oldcontext = MemoryContextSwitchTo(TopMemoryContext);

	if (PG_PROTOCOL_MAJOR(proto) >= 3)
	{
		int32		offset = sizeof(ProtocolVersion);

		/*
		 * Scan packet body for name/option pairs.  We can assume any string
		 * beginning within the packet body is null-terminated, thanks to
		 * zeroing extra byte above.
		 */
		port->guc_options = NIL;

		while (offset < len)
		{
			char	   *nameptr = ((char *) buf) + offset;
			int32		valoffset;
			char	   *valptr;

			if (*nameptr == '\0')
				break;			/* found packet terminator */
			valoffset = offset + strlen(nameptr) + 1;
			if (valoffset >= len)
				break;			/* missing value, will complain below */
			valptr = ((char *) buf) + valoffset;

			if (strcmp(nameptr, "database") == 0)
				port->database_name = pstrdup(valptr);
			else if (strcmp(nameptr, "user") == 0)
				port->user_name = pstrdup(valptr);
			else if (strcmp(nameptr, "options") == 0)
				port->cmdline_options = pstrdup(valptr);
			else if (strcmp(nameptr, "replication") == 0)
			{
				/*
				 * Due to backward compatibility concerns the replication
				 * parameter is a hybrid beast which allows the value to be
				 * either boolean or the string 'database'. The latter
				 * connects to a specific database which is e.g. required for
				 * logical decoding while.
				 */
				if (strcmp(valptr, "database") == 0)
				{
					am_walsender = true;
					am_db_walsender = true;
				}
				else if (!parse_bool(valptr, &am_walsender))
					ereport(FATAL,
							(errcode(ERRCODE_INVALID_PARAMETER_VALUE),
					   errmsg("invalid value for parameter \"replication\""),
							 errhint("Valid values are: false, 0, true, 1, database.")));
			}
			else
			{
				/* Assume it's a generic GUC option */
				port->guc_options = lappend(port->guc_options,
											pstrdup(nameptr));
				port->guc_options = lappend(port->guc_options,
											pstrdup(valptr));
			}
			offset = valoffset + strlen(valptr) + 1;
		}

		/*
		 * If we didn't find a packet terminator exactly at the end of the
		 * given packet length, complain.
		 */
		if (offset != len - 1)
			ereport(FATAL,
					(errcode(ERRCODE_PROTOCOL_VIOLATION),
					 errmsg("invalid startup packet layout: expected terminator as last byte")));
	}
	else
	{
		/*
		 * Get the parameters from the old-style, fixed-width-fields startup
		 * packet as C strings.  The packet destination was cleared first so a
		 * short packet has zeros silently added.  We have to be prepared to
		 * truncate the pstrdup result for oversize fields, though.
		 */
		StartupPacket *packet = (StartupPacket *) buf;

		port->database_name = pstrdup(packet->database);
		if (strlen(port->database_name) > sizeof(packet->database))
			port->database_name[sizeof(packet->database)] = '\0';
		port->user_name = pstrdup(packet->user);
		if (strlen(port->user_name) > sizeof(packet->user))
			port->user_name[sizeof(packet->user)] = '\0';
		port->cmdline_options = pstrdup(packet->options);
		if (strlen(port->cmdline_options) > sizeof(packet->options))
			port->cmdline_options[sizeof(packet->options)] = '\0';
		port->guc_options = NIL;
	}

	/* Check a user name was given. */
	if (port->user_name == NULL || port->user_name[0] == '\0')
		ereport(FATAL,
				(errcode(ERRCODE_INVALID_AUTHORIZATION_SPECIFICATION),
			 errmsg("no PostgreSQL user name specified in startup packet")));

	/* The database defaults to the user name. */
	if (port->database_name == NULL || port->database_name[0] == '\0')
		port->database_name = pstrdup(port->user_name);

	if (Db_user_namespace)
	{
		/*
		 * If user@, it is a global user, remove '@'. We only want to do this
		 * if there is an '@' at the end and no earlier in the user string or
		 * they may fake as a local user of another database attaching to this
		 * database.
		 */
		if (strchr(port->user_name, '@') ==
			port->user_name + strlen(port->user_name) - 1)
			*strchr(port->user_name, '@') = '\0';
		else
		{
			/* Append '@' and dbname */
			port->user_name = psprintf("%s@%s", port->user_name, port->database_name);
		}
	}

	/*
	 * Truncate given database and user names to length of a Postgres name.
	 * This avoids lookup failures when overlength names are given.
	 */
	if (strlen(port->database_name) >= NAMEDATALEN)
		port->database_name[NAMEDATALEN - 1] = '\0';
	if (strlen(port->user_name) >= NAMEDATALEN)
		port->user_name[NAMEDATALEN - 1] = '\0';

	/*
	 * Normal walsender backends, e.g. for streaming replication, are not
	 * connected to a particular database. But walsenders used for logical
	 * replication need to connect to a specific database. We allow streaming
	 * replication commands to be issued even if connected to a database as it
	 * can make sense to first make a basebackup and then stream changes
	 * starting from that.
	 */
	if (am_walsender && !am_db_walsender)
		port->database_name[0] = '\0';

	/*
	 * Done putting stuff in TopMemoryContext.
	 */
	MemoryContextSwitchTo(oldcontext);

	/*
	 * If we're going to reject the connection due to database state, say so
	 * now instead of wasting cycles on an authentication exchange. (This also
	 * allows a pg_ping utility to be written.)
	 */
	switch (port->canAcceptConnections)
	{
		case CAC_STARTUP:
			ereport(FATAL,
					(errcode(ERRCODE_CANNOT_CONNECT_NOW),
					 errmsg("the database system is starting up")));
			break;
		case CAC_SHUTDOWN:
			ereport(FATAL,
					(errcode(ERRCODE_CANNOT_CONNECT_NOW),
					 errmsg("the database system is shutting down")));
			break;
		case CAC_RECOVERY:
			ereport(FATAL,
					(errcode(ERRCODE_CANNOT_CONNECT_NOW),
					 errmsg("the database system is in recovery mode")));
			break;
		case CAC_TOOMANY:
			ereport(FATAL,
					(errcode(ERRCODE_TOO_MANY_CONNECTIONS),
					 errmsg("sorry, too many clients already")));
			break;
		case CAC_WAITBACKUP:
			/* OK for now, will check in InitPostgres */
			break;
		case CAC_OK:
			break;
	}

	return STATUS_OK;
}


/*
 * The client has sent a cancel request packet, not a normal
 * start-a-new-connection packet.  Perform the necessary processing.
 * Nothing is sent back to the client.
 */
static void
processCancelRequest(Port *port, void *pkt)
{
	CancelRequestPacket *canc = (CancelRequestPacket *) pkt;
	int			backendPID;
	long		cancelAuthCode;
	Backend    *bp;

#ifndef EXEC_BACKEND
	dlist_iter	iter;
#else
	int			i;
#endif

	backendPID = (int) ntohl(canc->backendPID);
	cancelAuthCode = (long) ntohl(canc->cancelAuthCode);

	/*
	 * See if we have a matching backend.  In the EXEC_BACKEND case, we can no
	 * longer access the postmaster's own backend list, and must rely on the
	 * duplicate array in shared memory.
	 */
#ifndef EXEC_BACKEND
	dlist_foreach(iter, &BackendList)
	{
		bp = dlist_container(Backend, elem, iter.cur);
#else
	for (i = MaxLivePostmasterChildren() - 1; i >= 0; i--)
	{
		bp = (Backend *) &ShmemBackendArray[i];
#endif
		if (bp->pid == backendPID)
		{
			if (bp->cancel_key == cancelAuthCode)
			{
				/* Found a match; signal that backend to cancel current op */
				ereport(DEBUG2,
						(errmsg_internal("processing cancel request: sending SIGINT to process %d",
										 backendPID)));
				signal_child(bp->pid, SIGINT);
			}
			else
				/* Right PID, wrong key: no way, Jose */
				ereport(LOG,
						(errmsg("wrong key in cancel request for process %d",
								backendPID)));
			return;
		}
	}

	/* No matching backend */
	ereport(LOG,
			(errmsg("PID %d in cancel request did not match any process",
					backendPID)));
}

/*
 * canAcceptConnections --- check to see if database state allows connections.
 */
static CAC_state
canAcceptConnections(void)
{
	CAC_state	result = CAC_OK;

	/*
	 * Can't start backends when in startup/shutdown/inconsistent recovery
	 * state.
	 *
	 * In state PM_WAIT_BACKUP only superusers can connect (this must be
	 * allowed so that a superuser can end online backup mode); we return
	 * CAC_WAITBACKUP code to indicate that this must be checked later. Note
	 * that neither CAC_OK nor CAC_WAITBACKUP can safely be returned until we
	 * have checked for too many children.
	 */
	if (pmState != PM_RUN)
	{
		if (pmState == PM_WAIT_BACKUP)
			result = CAC_WAITBACKUP;	/* allow superusers only */
		else if (Shutdown > NoShutdown)
			return CAC_SHUTDOWN;	/* shutdown is pending */
		else if (!FatalError &&
				 (pmState == PM_STARTUP ||
				  pmState == PM_RECOVERY))
			return CAC_STARTUP; /* normal startup */
		else if (!FatalError &&
				 pmState == PM_HOT_STANDBY)
			result = CAC_OK;	/* connection OK during hot standby */
		else
			return CAC_RECOVERY;	/* else must be crash recovery */
	}

	/*
	 * Don't start too many children.
	 *
	 * We allow more connections than we can have backends here because some
	 * might still be authenticating; they might fail auth, or some existing
	 * backend might exit before the auth cycle is completed. The exact
	 * MaxBackends limit is enforced when a new backend tries to join the
	 * shared-inval backend array.
	 *
	 * The limit here must match the sizes of the per-child-process arrays;
	 * see comments for MaxLivePostmasterChildren().
	 */
	if (CountChildren(BACKEND_TYPE_ALL) >= MaxLivePostmasterChildren())
		result = CAC_TOOMANY;

	return result;
}


/*
 * ConnCreate -- create a local connection data structure
 *
 * Returns NULL on failure, other than out-of-memory which is fatal.
 */
static Port *
ConnCreate(int serverFd)
{
	Port	   *port;

	if (!(port = (Port *) calloc(1, sizeof(Port))))
	{
		ereport(LOG,
				(errcode(ERRCODE_OUT_OF_MEMORY),
				 errmsg("out of memory")));
		ExitPostmaster(1);
	}

	if (StreamConnection(serverFd, port) != STATUS_OK)
	{
		if (port->sock != PGINVALID_SOCKET)
			StreamClose(port->sock);
		ConnFree(port);
		return NULL;
	}

	/*
	 * Precompute password salt values to use for this connection. It's
	 * slightly annoying to do this long in advance of knowing whether we'll
	 * need 'em or not, but we must do the random() calls before we fork, not
	 * after.  Else the postmaster's random sequence won't get advanced, and
	 * all backends would end up using the same salt...
	 */
	RandomSalt(port->md5Salt);

	/*
	 * Allocate GSSAPI specific state struct
	 */
#ifndef EXEC_BACKEND
#if defined(ENABLE_GSS) || defined(ENABLE_SSPI)
	port->gss = (pg_gssinfo *) calloc(1, sizeof(pg_gssinfo));
	if (!port->gss)
	{
		ereport(LOG,
				(errcode(ERRCODE_OUT_OF_MEMORY),
				 errmsg("out of memory")));
		ExitPostmaster(1);
	}
#endif
#endif

	return port;
}


/*
 * ConnFree -- free a local connection data structure
 */
static void
ConnFree(Port *conn)
{
#ifdef USE_SSL
	secure_close(conn);
#endif
	if (conn->gss)
		free(conn->gss);
	free(conn);
}


/*
 * ClosePostmasterPorts -- close all the postmaster's open sockets
 *
 * This is called during child process startup to release file descriptors
 * that are not needed by that child process.  The postmaster still has
 * them open, of course.
 *
 * Note: we pass am_syslogger as a boolean because we don't want to set
 * the global variable yet when this is called.
 */
void
ClosePostmasterPorts(bool am_syslogger)
{
	int			i;

#ifndef WIN32

	/*
	 * Close the write end of postmaster death watch pipe. It's important to
	 * do this as early as possible, so that if postmaster dies, others won't
	 * think that it's still running because we're holding the pipe open.
	 */
	if (close(postmaster_alive_fds[POSTMASTER_FD_OWN]))
		ereport(FATAL,
				(errcode_for_file_access(),
				 errmsg_internal("could not close postmaster death monitoring pipe in child process: %m")));
	postmaster_alive_fds[POSTMASTER_FD_OWN] = -1;
#endif

	/* Close the listen sockets */
	for (i = 0; i < MAXLISTEN; i++)
	{
		if (ListenSocket[i] != PGINVALID_SOCKET)
		{
			StreamClose(ListenSocket[i]);
			ListenSocket[i] = PGINVALID_SOCKET;
		}
	}

	/* If using syslogger, close the read side of the pipe */
	if (!am_syslogger)
	{
#ifndef WIN32
		if (syslogPipe[0] >= 0)
			close(syslogPipe[0]);
		syslogPipe[0] = -1;
#else
		if (syslogPipe[0])
			CloseHandle(syslogPipe[0]);
		syslogPipe[0] = 0;
#endif
	}

#ifdef USE_BONJOUR
	/* If using Bonjour, close the connection to the mDNS daemon */
	if (bonjour_sdref)
		close(DNSServiceRefSockFD(bonjour_sdref));
#endif
}


/*
 * reset_shared -- reset shared memory and semaphores
 */
static void
reset_shared(int port)
{
	/*
	 * Create or re-create shared memory and semaphores.
	 *
	 * Note: in each "cycle of life" we will normally assign the same IPC keys
	 * (if using SysV shmem and/or semas), since the port number is used to
	 * determine IPC keys.  This helps ensure that we will clean up dead IPC
	 * objects if the postmaster crashes and is restarted.
	 */
	CreateSharedMemoryAndSemaphores(false, port);
}


/*
 * SIGHUP -- reread config files, and tell children to do same
 */
static void
SIGHUP_handler(SIGNAL_ARGS)
{
	int			save_errno = errno;

	PG_SETMASK(&BlockSig);

	if (Shutdown <= SmartShutdown)
	{
		ereport(LOG,
				(errmsg("received SIGHUP, reloading configuration files")));
		ProcessConfigFile(PGC_SIGHUP);
		SignalChildren(SIGHUP);
		SignalUnconnectedWorkers(SIGHUP);
		if (StartupPID != 0)
			signal_child(StartupPID, SIGHUP);
#ifdef PGXC /* PGXC_COORD */
#ifdef XCP
		if (PgPoolerPID != 0)
#else
		if (IS_PGXC_COORDINATOR && PgPoolerPID != 0)
#endif /* XCP */
			signal_child(PgPoolerPID, SIGHUP);
#endif /* PGXC */
		if (BgWriterPID != 0)
			signal_child(BgWriterPID, SIGHUP);
		if (CheckpointerPID != 0)
			signal_child(CheckpointerPID, SIGHUP);
		if (WalWriterPID != 0)
			signal_child(WalWriterPID, SIGHUP);
		if (WalReceiverPID != 0)
			signal_child(WalReceiverPID, SIGHUP);
		if (AutoVacPID != 0)
			signal_child(AutoVacPID, SIGHUP);
		if (PgArchPID != 0)
			signal_child(PgArchPID, SIGHUP);
		if (SysLoggerPID != 0)
			signal_child(SysLoggerPID, SIGHUP);
		if (PgStatPID != 0)
			signal_child(PgStatPID, SIGHUP);

		/* Reload authentication config files too */
		if (!load_hba())
			ereport(WARNING,
					(errmsg("pg_hba.conf not reloaded")));

		if (!load_ident())
			ereport(WARNING,
					(errmsg("pg_ident.conf not reloaded")));

#ifdef EXEC_BACKEND
		/* Update the starting-point file for future children */
		write_nondefault_variables(PGC_SIGHUP);
#endif
	}

	PG_SETMASK(&UnBlockSig);

	errno = save_errno;
}


/*
 * pmdie -- signal handler for processing various postmaster signals.
 */
static void
pmdie(SIGNAL_ARGS)
{
	int			save_errno = errno;

	PG_SETMASK(&BlockSig);

	ereport(DEBUG2,
			(errmsg_internal("postmaster received signal %d",
							 postgres_signal_arg)));

	switch (postgres_signal_arg)
	{
		case SIGTERM:

			/*
			 * Smart Shutdown:
			 *
			 * Wait for children to end their work, then shut down.
			 */
			if (Shutdown >= SmartShutdown)
				break;
			Shutdown = SmartShutdown;
			ereport(LOG,
					(errmsg("received smart shutdown request")));

			if (pmState == PM_RUN || pmState == PM_RECOVERY ||
				pmState == PM_HOT_STANDBY || pmState == PM_STARTUP)
			{
				/* autovac workers are told to shut down immediately */
				/* and bgworkers too; does this need tweaking? */
				SignalSomeChildren(SIGTERM,
							   BACKEND_TYPE_AUTOVAC | BACKEND_TYPE_BGWORKER);
				SignalUnconnectedWorkers(SIGTERM);
				/* and the autovac launcher too */
				if (AutoVacPID != 0)
					signal_child(AutoVacPID, SIGTERM);
				/* and the bgwriter too */
				if (BgWriterPID != 0)
					signal_child(BgWriterPID, SIGTERM);
				/* and the walwriter too */
				if (WalWriterPID != 0)
					signal_child(WalWriterPID, SIGTERM);

#ifdef PGXC /* PGXC_COORD */
				/* and the pool manager too */
#ifdef XCP
				if (PgPoolerPID != 0)
#else
				if (IS_PGXC_COORDINATOR && PgPoolerPID != 0)
#endif
					signal_child(PgPoolerPID, SIGTERM);

#ifndef XCP
				/* Unregister Node on GTM */
				if (isNodeRegistered)
				{
					if (IS_PGXC_COORDINATOR)
						UnregisterGTM(GTM_NODE_COORDINATOR);
					else if (IS_PGXC_DATANODE)
						UnregisterGTM(GTM_NODE_DATANODE);
				}
#endif
#endif

				/*
				 * If we're in recovery, we can't kill the startup process
				 * right away, because at present doing so does not release
				 * its locks.  We might want to change this in a future
				 * release.  For the time being, the PM_WAIT_READONLY state
				 * indicates that we're waiting for the regular (read only)
				 * backends to die off; once they do, we'll kill the startup
				 * and walreceiver processes.
				 */
				pmState = (pmState == PM_RUN) ?
					PM_WAIT_BACKUP : PM_WAIT_READONLY;
			}

			/*
			 * Now wait for online backup mode to end and backends to exit. If
			 * that is already the case, PostmasterStateMachine will take the
			 * next step.
			 */
			PostmasterStateMachine();
			break;

		case SIGINT:

			/*
			 * Fast Shutdown:
			 *
			 * Abort all children with SIGTERM (rollback active transactions
			 * and exit) and shut down when they are gone.
			 */
			if (Shutdown >= FastShutdown)
				break;
			Shutdown = FastShutdown;
			ereport(LOG,
					(errmsg("received fast shutdown request")));

			if (StartupPID != 0)
				signal_child(StartupPID, SIGTERM);
			if (BgWriterPID != 0)
				signal_child(BgWriterPID, SIGTERM);
			if (WalReceiverPID != 0)
				signal_child(WalReceiverPID, SIGTERM);
#ifdef XCP
			/* and the pool manager too */
			if (PgPoolerPID != 0)
				signal_child(PgPoolerPID, SIGTERM);
#endif /* XCP */
			SignalUnconnectedWorkers(SIGTERM);
			if (pmState == PM_RECOVERY)
			{
				/*
				 * Only startup, bgwriter, walreceiver, unconnected bgworkers,
				 * and/or checkpointer should be active in this state; we just
				 * signaled the first four, and we don't want to kill
				 * checkpointer yet.
				 */
				pmState = PM_WAIT_BACKENDS;
			}
			else if (pmState == PM_RUN ||
					 pmState == PM_WAIT_BACKUP ||
					 pmState == PM_WAIT_READONLY ||
					 pmState == PM_WAIT_BACKENDS ||
					 pmState == PM_HOT_STANDBY)
			{
				ereport(LOG,
						(errmsg("aborting any active transactions")));
				/* shut down all backends and workers */
				SignalSomeChildren(SIGTERM,
								 BACKEND_TYPE_NORMAL | BACKEND_TYPE_AUTOVAC |
								   BACKEND_TYPE_BGWORKER);
				/* and the autovac launcher too */
				if (AutoVacPID != 0)
					signal_child(AutoVacPID, SIGTERM);
				/* and the walwriter too */
				if (WalWriterPID != 0)
					signal_child(WalWriterPID, SIGTERM);
#ifdef PGXC
#ifndef XCP
				/* and the pool manager too */
				if (IS_PGXC_COORDINATOR && PgPoolerPID != 0)
					signal_child(PgPoolerPID, SIGTERM);

				/* Unregister Node on GTM */
				if (isNodeRegistered)
				{
					if (IS_PGXC_COORDINATOR)
						UnregisterGTM(GTM_NODE_COORDINATOR);
					else if (IS_PGXC_DATANODE)
						UnregisterGTM(GTM_NODE_DATANODE);
				}
#endif /* XCP */
#endif /* PGXC */
				pmState = PM_WAIT_BACKENDS;
			}

			/*
			 * Now wait for backends to exit.  If there are none,
			 * PostmasterStateMachine will take the next step.
			 */
			PostmasterStateMachine();
			break;

		case SIGQUIT:

			/*
			 * Immediate Shutdown:
			 *
			 * abort all children with SIGQUIT, wait for them to exit,
			 * terminate remaining ones with SIGKILL, then exit without
			 * attempt to properly shut down the data base system.
			 */
			if (Shutdown >= ImmediateShutdown)
				break;
			Shutdown = ImmediateShutdown;
			ereport(LOG,
					(errmsg("received immediate shutdown request")));

			TerminateChildren(SIGQUIT);
			pmState = PM_WAIT_BACKENDS;

			/* set stopwatch for them to die */
			AbortStartTime = time(NULL);

			/*
			 * Now wait for backends to exit.  If there are none,
			 * PostmasterStateMachine will take the next step.
			 */
			PostmasterStateMachine();
			break;
	}

	PG_SETMASK(&UnBlockSig);

	errno = save_errno;
}

/*
 * Reaper -- signal handler to cleanup after a child process dies.
 */
static void
reaper(SIGNAL_ARGS)
{
	int			save_errno = errno;
	int			pid;			/* process id of dead child process */
	int			exitstatus;		/* its exit status */

	PG_SETMASK(&BlockSig);

	ereport(DEBUG4,
			(errmsg_internal("reaping dead processes")));

	while ((pid = waitpid(-1, &exitstatus, WNOHANG)) > 0)
	{
		/*
		 * Check if this child was a startup process.
		 */
		if (pid == StartupPID)
		{
			StartupPID = 0;

			/*
			 * Startup process exited in response to a shutdown request (or it
			 * completed normally regardless of the shutdown request).
			 */
			if (Shutdown > NoShutdown &&
				(EXIT_STATUS_0(exitstatus) || EXIT_STATUS_1(exitstatus)))
			{
				pmState = PM_WAIT_BACKENDS;
				/* PostmasterStateMachine logic does the rest */
				continue;
			}

			if (EXIT_STATUS_3(exitstatus))
			{
				ereport(LOG,
						(errmsg("shutdown at recovery target")));
				Shutdown = SmartShutdown;
				TerminateChildren(SIGTERM);
				pmState = PM_WAIT_BACKENDS;
				/* PostmasterStateMachine logic does the rest */
				continue;
			}

			/*
			 * Unexpected exit of startup process (including FATAL exit)
			 * during PM_STARTUP is treated as catastrophic. There are no
			 * other processes running yet, so we can just exit.
			 */
			if (pmState == PM_STARTUP && !EXIT_STATUS_0(exitstatus))
			{
				LogChildExit(LOG, _("startup process"),
							 pid, exitstatus);
				ereport(LOG,
				(errmsg("aborting startup due to startup process failure")));
				ExitPostmaster(1);
			}

			/*
			 * After PM_STARTUP, any unexpected exit (including FATAL exit) of
			 * the startup process is catastrophic, so kill other children,
			 * and set RecoveryError so we don't try to reinitialize after
			 * they're gone.  Exception: if FatalError is already set, that
			 * implies we previously sent the startup process a SIGQUIT, so
			 * that's probably the reason it died, and we do want to try to
			 * restart in that case.
			 */
			if (!EXIT_STATUS_0(exitstatus))
			{
				if (!FatalError)
					RecoveryError = true;
				HandleChildCrash(pid, exitstatus,
								 _("startup process"));
				continue;
			}

			/*
			 * Startup succeeded, commence normal operations
			 */
			FatalError = false;
			Assert(AbortStartTime == 0);
			ReachedNormalRunning = true;
			pmState = PM_RUN;

			/*
			 * Crank up the background tasks, if we didn't do that already
			 * when we entered consistent recovery state.  It doesn't matter
			 * if this fails, we'll just try again later.
			 */
			if (CheckpointerPID == 0)
				CheckpointerPID = StartCheckpointer();
			if (BgWriterPID == 0)
				BgWriterPID = StartBackgroundWriter();
			if (WalWriterPID == 0)
				WalWriterPID = StartWalWriter();

			/*
			 * Likewise, start other special children as needed.  In a restart
			 * situation, some of them may be alive already.
			 */
			if (!IsBinaryUpgrade && AutoVacuumingActive() && AutoVacPID == 0)
				AutoVacPID = StartAutoVacLauncher();
			if (XLogArchivingActive() && PgArchPID == 0)
				PgArchPID = pgarch_start();
			if (PgStatPID == 0)
				PgStatPID = pgstat_start();
#ifdef PGXC
#ifdef XCP
			if (PgPoolerPID == 0)
#else
			if (IS_PGXC_COORDINATOR && PgPoolerPID == 0)
#endif /* XCP */
				PgPoolerPID = StartPoolManager();
#endif /* PGXC */

			/* workers may be scheduled to start now */
			maybe_start_bgworker();

			/* at this point we are really open for business */
			ereport(LOG,
				 (errmsg("database system is ready to accept connections")));

			continue;
		}

		/*
		 * Was it the bgwriter?  Normal exit can be ignored; we'll start a new
		 * one at the next iteration of the postmaster's main loop, if
		 * necessary.  Any other exit condition is treated as a crash.
		 */
		if (pid == BgWriterPID)
		{
			BgWriterPID = 0;
			if (!EXIT_STATUS_0(exitstatus))
				HandleChildCrash(pid, exitstatus,
								 _("background writer process"));
			continue;
		}

		/*
		 * Was it the checkpointer?
		 */
		if (pid == CheckpointerPID)
		{
			CheckpointerPID = 0;
			if (EXIT_STATUS_0(exitstatus) && pmState == PM_SHUTDOWN)
			{
				/*
				 * OK, we saw normal exit of the checkpointer after it's been
				 * told to shut down.  We expect that it wrote a shutdown
				 * checkpoint.  (If for some reason it didn't, recovery will
				 * occur on next postmaster start.)
				 *
				 * At this point we should have no normal backend children
				 * left (else we'd not be in PM_SHUTDOWN state) but we might
				 * have dead_end children to wait for.
				 *
				 * If we have an archiver subprocess, tell it to do a last
				 * archive cycle and quit. Likewise, if we have walsender
				 * processes, tell them to send any remaining WAL and quit.
				 */
				Assert(Shutdown > NoShutdown);

				/* Waken archiver for the last time */
				if (PgArchPID != 0)
					signal_child(PgArchPID, SIGUSR2);

				/*
				 * Waken walsenders for the last time. No regular backends
				 * should be around anymore.
				 */
				SignalChildren(SIGUSR2);

				pmState = PM_SHUTDOWN_2;

				/*
				 * We can also shut down the stats collector now; there's
				 * nothing left for it to do.
				 */
				if (PgStatPID != 0)
					signal_child(PgStatPID, SIGQUIT);
			}
			else
			{
				/*
				 * Any unexpected exit of the checkpointer (including FATAL
				 * exit) is treated as a crash.
				 */
				HandleChildCrash(pid, exitstatus,
								 _("checkpointer process"));
			}

			continue;
		}

		/*
		 * Was it the wal writer?  Normal exit can be ignored; we'll start a
		 * new one at the next iteration of the postmaster's main loop, if
		 * necessary.  Any other exit condition is treated as a crash.
		 */
		if (pid == WalWriterPID)
		{
			WalWriterPID = 0;
			if (!EXIT_STATUS_0(exitstatus))
				HandleChildCrash(pid, exitstatus,
								 _("WAL writer process"));
			continue;
		}

		/*
		 * Was it the wal receiver?  If exit status is zero (normal) or one
		 * (FATAL exit), we assume everything is all right just like normal
		 * backends.
		 */
		if (pid == WalReceiverPID)
		{
			WalReceiverPID = 0;
			if (!EXIT_STATUS_0(exitstatus) && !EXIT_STATUS_1(exitstatus))
				HandleChildCrash(pid, exitstatus,
								 _("WAL receiver process"));
			continue;
		}

		/*
		 * Was it the autovacuum launcher?	Normal exit can be ignored; we'll
		 * start a new one at the next iteration of the postmaster's main
		 * loop, if necessary.  Any other exit condition is treated as a
		 * crash.
		 */
		if (pid == AutoVacPID)
		{
			AutoVacPID = 0;
			if (!EXIT_STATUS_0(exitstatus))
				HandleChildCrash(pid, exitstatus,
								 _("autovacuum launcher process"));
			continue;
		}

		/*
		 * Was it the archiver?  If so, just try to start a new one; no need
		 * to force reset of the rest of the system.  (If fail, we'll try
		 * again in future cycles of the main loop.).  Unless we were waiting
		 * for it to shut down; don't restart it in that case, and
		 * PostmasterStateMachine() will advance to the next shutdown step.
		 */
		if (pid == PgArchPID)
		{
			PgArchPID = 0;
			if (!EXIT_STATUS_0(exitstatus))
				LogChildExit(LOG, _("archiver process"),
							 pid, exitstatus);
			if (XLogArchivingActive() && pmState == PM_RUN)
				PgArchPID = pgarch_start();
			continue;
		}

		/*
		 * Was it the statistics collector?  If so, just try to start a new
		 * one; no need to force reset of the rest of the system.  (If fail,
		 * we'll try again in future cycles of the main loop.)
		 */
		if (pid == PgStatPID)
		{
			PgStatPID = 0;
			if (!EXIT_STATUS_0(exitstatus))
				LogChildExit(LOG, _("statistics collector process"),
							 pid, exitstatus);
			if (pmState == PM_RUN)
				PgStatPID = pgstat_start();
			continue;
		}

		/* Was it the system logger?  If so, try to start a new one */
		if (pid == SysLoggerPID)
		{
			SysLoggerPID = 0;
			/* for safety's sake, launch new logger *first* */
			SysLoggerPID = SysLogger_Start();
			if (!EXIT_STATUS_0(exitstatus))
				LogChildExit(LOG, _("system logger process"),
							 pid, exitstatus);
			continue;
		}

#ifdef PGXC /* PGXC_COORD */
		/*
		 * Was it the pool manager?  TODO decide how to handle
		 * Probably we should restart the system
		 */
#ifdef XCP
		if (pid == PgPoolerPID)
#else
		if (IS_PGXC_COORDINATOR && pid == PgPoolerPID)
#endif /* XCP */
		{
			PgPoolerPID = 0;
			if (!EXIT_STATUS_0(exitstatus))
				HandleChildCrash(pid, exitstatus,
								 _("pool manager process"));
			continue;
		}
#endif

		/* Was it one of our background workers? */
		if (CleanupBackgroundWorker(pid, exitstatus))
		{
			/* have it be restarted */
			HaveCrashedWorker = true;
			continue;
		}

		/*
		 * Else do standard backend child cleanup.
		 */
		CleanupBackend(pid, exitstatus);
	}							/* loop over pending child-death reports */

	/*
	 * After cleaning out the SIGCHLD queue, see if we have any state changes
	 * or actions to make.
	 */
	PostmasterStateMachine();

	/* Done with signal handler */
	PG_SETMASK(&UnBlockSig);

	errno = save_errno;
}

/*
 * Scan the bgworkers list and see if the given PID (which has just stopped
 * or crashed) is in it.  Handle its shutdown if so, and return true.  If not a
 * bgworker, return false.
 *
 * This is heavily based on CleanupBackend.  One important difference is that
 * we don't know yet that the dying process is a bgworker, so we must be silent
 * until we're sure it is.
 */
static bool
CleanupBackgroundWorker(int pid,
						int exitstatus) /* child's exit status */
{
	char		namebuf[MAXPGPATH];
	slist_iter	iter;

	slist_foreach(iter, &BackgroundWorkerList)
	{
		RegisteredBgWorker *rw;

		rw = slist_container(RegisteredBgWorker, rw_lnode, iter.cur);

		if (rw->rw_pid != pid)
			continue;

#ifdef WIN32
		/* see CleanupBackend */
		if (exitstatus == ERROR_WAIT_NO_CHILDREN)
			exitstatus = 0;
#endif

		snprintf(namebuf, MAXPGPATH, "%s: %s", _("worker process"),
				 rw->rw_worker.bgw_name);

		if (!EXIT_STATUS_0(exitstatus))
		{
			/* Record timestamp, so we know when to restart the worker. */
			rw->rw_crashed_at = GetCurrentTimestamp();
		}
		else
		{
			/* Zero exit status means terminate */
			rw->rw_crashed_at = 0;
			rw->rw_terminate = true;
		}

		/*
		 * Additionally, for shared-memory-connected workers, just like a
		 * backend, any exit status other than 0 or 1 is considered a crash
		 * and causes a system-wide restart.
		 */
		if ((rw->rw_worker.bgw_flags & BGWORKER_SHMEM_ACCESS) != 0)
		{
			if (!EXIT_STATUS_0(exitstatus) && !EXIT_STATUS_1(exitstatus))
			{
				HandleChildCrash(pid, exitstatus, namebuf);
				return true;
			}
		}

		/*
		 * We must release the postmaster child slot whether this worker is
		 * connected to shared memory or not, but we only treat it as a crash
		 * if it is in fact connected.
		 */
		if (!ReleasePostmasterChildSlot(rw->rw_child_slot) &&
			(rw->rw_worker.bgw_flags & BGWORKER_SHMEM_ACCESS) != 0)
		{
			HandleChildCrash(pid, exitstatus, namebuf);
			return true;
		}

		/* Get it out of the BackendList and clear out remaining data */
		if (rw->rw_backend)
		{
			Assert(rw->rw_worker.bgw_flags & BGWORKER_BACKEND_DATABASE_CONNECTION);
			dlist_delete(&rw->rw_backend->elem);
#ifdef EXEC_BACKEND
			ShmemBackendArrayRemove(rw->rw_backend);
#endif

			/*
			 * It's possible that this background worker started some OTHER
			 * background worker and asked to be notified when that worker
			 * started or stopped.  If so, cancel any notifications destined
			 * for the now-dead backend.
			 */
			if (rw->rw_backend->bgworker_notify)
				BackgroundWorkerStopNotifications(rw->rw_pid);
			free(rw->rw_backend);
			rw->rw_backend = NULL;
		}
		rw->rw_pid = 0;
		rw->rw_child_slot = 0;
		ReportBackgroundWorkerPID(rw);	/* report child death */

		LogChildExit(LOG, namebuf, pid, exitstatus);

		return true;
	}

	return false;
}

/*
 * CleanupBackend -- cleanup after terminated backend.
 *
 * Remove all local state associated with backend.
 *
 * If you change this, see also CleanupBackgroundWorker.
 */
static void
CleanupBackend(int pid,
			   int exitstatus)	/* child's exit status. */
{
	dlist_mutable_iter iter;

	LogChildExit(DEBUG2, _("server process"), pid, exitstatus);

	/*
	 * If a backend dies in an ugly way then we must signal all other backends
	 * to quickdie.  If exit status is zero (normal) or one (FATAL exit), we
	 * assume everything is all right and proceed to remove the backend from
	 * the active backend list.
	 */

#ifdef WIN32

	/*
	 * On win32, also treat ERROR_WAIT_NO_CHILDREN (128) as nonfatal case,
	 * since that sometimes happens under load when the process fails to start
	 * properly (long before it starts using shared memory). Microsoft reports
	 * it is related to mutex failure:
	 * http://archives.postgresql.org/pgsql-hackers/2010-09/msg00790.php
	 */
	if (exitstatus == ERROR_WAIT_NO_CHILDREN)
	{
		LogChildExit(LOG, _("server process"), pid, exitstatus);
		exitstatus = 0;
	}
#endif

	if (!EXIT_STATUS_0(exitstatus) && !EXIT_STATUS_1(exitstatus))
	{
		HandleChildCrash(pid, exitstatus, _("server process"));
		return;
	}

	dlist_foreach_modify(iter, &BackendList)
	{
		Backend    *bp = dlist_container(Backend, elem, iter.cur);

		if (bp->pid == pid)
		{
			if (!bp->dead_end)
			{
				if (!ReleasePostmasterChildSlot(bp->child_slot))
				{
					/*
					 * Uh-oh, the child failed to clean itself up.  Treat as a
					 * crash after all.
					 */
					HandleChildCrash(pid, exitstatus, _("server process"));
					return;
				}
#ifdef EXEC_BACKEND
				ShmemBackendArrayRemove(bp);
#endif
			}
			if (bp->bgworker_notify)
			{
				/*
				 * This backend may have been slated to receive SIGUSR1 when
				 * some background worker started or stopped.  Cancel those
				 * notifications, as we don't want to signal PIDs that are not
				 * PostgreSQL backends.  This gets skipped in the (probably
				 * very common) case where the backend has never requested any
				 * such notifications.
				 */
				BackgroundWorkerStopNotifications(bp->pid);
			}
			dlist_delete(iter.cur);
			free(bp);
			break;
		}
	}
}

/*
 * HandleChildCrash -- cleanup after failed backend, bgwriter, checkpointer,
 * walwriter, autovacuum, or background worker.
 *
 * The objectives here are to clean up our local state about the child
 * process, and to signal all other remaining children to quickdie.
 */
static void
HandleChildCrash(int pid, int exitstatus, const char *procname)
{
	dlist_mutable_iter iter;
	slist_iter	siter;
	Backend    *bp;
	bool		take_action;

	/*
	 * We only log messages and send signals if this is the first process
	 * crash and we're not doing an immediate shutdown; otherwise, we're only
	 * here to update postmaster's idea of live processes.  If we have already
	 * signalled children, nonzero exit status is to be expected, so don't
	 * clutter log.
	 */
	take_action = !FatalError && Shutdown != ImmediateShutdown;

	if (take_action)
	{
		LogChildExit(LOG, procname, pid, exitstatus);
		ereport(LOG,
				(errmsg("terminating any other active server processes")));
	}

	/* Process background workers. */
	slist_foreach(siter, &BackgroundWorkerList)
	{
		RegisteredBgWorker *rw;

		rw = slist_container(RegisteredBgWorker, rw_lnode, siter.cur);
		if (rw->rw_pid == 0)
			continue;			/* not running */
		if (rw->rw_pid == pid)
		{
			/*
			 * Found entry for freshly-dead worker, so remove it.
			 */
			(void) ReleasePostmasterChildSlot(rw->rw_child_slot);
			if (rw->rw_backend)
			{
				dlist_delete(&rw->rw_backend->elem);
#ifdef EXEC_BACKEND
				ShmemBackendArrayRemove(rw->rw_backend);
#endif
				free(rw->rw_backend);
				rw->rw_backend = NULL;
			}
			rw->rw_pid = 0;
			rw->rw_child_slot = 0;
			/* don't reset crashed_at */
			/* don't report child stop, either */
			/* Keep looping so we can signal remaining workers */
		}
		else
		{
			/*
			 * This worker is still alive.  Unless we did so already, tell it
			 * to commit hara-kiri.
			 *
			 * SIGQUIT is the special signal that says exit without proc_exit
			 * and let the user know what's going on. But if SendStop is set
			 * (-s on command line), then we send SIGSTOP instead, so that we
			 * can get core dumps from all backends by hand.
			 */
			if (take_action)
			{
				ereport(DEBUG2,
						(errmsg_internal("sending %s to process %d",
										 (SendStop ? "SIGSTOP" : "SIGQUIT"),
										 (int) rw->rw_pid)));
				signal_child(rw->rw_pid, (SendStop ? SIGSTOP : SIGQUIT));
			}
		}
	}

	/* Process regular backends */
	dlist_foreach_modify(iter, &BackendList)
	{
		bp = dlist_container(Backend, elem, iter.cur);

		if (bp->pid == pid)
		{
			/*
			 * Found entry for freshly-dead backend, so remove it.
			 */
			if (!bp->dead_end)
			{
				(void) ReleasePostmasterChildSlot(bp->child_slot);
#ifdef EXEC_BACKEND
				ShmemBackendArrayRemove(bp);
#endif
			}
			dlist_delete(iter.cur);
			free(bp);
			/* Keep looping so we can signal remaining backends */
		}
		else
		{
			/*
			 * This backend is still alive.  Unless we did so already, tell it
			 * to commit hara-kiri.
			 *
			 * SIGQUIT is the special signal that says exit without proc_exit
			 * and let the user know what's going on. But if SendStop is set
			 * (-s on command line), then we send SIGSTOP instead, so that we
			 * can get core dumps from all backends by hand.
			 *
			 * We could exclude dead_end children here, but at least in the
			 * SIGSTOP case it seems better to include them.
			 *
			 * Background workers were already processed above; ignore them
			 * here.
			 */
			if (bp->bkend_type == BACKEND_TYPE_BGWORKER)
				continue;

			if (take_action)
			{
				ereport(DEBUG2,
						(errmsg_internal("sending %s to process %d",
										 (SendStop ? "SIGSTOP" : "SIGQUIT"),
										 (int) bp->pid)));
				signal_child(bp->pid, (SendStop ? SIGSTOP : SIGQUIT));
			}
		}
	}

	/* Take care of the startup process too */
	if (pid == StartupPID)
		StartupPID = 0;
	else if (StartupPID != 0 && take_action)
	{
		ereport(DEBUG2,
				(errmsg_internal("sending %s to process %d",
								 (SendStop ? "SIGSTOP" : "SIGQUIT"),
								 (int) StartupPID)));
		signal_child(StartupPID, (SendStop ? SIGSTOP : SIGQUIT));
	}

	/* Take care of the bgwriter too */
	if (pid == BgWriterPID)
		BgWriterPID = 0;
	else if (BgWriterPID != 0 && take_action)
	{
		ereport(DEBUG2,
				(errmsg_internal("sending %s to process %d",
								 (SendStop ? "SIGSTOP" : "SIGQUIT"),
								 (int) BgWriterPID)));
		signal_child(BgWriterPID, (SendStop ? SIGSTOP : SIGQUIT));
	}

	/* Take care of the checkpointer too */
	if (pid == CheckpointerPID)
		CheckpointerPID = 0;
	else if (CheckpointerPID != 0 && take_action)
	{
		ereport(DEBUG2,
				(errmsg_internal("sending %s to process %d",
								 (SendStop ? "SIGSTOP" : "SIGQUIT"),
								 (int) CheckpointerPID)));
		signal_child(CheckpointerPID, (SendStop ? SIGSTOP : SIGQUIT));
	}

	/* Take care of the walwriter too */
	if (pid == WalWriterPID)
		WalWriterPID = 0;
	else if (WalWriterPID != 0 && take_action)
	{
		ereport(DEBUG2,
				(errmsg_internal("sending %s to process %d",
								 (SendStop ? "SIGSTOP" : "SIGQUIT"),
								 (int) WalWriterPID)));
		signal_child(WalWriterPID, (SendStop ? SIGSTOP : SIGQUIT));
	}

	/* Take care of the walreceiver too */
	if (pid == WalReceiverPID)
		WalReceiverPID = 0;
	else if (WalReceiverPID != 0 && take_action)
	{
		ereport(DEBUG2,
				(errmsg_internal("sending %s to process %d",
								 (SendStop ? "SIGSTOP" : "SIGQUIT"),
								 (int) WalReceiverPID)));
		signal_child(WalReceiverPID, (SendStop ? SIGSTOP : SIGQUIT));
	}

	/* Take care of the autovacuum launcher too */
	if (pid == AutoVacPID)
		AutoVacPID = 0;
	else if (AutoVacPID != 0 && take_action)
	{
		ereport(DEBUG2,
				(errmsg_internal("sending %s to process %d",
								 (SendStop ? "SIGSTOP" : "SIGQUIT"),
								 (int) AutoVacPID)));
		signal_child(AutoVacPID, (SendStop ? SIGSTOP : SIGQUIT));
	}

#ifdef PGXC
	/* Take care of the pool manager too */
#ifdef XCP
	if (pid == PgPoolerPID)
		PgPoolerPID = 0;
	else if (PgPoolerPID != 0 && !FatalError)
	{
		ereport(DEBUG2,
			(errmsg_internal("sending %s to process %d",
							 (SendStop ? "SIGSTOP" : "SIGQUIT"),
							 (int) PgPoolerPID)));
		signal_child(PgPoolerPID, (SendStop ? SIGSTOP : SIGQUIT));
	}
#else
	if (IS_PGXC_COORDINATOR)
	{
		if (pid == PgPoolerPID)
			PgPoolerPID = 0;
		else if (PgPoolerPID != 0 && !FatalError)
		{
			ereport(DEBUG2,
				(errmsg_internal("sending %s to process %d",
								 (SendStop ? "SIGSTOP" : "SIGQUIT"),
								 (int) PgPoolerPID)));
			signal_child(PgPoolerPID, (SendStop ? SIGSTOP : SIGQUIT));
		}
	}
#endif /* XCP */
#endif /* PGXC */

	/*
	 * Force a power-cycle of the pgarch process too.  (This isn't absolutely
	 * necessary, but it seems like a good idea for robustness, and it
	 * simplifies the state-machine logic in the case where a shutdown request
	 * arrives during crash processing.)
	 */
	if (PgArchPID != 0 && take_action)
	{
		ereport(DEBUG2,
				(errmsg_internal("sending %s to process %d",
								 "SIGQUIT",
								 (int) PgArchPID)));
		signal_child(PgArchPID, SIGQUIT);
	}

	/*
	 * Force a power-cycle of the pgstat process too.  (This isn't absolutely
	 * necessary, but it seems like a good idea for robustness, and it
	 * simplifies the state-machine logic in the case where a shutdown request
	 * arrives during crash processing.)
	 */
	if (PgStatPID != 0 && take_action)
	{
		ereport(DEBUG2,
				(errmsg_internal("sending %s to process %d",
								 "SIGQUIT",
								 (int) PgStatPID)));
		signal_child(PgStatPID, SIGQUIT);
		allow_immediate_pgstat_restart();
	}

	/* We do NOT restart the syslogger */

	if (Shutdown != ImmediateShutdown)
		FatalError = true;

	/* We now transit into a state of waiting for children to die */
	if (pmState == PM_RECOVERY ||
		pmState == PM_HOT_STANDBY ||
		pmState == PM_RUN ||
		pmState == PM_WAIT_BACKUP ||
		pmState == PM_WAIT_READONLY ||
		pmState == PM_SHUTDOWN)
		pmState = PM_WAIT_BACKENDS;

	/*
	 * .. and if this doesn't happen quickly enough, now the clock is ticking
	 * for us to kill them without mercy.
	 */
	if (AbortStartTime == 0)
		AbortStartTime = time(NULL);
}

/*
 * Log the death of a child process.
 */
static void
LogChildExit(int lev, const char *procname, int pid, int exitstatus)
{
	/*
	 * size of activity_buffer is arbitrary, but set equal to default
	 * track_activity_query_size
	 */
	char		activity_buffer[1024];
	const char *activity = NULL;

	if (!EXIT_STATUS_0(exitstatus))
		activity = pgstat_get_crashed_backend_activity(pid,
													   activity_buffer,
													sizeof(activity_buffer));

	if (WIFEXITED(exitstatus))
		ereport(lev,

		/*------
		  translator: %s is a noun phrase describing a child process, such as
		  "server process" */
				(errmsg("%s (PID %d) exited with exit code %d",
						procname, pid, WEXITSTATUS(exitstatus)),
				 activity ? errdetail("Failed process was running: %s", activity) : 0));
	else if (WIFSIGNALED(exitstatus))
#if defined(WIN32)
		ereport(lev,

		/*------
		  translator: %s is a noun phrase describing a child process, such as
		  "server process" */
				(errmsg("%s (PID %d) was terminated by exception 0x%X",
						procname, pid, WTERMSIG(exitstatus)),
				 errhint("See C include file \"ntstatus.h\" for a description of the hexadecimal value."),
				 activity ? errdetail("Failed process was running: %s", activity) : 0));
#elif defined(HAVE_DECL_SYS_SIGLIST) && HAVE_DECL_SYS_SIGLIST
	ereport(lev,

	/*------
	  translator: %s is a noun phrase describing a child process, such as
	  "server process" */
			(errmsg("%s (PID %d) was terminated by signal %d: %s",
					procname, pid, WTERMSIG(exitstatus),
					WTERMSIG(exitstatus) < NSIG ?
					sys_siglist[WTERMSIG(exitstatus)] : "(unknown)"),
	  activity ? errdetail("Failed process was running: %s", activity) : 0));
#else
		ereport(lev,

		/*------
		  translator: %s is a noun phrase describing a child process, such as
		  "server process" */
				(errmsg("%s (PID %d) was terminated by signal %d",
						procname, pid, WTERMSIG(exitstatus)),
				 activity ? errdetail("Failed process was running: %s", activity) : 0));
#endif
	else
		ereport(lev,

		/*------
		  translator: %s is a noun phrase describing a child process, such as
		  "server process" */
				(errmsg("%s (PID %d) exited with unrecognized status %d",
						procname, pid, exitstatus),
				 activity ? errdetail("Failed process was running: %s", activity) : 0));
}

/*
 * Advance the postmaster's state machine and take actions as appropriate
 *
 * This is common code for pmdie(), reaper() and sigusr1_handler(), which
 * receive the signals that might mean we need to change state.
 */
static void
PostmasterStateMachine(void)
{
	if (pmState == PM_WAIT_BACKUP)
	{
		/*
		 * PM_WAIT_BACKUP state ends when online backup mode is not active.
		 */
		if (!BackupInProgress())
			pmState = PM_WAIT_BACKENDS;
	}

	if (pmState == PM_WAIT_READONLY)
	{
		/*
		 * PM_WAIT_READONLY state ends when we have no regular backends that
		 * have been started during recovery.  We kill the startup and
		 * walreceiver processes and transition to PM_WAIT_BACKENDS.  Ideally,
		 * we might like to kill these processes first and then wait for
		 * backends to die off, but that doesn't work at present because
		 * killing the startup process doesn't release its locks.
		 */
		if (CountChildren(BACKEND_TYPE_NORMAL) == 0)
		{
			if (StartupPID != 0)
				signal_child(StartupPID, SIGTERM);
			if (WalReceiverPID != 0)
				signal_child(WalReceiverPID, SIGTERM);
			pmState = PM_WAIT_BACKENDS;
		}
	}

	/*
	 * If we are in a state-machine state that implies waiting for backends to
	 * exit, see if they're all gone, and change state if so.
	 */
	if (pmState == PM_WAIT_BACKENDS)
	{
		/*
		 * PM_WAIT_BACKENDS state ends when we have no regular backends
		 * (including autovac workers), no bgworkers (including unconnected
		 * ones), and no walwriter, autovac launcher or bgwriter.  If we are
		 * doing crash recovery or an immediate shutdown then we expect the
		 * checkpointer to exit as well, otherwise not. The archiver, stats,
		 * and syslogger processes are disregarded since they are not
		 * connected to shared memory; we also disregard dead_end children
		 * here. Walsenders are also disregarded, they will be terminated
		 * later after writing the checkpoint record, like the archiver
		 * process.
		 */
		if (CountChildren(BACKEND_TYPE_NORMAL | BACKEND_TYPE_WORKER) == 0 &&
			CountUnconnectedWorkers() == 0 &&
			StartupPID == 0 &&
#ifdef PGXC
			PgPoolerPID == 0 &&
#endif
			WalReceiverPID == 0 &&
			BgWriterPID == 0 &&
			(CheckpointerPID == 0 ||
			 (!FatalError && Shutdown < ImmediateShutdown)) &&
			WalWriterPID == 0 &&
			AutoVacPID == 0)
		{
			if (Shutdown >= ImmediateShutdown || FatalError)
			{
				/*
				 * Start waiting for dead_end children to die.  This state
				 * change causes ServerLoop to stop creating new ones.
				 */
				pmState = PM_WAIT_DEAD_END;

				/*
				 * We already SIGQUIT'd the archiver and stats processes, if
				 * any, when we started immediate shutdown or entered
				 * FatalError state.
				 */
			}
			else
			{
				/*
				 * If we get here, we are proceeding with normal shutdown. All
				 * the regular children are gone, and it's time to tell the
				 * checkpointer to do a shutdown checkpoint.
				 */
				Assert(Shutdown > NoShutdown);
				/* Start the checkpointer if not running */
				if (CheckpointerPID == 0)
					CheckpointerPID = StartCheckpointer();
				/* And tell it to shut down */
				if (CheckpointerPID != 0)
				{
					signal_child(CheckpointerPID, SIGUSR2);
					pmState = PM_SHUTDOWN;
				}
				else
				{
					/*
					 * If we failed to fork a checkpointer, just shut down.
					 * Any required cleanup will happen at next restart. We
					 * set FatalError so that an "abnormal shutdown" message
					 * gets logged when we exit.
					 */
					FatalError = true;
					pmState = PM_WAIT_DEAD_END;

					/* Kill the walsenders, archiver and stats collector too */
					SignalChildren(SIGQUIT);
					if (PgArchPID != 0)
						signal_child(PgArchPID, SIGQUIT);
					if (PgStatPID != 0)
						signal_child(PgStatPID, SIGQUIT);
				}
			}
		}
	}

	if (pmState == PM_SHUTDOWN_2)
	{
		/*
		 * PM_SHUTDOWN_2 state ends when there's no other children than
		 * dead_end children left. There shouldn't be any regular backends
		 * left by now anyway; what we're really waiting for is walsenders and
		 * archiver.
		 *
		 * Walreceiver should normally be dead by now, but not when a fast
		 * shutdown is performed during recovery.
		 */
		if (PgArchPID == 0 && CountChildren(BACKEND_TYPE_ALL) == 0 &&
			WalReceiverPID == 0)
		{
			pmState = PM_WAIT_DEAD_END;
		}
	}

	if (pmState == PM_WAIT_DEAD_END)
	{
		/*
		 * PM_WAIT_DEAD_END state ends when the BackendList is entirely empty
		 * (ie, no dead_end children remain), and the archiver and stats
		 * collector are gone too.
		 *
		 * The reason we wait for those two is to protect them against a new
		 * postmaster starting conflicting subprocesses; this isn't an
		 * ironclad protection, but it at least helps in the
		 * shutdown-and-immediately-restart scenario.  Note that they have
		 * already been sent appropriate shutdown signals, either during a
		 * normal state transition leading up to PM_WAIT_DEAD_END, or during
		 * FatalError processing.
		 */
		if (dlist_is_empty(&BackendList) &&
			PgArchPID == 0 && PgStatPID == 0)
		{
			/* These other guys should be dead already */
#ifdef PGXC
			Assert(PgPoolerPID == 0);
#endif
			Assert(StartupPID == 0);
			Assert(WalReceiverPID == 0);
			Assert(BgWriterPID == 0);
			Assert(CheckpointerPID == 0);
			Assert(WalWriterPID == 0);
			Assert(AutoVacPID == 0);
			/* syslogger is not considered here */
			pmState = PM_NO_CHILDREN;
		}
	}

	/*
	 * If we've been told to shut down, we exit as soon as there are no
	 * remaining children.  If there was a crash, cleanup will occur at the
	 * next startup.  (Before PostgreSQL 8.3, we tried to recover from the
	 * crash before exiting, but that seems unwise if we are quitting because
	 * we got SIGTERM from init --- there may well not be time for recovery
	 * before init decides to SIGKILL us.)
	 *
	 * Note that the syslogger continues to run.  It will exit when it sees
	 * EOF on its input pipe, which happens when there are no more upstream
	 * processes.
	 */
	if (Shutdown > NoShutdown && pmState == PM_NO_CHILDREN)
	{
		if (FatalError)
		{
			ereport(LOG, (errmsg("abnormal database system shutdown")));
			ExitPostmaster(1);
		}
		else
		{
			/*
			 * Terminate exclusive backup mode to avoid recovery after a clean
			 * fast shutdown.  Since an exclusive backup can only be taken
			 * during normal running (and not, for example, while running
			 * under Hot Standby) it only makes sense to do this if we reached
			 * normal running. If we're still in recovery, the backup file is
			 * one we're recovering *from*, and we must keep it around so that
			 * recovery restarts from the right place.
			 */
			if (ReachedNormalRunning)
				CancelBackup();

			/* Normal exit from the postmaster is here */
			ExitPostmaster(0);
		}
	}

	/*
	 * If recovery failed, or the user does not want an automatic restart
	 * after backend crashes, wait for all non-syslogger children to exit, and
	 * then exit postmaster. We don't try to reinitialize when recovery fails,
	 * because more than likely it will just fail again and we will keep
	 * trying forever.
	 */
	if (pmState == PM_NO_CHILDREN && (RecoveryError || !restart_after_crash))
		ExitPostmaster(1);

	/*
	 * If we need to recover from a crash, wait for all non-syslogger children
	 * to exit, then reset shmem and StartupDataBase.
	 */
	if (FatalError && pmState == PM_NO_CHILDREN)
	{
		ereport(LOG,
				(errmsg("all server processes terminated; reinitializing")));

		/* allow background workers to immediately restart */
		ResetBackgroundWorkerCrashTimes();

		shmem_exit(1);
		reset_shared(PostPortNumber);

		StartupPID = StartupDataBase();
		Assert(StartupPID != 0);
		pmState = PM_STARTUP;
		/* crash recovery started, reset SIGKILL flag */
		AbortStartTime = 0;
	}
}


/*
 * Send a signal to a postmaster child process
 *
 * On systems that have setsid(), each child process sets itself up as a
 * process group leader.  For signals that are generally interpreted in the
 * appropriate fashion, we signal the entire process group not just the
 * direct child process.  This allows us to, for example, SIGQUIT a blocked
 * archive_recovery script, or SIGINT a script being run by a backend via
 * system().
 *
 * There is a race condition for recently-forked children: they might not
 * have executed setsid() yet.  So we signal the child directly as well as
 * the group.  We assume such a child will handle the signal before trying
 * to spawn any grandchild processes.  We also assume that signaling the
 * child twice will not cause any problems.
 */
static void
signal_child(pid_t pid, int signal)
{
	if (kill(pid, signal) < 0)
		elog(DEBUG3, "kill(%ld,%d) failed: %m", (long) pid, signal);
#ifdef HAVE_SETSID
	switch (signal)
	{
		case SIGINT:
		case SIGTERM:
		case SIGQUIT:
		case SIGSTOP:
		case SIGKILL:
			if (kill(-pid, signal) < 0)
				elog(DEBUG3, "kill(%ld,%d) failed: %m", (long) (-pid), signal);
			break;
		default:
			break;
	}
#endif
}

/*
 * Send a signal to bgworkers that did not request backend connections
 *
 * The reason this is interesting is that workers that did request connections
 * are considered by SignalChildren; this function complements that one.
 */
static bool
SignalUnconnectedWorkers(int signal)
{
	slist_iter	iter;
	bool		signaled = false;

	slist_foreach(iter, &BackgroundWorkerList)
	{
		RegisteredBgWorker *rw;

		rw = slist_container(RegisteredBgWorker, rw_lnode, iter.cur);

		if (rw->rw_pid == 0)
			continue;
		/* ignore connected workers */
		if (rw->rw_backend != NULL)
			continue;

		ereport(DEBUG4,
				(errmsg_internal("sending signal %d to process %d",
								 signal, (int) rw->rw_pid)));
		signal_child(rw->rw_pid, signal);
		signaled = true;
	}
	return signaled;
}

/*
 * Send a signal to the targeted children (but NOT special children;
 * dead_end children are never signaled, either).
 */
static bool
SignalSomeChildren(int signal, int target)
{
	dlist_iter	iter;
	bool		signaled = false;

	dlist_foreach(iter, &BackendList)
	{
		Backend    *bp = dlist_container(Backend, elem, iter.cur);

		if (bp->dead_end)
			continue;

		/*
		 * Since target == BACKEND_TYPE_ALL is the most common case, we test
		 * it first and avoid touching shared memory for every child.
		 */
		if (target != BACKEND_TYPE_ALL)
		{
			/*
			 * Assign bkend_type for any recently announced WAL Sender
			 * processes.
			 */
			if (bp->bkend_type == BACKEND_TYPE_NORMAL &&
				IsPostmasterChildWalSender(bp->child_slot))
				bp->bkend_type = BACKEND_TYPE_WALSND;

			if (!(target & bp->bkend_type))
				continue;
		}

		ereport(DEBUG4,
				(errmsg_internal("sending signal %d to process %d",
								 signal, (int) bp->pid)));
		signal_child(bp->pid, signal);
		signaled = true;
	}
	return signaled;
}

/*
 * Send a termination signal to children.  This considers all of our children
 * processes, except syslogger and dead_end backends.
 */
static void
TerminateChildren(int signal)
{
	SignalChildren(signal);
	if (StartupPID != 0)
		signal_child(StartupPID, signal);
#ifdef PGXC /* PGXC_COORD */
#ifdef XCP
			if (PgPoolerPID != 0)
#else
			if (IS_PGXC_COORDINATOR && PgPoolerPID != 0)
#endif /* XCP */
				signal_child(PgPoolerPID, SIGQUIT);

#endif
	if (BgWriterPID != 0)
		signal_child(BgWriterPID, signal);
	if (CheckpointerPID != 0)
		signal_child(CheckpointerPID, signal);
	if (WalWriterPID != 0)
		signal_child(WalWriterPID, signal);
	if (WalReceiverPID != 0)
		signal_child(WalReceiverPID, signal);
	if (AutoVacPID != 0)
		signal_child(AutoVacPID, signal);
	if (PgArchPID != 0)
		signal_child(PgArchPID, signal);
	if (PgStatPID != 0)
		signal_child(PgStatPID, signal);
	SignalUnconnectedWorkers(signal);
}

/*
 * BackendStartup -- start backend process
 *
 * returns: STATUS_ERROR if the fork failed, STATUS_OK otherwise.
 *
 * Note: if you change this code, also consider StartAutovacuumWorker.
 */
static int
BackendStartup(Port *port)
{
	Backend    *bn;				/* for backend cleanup */
	pid_t		pid;

	/*
	 * Create backend data structure.  Better before the fork() so we can
	 * handle failure cleanly.
	 */
	bn = (Backend *) malloc(sizeof(Backend));
	if (!bn)
	{
		ereport(LOG,
				(errcode(ERRCODE_OUT_OF_MEMORY),
				 errmsg("out of memory")));
		return STATUS_ERROR;
	}

	/*
	 * Compute the cancel key that will be assigned to this backend. The
	 * backend will have its own copy in the forked-off process' value of
	 * MyCancelKey, so that it can transmit the key to the frontend.
	 */
	MyCancelKey = PostmasterRandom();
	bn->cancel_key = MyCancelKey;

	/* Pass down canAcceptConnections state */
	port->canAcceptConnections = canAcceptConnections();
	bn->dead_end = (port->canAcceptConnections != CAC_OK &&
					port->canAcceptConnections != CAC_WAITBACKUP);

	/*
	 * Unless it's a dead_end child, assign it a child slot number
	 */
	if (!bn->dead_end)
		bn->child_slot = MyPMChildSlot = AssignPostmasterChildSlot();
	else
		bn->child_slot = 0;

	/* Hasn't asked to be notified about any bgworkers yet */
	bn->bgworker_notify = false;

#ifdef EXEC_BACKEND
	pid = backend_forkexec(port);
#else							/* !EXEC_BACKEND */
	pid = fork_process();
	if (pid == 0)				/* child */
	{
		free(bn);

		/* Detangle from postmaster */
		InitPostmasterChild();

		/* Close the postmaster's sockets */
		ClosePostmasterPorts(false);

		/* Perform additional initialization and collect startup packet */
		BackendInitialize(port);

		/* And run the backend */
		BackendRun(port);
	}
#endif   /* EXEC_BACKEND */

	if (pid < 0)
	{
		/* in parent, fork failed */
		int			save_errno = errno;

		if (!bn->dead_end)
			(void) ReleasePostmasterChildSlot(bn->child_slot);
		free(bn);
		errno = save_errno;
		ereport(LOG,
				(errmsg("could not fork new process for connection: %m")));
		report_fork_failure_to_client(port, save_errno);
		return STATUS_ERROR;
	}

	/* in parent, successful fork */
	ereport(DEBUG2,
			(errmsg_internal("forked new backend, pid=%d socket=%d",
							 (int) pid, (int) port->sock)));

	/*
	 * Everything's been successful, it's safe to add this backend to our list
	 * of backends.
	 */
	bn->pid = pid;
	bn->bkend_type = BACKEND_TYPE_NORMAL;		/* Can change later to WALSND */
	dlist_push_head(&BackendList, &bn->elem);

#ifdef EXEC_BACKEND
	if (!bn->dead_end)
		ShmemBackendArrayAdd(bn);
#endif

	return STATUS_OK;
}

/*
 * Try to report backend fork() failure to client before we close the
 * connection.  Since we do not care to risk blocking the postmaster on
 * this connection, we set the connection to non-blocking and try only once.
 *
 * This is grungy special-purpose code; we cannot use backend libpq since
 * it's not up and running.
 */
static void
report_fork_failure_to_client(Port *port, int errnum)
{
	char		buffer[1000];
	int			rc;

	/* Format the error message packet (always V2 protocol) */
	snprintf(buffer, sizeof(buffer), "E%s%s\n",
			 _("could not fork new process for connection: "),
			 strerror(errnum));

	/* Set port to non-blocking.  Don't do send() if this fails */
	if (!pg_set_noblock(port->sock))
		return;

	/* We'll retry after EINTR, but ignore all other failures */
	do
	{
		rc = send(port->sock, buffer, strlen(buffer) + 1, 0);
	} while (rc < 0 && errno == EINTR);
}


/*
 * BackendInitialize -- initialize an interactive (postmaster-child)
 *				backend process, and collect the client's startup packet.
 *
 * returns: nothing.  Will not return at all if there's any failure.
 *
 * Note: this code does not depend on having any access to shared memory.
 * In the EXEC_BACKEND case, we are physically attached to shared memory
 * but have not yet set up most of our local pointers to shmem structures.
 */
static void
BackendInitialize(Port *port)
{
	int			status;
	int			ret;
	char		remote_host[NI_MAXHOST];
	char		remote_port[NI_MAXSERV];
	char		remote_ps_data[NI_MAXHOST];

	/* Save port etc. for ps status */
	MyProcPort = port;

	/*
	 * PreAuthDelay is a debugging aid for investigating problems in the
	 * authentication cycle: it can be set in postgresql.conf to allow time to
	 * attach to the newly-forked backend with a debugger.  (See also
	 * PostAuthDelay, which we allow clients to pass through PGOPTIONS, but it
	 * is not honored until after authentication.)
	 */
	if (PreAuthDelay > 0)
		pg_usleep(PreAuthDelay * 1000000L);

	/* This flag will remain set until InitPostgres finishes authentication */
	ClientAuthInProgress = true;	/* limit visibility of log messages */

	/* save process start time */
	port->SessionStartTime = GetCurrentTimestamp();
	MyStartTime = timestamptz_to_time_t(port->SessionStartTime);

	/* set these to empty in case they are needed before we set them up */
	port->remote_host = "";
	port->remote_port = "";

	/*
	 * Initialize libpq and enable reporting of ereport errors to the client.
	 * Must do this now because authentication uses libpq to send messages.
	 */
	pq_init();					/* initialize libpq to talk to client */
	whereToSendOutput = DestRemote;		/* now safe to ereport to client */

	/*
	 * We arrange for a simple exit(1) if we receive SIGTERM or SIGQUIT or
	 * timeout while trying to collect the startup packet.  Otherwise the
	 * postmaster cannot shutdown the database FAST or IMMED cleanly if a
	 * buggy client fails to send the packet promptly.  XXX it follows that
	 * the remainder of this function must tolerate losing control at any
	 * instant.  Likewise, any pg_on_exit_callback registered before or during
	 * this function must be prepared to execute at any instant between here
	 * and the end of this function.  Furthermore, affected callbacks execute
	 * partially or not at all when a second exit-inducing signal arrives
	 * after proc_exit_prepare() decrements on_proc_exit_index.  (Thanks to
	 * that mechanic, callbacks need not anticipate more than one call.)  This
	 * is fragile; it ought to instead follow the norm of handling interrupts
	 * at selected, safe opportunities.
	 */
	pqsignal(SIGTERM, startup_die);
	pqsignal(SIGQUIT, startup_die);
	InitializeTimeouts();		/* establishes SIGALRM handler */
	PG_SETMASK(&StartupBlockSig);

	/*
	 * Get the remote host name and port for logging and status display.
	 */
	remote_host[0] = '\0';
	remote_port[0] = '\0';
	if ((ret = pg_getnameinfo_all(&port->raddr.addr, port->raddr.salen,
								  remote_host, sizeof(remote_host),
								  remote_port, sizeof(remote_port),
				 (log_hostname ? 0 : NI_NUMERICHOST) | NI_NUMERICSERV)) != 0)
		ereport(WARNING,
				(errmsg_internal("pg_getnameinfo_all() failed: %s",
								 gai_strerror(ret))));
	if (remote_port[0] == '\0')
		snprintf(remote_ps_data, sizeof(remote_ps_data), "%s", remote_host);
	else
		snprintf(remote_ps_data, sizeof(remote_ps_data), "%s(%s)", remote_host, remote_port);

	if (Log_connections)
	{
		if (remote_port[0])
			ereport(LOG,
					(errmsg("connection received: host=%s port=%s",
							remote_host,
							remote_port)));
		else
			ereport(LOG,
					(errmsg("connection received: host=%s",
							remote_host)));
	}

	/*
	 * save remote_host and remote_port in port structure
	 */
	port->remote_host = strdup(remote_host);
	port->remote_port = strdup(remote_port);

	/*
	 * If we did a reverse lookup to name, we might as well save the results
	 * rather than possibly repeating the lookup during authentication.
	 *
	 * Note that we don't want to specify NI_NAMEREQD above, because then we'd
	 * get nothing useful for a client without an rDNS entry.  Therefore, we
	 * must check whether we got a numeric IPv4 or IPv6 address, and not save
	 * it into remote_hostname if so.  (This test is conservative and might
	 * sometimes classify a hostname as numeric, but an error in that
	 * direction is safe; it only results in a possible extra lookup.)
	 */
	if (log_hostname &&
		ret == 0 &&
		strspn(remote_host, "0123456789.") < strlen(remote_host) &&
		strspn(remote_host, "0123456789ABCDEFabcdef:") < strlen(remote_host))
		port->remote_hostname = strdup(remote_host);

	/*
	 * Ready to begin client interaction.  We will give up and exit(1) after a
	 * time delay, so that a broken client can't hog a connection
	 * indefinitely.  PreAuthDelay and any DNS interactions above don't count
	 * against the time limit.
	 *
	 * Note: AuthenticationTimeout is applied here while waiting for the
	 * startup packet, and then again in InitPostgres for the duration of any
	 * authentication operations.  So a hostile client could tie up the
	 * process for nearly twice AuthenticationTimeout before we kick him off.
	 *
	 * Note: because PostgresMain will call InitializeTimeouts again, the
	 * registration of STARTUP_PACKET_TIMEOUT will be lost.  This is okay
	 * since we never use it again after this function.
	 */
	RegisterTimeout(STARTUP_PACKET_TIMEOUT, StartupPacketTimeoutHandler);
	enable_timeout_after(STARTUP_PACKET_TIMEOUT, AuthenticationTimeout * 1000);

	/*
	 * Receive the startup packet (which might turn out to be a cancel request
	 * packet).
	 */
	status = ProcessStartupPacket(port, false);

	/*
	 * Stop here if it was bad or a cancel packet.  ProcessStartupPacket
	 * already did any appropriate error reporting.
	 */
	if (status != STATUS_OK)
		proc_exit(0);

	/*
	 * Now that we have the user and database name, we can set the process
	 * title for ps.  It's good to do this as early as possible in startup.
	 *
	 * For a walsender, the ps display is set in the following form:
	 *
	 * postgres: wal sender process <user> <host> <activity>
	 *
	 * To achieve that, we pass "wal sender process" as username and username
	 * as dbname to init_ps_display(). XXX: should add a new variant of
	 * init_ps_display() to avoid abusing the parameters like this.
	 */
	if (am_walsender)
		init_ps_display("wal sender process", port->user_name, remote_ps_data,
						update_process_title ? "authentication" : "");
	else
		init_ps_display(port->user_name, port->database_name, remote_ps_data,
						update_process_title ? "authentication" : "");

	/*
	 * Disable the timeout, and prevent SIGTERM/SIGQUIT again.
	 */
	disable_timeout(STARTUP_PACKET_TIMEOUT, false);
	PG_SETMASK(&BlockSig);
}


/*
 * BackendRun -- set up the backend's argument list and invoke PostgresMain()
 *
 * returns:
 *		Shouldn't return at all.
 *		If PostgresMain() fails, return status.
 */
static void
BackendRun(Port *port)
{
	char	  **av;
	int			maxac;
	int			ac;
	long		secs;
	int			usecs;
	int			i;

	/*
	 * Don't want backend to be able to see the postmaster random number
	 * generator state.  We have to clobber the static random_seed *and* start
	 * a new random sequence in the random() library function.
	 */
	random_seed = 0;
	random_start_time.tv_usec = 0;
	/* slightly hacky way to convert timestamptz into integers */
	TimestampDifference(0, port->SessionStartTime, &secs, &usecs);
	srandom((unsigned int) (MyProcPid ^ (usecs << 12) ^ secs));

	/*
	 * Now, build the argv vector that will be given to PostgresMain.
	 *
	 * The maximum possible number of commandline arguments that could come
	 * from ExtraOptions is (strlen(ExtraOptions) + 1) / 2; see
	 * pg_split_opts().
	 */
	maxac = 2;					/* for fixed args supplied below */
	maxac += (strlen(ExtraOptions) + 1) / 2;

	av = (char **) MemoryContextAlloc(TopMemoryContext,
									  maxac * sizeof(char *));
	ac = 0;

	av[ac++] = "postgres";

	/*
	 * Pass any backend switches specified with -o on the postmaster's own
	 * command line.  We assume these are secure.
	 */
	pg_split_opts(av, &ac, ExtraOptions);

	av[ac] = NULL;

	Assert(ac < maxac);

	/*
	 * Debug: print arguments being passed to backend
	 */
	ereport(DEBUG3,
			(errmsg_internal("%s child[%d]: starting with (",
							 progname, (int) getpid())));
	for (i = 0; i < ac; ++i)
		ereport(DEBUG3,
				(errmsg_internal("\t%s", av[i])));
	ereport(DEBUG3,
			(errmsg_internal(")")));

	/*
	 * Make sure we aren't in PostmasterContext anymore.  (We can't delete it
	 * just yet, though, because InitPostgres will need the HBA data.)
	 */
	MemoryContextSwitchTo(TopMemoryContext);

	PostgresMain(ac, av, port->database_name, port->user_name);
}


#ifdef EXEC_BACKEND

/*
 * postmaster_forkexec -- fork and exec a postmaster subprocess
 *
 * The caller must have set up the argv array already, except for argv[2]
 * which will be filled with the name of the temp variable file.
 *
 * Returns the child process PID, or -1 on fork failure (a suitable error
 * message has been logged on failure).
 *
 * All uses of this routine will dispatch to SubPostmasterMain in the
 * child process.
 */
pid_t
postmaster_forkexec(int argc, char *argv[])
{
	Port		port;

	/* This entry point passes dummy values for the Port variables */
	memset(&port, 0, sizeof(port));
	return internal_forkexec(argc, argv, &port);
}

/*
 * backend_forkexec -- fork/exec off a backend process
 *
 * Some operating systems (WIN32) don't have fork() so we have to simulate
 * it by storing parameters that need to be passed to the child and
 * then create a new child process.
 *
 * returns the pid of the fork/exec'd process, or -1 on failure
 */
static pid_t
backend_forkexec(Port *port)
{
	char	   *av[4];
	int			ac = 0;

	av[ac++] = "postgres";
	av[ac++] = "--forkbackend";
	av[ac++] = NULL;			/* filled in by internal_forkexec */

	av[ac] = NULL;
	Assert(ac < lengthof(av));

	return internal_forkexec(ac, av, port);
}

#ifndef WIN32

/*
 * internal_forkexec non-win32 implementation
 *
 * - writes out backend variables to the parameter file
 * - fork():s, and then exec():s the child process
 */
static pid_t
internal_forkexec(int argc, char *argv[], Port *port)
{
	static unsigned long tmpBackendFileNum = 0;
	pid_t		pid;
	char		tmpfilename[MAXPGPATH];
	BackendParameters param;
	FILE	   *fp;

	if (!save_backend_variables(&param, port))
		return -1;				/* log made by save_backend_variables */

	/* Calculate name for temp file */
	snprintf(tmpfilename, MAXPGPATH, "%s/%s.backend_var.%d.%lu",
			 PG_TEMP_FILES_DIR, PG_TEMP_FILE_PREFIX,
			 MyProcPid, ++tmpBackendFileNum);

	/* Open file */
	fp = AllocateFile(tmpfilename, PG_BINARY_W);
	if (!fp)
	{
		/*
		 * As in OpenTemporaryFileInTablespace, try to make the temp-file
		 * directory
		 */
		mkdir(PG_TEMP_FILES_DIR, S_IRWXU);

		fp = AllocateFile(tmpfilename, PG_BINARY_W);
		if (!fp)
		{
			ereport(LOG,
					(errcode_for_file_access(),
					 errmsg("could not create file \"%s\": %m",
							tmpfilename)));
			return -1;
		}
	}

	if (fwrite(&param, sizeof(param), 1, fp) != 1)
	{
		ereport(LOG,
				(errcode_for_file_access(),
				 errmsg("could not write to file \"%s\": %m", tmpfilename)));
		FreeFile(fp);
		return -1;
	}

	/* Release file */
	if (FreeFile(fp))
	{
		ereport(LOG,
				(errcode_for_file_access(),
				 errmsg("could not write to file \"%s\": %m", tmpfilename)));
		return -1;
	}

	/* Make sure caller set up argv properly */
	Assert(argc >= 3);
	Assert(argv[argc] == NULL);
	Assert(strncmp(argv[1], "--fork", 6) == 0);
	Assert(argv[2] == NULL);

	/* Insert temp file name after --fork argument */
	argv[2] = tmpfilename;

	/* Fire off execv in child */
	if ((pid = fork_process()) == 0)
	{
		if (execv(postgres_exec_path, argv) < 0)
		{
			ereport(LOG,
					(errmsg("could not execute server process \"%s\": %m",
							postgres_exec_path)));
			/* We're already in the child process here, can't return */
			exit(1);
		}
	}

	return pid;					/* Parent returns pid, or -1 on fork failure */
}
#else							/* WIN32 */

/*
 * internal_forkexec win32 implementation
 *
 * - starts backend using CreateProcess(), in suspended state
 * - writes out backend variables to the parameter file
 *	- during this, duplicates handles and sockets required for
 *	  inheritance into the new process
 * - resumes execution of the new process once the backend parameter
 *	 file is complete.
 */
static pid_t
internal_forkexec(int argc, char *argv[], Port *port)
{
	STARTUPINFO si;
	PROCESS_INFORMATION pi;
	int			i;
	int			j;
	char		cmdLine[MAXPGPATH * 2];
	HANDLE		paramHandle;
	BackendParameters *param;
	SECURITY_ATTRIBUTES sa;
	char		paramHandleStr[32];
	win32_deadchild_waitinfo *childinfo;

	/* Make sure caller set up argv properly */
	Assert(argc >= 3);
	Assert(argv[argc] == NULL);
	Assert(strncmp(argv[1], "--fork", 6) == 0);
	Assert(argv[2] == NULL);

	/* Set up shared memory for parameter passing */
	ZeroMemory(&sa, sizeof(sa));
	sa.nLength = sizeof(sa);
	sa.bInheritHandle = TRUE;
	paramHandle = CreateFileMapping(INVALID_HANDLE_VALUE,
									&sa,
									PAGE_READWRITE,
									0,
									sizeof(BackendParameters),
									NULL);
	if (paramHandle == INVALID_HANDLE_VALUE)
	{
		elog(LOG, "could not create backend parameter file mapping: error code %lu",
			 GetLastError());
		return -1;
	}

	param = MapViewOfFile(paramHandle, FILE_MAP_WRITE, 0, 0, sizeof(BackendParameters));
	if (!param)
	{
		elog(LOG, "could not map backend parameter memory: error code %lu",
			 GetLastError());
		CloseHandle(paramHandle);
		return -1;
	}

	/* Insert temp file name after --fork argument */
#ifdef _WIN64
	sprintf(paramHandleStr, "%llu", (LONG_PTR) paramHandle);
#else
	sprintf(paramHandleStr, "%lu", (DWORD) paramHandle);
#endif
	argv[2] = paramHandleStr;

	/* Format the cmd line */
	cmdLine[sizeof(cmdLine) - 1] = '\0';
	cmdLine[sizeof(cmdLine) - 2] = '\0';
	snprintf(cmdLine, sizeof(cmdLine) - 1, "\"%s\"", postgres_exec_path);
	i = 0;
	while (argv[++i] != NULL)
	{
		j = strlen(cmdLine);
		snprintf(cmdLine + j, sizeof(cmdLine) - 1 - j, " \"%s\"", argv[i]);
	}
	if (cmdLine[sizeof(cmdLine) - 2] != '\0')
	{
		elog(LOG, "subprocess command line too long");
		return -1;
	}

	memset(&pi, 0, sizeof(pi));
	memset(&si, 0, sizeof(si));
	si.cb = sizeof(si);

	/*
	 * Create the subprocess in a suspended state. This will be resumed later,
	 * once we have written out the parameter file.
	 */
	if (!CreateProcess(NULL, cmdLine, NULL, NULL, TRUE, CREATE_SUSPENDED,
					   NULL, NULL, &si, &pi))
	{
		elog(LOG, "CreateProcess call failed: %m (error code %lu)",
			 GetLastError());
		return -1;
	}

	if (!save_backend_variables(param, port, pi.hProcess, pi.dwProcessId))
	{
		/*
		 * log made by save_backend_variables, but we have to clean up the
		 * mess with the half-started process
		 */
		if (!TerminateProcess(pi.hProcess, 255))
			ereport(LOG,
					(errmsg_internal("could not terminate unstarted process: error code %lu",
									 GetLastError())));
		CloseHandle(pi.hProcess);
		CloseHandle(pi.hThread);
		return -1;				/* log made by save_backend_variables */
	}

	/* Drop the parameter shared memory that is now inherited to the backend */
	if (!UnmapViewOfFile(param))
		elog(LOG, "could not unmap view of backend parameter file: error code %lu",
			 GetLastError());
	if (!CloseHandle(paramHandle))
		elog(LOG, "could not close handle to backend parameter file: error code %lu",
			 GetLastError());

	/*
	 * Reserve the memory region used by our main shared memory segment before
	 * we resume the child process.
	 */
	if (!pgwin32_ReserveSharedMemoryRegion(pi.hProcess))
	{
		/*
		 * Failed to reserve the memory, so terminate the newly created
		 * process and give up.
		 */
		if (!TerminateProcess(pi.hProcess, 255))
			ereport(LOG,
					(errmsg_internal("could not terminate process that failed to reserve memory: error code %lu",
									 GetLastError())));
		CloseHandle(pi.hProcess);
		CloseHandle(pi.hThread);
		return -1;				/* logging done made by
								 * pgwin32_ReserveSharedMemoryRegion() */
	}

	/*
	 * Now that the backend variables are written out, we start the child
	 * thread so it can start initializing while we set up the rest of the
	 * parent state.
	 */
	if (ResumeThread(pi.hThread) == -1)
	{
		if (!TerminateProcess(pi.hProcess, 255))
		{
			ereport(LOG,
					(errmsg_internal("could not terminate unstartable process: error code %lu",
									 GetLastError())));
			CloseHandle(pi.hProcess);
			CloseHandle(pi.hThread);
			return -1;
		}
		CloseHandle(pi.hProcess);
		CloseHandle(pi.hThread);
		ereport(LOG,
				(errmsg_internal("could not resume thread of unstarted process: error code %lu",
								 GetLastError())));
		return -1;
	}

	/*
	 * Queue a waiter for to signal when this child dies. The wait will be
	 * handled automatically by an operating system thread pool.
	 *
	 * Note: use malloc instead of palloc, since it needs to be thread-safe.
	 * Struct will be free():d from the callback function that runs on a
	 * different thread.
	 */
	childinfo = malloc(sizeof(win32_deadchild_waitinfo));
	if (!childinfo)
		ereport(FATAL,
				(errcode(ERRCODE_OUT_OF_MEMORY),
				 errmsg("out of memory")));

	childinfo->procHandle = pi.hProcess;
	childinfo->procId = pi.dwProcessId;

	if (!RegisterWaitForSingleObject(&childinfo->waitHandle,
									 pi.hProcess,
									 pgwin32_deadchild_callback,
									 childinfo,
									 INFINITE,
								WT_EXECUTEONLYONCE | WT_EXECUTEINWAITTHREAD))
		ereport(FATAL,
				(errmsg_internal("could not register process for wait: error code %lu",
								 GetLastError())));

	/* Don't close pi.hProcess here - the wait thread needs access to it */

	CloseHandle(pi.hThread);

	return pi.dwProcessId;
}
#endif   /* WIN32 */


/*
 * SubPostmasterMain -- Get the fork/exec'd process into a state equivalent
 *			to what it would be if we'd simply forked on Unix, and then
 *			dispatch to the appropriate place.
 *
 * The first two command line arguments are expected to be "--forkFOO"
 * (where FOO indicates which postmaster child we are to become), and
 * the name of a variables file that we can read to load data that would
 * have been inherited by fork() on Unix.  Remaining arguments go to the
 * subprocess FooMain() routine.
 */
void
SubPostmasterMain(int argc, char *argv[])
{
	Port		port;

	/* In EXEC_BACKEND case we will not have inherited these settings */
	IsPostmasterEnvironment = true;
	whereToSendOutput = DestNone;

	/* Setup as postmaster child */
	InitPostmasterChild();

	/* Setup essential subsystems (to ensure elog() behaves sanely) */
	InitializeGUCOptions();

	/* Read in the variables file */
	memset(&port, 0, sizeof(Port));
	read_backend_variables(argv[2], &port);

	/*
	 * Set reference point for stack-depth checking
	 */
	set_stack_base();

	/*
	 * Set up memory area for GSS information. Mirrors the code in ConnCreate
	 * for the non-exec case.
	 */
#if defined(ENABLE_GSS) || defined(ENABLE_SSPI)
	port.gss = (pg_gssinfo *) calloc(1, sizeof(pg_gssinfo));
	if (!port.gss)
		ereport(FATAL,
				(errcode(ERRCODE_OUT_OF_MEMORY),
				 errmsg("out of memory")));
#endif

	/* Check we got appropriate args */
	if (argc < 3)
		elog(FATAL, "invalid subpostmaster invocation");

	/*
	 * If appropriate, physically re-attach to shared memory segment. We want
	 * to do this before going any further to ensure that we can attach at the
	 * same address the postmaster used.
	 */
	if (strcmp(argv[1], "--forkbackend") == 0 ||
		strcmp(argv[1], "--forkavlauncher") == 0 ||
		strcmp(argv[1], "--forkavworker") == 0 ||
		strcmp(argv[1], "--forkboot") == 0 ||
		strncmp(argv[1], "--forkbgworker=", 15) == 0)
		PGSharedMemoryReAttach();

	/* autovacuum needs this set before calling InitProcess */
	if (strcmp(argv[1], "--forkavlauncher") == 0)
		AutovacuumLauncherIAm();
	if (strcmp(argv[1], "--forkavworker") == 0)
		AutovacuumWorkerIAm();

	/*
	 * Start our win32 signal implementation. This has to be done after we
	 * read the backend variables, because we need to pick up the signal pipe
	 * from the parent process.
	 */
#ifdef WIN32
	pgwin32_signal_initialize();
#endif

	/* In EXEC_BACKEND case we will not have inherited these settings */
	pqinitmask();
	PG_SETMASK(&BlockSig);

	/* Read in remaining GUC variables */
	read_nondefault_variables();

	/*
	 * Reload any libraries that were preloaded by the postmaster.  Since we
	 * exec'd this process, those libraries didn't come along with us; but we
	 * should load them into all child processes to be consistent with the
	 * non-EXEC_BACKEND behavior.
	 */
	process_shared_preload_libraries();

	/* Run backend or appropriate child */
	if (strcmp(argv[1], "--forkbackend") == 0)
	{
		Assert(argc == 3);		/* shouldn't be any more args */

		/* Close the postmaster's sockets */
		ClosePostmasterPorts(false);

		/*
		 * Need to reinitialize the SSL library in the backend, since the
		 * context structures contain function pointers and cannot be passed
		 * through the parameter file.
		 *
		 * XXX should we do this in all child processes?  For the moment it's
		 * enough to do it in backend children.
		 */
#ifdef USE_SSL
		if (EnableSSL)
			secure_initialize();
#endif

		/*
		 * Perform additional initialization and collect startup packet.
		 *
		 * We want to do this before InitProcess() for a couple of reasons: 1.
		 * so that we aren't eating up a PGPROC slot while waiting on the
		 * client. 2. so that if InitProcess() fails due to being out of
		 * PGPROC slots, we have already initialized libpq and are able to
		 * report the error to the client.
		 */
		BackendInitialize(&port);

		/* Restore basic shared memory pointers */
		InitShmemAccess(UsedShmemSegAddr);

		/* Need a PGPROC to run CreateSharedMemoryAndSemaphores */
		InitProcess();

		/*
		 * Attach process to shared data structures.  If testing EXEC_BACKEND
		 * on Linux, you must run this as root before starting the postmaster:
		 *
		 * echo 0 >/proc/sys/kernel/randomize_va_space
		 *
		 * This prevents a randomized stack base address that causes child
		 * shared memory to be at a different address than the parent, making
		 * it impossible to attached to shared memory.  Return the value to
		 * '1' when finished.
		 */
		CreateSharedMemoryAndSemaphores(false, 0);

		/* And run the backend */
		BackendRun(&port);		/* does not return */
	}
	if (strcmp(argv[1], "--forkboot") == 0)
	{
		/* Close the postmaster's sockets */
		ClosePostmasterPorts(false);

		/* Restore basic shared memory pointers */
		InitShmemAccess(UsedShmemSegAddr);

		/* Need a PGPROC to run CreateSharedMemoryAndSemaphores */
		InitAuxiliaryProcess();

		/* Attach process to shared data structures */
		CreateSharedMemoryAndSemaphores(false, 0);

		AuxiliaryProcessMain(argc - 2, argv + 2);		/* does not return */
	}
	if (strcmp(argv[1], "--forkavlauncher") == 0)
	{
		/* Close the postmaster's sockets */
		ClosePostmasterPorts(false);

		/* Restore basic shared memory pointers */
		InitShmemAccess(UsedShmemSegAddr);

		/* Need a PGPROC to run CreateSharedMemoryAndSemaphores */
		InitProcess();

		/* Attach process to shared data structures */
		CreateSharedMemoryAndSemaphores(false, 0);

		AutoVacLauncherMain(argc - 2, argv + 2);		/* does not return */
	}
	if (strcmp(argv[1], "--forkavworker") == 0)
	{
		/* Close the postmaster's sockets */
		ClosePostmasterPorts(false);

		/* Restore basic shared memory pointers */
		InitShmemAccess(UsedShmemSegAddr);

		/* Need a PGPROC to run CreateSharedMemoryAndSemaphores */
		InitProcess();

		/* Attach process to shared data structures */
		CreateSharedMemoryAndSemaphores(false, 0);

		AutoVacWorkerMain(argc - 2, argv + 2);	/* does not return */
	}
	if (strncmp(argv[1], "--forkbgworker=", 15) == 0)
	{
		int			shmem_slot;

		/* do this as early as possible; in particular, before InitProcess() */
		IsBackgroundWorker = true;

		InitPostmasterChild();

		/* Close the postmaster's sockets */
		ClosePostmasterPorts(false);

		/* Restore basic shared memory pointers */
		InitShmemAccess(UsedShmemSegAddr);

		/* Need a PGPROC to run CreateSharedMemoryAndSemaphores */
		InitProcess();

		/* Attach process to shared data structures */
		CreateSharedMemoryAndSemaphores(false, 0);

		shmem_slot = atoi(argv[1] + 15);
		MyBgworkerEntry = BackgroundWorkerEntry(shmem_slot);
		StartBackgroundWorker();
	}
	if (strcmp(argv[1], "--forkarch") == 0)
	{
		/* Close the postmaster's sockets */
		ClosePostmasterPorts(false);

		/* Do not want to attach to shared memory */

		PgArchiverMain(argc, argv);		/* does not return */
	}
	if (strcmp(argv[1], "--forkcol") == 0)
	{
		/* Close the postmaster's sockets */
		ClosePostmasterPorts(false);

		/* Do not want to attach to shared memory */

		PgstatCollectorMain(argc, argv);		/* does not return */
	}
	if (strcmp(argv[1], "--forklog") == 0)
	{
		/* Close the postmaster's sockets */
		ClosePostmasterPorts(true);

		/* Do not want to attach to shared memory */

		SysLoggerMain(argc, argv);		/* does not return */
	}

	abort();					/* shouldn't get here */
}
#endif   /* EXEC_BACKEND */


/*
 * ExitPostmaster -- cleanup
 *
 * Do NOT call exit() directly --- always go through here!
 */
static void
ExitPostmaster(int status)
{
#ifdef HAVE_PTHREAD_IS_THREADED_NP

	/*
	 * There is no known cause for a postmaster to become multithreaded after
	 * startup.  Recheck to account for the possibility of unknown causes.
	 * This message uses LOG level, because an unclean shutdown at this point
	 * would usually not look much different from a clean shutdown.
	 */
	if (pthread_is_threaded_np() != 0)
		ereport(LOG,
				(errcode(ERRCODE_INTERNAL_ERROR),
				 errmsg_internal("postmaster became multithreaded"),
		   errdetail("Please report this to <pgsql-bugs@postgresql.org>.")));
#endif

	/* should cleanup shared memory and kill all backends */

	/*
	 * Not sure of the semantics here.  When the Postmaster dies, should the
	 * backends all be killed? probably not.
	 *
	 * MUST		-- vadim 05-10-1999
	 */

	proc_exit(status);
}

/*
 * sigusr1_handler - handle signal conditions from child processes
 */
static void
sigusr1_handler(SIGNAL_ARGS)
{
	int			save_errno = errno;

	PG_SETMASK(&BlockSig);

	/* Process background worker state change. */
	if (CheckPostmasterSignal(PMSIGNAL_BACKGROUND_WORKER_CHANGE))
	{
		BackgroundWorkerStateChange();
		StartWorkerNeeded = true;
	}

	/*
	 * RECOVERY_STARTED and BEGIN_HOT_STANDBY signals are ignored in
	 * unexpected states. If the startup process quickly starts up, completes
	 * recovery, exits, we might process the death of the startup process
	 * first. We don't want to go back to recovery in that case.
	 */
	if (CheckPostmasterSignal(PMSIGNAL_RECOVERY_STARTED) &&
		pmState == PM_STARTUP && Shutdown == NoShutdown)
	{
		/* WAL redo has started. We're out of reinitialization. */
		FatalError = false;
		Assert(AbortStartTime == 0);

		/*
		 * Crank up the background tasks.  It doesn't matter if this fails,
		 * we'll just try again later.
		 */
		Assert(CheckpointerPID == 0);
		CheckpointerPID = StartCheckpointer();
		Assert(BgWriterPID == 0);
		BgWriterPID = StartBackgroundWriter();

		/*
		 * Start the archiver if we're responsible for (re-)archiving received
		 * files.
		 */
		Assert(PgArchPID == 0);
		if (wal_level >= WAL_LEVEL_ARCHIVE &&
			XLogArchiveMode == ARCHIVE_MODE_ALWAYS)
		{
			PgArchPID = pgarch_start();
		}

		pmState = PM_RECOVERY;
	}
	if (CheckPostmasterSignal(PMSIGNAL_BEGIN_HOT_STANDBY) &&
		pmState == PM_RECOVERY && Shutdown == NoShutdown)
	{
		/*
		 * Likewise, start other special children as needed.
		 */
		Assert(PgStatPID == 0);
		PgStatPID = pgstat_start();

		ereport(LOG,
		(errmsg("database system is ready to accept read only connections")));

		pmState = PM_HOT_STANDBY;
		/* Some workers may be scheduled to start now */
		StartWorkerNeeded = true;
	}

#ifdef PGXC
#ifndef XCP
	/*
	 * Register node to GTM.
	 * A node can only be registered if it has reached a stable recovery state
	 * and if is a master node.
	 * A standby node is created from a hot backup of master so master and slave
	 * nodes will normally share the same node name. Having master and slave share
	 * the same node name is convenient for slave promotion, and this makes master
	 * and slave nodes being seen as equal by GTM in cluster. As two nodes cannot
	 * register on GTM with the same name, it looks normal to let only master
	 * register and have slave nodes bypass this process.
	 */
	if (pmState == PM_RUN &&
		!isNodeRegistered)
	{
		isNodeRegistered = true;

		/* Register node on GTM during Postmaster Startup. */
		if (IS_PGXC_COORDINATOR)
		{
			if (RegisterGTM(GTM_NODE_COORDINATOR, PostPortNumber, data_directory) < 0)
			{
				UnregisterGTM(GTM_NODE_COORDINATOR);
				if (RegisterGTM(GTM_NODE_COORDINATOR, PostPortNumber, data_directory) < 0)
				{
					ereport(FATAL,
							(errcode(ERRCODE_IO_ERROR),
							 errmsg("Can not register Coordinator on GTM")));
				}
			}
		}
		if (IS_PGXC_DATANODE)
		{
			if (RegisterGTM(GTM_NODE_DATANODE, PostPortNumber, data_directory) < 0)
			{
				UnregisterGTM(GTM_NODE_DATANODE);
				if (RegisterGTM(GTM_NODE_DATANODE, PostPortNumber, data_directory) < 0)
				{
					ereport(FATAL,
							(errcode(ERRCODE_IO_ERROR),
							 errmsg("Can not register Datanode on GTM")));
				}
			}
		}
	}
#endif
#endif

	if (StartWorkerNeeded || HaveCrashedWorker)
		maybe_start_bgworker();

	if (CheckPostmasterSignal(PMSIGNAL_WAKEN_ARCHIVER) &&
		PgArchPID != 0)
	{
		/*
		 * Send SIGUSR1 to archiver process, to wake it up and begin archiving
		 * next transaction log file.
		 */
		signal_child(PgArchPID, SIGUSR1);
	}

	if (CheckPostmasterSignal(PMSIGNAL_ROTATE_LOGFILE) &&
		SysLoggerPID != 0)
	{
		/* Tell syslogger to rotate logfile */
		signal_child(SysLoggerPID, SIGUSR1);
	}

	if (CheckPostmasterSignal(PMSIGNAL_START_AUTOVAC_LAUNCHER) &&
		Shutdown == NoShutdown)
	{
		/*
		 * Start one iteration of the autovacuum daemon, even if autovacuuming
		 * is nominally not enabled.  This is so we can have an active defense
		 * against transaction ID wraparound.  We set a flag for the main loop
		 * to do it rather than trying to do it here --- this is because the
		 * autovac process itself may send the signal, and we want to handle
		 * that by launching another iteration as soon as the current one
		 * completes.
		 */
		start_autovac_launcher = true;
	}

	if (CheckPostmasterSignal(PMSIGNAL_START_AUTOVAC_WORKER) &&
		Shutdown == NoShutdown)
	{
		/* The autovacuum launcher wants us to start a worker process. */
		StartAutovacuumWorker();
	}

	if (CheckPostmasterSignal(PMSIGNAL_START_WALRECEIVER) &&
		WalReceiverPID == 0 &&
		(pmState == PM_STARTUP || pmState == PM_RECOVERY ||
		 pmState == PM_HOT_STANDBY || pmState == PM_WAIT_READONLY) &&
		Shutdown == NoShutdown)
	{
		/* Startup Process wants us to start the walreceiver process. */
		WalReceiverPID = StartWalReceiver();
	}

	if (CheckPostmasterSignal(PMSIGNAL_ADVANCE_STATE_MACHINE) &&
		(pmState == PM_WAIT_BACKUP || pmState == PM_WAIT_BACKENDS))
	{
		/* Advance postmaster's state machine */
		PostmasterStateMachine();
	}

	if (CheckPromoteSignal() && StartupPID != 0 &&
		(pmState == PM_STARTUP || pmState == PM_RECOVERY ||
		 pmState == PM_HOT_STANDBY || pmState == PM_WAIT_READONLY))
	{
		/* Tell startup process to finish recovery */
		signal_child(StartupPID, SIGUSR2);
	}

	PG_SETMASK(&UnBlockSig);

	errno = save_errno;
}

/*
 * SIGTERM or SIGQUIT while processing startup packet.
 * Clean up and exit(1).
 *
 * XXX: possible future improvement: try to send a message indicating
 * why we are disconnecting.  Problem is to be sure we don't block while
 * doing so, nor mess up SSL initialization.  In practice, if the client
 * has wedged here, it probably couldn't do anything with the message anyway.
 */
static void
startup_die(SIGNAL_ARGS)
{
	proc_exit(1);
}

/*
 * Dummy signal handler
 *
 * We use this for signals that we don't actually use in the postmaster,
 * but we do use in backends.  If we were to SIG_IGN such signals in the
 * postmaster, then a newly started backend might drop a signal that arrives
 * before it's able to reconfigure its signal processing.  (See notes in
 * tcop/postgres.c.)
 */
static void
dummy_handler(SIGNAL_ARGS)
{
}

/*
 * Timeout while processing startup packet.
 * As for startup_die(), we clean up and exit(1).
 */
static void
StartupPacketTimeoutHandler(void)
{
	proc_exit(1);
}


/*
 * RandomSalt
 */
static void
RandomSalt(char *md5Salt)
{
	long		rand;

	/*
	 * We use % 255, sacrificing one possible byte value, so as to ensure that
	 * all bits of the random() value participate in the result. While at it,
	 * add one to avoid generating any null bytes.
	 */
	rand = PostmasterRandom();
	md5Salt[0] = (rand % 255) + 1;
	rand = PostmasterRandom();
	md5Salt[1] = (rand % 255) + 1;
	rand = PostmasterRandom();
	md5Salt[2] = (rand % 255) + 1;
	rand = PostmasterRandom();
	md5Salt[3] = (rand % 255) + 1;
}

/*
 * PostmasterRandom
 */
static long
PostmasterRandom(void)
{
	/*
	 * Select a random seed at the time of first receiving a request.
	 */
	if (random_seed == 0)
	{
		do
		{
			struct timeval random_stop_time;

			gettimeofday(&random_stop_time, NULL);

			/*
			 * We are not sure how much precision is in tv_usec, so we swap
			 * the high and low 16 bits of 'random_stop_time' and XOR them
			 * with 'random_start_time'. On the off chance that the result is
			 * 0, we loop until it isn't.
			 */
			random_seed = random_start_time.tv_usec ^
				((random_stop_time.tv_usec << 16) |
				 ((random_stop_time.tv_usec >> 16) & 0xffff));
		}
		while (random_seed == 0);

		srandom(random_seed);
	}

	return random();
}

/*
 * Count up number of worker processes that did not request backend connections
 * See SignalUnconnectedWorkers for why this is interesting.
 */
static int
CountUnconnectedWorkers(void)
{
	slist_iter	iter;
	int			cnt = 0;

	slist_foreach(iter, &BackgroundWorkerList)
	{
		RegisteredBgWorker *rw;

		rw = slist_container(RegisteredBgWorker, rw_lnode, iter.cur);

		if (rw->rw_pid == 0)
			continue;
		/* ignore connected workers */
		if (rw->rw_backend != NULL)
			continue;

		cnt++;
	}
	return cnt;
}

/*
 * Count up number of child processes of specified types (dead_end chidren
 * are always excluded).
 */
static int
CountChildren(int target)
{
	dlist_iter	iter;
	int			cnt = 0;

	dlist_foreach(iter, &BackendList)
	{
		Backend    *bp = dlist_container(Backend, elem, iter.cur);

		if (bp->dead_end)
			continue;

		/*
		 * Since target == BACKEND_TYPE_ALL is the most common case, we test
		 * it first and avoid touching shared memory for every child.
		 */
		if (target != BACKEND_TYPE_ALL)
		{
			/*
			 * Assign bkend_type for any recently announced WAL Sender
			 * processes.
			 */
			if (bp->bkend_type == BACKEND_TYPE_NORMAL &&
				IsPostmasterChildWalSender(bp->child_slot))
				bp->bkend_type = BACKEND_TYPE_WALSND;

			if (!(target & bp->bkend_type))
				continue;
		}

		cnt++;
	}
	return cnt;
}


/*
 * StartChildProcess -- start an auxiliary process for the postmaster
 *
 * xlop determines what kind of child will be started.  All child types
 * initially go to AuxiliaryProcessMain, which will handle common setup.
 *
 * Return value of StartChildProcess is subprocess' PID, or 0 if failed
 * to start subprocess.
 */
static pid_t
StartChildProcess(AuxProcType type)
{
	pid_t		pid;
	char	   *av[10];
	int			ac = 0;
	char		typebuf[32];

	/*
	 * Set up command-line arguments for subprocess
	 */
	av[ac++] = "postgres";

#ifdef EXEC_BACKEND
	av[ac++] = "--forkboot";
	av[ac++] = NULL;			/* filled in by postmaster_forkexec */
#endif

	snprintf(typebuf, sizeof(typebuf), "-x%d", type);
	av[ac++] = typebuf;

	av[ac] = NULL;
	Assert(ac < lengthof(av));

#ifdef EXEC_BACKEND
	pid = postmaster_forkexec(ac, av);
#else							/* !EXEC_BACKEND */
	pid = fork_process();

	if (pid == 0)				/* child */
	{
		InitPostmasterChild();

		/* Close the postmaster's sockets */
		ClosePostmasterPorts(false);

		/* Release postmaster's working memory context */
		MemoryContextSwitchTo(TopMemoryContext);
		MemoryContextDelete(PostmasterContext);
		PostmasterContext = NULL;

		AuxiliaryProcessMain(ac, av);
		ExitPostmaster(0);
	}
#endif   /* EXEC_BACKEND */

	if (pid < 0)
	{
		/* in parent, fork failed */
		int			save_errno = errno;

		errno = save_errno;
		switch (type)
		{
#ifdef PGXC /* PGXC_COORD */
			case PoolerProcess:
				ereport(LOG,
						(errmsg("could not fork pool manager process: %m")));
				break;
#endif
			case StartupProcess:
				ereport(LOG,
						(errmsg("could not fork startup process: %m")));
				break;
			case BgWriterProcess:
				ereport(LOG,
				   (errmsg("could not fork background writer process: %m")));
				break;
			case CheckpointerProcess:
				ereport(LOG,
						(errmsg("could not fork checkpointer process: %m")));
				break;
			case WalWriterProcess:
				ereport(LOG,
						(errmsg("could not fork WAL writer process: %m")));
				break;
			case WalReceiverProcess:
				ereport(LOG,
						(errmsg("could not fork WAL receiver process: %m")));
				break;
			default:
				ereport(LOG,
						(errmsg("could not fork process: %m")));
				break;
		}

		/*
		 * fork failure is fatal during startup, but there's no need to choke
		 * immediately if starting other child types fails.
		 */
		if (type == StartupProcess)
			ExitPostmaster(1);
		return 0;
	}

	/*
	 * in parent, successful fork
	 */
	return pid;
}

/*
 * StartAutovacuumWorker
 *		Start an autovac worker process.
 *
 * This function is here because it enters the resulting PID into the
 * postmaster's private backends list.
 *
 * NB -- this code very roughly matches BackendStartup.
 */
static void
StartAutovacuumWorker(void)
{
	Backend    *bn;

	/*
	 * If not in condition to run a process, don't try, but handle it like a
	 * fork failure.  This does not normally happen, since the signal is only
	 * supposed to be sent by autovacuum launcher when it's OK to do it, but
	 * we have to check to avoid race-condition problems during DB state
	 * changes.
	 */
	if (canAcceptConnections() == CAC_OK)
	{
		bn = (Backend *) malloc(sizeof(Backend));
		if (bn)
		{
			/*
			 * Compute the cancel key that will be assigned to this session.
			 * We probably don't need cancel keys for autovac workers, but
			 * we'd better have something random in the field to prevent
			 * unfriendly people from sending cancels to them.
			 */
			MyCancelKey = PostmasterRandom();
			bn->cancel_key = MyCancelKey;

			/* Autovac workers are not dead_end and need a child slot */
			bn->dead_end = false;
			bn->child_slot = MyPMChildSlot = AssignPostmasterChildSlot();
			bn->bgworker_notify = false;

			bn->pid = StartAutoVacWorker();
			if (bn->pid > 0)
			{
				bn->bkend_type = BACKEND_TYPE_AUTOVAC;
				dlist_push_head(&BackendList, &bn->elem);
#ifdef EXEC_BACKEND
				ShmemBackendArrayAdd(bn);
#endif
				/* all OK */
				return;
			}

			/*
			 * fork failed, fall through to report -- actual error message was
			 * logged by StartAutoVacWorker
			 */
			(void) ReleasePostmasterChildSlot(bn->child_slot);
			free(bn);
		}
		else
			ereport(LOG,
					(errcode(ERRCODE_OUT_OF_MEMORY),
					 errmsg("out of memory")));
	}

	/*
	 * Report the failure to the launcher, if it's running.  (If it's not, we
	 * might not even be connected to shared memory, so don't try to call
	 * AutoVacWorkerFailed.)  Note that we also need to signal it so that it
	 * responds to the condition, but we don't do that here, instead waiting
	 * for ServerLoop to do it.  This way we avoid a ping-pong signalling in
	 * quick succession between the autovac launcher and postmaster in case
	 * things get ugly.
	 */
	if (AutoVacPID != 0)
	{
		AutoVacWorkerFailed();
		avlauncher_needs_signal = true;
	}
}

/*
 * Create the opts file
 */
static bool
CreateOptsFile(int argc, char *argv[], char *fullprogname)
{
	FILE	   *fp;
	int			i;

#define OPTS_FILE	"postmaster.opts"

	if ((fp = fopen(OPTS_FILE, "w")) == NULL)
	{
		elog(LOG, "could not create file \"%s\": %m", OPTS_FILE);
		return false;
	}

	fprintf(fp, "%s", fullprogname);
	for (i = 1; i < argc; i++)
		fprintf(fp, " \"%s\"", argv[i]);
	fputs("\n", fp);

	if (fclose(fp))
	{
		elog(LOG, "could not write file \"%s\": %m", OPTS_FILE);
		return false;
	}

	return true;
}


/*
 * MaxLivePostmasterChildren
 *
 * This reports the number of entries needed in per-child-process arrays
 * (the PMChildFlags array, and if EXEC_BACKEND the ShmemBackendArray).
 * These arrays include regular backends, autovac workers, walsenders
 * and background workers, but not special children nor dead_end children.
 * This allows the arrays to have a fixed maximum size, to wit the same
 * too-many-children limit enforced by canAcceptConnections().  The exact value
 * isn't too critical as long as it's more than MaxBackends.
 */
int
MaxLivePostmasterChildren(void)
{
	return 2 * (MaxConnections + autovacuum_max_workers + 1 +
				max_worker_processes);
}

/*
 * Connect background worker to a database.
 */
void
BackgroundWorkerInitializeConnection(char *dbname, char *username)
{
	BackgroundWorker *worker = MyBgworkerEntry;

	/* XXX is this the right errcode? */
	if (!(worker->bgw_flags & BGWORKER_BACKEND_DATABASE_CONNECTION))
		ereport(FATAL,
				(errcode(ERRCODE_PROGRAM_LIMIT_EXCEEDED),
				 errmsg("database connection requirement not indicated during registration")));

	InitPostgres(dbname, InvalidOid, username, InvalidOid, NULL);

	/* it had better not gotten out of "init" mode yet */
	if (!IsInitProcessingMode())
		ereport(ERROR,
				(errmsg("invalid processing mode in background worker")));
	SetProcessingMode(NormalProcessing);
}

/*
 * Connect background worker to a database using OIDs.
 */
void
BackgroundWorkerInitializeConnectionByOid(Oid dboid, Oid useroid)
{
	BackgroundWorker *worker = MyBgworkerEntry;

	/* XXX is this the right errcode? */
	if (!(worker->bgw_flags & BGWORKER_BACKEND_DATABASE_CONNECTION))
		ereport(FATAL,
				(errcode(ERRCODE_PROGRAM_LIMIT_EXCEEDED),
				 errmsg("database connection requirement not indicated during registration")));

	InitPostgres(NULL, dboid, NULL, useroid, NULL);

	/* it had better not gotten out of "init" mode yet */
	if (!IsInitProcessingMode())
		ereport(ERROR,
				(errmsg("invalid processing mode in background worker")));
	SetProcessingMode(NormalProcessing);
}

/*
 * Block/unblock signals in a background worker
 */
void
BackgroundWorkerBlockSignals(void)
{
	PG_SETMASK(&BlockSig);
}

void
BackgroundWorkerUnblockSignals(void)
{
	PG_SETMASK(&UnBlockSig);
}

#ifdef EXEC_BACKEND
static pid_t
bgworker_forkexec(int shmem_slot)
{
	char	   *av[10];
	int			ac = 0;
	char		forkav[MAXPGPATH];

	snprintf(forkav, MAXPGPATH, "--forkbgworker=%d", shmem_slot);

	av[ac++] = "postgres";
	av[ac++] = forkav;
	av[ac++] = NULL;			/* filled in by postmaster_forkexec */
	av[ac] = NULL;

	Assert(ac < lengthof(av));

	return postmaster_forkexec(ac, av);
}
#endif

/*
 * Start a new bgworker.
 * Starting time conditions must have been checked already.
 *
 * This code is heavily based on autovacuum.c, q.v.
 */
static void
do_start_bgworker(RegisteredBgWorker *rw)
{
	pid_t		worker_pid;

	ereport(LOG,
			(errmsg("starting background worker process \"%s\"",
					rw->rw_worker.bgw_name)));

#ifdef EXEC_BACKEND
	switch ((worker_pid = bgworker_forkexec(rw->rw_shmem_slot)))
#else
	switch ((worker_pid = fork_process()))
#endif
	{
		case -1:
			ereport(LOG,
					(errmsg("could not fork worker process: %m")));
			return;

#ifndef EXEC_BACKEND
		case 0:
			/* in postmaster child ... */
			InitPostmasterChild();

			/* Close the postmaster's sockets */
			ClosePostmasterPorts(false);

			/* Do NOT release postmaster's working memory context */

			MyBgworkerEntry = &rw->rw_worker;
			StartBackgroundWorker();
			break;
#endif
		default:
			rw->rw_pid = worker_pid;
			if (rw->rw_backend)
				rw->rw_backend->pid = rw->rw_pid;
			ReportBackgroundWorkerPID(rw);
	}
}

/*
 * Does the current postmaster state require starting a worker with the
 * specified start_time?
 */
static bool
bgworker_should_start_now(BgWorkerStartTime start_time)
{
	switch (pmState)
	{
		case PM_NO_CHILDREN:
		case PM_WAIT_DEAD_END:
		case PM_SHUTDOWN_2:
		case PM_SHUTDOWN:
		case PM_WAIT_BACKENDS:
		case PM_WAIT_READONLY:
		case PM_WAIT_BACKUP:
			break;

		case PM_RUN:
			if (start_time == BgWorkerStart_RecoveryFinished)
				return true;
			/* fall through */

		case PM_HOT_STANDBY:
			if (start_time == BgWorkerStart_ConsistentState)
				return true;
			/* fall through */

		case PM_RECOVERY:
		case PM_STARTUP:
		case PM_INIT:
			if (start_time == BgWorkerStart_PostmasterStart)
				return true;
			/* fall through */

	}

	return false;
}

/*
 * Allocate the Backend struct for a connected background worker, but don't
 * add it to the list of backends just yet.
 *
 * Some info from the Backend is copied into the passed rw.
 */
static bool
assign_backendlist_entry(RegisteredBgWorker *rw)
{
	Backend    *bn = malloc(sizeof(Backend));

	if (bn == NULL)
	{
		ereport(LOG,
				(errcode(ERRCODE_OUT_OF_MEMORY),
				 errmsg("out of memory")));

		/*
		 * The worker didn't really crash, but setting this nonzero makes
		 * postmaster wait a bit before attempting to start it again; if it
		 * tried again right away, most likely it'd find itself under the same
		 * memory pressure.
		 */
		rw->rw_crashed_at = GetCurrentTimestamp();
		return false;
	}

	/*
	 * Compute the cancel key that will be assigned to this session. We
	 * probably don't need cancel keys for background workers, but we'd better
	 * have something random in the field to prevent unfriendly people from
	 * sending cancels to them.
	 */
	MyCancelKey = PostmasterRandom();
	bn->cancel_key = MyCancelKey;

	bn->child_slot = MyPMChildSlot = AssignPostmasterChildSlot();
	bn->bkend_type = BACKEND_TYPE_BGWORKER;
	bn->dead_end = false;
	bn->bgworker_notify = false;

	rw->rw_backend = bn;
	rw->rw_child_slot = bn->child_slot;

	return true;
}

/*
 * If the time is right, start one background worker.
 *
 * As a side effect, the bgworker control variables are set or reset whenever
 * there are more workers to start after this one, and whenever the overall
 * system state requires it.
 */
static void
maybe_start_bgworker(void)
{
	slist_mutable_iter iter;
	TimestampTz now = 0;

	if (FatalError)
	{
		StartWorkerNeeded = false;
		HaveCrashedWorker = false;
		return;					/* not yet */
	}

	HaveCrashedWorker = false;

	slist_foreach_modify(iter, &BackgroundWorkerList)
	{
		RegisteredBgWorker *rw;

		rw = slist_container(RegisteredBgWorker, rw_lnode, iter.cur);

		/* already running? */
		if (rw->rw_pid != 0)
			continue;

		/* marked for death? */
		if (rw->rw_terminate)
		{
			ForgetBackgroundWorker(&iter);
			continue;
		}

		/*
		 * If this worker has crashed previously, maybe it needs to be
		 * restarted (unless on registration it specified it doesn't want to
		 * be restarted at all).  Check how long ago did a crash last happen.
		 * If the last crash is too recent, don't start it right away; let it
		 * be restarted once enough time has passed.
		 */
		if (rw->rw_crashed_at != 0)
		{
			if (rw->rw_worker.bgw_restart_time == BGW_NEVER_RESTART)
			{
				ForgetBackgroundWorker(&iter);
				continue;
			}

			if (now == 0)
				now = GetCurrentTimestamp();

			if (!TimestampDifferenceExceeds(rw->rw_crashed_at, now,
									  rw->rw_worker.bgw_restart_time * 1000))
			{
				HaveCrashedWorker = true;
				continue;
			}
		}

		if (bgworker_should_start_now(rw->rw_worker.bgw_start_time))
		{
			/* reset crash time before calling assign_backendlist_entry */
			rw->rw_crashed_at = 0;

			/*
			 * If necessary, allocate and assign the Backend element.  Note we
			 * must do this before forking, so that we can handle out of
			 * memory properly.
			 *
			 * If not connected, we don't need a Backend element, but we still
			 * need a PMChildSlot.
			 */
			if (rw->rw_worker.bgw_flags & BGWORKER_BACKEND_DATABASE_CONNECTION)
			{
				if (!assign_backendlist_entry(rw))
					return;
			}
			else
				rw->rw_child_slot = MyPMChildSlot = AssignPostmasterChildSlot();

			do_start_bgworker(rw);		/* sets rw->rw_pid */

			if (rw->rw_backend)
			{
				dlist_push_head(&BackendList, &rw->rw_backend->elem);
#ifdef EXEC_BACKEND
				ShmemBackendArrayAdd(rw->rw_backend);
#endif
			}

			/*
			 * Have ServerLoop call us again.  Note that there might not
			 * actually *be* another runnable worker, but we don't care all
			 * that much; we will find out the next time we run.
			 */
			StartWorkerNeeded = true;
			return;
		}
	}

	/* no runnable worker found */
	StartWorkerNeeded = false;
}

/*
 * When a backend asks to be notified about worker state changes, we
 * set a flag in its backend entry.  The background worker machinery needs
 * to know when such backends exit.
 */
bool
PostmasterMarkPIDForWorkerNotify(int pid)
{
	dlist_iter	iter;
	Backend    *bp;

	dlist_foreach(iter, &BackendList)
	{
		bp = dlist_container(Backend, elem, iter.cur);
		if (bp->pid == pid)
		{
			bp->bgworker_notify = true;
			return true;
		}
	}
	return false;
}

#ifdef EXEC_BACKEND

/*
 * The following need to be available to the save/restore_backend_variables
 * functions.  They are marked NON_EXEC_STATIC in their home modules.
 */
extern slock_t *ShmemLock;
extern slock_t *ProcStructLock;
extern PGPROC *AuxiliaryProcs;
extern PMSignalData *PMSignalState;
extern pgsocket pgStatSock;
extern pg_time_t first_syslogger_file_time;

#ifndef WIN32
#define write_inheritable_socket(dest, src, childpid) ((*(dest) = (src)), true)
#define read_inheritable_socket(dest, src) (*(dest) = *(src))
#else
static bool write_duplicated_handle(HANDLE *dest, HANDLE src, HANDLE child);
static bool write_inheritable_socket(InheritableSocket *dest, SOCKET src,
						 pid_t childPid);
static void read_inheritable_socket(SOCKET *dest, InheritableSocket *src);
#endif


/* Save critical backend variables into the BackendParameters struct */
#ifndef WIN32
static bool
save_backend_variables(BackendParameters *param, Port *port)
#else
static bool
save_backend_variables(BackendParameters *param, Port *port,
					   HANDLE childProcess, pid_t childPid)
#endif
{
	memcpy(&param->port, port, sizeof(Port));
	if (!write_inheritable_socket(&param->portsocket, port->sock, childPid))
		return false;

	strlcpy(param->DataDir, DataDir, MAXPGPATH);

	memcpy(&param->ListenSocket, &ListenSocket, sizeof(ListenSocket));

	param->MyCancelKey = MyCancelKey;
	param->MyPMChildSlot = MyPMChildSlot;

	param->UsedShmemSegID = UsedShmemSegID;
	param->UsedShmemSegAddr = UsedShmemSegAddr;

	param->ShmemLock = ShmemLock;
	param->ShmemVariableCache = ShmemVariableCache;
	param->ShmemBackendArray = ShmemBackendArray;

#ifndef HAVE_SPINLOCKS
	param->SpinlockSemaArray = SpinlockSemaArray;
#endif
	param->MainLWLockArray = MainLWLockArray;
	param->ProcStructLock = ProcStructLock;
	param->ProcGlobal = ProcGlobal;
	param->AuxiliaryProcs = AuxiliaryProcs;
	param->PreparedXactProcs = PreparedXactProcs;
	param->PMSignalState = PMSignalState;
	if (!write_inheritable_socket(&param->pgStatSock, pgStatSock, childPid))
		return false;

	param->PostmasterPid = PostmasterPid;
	param->PgStartTime = PgStartTime;
	param->PgReloadTime = PgReloadTime;
	param->first_syslogger_file_time = first_syslogger_file_time;

	param->redirection_done = redirection_done;
	param->IsBinaryUpgrade = IsBinaryUpgrade;
	param->max_safe_fds = max_safe_fds;

	param->MaxBackends = MaxBackends;

#ifdef WIN32
	param->PostmasterHandle = PostmasterHandle;
	if (!write_duplicated_handle(&param->initial_signal_pipe,
								 pgwin32_create_signal_listener(childPid),
								 childProcess))
		return false;
#else
	memcpy(&param->postmaster_alive_fds, &postmaster_alive_fds,
		   sizeof(postmaster_alive_fds));
#endif

	memcpy(&param->syslogPipe, &syslogPipe, sizeof(syslogPipe));

	strlcpy(param->my_exec_path, my_exec_path, MAXPGPATH);

	strlcpy(param->pkglib_path, pkglib_path, MAXPGPATH);

	strlcpy(param->ExtraOptions, ExtraOptions, MAXPGPATH);

	return true;
}


#ifdef WIN32
/*
 * Duplicate a handle for usage in a child process, and write the child
 * process instance of the handle to the parameter file.
 */
static bool
write_duplicated_handle(HANDLE *dest, HANDLE src, HANDLE childProcess)
{
	HANDLE		hChild = INVALID_HANDLE_VALUE;

	if (!DuplicateHandle(GetCurrentProcess(),
						 src,
						 childProcess,
						 &hChild,
						 0,
						 TRUE,
						 DUPLICATE_CLOSE_SOURCE | DUPLICATE_SAME_ACCESS))
	{
		ereport(LOG,
				(errmsg_internal("could not duplicate handle to be written to backend parameter file: error code %lu",
								 GetLastError())));
		return false;
	}

	*dest = hChild;
	return true;
}

/*
 * Duplicate a socket for usage in a child process, and write the resulting
 * structure to the parameter file.
 * This is required because a number of LSPs (Layered Service Providers) very
 * common on Windows (antivirus, firewalls, download managers etc) break
 * straight socket inheritance.
 */
static bool
write_inheritable_socket(InheritableSocket *dest, SOCKET src, pid_t childpid)
{
	dest->origsocket = src;
	if (src != 0 && src != PGINVALID_SOCKET)
	{
		/* Actual socket */
		if (WSADuplicateSocket(src, childpid, &dest->wsainfo) != 0)
		{
			ereport(LOG,
					(errmsg("could not duplicate socket %d for use in backend: error code %d",
							(int) src, WSAGetLastError())));
			return false;
		}
	}
	return true;
}

/*
 * Read a duplicate socket structure back, and get the socket descriptor.
 */
static void
read_inheritable_socket(SOCKET *dest, InheritableSocket *src)
{
	SOCKET		s;

	if (src->origsocket == PGINVALID_SOCKET || src->origsocket == 0)
	{
		/* Not a real socket! */
		*dest = src->origsocket;
	}
	else
	{
		/* Actual socket, so create from structure */
		s = WSASocket(FROM_PROTOCOL_INFO,
					  FROM_PROTOCOL_INFO,
					  FROM_PROTOCOL_INFO,
					  &src->wsainfo,
					  0,
					  0);
		if (s == INVALID_SOCKET)
		{
			write_stderr("could not create inherited socket: error code %d\n",
						 WSAGetLastError());
			exit(1);
		}
		*dest = s;

		/*
		 * To make sure we don't get two references to the same socket, close
		 * the original one. (This would happen when inheritance actually
		 * works..
		 */
		closesocket(src->origsocket);
	}
}
#endif

static void
read_backend_variables(char *id, Port *port)
{
	BackendParameters param;

#ifndef WIN32
	/* Non-win32 implementation reads from file */
	FILE	   *fp;

	/* Open file */
	fp = AllocateFile(id, PG_BINARY_R);
	if (!fp)
	{
		write_stderr("could not open backend variables file \"%s\": %s\n",
					 id, strerror(errno));
		exit(1);
	}

	if (fread(&param, sizeof(param), 1, fp) != 1)
	{
		write_stderr("could not read from backend variables file \"%s\": %s\n",
					 id, strerror(errno));
		exit(1);
	}

	/* Release file */
	FreeFile(fp);
	if (unlink(id) != 0)
	{
		write_stderr("could not remove file \"%s\": %s\n",
					 id, strerror(errno));
		exit(1);
	}
#else
	/* Win32 version uses mapped file */
	HANDLE		paramHandle;
	BackendParameters *paramp;

#ifdef _WIN64
	paramHandle = (HANDLE) _atoi64(id);
#else
	paramHandle = (HANDLE) atol(id);
#endif
	paramp = MapViewOfFile(paramHandle, FILE_MAP_READ, 0, 0, 0);
	if (!paramp)
	{
		write_stderr("could not map view of backend variables: error code %lu\n",
					 GetLastError());
		exit(1);
	}

	memcpy(&param, paramp, sizeof(BackendParameters));

	if (!UnmapViewOfFile(paramp))
	{
		write_stderr("could not unmap view of backend variables: error code %lu\n",
					 GetLastError());
		exit(1);
	}

	if (!CloseHandle(paramHandle))
	{
		write_stderr("could not close handle to backend parameter variables: error code %lu\n",
					 GetLastError());
		exit(1);
	}
#endif

	restore_backend_variables(&param, port);
}

/* Restore critical backend variables from the BackendParameters struct */
static void
restore_backend_variables(BackendParameters *param, Port *port)
{
	memcpy(port, &param->port, sizeof(Port));
	read_inheritable_socket(&port->sock, &param->portsocket);

	SetDataDir(param->DataDir);

	memcpy(&ListenSocket, &param->ListenSocket, sizeof(ListenSocket));

	MyCancelKey = param->MyCancelKey;
	MyPMChildSlot = param->MyPMChildSlot;

	UsedShmemSegID = param->UsedShmemSegID;
	UsedShmemSegAddr = param->UsedShmemSegAddr;

	ShmemLock = param->ShmemLock;
	ShmemVariableCache = param->ShmemVariableCache;
	ShmemBackendArray = param->ShmemBackendArray;

#ifndef HAVE_SPINLOCKS
	SpinlockSemaArray = param->SpinlockSemaArray;
#endif
	MainLWLockArray = param->MainLWLockArray;
	ProcStructLock = param->ProcStructLock;
	ProcGlobal = param->ProcGlobal;
	AuxiliaryProcs = param->AuxiliaryProcs;
	PreparedXactProcs = param->PreparedXactProcs;
	PMSignalState = param->PMSignalState;
	read_inheritable_socket(&pgStatSock, &param->pgStatSock);

	PostmasterPid = param->PostmasterPid;
	PgStartTime = param->PgStartTime;
	PgReloadTime = param->PgReloadTime;
	first_syslogger_file_time = param->first_syslogger_file_time;

	redirection_done = param->redirection_done;
	IsBinaryUpgrade = param->IsBinaryUpgrade;
	max_safe_fds = param->max_safe_fds;

	MaxBackends = param->MaxBackends;

#ifdef WIN32
	PostmasterHandle = param->PostmasterHandle;
	pgwin32_initial_signal_pipe = param->initial_signal_pipe;
#else
	memcpy(&postmaster_alive_fds, &param->postmaster_alive_fds,
		   sizeof(postmaster_alive_fds));
#endif

	memcpy(&syslogPipe, &param->syslogPipe, sizeof(syslogPipe));

	strlcpy(my_exec_path, param->my_exec_path, MAXPGPATH);

	strlcpy(pkglib_path, param->pkglib_path, MAXPGPATH);

	strlcpy(ExtraOptions, param->ExtraOptions, MAXPGPATH);
}


Size
ShmemBackendArraySize(void)
{
	return mul_size(MaxLivePostmasterChildren(), sizeof(Backend));
}

void
ShmemBackendArrayAllocation(void)
{
	Size		size = ShmemBackendArraySize();

	ShmemBackendArray = (Backend *) ShmemAlloc(size);
	/* Mark all slots as empty */
	memset(ShmemBackendArray, 0, size);
}

static void
ShmemBackendArrayAdd(Backend *bn)
{
	/* The array slot corresponding to my PMChildSlot should be free */
	int			i = bn->child_slot - 1;

	Assert(ShmemBackendArray[i].pid == 0);
	ShmemBackendArray[i] = *bn;
}

static void
ShmemBackendArrayRemove(Backend *bn)
{
	int			i = bn->child_slot - 1;

	Assert(ShmemBackendArray[i].pid == bn->pid);
	/* Mark the slot as empty */
	ShmemBackendArray[i].pid = 0;
}
#endif   /* EXEC_BACKEND */


#ifdef WIN32

/*
 * Subset implementation of waitpid() for Windows.  We assume pid is -1
 * (that is, check all child processes) and options is WNOHANG (don't wait).
 */
static pid_t
waitpid(pid_t pid, int *exitstatus, int options)
{
	DWORD		dwd;
	ULONG_PTR	key;
	OVERLAPPED *ovl;

	/*
	 * Check if there are any dead children. If there are, return the pid of
	 * the first one that died.
	 */
	if (GetQueuedCompletionStatus(win32ChildQueue, &dwd, &key, &ovl, 0))
	{
		*exitstatus = (int) key;
		return dwd;
	}

	return -1;
}

/*
 * Note! Code below executes on a thread pool! All operations must
 * be thread safe! Note that elog() and friends must *not* be used.
 */
static void WINAPI
pgwin32_deadchild_callback(PVOID lpParameter, BOOLEAN TimerOrWaitFired)
{
	win32_deadchild_waitinfo *childinfo = (win32_deadchild_waitinfo *) lpParameter;
	DWORD		exitcode;

	if (TimerOrWaitFired)
		return;					/* timeout. Should never happen, since we use
								 * INFINITE as timeout value. */

	/*
	 * Remove handle from wait - required even though it's set to wait only
	 * once
	 */
	UnregisterWaitEx(childinfo->waitHandle, NULL);

	if (!GetExitCodeProcess(childinfo->procHandle, &exitcode))
	{
		/*
		 * Should never happen. Inform user and set a fixed exitcode.
		 */
		write_stderr("could not read exit code for process\n");
		exitcode = 255;
	}

	if (!PostQueuedCompletionStatus(win32ChildQueue, childinfo->procId, (ULONG_PTR) exitcode, NULL))
		write_stderr("could not post child completion status\n");

	/*
	 * Handle is per-process, so we close it here instead of in the
	 * originating thread
	 */
	CloseHandle(childinfo->procHandle);

	/*
	 * Free struct that was allocated before the call to
	 * RegisterWaitForSingleObject()
	 */
	free(childinfo);

	/* Queue SIGCHLD signal */
	pg_queue_signal(SIGCHLD);
}
#endif   /* WIN32 */

/*
 * Initialize one and only handle for monitoring postmaster death.
 *
 * Called once in the postmaster, so that child processes can subsequently
 * monitor if their parent is dead.
 */
static void
InitPostmasterDeathWatchHandle(void)
{
#ifndef WIN32

	/*
	 * Create a pipe. Postmaster holds the write end of the pipe open
	 * (POSTMASTER_FD_OWN), and children hold the read end. Children can pass
	 * the read file descriptor to select() to wake up in case postmaster
	 * dies, or check for postmaster death with a (read() == 0). Children must
	 * close the write end as soon as possible after forking, because EOF
	 * won't be signaled in the read end until all processes have closed the
	 * write fd. That is taken care of in ClosePostmasterPorts().
	 */
	Assert(MyProcPid == PostmasterPid);
	if (pipe(postmaster_alive_fds))
		ereport(FATAL,
				(errcode_for_file_access(),
				 errmsg_internal("could not create pipe to monitor postmaster death: %m")));

	/*
	 * Set O_NONBLOCK to allow testing for the fd's presence with a read()
	 * call.
	 */
	if (fcntl(postmaster_alive_fds[POSTMASTER_FD_WATCH], F_SETFL, O_NONBLOCK))
		ereport(FATAL,
				(errcode_for_socket_access(),
				 errmsg_internal("could not set postmaster death monitoring pipe to nonblocking mode: %m")));
#else

	/*
	 * On Windows, we use a process handle for the same purpose.
	 */
	if (DuplicateHandle(GetCurrentProcess(),
						GetCurrentProcess(),
						GetCurrentProcess(),
						&PostmasterHandle,
						0,
						TRUE,
						DUPLICATE_SAME_ACCESS) == 0)
		ereport(FATAL,
				(errmsg_internal("could not duplicate postmaster handle: error code %lu",
								 GetLastError())));
#endif   /* WIN32 */
}<|MERGE_RESOLUTION|>--- conflicted
+++ resolved
@@ -1783,7 +1783,6 @@
 		if (PgStatPID == 0 && pmState == PM_RUN)
 			PgStatPID = pgstat_start();
 
-<<<<<<< HEAD
 #ifdef PGXC
 		/* If we have lost the pooler, try to start a new one */
 #ifdef XCP
@@ -1793,7 +1792,6 @@
 #endif /* XCP */
 			PgPoolerPID = StartPoolManager();
 #endif /* PGXC */
-=======
 		/*
 		 * If we have lost the archiver, try to start a new one.
 		 *
@@ -1810,7 +1808,6 @@
 			}
 		}
 
->>>>>>> 38d500ac
 		/* If we need to signal the autovacuum launcher, do so now */
 		if (avlauncher_needs_signal)
 		{

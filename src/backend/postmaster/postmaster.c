/*-------------------------------------------------------------------------
 *
 * postmaster.c
 *	  This program acts as a clearing house for requests to the
 *	  POSTGRES system.	Frontend programs send a startup message
 *	  to the Postmaster and the postmaster uses the info in the
 *	  message to setup a backend process.
 *
 *	  The postmaster also manages system-wide operations such as
 *	  startup and shutdown. The postmaster itself doesn't do those
 *	  operations, mind you --- it just forks off a subprocess to do them
 *	  at the right times.  It also takes care of resetting the system
 *	  if a backend crashes.
 *
 *	  The postmaster process creates the shared memory and semaphore
 *	  pools during startup, but as a rule does not touch them itself.
 *	  In particular, it is not a member of the PGPROC array of backends
 *	  and so it cannot participate in lock-manager operations.	Keeping
 *	  the postmaster away from shared memory operations makes it simpler
 *	  and more reliable.  The postmaster is almost always able to recover
 *	  from crashes of individual backends by resetting shared memory;
 *	  if it did much with shared memory then it would be prone to crashing
 *	  along with the backends.
 *
 *	  When a request message is received, we now fork() immediately.
 *	  The child process performs authentication of the request, and
 *	  then becomes a backend if successful.  This allows the auth code
 *	  to be written in a simple single-threaded style (as opposed to the
 *	  crufty "poor man's multitasking" code that used to be needed).
 *	  More importantly, it ensures that blockages in non-multithreaded
 *	  libraries like SSL or PAM cannot cause denial of service to other
 *	  clients.
 *
 *
 * Portions Copyright (c) 1996-2011, PostgreSQL Global Development Group
 * Portions Copyright (c) 1994, Regents of the University of California
 * Portions Copyright (c) 2010-2011 Nippon Telegraph and Telephone Corporation
 *
 *
 * IDENTIFICATION
 *	  src/backend/postmaster/postmaster.c
 *
 * NOTES
 *
 * Initialization:
 *		The Postmaster sets up shared memory data structures
 *		for the backends.
 *
 * Synchronization:
 *		The Postmaster shares memory with the backends but should avoid
 *		touching shared memory, so as not to become stuck if a crashing
 *		backend screws up locks or shared memory.  Likewise, the Postmaster
 *		should never block on messages from frontend clients.
 *
 * Garbage Collection:
 *		The Postmaster cleans up after backends if they have an emergency
 *		exit and/or core dump.
 *
 * Error Reporting:
 *		Use write_stderr() only for reporting "interactive" errors
 *		(essentially, bogus arguments on the command line).  Once the
 *		postmaster is launched, use ereport().	In particular, don't use
 *		write_stderr() for anything that occurs after pmdaemonize.
 *
 *-------------------------------------------------------------------------
 */

#include "postgres.h"

#include <unistd.h>
#include <signal.h>
#include <time.h>
#include <sys/wait.h>
#include <ctype.h>
#include <sys/stat.h>
#include <sys/socket.h>
#include <fcntl.h>
#include <sys/param.h>
#include <netinet/in.h>
#include <arpa/inet.h>
#include <netdb.h>
#include <limits.h>

#ifdef HAVE_SYS_SELECT_H
#include <sys/select.h>
#endif

#ifdef HAVE_GETOPT_H
#include <getopt.h>
#endif

#ifdef USE_BONJOUR
#include <dns_sd.h>
#endif

#include "access/transam.h"
#include "access/xlog.h"
#include "bootstrap/bootstrap.h"
#include "catalog/pg_control.h"
#include "lib/dllist.h"
#include "libpq/auth.h"
#include "libpq/ip.h"
#include "libpq/libpq.h"
#include "libpq/pqsignal.h"
#include "miscadmin.h"
#ifdef PGXC
#include "pgxc/pgxc.h"
/* COORD */
#include "pgxc/locator.h"
#include "pgxc/poolmgr.h"
#include "access/gtm.h"
#endif
#include "pgstat.h"
#include "postmaster/autovacuum.h"
#include "postmaster/fork_process.h"
#include "postmaster/pgarch.h"
#include "postmaster/postmaster.h"
#include "postmaster/syslogger.h"
#include "replication/walsender.h"
#include "storage/fd.h"
#include "storage/ipc.h"
#include "storage/pg_shmem.h"
#include "storage/pmsignal.h"
#include "storage/proc.h"
#include "tcop/tcopprot.h"
#include "utils/builtins.h"
#include "utils/datetime.h"
#include "utils/memutils.h"
#include "utils/ps_status.h"

#ifdef EXEC_BACKEND
#include "storage/spin.h"
#endif


/*
 * List of active backends (or child processes anyway; we don't actually
 * know whether a given child has become a backend or is still in the
 * authorization phase).  This is used mainly to keep track of how many
 * children we have and send them appropriate signals when necessary.
 *
 * "Special" children such as the startup, bgwriter and autovacuum launcher
 * tasks are not in this list.	Autovacuum worker and walsender processes are
 * in it. Also, "dead_end" children are in it: these are children launched just
 * for the purpose of sending a friendly rejection message to a would-be
 * client.	We must track them because they are attached to shared memory,
 * but we know they will never become live backends.  dead_end children are
 * not assigned a PMChildSlot.
 */
typedef struct bkend
{
	pid_t		pid;			/* process id of backend */
	long		cancel_key;		/* cancel key for cancels for this backend */
	int			child_slot;		/* PMChildSlot for this backend, if any */
	bool		is_autovacuum;	/* is it an autovacuum process? */
	bool		dead_end;		/* is it going to send an error and quit? */
	Dlelem		elem;			/* list link in BackendList */
} Backend;

static Dllist *BackendList;

#ifdef EXEC_BACKEND
static Backend *ShmemBackendArray;
#endif

/* The socket number we are listening for connections on */
int			PostPortNumber;
char	   *UnixSocketDir;
char	   *ListenAddresses;

/*
 * ReservedBackends is the number of backends reserved for superuser use.
 * This number is taken out of the pool size given by MaxBackends so
 * number of backend slots available to non-superusers is
 * (MaxBackends - ReservedBackends).  Note what this really means is
 * "if there are <= ReservedBackends connections available, only superusers
 * can make new connections" --- pre-existing superuser connections don't
 * count against the limit.
 */
int			ReservedBackends;

/* The socket(s) we're listening to. */
#define MAXLISTEN	64
static pgsocket ListenSocket[MAXLISTEN];

/*
 * Set by the -o option
 */
static char ExtraOptions[MAXPGPATH];

/*
 * These globals control the behavior of the postmaster in case some
 * backend dumps core.	Normally, it kills all peers of the dead backend
 * and reinitializes shared memory.  By specifying -s or -n, we can have
 * the postmaster stop (rather than kill) peers and not reinitialize
 * shared data structures.	(Reinit is currently dead code, though.)
 */
static bool Reinit = true;
static int	SendStop = false;

/* still more option variables */
bool		EnableSSL = false;
bool		SilentMode = false; /* silent_mode */

int			PreAuthDelay = 0;
int			AuthenticationTimeout = 60;

bool		log_hostname;		/* for ps display and logging */
bool		Log_connections = false;
bool		Db_user_namespace = false;

bool		enable_bonjour = false;
char	   *bonjour_name;
bool		restart_after_crash = true;

/* PIDs of special child processes; 0 when not running */
static pid_t StartupPID = 0,
#ifdef PGXC /* PGXC_COORD */
			PgPoolerPID = 0,
#endif /* PGXC_COORD */
			BgWriterPID = 0,
			WalWriterPID = 0,
			WalReceiverPID = 0,
			AutoVacPID = 0,
			PgArchPID = 0,
			PgStatPID = 0,
			SysLoggerPID = 0;

/* Startup/shutdown state */
#define			NoShutdown		0
#define			SmartShutdown	1
#define			FastShutdown	2

static int	Shutdown = NoShutdown;

static bool FatalError = false; /* T if recovering from backend crash */
static bool RecoveryError = false;		/* T if WAL recovery failed */

/*
 * We use a simple state machine to control startup, shutdown, and
 * crash recovery (which is rather like shutdown followed by startup).
 *
 * After doing all the postmaster initialization work, we enter PM_STARTUP
 * state and the startup process is launched. The startup process begins by
 * reading the control file and other preliminary initialization steps.
 * In a normal startup, or after crash recovery, the startup process exits
 * with exit code 0 and we switch to PM_RUN state.	However, archive recovery
 * is handled specially since it takes much longer and we would like to support
 * hot standby during archive recovery.
 *
 * When the startup process is ready to start archive recovery, it signals the
 * postmaster, and we switch to PM_RECOVERY state. The background writer is
 * launched, while the startup process continues applying WAL.	If Hot Standby
 * is enabled, then, after reaching a consistent point in WAL redo, startup
 * process signals us again, and we switch to PM_HOT_STANDBY state and
 * begin accepting connections to perform read-only queries.  When archive
 * recovery is finished, the startup process exits with exit code 0 and we
 * switch to PM_RUN state.
 *
 * Normal child backends can only be launched when we are in PM_RUN or
 * PM_HOT_STANDBY state.  (We also allow launch of normal
 * child backends in PM_WAIT_BACKUP state, but only for superusers.)
 * In other states we handle connection requests by launching "dead_end"
 * child processes, which will simply send the client an error message and
 * quit.  (We track these in the BackendList so that we can know when they
 * are all gone; this is important because they're still connected to shared
 * memory, and would interfere with an attempt to destroy the shmem segment,
 * possibly leading to SHMALL failure when we try to make a new one.)
 * In PM_WAIT_DEAD_END state we are waiting for all the dead_end children
 * to drain out of the system, and therefore stop accepting connection
 * requests at all until the last existing child has quit (which hopefully
 * will not be very long).
 *
 * Notice that this state variable does not distinguish *why* we entered
 * states later than PM_RUN --- Shutdown and FatalError must be consulted
 * to find that out.  FatalError is never true in PM_RECOVERY_* or PM_RUN
 * states, nor in PM_SHUTDOWN states (because we don't enter those states
 * when trying to recover from a crash).  It can be true in PM_STARTUP state,
 * because we don't clear it until we've successfully started WAL redo.
 * Similarly, RecoveryError means that we have crashed during recovery, and
 * should not try to restart.
 */
typedef enum
{
	PM_INIT,					/* postmaster starting */
	PM_STARTUP,					/* waiting for startup subprocess */
	PM_RECOVERY,				/* in archive recovery mode */
	PM_HOT_STANDBY,				/* in hot standby mode */
	PM_RUN,						/* normal "database is alive" state */
	PM_WAIT_BACKUP,				/* waiting for online backup mode to end */
	PM_WAIT_READONLY,			/* waiting for read only backends to exit */
	PM_WAIT_BACKENDS,			/* waiting for live backends to exit */
	PM_SHUTDOWN,				/* waiting for bgwriter to do shutdown ckpt */
	PM_SHUTDOWN_2,				/* waiting for archiver and walsenders to
								 * finish */
	PM_WAIT_DEAD_END,			/* waiting for dead_end children to exit */
	PM_NO_CHILDREN				/* all important children have exited */
} PMState;

static PMState pmState = PM_INIT;

static bool ReachedNormalRunning = false;		/* T if we've reached PM_RUN */

bool		ClientAuthInProgress = false;		/* T during new-client
												 * authentication */

bool		redirection_done = false;	/* stderr redirected for syslogger? */

/* received START_AUTOVAC_LAUNCHER signal */
static volatile sig_atomic_t start_autovac_launcher = false;

/* the launcher needs to be signalled to communicate some condition */
static volatile bool avlauncher_needs_signal = false;

/*
 * State for assigning random salts and cancel keys.
 * Also, the global MyCancelKey passes the cancel key assigned to a given
 * backend from the postmaster to that backend (via fork).
 */
static unsigned int random_seed = 0;
static struct timeval random_start_time;

extern char *optarg;
extern int	optind,
			opterr;

#ifdef HAVE_INT_OPTRESET
extern int	optreset;			/* might not be declared by system headers */
#endif

#ifdef USE_BONJOUR
static DNSServiceRef bonjour_sdref = NULL;
#endif

/*
 * postmaster.c - function prototypes
 */
static void getInstallationPaths(const char *argv0);
static void checkDataDir(void);
static void pmdaemonize(void);
static Port *ConnCreate(int serverFd);
static void ConnFree(Port *port);
static void reset_shared(int port);
static void SIGHUP_handler(SIGNAL_ARGS);
static void pmdie(SIGNAL_ARGS);
static void reaper(SIGNAL_ARGS);
static void sigusr1_handler(SIGNAL_ARGS);
static void startup_die(SIGNAL_ARGS);
static void dummy_handler(SIGNAL_ARGS);
static void CleanupBackend(int pid, int exitstatus);
static void HandleChildCrash(int pid, int exitstatus, const char *procname);
static void LogChildExit(int lev, const char *procname,
			 int pid, int exitstatus);
static void PostmasterStateMachine(void);
static void BackendInitialize(Port *port);
static int	BackendRun(Port *port);
static void ExitPostmaster(int status);
static int	ServerLoop(void);
static int	BackendStartup(Port *port);
static int	ProcessStartupPacket(Port *port, bool SSLdone);
static void processCancelRequest(Port *port, void *pkt);
static int	initMasks(fd_set *rmask);
static void report_fork_failure_to_client(Port *port, int errnum);
static CAC_state canAcceptConnections(void);
static long PostmasterRandom(void);
static void RandomSalt(char *md5Salt);
static void signal_child(pid_t pid, int signal);
static bool SignalSomeChildren(int signal, int targets);

#define SignalChildren(sig)			   SignalSomeChildren(sig, BACKEND_TYPE_ALL)

/*
 * Possible types of a backend. These are OR-able request flag bits
 * for SignalSomeChildren() and CountChildren().
 */
#define BACKEND_TYPE_NORMAL		0x0001	/* normal backend */
#define BACKEND_TYPE_AUTOVAC	0x0002	/* autovacuum worker process */
#define BACKEND_TYPE_WALSND		0x0004	/* walsender process */
#define BACKEND_TYPE_ALL		0x0007	/* OR of all the above */

static int	CountChildren(int target);
static bool CreateOptsFile(int argc, char *argv[], char *fullprogname);
static pid_t StartChildProcess(AuxProcType type);
static void StartAutovacuumWorker(void);

#ifdef EXEC_BACKEND

#ifdef WIN32
static pid_t win32_waitpid(int *exitstatus);
static void WINAPI pgwin32_deadchild_callback(PVOID lpParameter, BOOLEAN TimerOrWaitFired);

static HANDLE win32ChildQueue;

typedef struct
{
	HANDLE		waitHandle;
	HANDLE		procHandle;
	DWORD		procId;
} win32_deadchild_waitinfo;

HANDLE		PostmasterHandle;
#endif

static pid_t backend_forkexec(Port *port);
static pid_t internal_forkexec(int argc, char *argv[], Port *port);

/* Type for a socket that can be inherited to a client process */
#ifdef WIN32
typedef struct
{
	SOCKET		origsocket;		/* Original socket value, or PGINVALID_SOCKET
								 * if not a socket */
	WSAPROTOCOL_INFO wsainfo;
} InheritableSocket;
#else
typedef int InheritableSocket;
#endif

typedef struct LWLock LWLock;	/* ugly kluge */

/*
 * Structure contains all variables passed to exec:ed backends
 */
typedef struct
{
	Port		port;
	InheritableSocket portsocket;
	char		DataDir[MAXPGPATH];
	pgsocket	ListenSocket[MAXLISTEN];
	long		MyCancelKey;
	int			MyPMChildSlot;
#ifndef WIN32
	unsigned long UsedShmemSegID;
#else
	HANDLE		UsedShmemSegID;
#endif
	void	   *UsedShmemSegAddr;
	slock_t    *ShmemLock;
	VariableCache ShmemVariableCache;
	Backend    *ShmemBackendArray;
	LWLock	   *LWLockArray;
	slock_t    *ProcStructLock;
	PROC_HDR   *ProcGlobal;
	PGPROC	   *AuxiliaryProcs;
	PMSignalData *PMSignalState;
	InheritableSocket pgStatSock;
	pid_t		PostmasterPid;
	TimestampTz PgStartTime;
	TimestampTz PgReloadTime;
	bool		redirection_done;
#ifdef WIN32
	HANDLE		PostmasterHandle;
	HANDLE		initial_signal_pipe;
	HANDLE		syslogPipe[2];
#else
	int			syslogPipe[2];
#endif
	char		my_exec_path[MAXPGPATH];
	char		pkglib_path[MAXPGPATH];
	char		ExtraOptions[MAXPGPATH];
} BackendParameters;

static void read_backend_variables(char *id, Port *port);
static void restore_backend_variables(BackendParameters *param, Port *port);

#ifndef WIN32
static bool save_backend_variables(BackendParameters *param, Port *port);
#else
static bool save_backend_variables(BackendParameters *param, Port *port,
					   HANDLE childProcess, pid_t childPid);
#endif

static void ShmemBackendArrayAdd(Backend *bn);
static void ShmemBackendArrayRemove(Backend *bn);
#endif   /* EXEC_BACKEND */

#ifdef PGXC
bool isPGXCCoordinator = false;
bool isPGXCDataNode = false;
int remoteConnType = REMOTE_CONN_APP;

#define StartPoolManager()		StartChildProcess(PoolerProcess)
#endif

#define StartupDataBase()		StartChildProcess(StartupProcess)
#define StartBackgroundWriter() StartChildProcess(BgWriterProcess)
#define StartWalWriter()		StartChildProcess(WalWriterProcess)
#define StartWalReceiver()		StartChildProcess(WalReceiverProcess)

/* Macros to check exit status of a child process */
#define EXIT_STATUS_0(st)  ((st) == 0)
#define EXIT_STATUS_1(st)  (WIFEXITED(st) && WEXITSTATUS(st) == 1)


/*
 * Postmaster main entry point
 */
int
PostmasterMain(int argc, char *argv[])
{
	int			opt;
	int			status;
	char	   *userDoption = NULL;
	bool		listen_addr_saved = false;
	int			i;
#ifdef PGXC /* PGXC_COORD */
	MemoryContext 		oldcontext;
#endif

	MyProcPid = PostmasterPid = getpid();

	MyStartTime = time(NULL);

	IsPostmasterEnvironment = true;

	/*
	 * for security, no dir or file created can be group or other accessible
	 */
	umask(S_IRWXG | S_IRWXO);

	/*
	 * Fire up essential subsystems: memory management
	 */
	MemoryContextInit();

	/*
	 * By default, palloc() requests in the postmaster will be allocated in
	 * the PostmasterContext, which is space that can be recycled by backends.
	 * Allocated data that needs to be available to backends should be
	 * allocated in TopMemoryContext.
	 */
	PostmasterContext = AllocSetContextCreate(TopMemoryContext,
											  "Postmaster",
											  ALLOCSET_DEFAULT_MINSIZE,
											  ALLOCSET_DEFAULT_INITSIZE,
											  ALLOCSET_DEFAULT_MAXSIZE);
	MemoryContextSwitchTo(PostmasterContext);

	/* Initialize paths to installation files */
	getInstallationPaths(argv[0]);

#ifdef PGXC
	/* Decide whether coordinator or data node before setting GUC variables */
	while ((opt = getopt(argc, argv, "A:B:Cc:D:d:EeFf:h:ijk:lN:nOo:Pp:r:S:sTt:W:X-:")) != -1)
	{
		switch (opt)
		{
			case 'C':
				isPGXCCoordinator = true;
				break;
			case 'X':
				isPGXCDataNode = true;
				break;
			default:
				break;
		}
	}
	/* Reset getopt for parsing again */
	optind = 1;
#endif 

	/*
	 * Options setup
	 */
	InitializeGUCOptions();

	opterr = 1;

	/*
	 * Parse command-line options.	CAUTION: keep this in sync with
	 * tcop/postgres.c (the option sets should not conflict) and with the
	 * common help() function in main/main.c.
	 */
<<<<<<< HEAD
#ifdef PGXC
	while ((opt = getopt(argc, argv, "A:B:Cc:D:d:EeFf:h:ijk:lN:nOo:Pp:r:S:sTt:W:X-:")) != -1)
#else
	while ((opt = getopt(argc, argv, "A:B:c:D:d:EeFf:h:ijk:lN:nOo:Pp:r:S:sTt:W:-:")) != -1)
#endif
=======
	while ((opt = getopt(argc, argv, "A:B:bc:D:d:EeFf:h:ijk:lN:nOo:Pp:r:S:sTt:W:-:")) != -1)
>>>>>>> a4bebdd9
	{
		switch (opt)
		{
			case 'A':
				SetConfigOption("debug_assertions", optarg, PGC_POSTMASTER, PGC_S_ARGV);
				break;

			case 'B':
				SetConfigOption("shared_buffers", optarg, PGC_POSTMASTER, PGC_S_ARGV);
				break;
#ifdef PGXC
			case 'C':
				isPGXCCoordinator = true;
				break;
#endif 

			case 'b':
				/* Undocumented flag used for binary upgrades */
				IsBinaryUpgrade = true;
				break;

			case 'D':
				userDoption = optarg;
				break;

			case 'd':
				set_debug_options(atoi(optarg), PGC_POSTMASTER, PGC_S_ARGV);
				break;

			case 'E':
				SetConfigOption("log_statement", "all", PGC_POSTMASTER, PGC_S_ARGV);
				break;

			case 'e':
				SetConfigOption("datestyle", "euro", PGC_POSTMASTER, PGC_S_ARGV);
				break;

			case 'F':
				SetConfigOption("fsync", "false", PGC_POSTMASTER, PGC_S_ARGV);
				break;

			case 'f':
				if (!set_plan_disabling_options(optarg, PGC_POSTMASTER, PGC_S_ARGV))
				{
					write_stderr("%s: invalid argument for option -f: \"%s\"\n",
								 progname, optarg);
					ExitPostmaster(1);
				}
				break;

			case 'h':
				SetConfigOption("listen_addresses", optarg, PGC_POSTMASTER, PGC_S_ARGV);
				break;

			case 'i':
				SetConfigOption("listen_addresses", "*", PGC_POSTMASTER, PGC_S_ARGV);
				break;

			case 'j':
				/* only used by interactive backend */
				break;

			case 'k':
				SetConfigOption("unix_socket_directory", optarg, PGC_POSTMASTER, PGC_S_ARGV);
				break;

			case 'l':
				SetConfigOption("ssl", "true", PGC_POSTMASTER, PGC_S_ARGV);
				break;

			case 'N':
				SetConfigOption("max_connections", optarg, PGC_POSTMASTER, PGC_S_ARGV);
				break;

			case 'n':
				/* Don't reinit shared mem after abnormal exit */
				Reinit = false;
				break;

			case 'O':
				SetConfigOption("allow_system_table_mods", "true", PGC_POSTMASTER, PGC_S_ARGV);
				break;

			case 'o':
				/* Other options to pass to the backend on the command line */
				snprintf(ExtraOptions + strlen(ExtraOptions),
						 sizeof(ExtraOptions) - strlen(ExtraOptions),
						 " %s", optarg);
				break;

			case 'P':
				SetConfigOption("ignore_system_indexes", "true", PGC_POSTMASTER, PGC_S_ARGV);
				break;

			case 'p':
				SetConfigOption("port", optarg, PGC_POSTMASTER, PGC_S_ARGV);
				break;

			case 'r':
				/* only used by single-user backend */
				break;

			case 'S':
				SetConfigOption("work_mem", optarg, PGC_POSTMASTER, PGC_S_ARGV);
				break;

			case 's':
				SetConfigOption("log_statement_stats", "true", PGC_POSTMASTER, PGC_S_ARGV);
				break;

			case 'T':

				/*
				 * In the event that some backend dumps core, send SIGSTOP,
				 * rather than SIGQUIT, to all its peers.  This lets the wily
				 * post_hacker collect core dumps from everyone.
				 */
				SendStop = true;
				break;

			case 't':
				{
					const char *tmp = get_stats_option_name(optarg);

					if (tmp)
					{
						SetConfigOption(tmp, "true", PGC_POSTMASTER, PGC_S_ARGV);
					}
					else
					{
						write_stderr("%s: invalid argument for option -t: \"%s\"\n",
									 progname, optarg);
						ExitPostmaster(1);
					}
					break;
				}

			case 'W':
				SetConfigOption("post_auth_delay", optarg, PGC_POSTMASTER, PGC_S_ARGV);
				break;

#ifdef PGXC
			case 'X':
				isPGXCDataNode = true;
				break;
#endif 
			case 'c':
			case '-':
				{
					char	   *name,
							   *value;

					ParseLongOption(optarg, &name, &value);
					if (!value)
					{
						if (opt == '-')
							ereport(ERROR,
									(errcode(ERRCODE_SYNTAX_ERROR),
									 errmsg("--%s requires a value",
											optarg)));
						else
							ereport(ERROR,
									(errcode(ERRCODE_SYNTAX_ERROR),
									 errmsg("-c %s requires a value",
											optarg)));
					}

					SetConfigOption(name, value, PGC_POSTMASTER, PGC_S_ARGV);
					free(name);
					if (value)
						free(value);
					break;
				}

			default:
				write_stderr("Try \"%s --help\" for more information.\n",
							 progname);
				ExitPostmaster(1);
		}
	}

#ifdef PGXC
	if (!IS_PGXC_COORDINATOR && !IS_PGXC_DATANODE)
	{
		write_stderr("%s: PG-XC: must start as either a Coordinator (-C) or Data Node (-X)\n",
					 progname);
		ExitPostmaster(1);
	}
#endif
	/*
	 * Postmaster accepts no non-option switch arguments.
	 */
	if (optind < argc)
	{
		write_stderr("%s: invalid argument: \"%s\"\n",
					 progname, argv[optind]);
		write_stderr("Try \"%s --help\" for more information.\n",
					 progname);
		ExitPostmaster(1);
	}

	/*
	 * Locate the proper configuration files and data directory, and read
	 * postgresql.conf for the first time.
	 */
	if (!SelectConfigFiles(userDoption, progname))
		ExitPostmaster(2);

	/* Verify that DataDir looks reasonable */
	checkDataDir();

	/* And switch working directory into it */
	ChangeToDataDir();

	/*
	 * Check for invalid combinations of GUC settings.
	 */
	if (ReservedBackends >= MaxBackends)
	{
		write_stderr("%s: superuser_reserved_connections must be less than max_connections\n", progname);
		ExitPostmaster(1);
	}
	if (XLogArchiveMode && wal_level == WAL_LEVEL_MINIMAL)
		ereport(ERROR,
				(errmsg("WAL archival (archive_mode=on) requires wal_level \"archive\" or \"hot_standby\"")));
	if (max_wal_senders > 0 && wal_level == WAL_LEVEL_MINIMAL)
		ereport(ERROR,
				(errmsg("WAL streaming (max_wal_senders > 0) requires wal_level \"archive\" or \"hot_standby\"")));

	/*
	 * Other one-time internal sanity checks can go here, if they are fast.
	 * (Put any slow processing further down, after postmaster.pid creation.)
	 */
	if (!CheckDateTokenTables())
	{
		write_stderr("%s: invalid datetoken tables, please fix\n", progname);
		ExitPostmaster(1);
	}

	/*
	 * Now that we are done processing the postmaster arguments, reset
	 * getopt(3) library so that it will work correctly in subprocesses.
	 */
	optind = 1;
#ifdef HAVE_INT_OPTRESET
	optreset = 1;				/* some systems need this too */
#endif

	/* For debugging: display postmaster environment */
	{
		extern char **environ;
		char	  **p;

		ereport(DEBUG3,
				(errmsg_internal("%s: PostmasterMain: initial environ dump:",
								 progname)));
		ereport(DEBUG3,
			 (errmsg_internal("-----------------------------------------")));
		for (p = environ; *p; ++p)
			ereport(DEBUG3,
					(errmsg_internal("\t%s", *p)));
		ereport(DEBUG3,
			 (errmsg_internal("-----------------------------------------")));
	}

	/*
	 * Fork away from controlling terminal, if silent_mode specified.
	 *
	 * Must do this before we grab any interlock files, else the interlocks
	 * will show the wrong PID.
	 */
	if (SilentMode)
		pmdaemonize();

	/*
	 * Create lockfile for data directory.
	 *
	 * We want to do this before we try to grab the input sockets, because the
	 * data directory interlock is more reliable than the socket-file
	 * interlock (thanks to whoever decided to put socket files in /tmp :-().
	 * For the same reason, it's best to grab the TCP socket(s) before the
	 * Unix socket.
	 */
	CreateDataDirLockFile(true);

	/*
	 * If timezone is not set, determine what the OS uses.	(In theory this
	 * should be done during GUC initialization, but because it can take as
	 * much as several seconds, we delay it until after we've created the
	 * postmaster.pid file.  This prevents problems with boot scripts that
	 * expect the pidfile to appear quickly.  Also, we avoid problems with
	 * trying to locate the timezone files too early in initialization.)
	 */
	pg_timezone_initialize();

	/*
	 * Likewise, init timezone_abbreviations if not already set.
	 */
	pg_timezone_abbrev_initialize();

	/*
	 * Initialize SSL library, if specified.
	 */
#ifdef USE_SSL
	if (EnableSSL)
		secure_initialize();
#endif

	/*
	 * process any libraries that should be preloaded at postmaster start
	 */
	process_shared_preload_libraries();

	/*
	 * Remove old temporary files.	At this point there can be no other
	 * Postgres processes running in this directory, so this should be safe.
	 */
	RemovePgTempFiles();

	/*
	 * Establish input sockets.
	 */
	for (i = 0; i < MAXLISTEN; i++)
		ListenSocket[i] = PGINVALID_SOCKET;

	if (ListenAddresses)
	{
		char	   *rawstring;
		List	   *elemlist;
		ListCell   *l;
		int			success = 0;

		/* Need a modifiable copy of ListenAddresses */
		rawstring = pstrdup(ListenAddresses);

		/* Parse string into list of identifiers */
		if (!SplitIdentifierString(rawstring, ',', &elemlist))
		{
			/* syntax error in list */
			ereport(FATAL,
					(errcode(ERRCODE_INVALID_PARAMETER_VALUE),
					 errmsg("invalid list syntax for \"listen_addresses\"")));
		}

		foreach(l, elemlist)
		{
			char	   *curhost = (char *) lfirst(l);

			if (strcmp(curhost, "*") == 0)
				status = StreamServerPort(AF_UNSPEC, NULL,
										  (unsigned short) PostPortNumber,
										  UnixSocketDir,
										  ListenSocket, MAXLISTEN);
			else
				status = StreamServerPort(AF_UNSPEC, curhost,
										  (unsigned short) PostPortNumber,
										  UnixSocketDir,
										  ListenSocket, MAXLISTEN);

			if (status == STATUS_OK)
			{
				success++;
				/* record the first successful host addr in lockfile */
				if (!listen_addr_saved)
				{
					AddToDataDirLockFile(LOCK_FILE_LINE_LISTEN_ADDR, curhost);
					listen_addr_saved = true;
				}
			}
			else
				ereport(WARNING,
						(errmsg("could not create listen socket for \"%s\"",
								curhost)));
		}

		if (!success && list_length(elemlist))
			ereport(FATAL,
					(errmsg("could not create any TCP/IP sockets")));

		list_free(elemlist);
		pfree(rawstring);
	}

#ifdef USE_BONJOUR
	/* Register for Bonjour only if we opened TCP socket(s) */
	if (enable_bonjour && ListenSocket[0] != PGINVALID_SOCKET)
	{
		DNSServiceErrorType err;

		/*
		 * We pass 0 for interface_index, which will result in registering on
		 * all "applicable" interfaces.  It's not entirely clear from the
		 * DNS-SD docs whether this would be appropriate if we have bound to
		 * just a subset of the available network interfaces.
		 */
		err = DNSServiceRegister(&bonjour_sdref,
								 0,
								 0,
								 bonjour_name,
								 "_postgresql._tcp.",
								 NULL,
								 NULL,
								 htons(PostPortNumber),
								 0,
								 NULL,
								 NULL,
								 NULL);
		if (err != kDNSServiceErr_NoError)
			elog(LOG, "DNSServiceRegister() failed: error code %ld",
				 (long) err);

		/*
		 * We don't bother to read the mDNS daemon's reply, and we expect that
		 * it will automatically terminate our registration when the socket is
		 * closed at postmaster termination.  So there's nothing more to be
		 * done here.  However, the bonjour_sdref is kept around so that
		 * forked children can close their copies of the socket.
		 */
	}
#endif

#ifdef HAVE_UNIX_SOCKETS
	status = StreamServerPort(AF_UNIX, NULL,
							  (unsigned short) PostPortNumber,
							  UnixSocketDir,
							  ListenSocket, MAXLISTEN);
	if (status != STATUS_OK)
		ereport(WARNING,
				(errmsg("could not create Unix-domain socket")));
#endif

	/*
	 * check that we have some socket to listen on
	 */
	if (ListenSocket[0] == PGINVALID_SOCKET)
		ereport(FATAL,
				(errmsg("no socket created for listening")));

	/*
	 * If no valid TCP ports, write an empty line for listen address,
	 * indicating the Unix socket must be used.  Note that this line is not
	 * added to the lock file until there is a socket backing it.
	 */
	if (!listen_addr_saved)
		AddToDataDirLockFile(LOCK_FILE_LINE_LISTEN_ADDR, "");

	/*
	 * Set up shared memory and semaphores.
	 */
	reset_shared(PostPortNumber);

	/*
	 * Estimate number of openable files.  This must happen after setting up
	 * semaphores, because on some platforms semaphores count as open files.
	 */
	set_max_safe_fds();

	/*
	 * Initialize the list of active backends.
	 */
	BackendList = DLNewList();

#ifdef WIN32

	/*
	 * Initialize I/O completion port used to deliver list of dead children.
	 */
	win32ChildQueue = CreateIoCompletionPort(INVALID_HANDLE_VALUE, NULL, 0, 1);
	if (win32ChildQueue == NULL)
		ereport(FATAL,
		   (errmsg("could not create I/O completion port for child queue")));

	/*
	 * Set up a handle that child processes can use to check whether the
	 * postmaster is still running.
	 */
	if (DuplicateHandle(GetCurrentProcess(),
						GetCurrentProcess(),
						GetCurrentProcess(),
						&PostmasterHandle,
						0,
						TRUE,
						DUPLICATE_SAME_ACCESS) == 0)
		ereport(FATAL,
				(errmsg_internal("could not duplicate postmaster handle: error code %d",
								 (int) GetLastError())));
#endif

	/*
	 * Record postmaster options.  We delay this till now to avoid recording
	 * bogus options (eg, NBuffers too high for available memory).
	 */
	if (!CreateOptsFile(argc, argv, my_exec_path))
		ExitPostmaster(1);

#ifdef EXEC_BACKEND
	/* Write out nondefault GUC settings for child processes to use */
	write_nondefault_variables(PGC_POSTMASTER);
#endif

	/*
	 * Write the external PID file if requested
	 */
	if (external_pid_file)
	{
		FILE	   *fpidfile = fopen(external_pid_file, "w");

		if (fpidfile)
		{
			fprintf(fpidfile, "%d\n", MyProcPid);
			fclose(fpidfile);
			/* Should we remove the pid file on postmaster exit? */
		}
		else
			write_stderr("%s: could not write external PID file \"%s\": %s\n",
						 progname, external_pid_file, strerror(errno));
	}

	/*
	 * Set up signal handlers for the postmaster process.
	 *
	 * CAUTION: when changing this list, check for side-effects on the signal
	 * handling setup of child processes.  See tcop/postgres.c,
	 * bootstrap/bootstrap.c, postmaster/bgwriter.c, postmaster/walwriter.c,
	 * postmaster/autovacuum.c, postmaster/pgarch.c, postmaster/pgstat.c, and
	 * postmaster/syslogger.c.
	 */
	pqinitmask();
	PG_SETMASK(&BlockSig);

	pqsignal(SIGHUP, SIGHUP_handler);	/* reread config file and have
										 * children do same */
	pqsignal(SIGINT, pmdie);	/* send SIGTERM and shut down */
	pqsignal(SIGQUIT, pmdie);	/* send SIGQUIT and die */
	pqsignal(SIGTERM, pmdie);	/* wait for children and shut down */
	pqsignal(SIGALRM, SIG_IGN); /* ignored */
	pqsignal(SIGPIPE, SIG_IGN); /* ignored */
	pqsignal(SIGUSR1, sigusr1_handler); /* message from child process */
	pqsignal(SIGUSR2, dummy_handler);	/* unused, reserve for children */
	pqsignal(SIGCHLD, reaper);	/* handle child termination */
	pqsignal(SIGTTIN, SIG_IGN); /* ignored */
	pqsignal(SIGTTOU, SIG_IGN); /* ignored */
	/* ignore SIGXFSZ, so that ulimit violations work like disk full */
#ifdef SIGXFSZ
	pqsignal(SIGXFSZ, SIG_IGN); /* ignored */
#endif

	/*
	 * If enabled, start up syslogger collection subprocess
	 */
	SysLoggerPID = SysLogger_Start();

	/*
	 * Reset whereToSendOutput from DestDebug (its starting state) to
	 * DestNone. This stops ereport from sending log messages to stderr unless
	 * Log_destination permits.  We don't do this until the postmaster is
	 * fully launched, since startup failures may as well be reported to
	 * stderr.
	 */
	whereToSendOutput = DestNone;

#ifdef PGXC
	/* Register node on GTM during Postmaster Startup. */
	if (IS_PGXC_COORDINATOR)
	{
		if (RegisterGTM(PGXC_NODE_COORDINATOR, PostPortNumber, userDoption) < 0)
			ereport(FATAL,
				(errcode(ERRCODE_IO_ERROR),
				 errmsg("Can not register Coordinator on GTM")));
	}
	if (IS_PGXC_DATANODE)
	{
		if (RegisterGTM(PGXC_NODE_DATANODE, PostPortNumber, userDoption) < 0)
			ereport(FATAL,
				(errcode(ERRCODE_IO_ERROR),
				 errmsg("Can not register Datanode on GTM")));
	}
#endif

	/*
	 * Initialize stats collection subsystem (this does NOT start the
	 * collector process!)
	 */
	pgstat_init();

	/*
	 * Initialize the autovacuum subsystem (again, no process start yet)
	 */
	autovac_init();

	/*
	 * Load configuration files for client authentication.
	 */
	if (!load_hba())
	{
		/*
		 * It makes no sense to continue if we fail to load the HBA file,
		 * since there is no way to connect to the database in this case.
		 */
		ereport(FATAL,
				(errmsg("could not load pg_hba.conf")));
	}
	load_ident();

	/*
	 * Remember postmaster startup time
	 */
	PgStartTime = GetCurrentTimestamp();
	/* PostmasterRandom wants its own copy */
	gettimeofday(&random_start_time, NULL);

	/*
	 * We're ready to rock and roll...
	 */
	StartupPID = StartupDataBase();
	Assert(StartupPID != 0);
	pmState = PM_STARTUP;

#ifdef PGXC /* PGXC_COORD */
	if (IS_PGXC_COORDINATOR)
	{
		oldcontext = MemoryContextSwitchTo(TopMemoryContext);
	
		/*
		 * Initialize the Data Node connection pool
		 */
		PgPoolerPID = StartPoolManager();

		MemoryContextSwitchTo(oldcontext);
	}
#endif

	status = ServerLoop();

	/*
	 * ServerLoop probably shouldn't ever return, but if it does, close down.
	 */
	ExitPostmaster(status != STATUS_OK);

	return 0;					/* not reached */
}


/*
 * Compute and check the directory paths to files that are part of the
 * installation (as deduced from the postgres executable's own location)
 */
static void
getInstallationPaths(const char *argv0)
{
	DIR		   *pdir;

	/* Locate the postgres executable itself */
	if (find_my_exec(argv0, my_exec_path) < 0)
		elog(FATAL, "%s: could not locate my own executable path", argv0);

#ifdef EXEC_BACKEND
	/* Locate executable backend before we change working directory */
	if (find_other_exec(argv0, "postgres", PG_BACKEND_VERSIONSTR,
						postgres_exec_path) < 0)
		ereport(FATAL,
				(errmsg("%s: could not locate matching postgres executable",
						argv0)));
#endif

	/*
	 * Locate the pkglib directory --- this has to be set early in case we try
	 * to load any modules from it in response to postgresql.conf entries.
	 */
	get_pkglib_path(my_exec_path, pkglib_path);

	/*
	 * Verify that there's a readable directory there; otherwise the Postgres
	 * installation is incomplete or corrupt.  (A typical cause of this
	 * failure is that the postgres executable has been moved or hardlinked to
	 * some directory that's not a sibling of the installation lib/
	 * directory.)
	 */
	pdir = AllocateDir(pkglib_path);
	if (pdir == NULL)
		ereport(ERROR,
				(errcode_for_file_access(),
				 errmsg("could not open directory \"%s\": %m",
						pkglib_path),
				 errhint("This may indicate an incomplete PostgreSQL installation, or that the file \"%s\" has been moved away from its proper location.",
						 my_exec_path)));
	FreeDir(pdir);

	/*
	 * XXX is it worth similarly checking the share/ directory?  If the lib/
	 * directory is there, then share/ probably is too.
	 */
}


/*
 * Validate the proposed data directory
 */
static void
checkDataDir(void)
{
	char		path[MAXPGPATH];
	FILE	   *fp;
	struct stat stat_buf;

	Assert(DataDir);

	if (stat(DataDir, &stat_buf) != 0)
	{
		if (errno == ENOENT)
			ereport(FATAL,
					(errcode_for_file_access(),
					 errmsg("data directory \"%s\" does not exist",
							DataDir)));
		else
			ereport(FATAL,
					(errcode_for_file_access(),
				 errmsg("could not read permissions of directory \"%s\": %m",
						DataDir)));
	}

	/* eventual chdir would fail anyway, but let's test ... */
	if (!S_ISDIR(stat_buf.st_mode))
		ereport(FATAL,
				(errcode(ERRCODE_OBJECT_NOT_IN_PREREQUISITE_STATE),
				 errmsg("specified data directory \"%s\" is not a directory",
						DataDir)));

	/*
	 * Check that the directory belongs to my userid; if not, reject.
	 *
	 * This check is an essential part of the interlock that prevents two
	 * postmasters from starting in the same directory (see CreateLockFile()).
	 * Do not remove or weaken it.
	 *
	 * XXX can we safely enable this check on Windows?
	 */
#if !defined(WIN32) && !defined(__CYGWIN__)
	if (stat_buf.st_uid != geteuid())
		ereport(FATAL,
				(errcode(ERRCODE_OBJECT_NOT_IN_PREREQUISITE_STATE),
				 errmsg("data directory \"%s\" has wrong ownership",
						DataDir),
				 errhint("The server must be started by the user that owns the data directory.")));
#endif

	/*
	 * Check if the directory has group or world access.  If so, reject.
	 *
	 * It would be possible to allow weaker constraints (for example, allow
	 * group access) but we cannot make a general assumption that that is
	 * okay; for example there are platforms where nearly all users
	 * customarily belong to the same group.  Perhaps this test should be
	 * configurable.
	 *
	 * XXX temporarily suppress check when on Windows, because there may not
	 * be proper support for Unix-y file permissions.  Need to think of a
	 * reasonable check to apply on Windows.
	 */
#if !defined(WIN32) && !defined(__CYGWIN__)
	if (stat_buf.st_mode & (S_IRWXG | S_IRWXO))
		ereport(FATAL,
				(errcode(ERRCODE_OBJECT_NOT_IN_PREREQUISITE_STATE),
				 errmsg("data directory \"%s\" has group or world access",
						DataDir),
				 errdetail("Permissions should be u=rwx (0700).")));
#endif

	/* Look for PG_VERSION before looking for pg_control */
	ValidatePgVersion(DataDir);

	snprintf(path, sizeof(path), "%s/global/pg_control", DataDir);

	fp = AllocateFile(path, PG_BINARY_R);
	if (fp == NULL)
	{
		write_stderr("%s: could not find the database system\n"
					 "Expected to find it in the directory \"%s\",\n"
					 "but could not open file \"%s\": %s\n",
					 progname, DataDir, path, strerror(errno));
		ExitPostmaster(2);
	}
	FreeFile(fp);
}


/*
 * Fork away from the controlling terminal (silent_mode option)
 *
 * Since this requires disconnecting from stdin/stdout/stderr (in case they're
 * linked to the terminal), we re-point stdin to /dev/null and stdout/stderr
 * to "postmaster.log" in the data directory, where we're already chdir'd.
 */
static void
pmdaemonize(void)
{
#ifndef WIN32
	const char *pmlogname = "postmaster.log";
	int			dvnull;
	int			pmlog;
	pid_t		pid;
	int			res;

	/*
	 * Make sure we can open the files we're going to redirect to.  If this
	 * fails, we want to complain before disconnecting.  Mention the full path
	 * of the logfile in the error message, even though we address it by
	 * relative path.
	 */
	dvnull = open(DEVNULL, O_RDONLY, 0);
	if (dvnull < 0)
	{
		write_stderr("%s: could not open file \"%s\": %s\n",
					 progname, DEVNULL, strerror(errno));
		ExitPostmaster(1);
	}
	pmlog = open(pmlogname, O_CREAT | O_WRONLY | O_APPEND, S_IRUSR | S_IWUSR);
	if (pmlog < 0)
	{
		write_stderr("%s: could not open log file \"%s/%s\": %s\n",
					 progname, DataDir, pmlogname, strerror(errno));
		ExitPostmaster(1);
	}

	/*
	 * Okay to fork.
	 */
	pid = fork_process();
	if (pid == (pid_t) -1)
	{
		write_stderr("%s: could not fork background process: %s\n",
					 progname, strerror(errno));
		ExitPostmaster(1);
	}
	else if (pid)
	{							/* parent */
		/* Parent should just exit, without doing any atexit cleanup */
		_exit(0);
	}

	MyProcPid = PostmasterPid = getpid();		/* reset PID vars to child */

	MyStartTime = time(NULL);

	/*
	 * Some systems use setsid() to dissociate from the TTY's process group,
	 * while on others it depends on stdin/stdout/stderr.  Do both if
	 * possible.
	 */
#ifdef HAVE_SETSID
	if (setsid() < 0)
	{
		write_stderr("%s: could not dissociate from controlling TTY: %s\n",
					 progname, strerror(errno));
		ExitPostmaster(1);
	}
#endif

	/*
	 * Reassociate stdin/stdout/stderr.  fork_process() cleared any pending
	 * output, so this should be safe.	The only plausible error is EINTR,
	 * which just means we should retry.
	 */
	do
	{
		res = dup2(dvnull, 0);
	} while (res < 0 && errno == EINTR);
	close(dvnull);
	do
	{
		res = dup2(pmlog, 1);
	} while (res < 0 && errno == EINTR);
	do
	{
		res = dup2(pmlog, 2);
	} while (res < 0 && errno == EINTR);
	close(pmlog);
#else							/* WIN32 */
	/* not supported */
	elog(FATAL, "silent_mode is not supported under Windows");
#endif   /* WIN32 */
}


/*
 * Main idle loop of postmaster
 */
static int
ServerLoop(void)
{
	fd_set		readmask;
	int			nSockets;
	time_t		now,
				last_touch_time;

	last_touch_time = time(NULL);

	nSockets = initMasks(&readmask);

	for (;;)
	{
		fd_set		rmask;
		int			selres;

		/*
		 * Wait for a connection request to arrive.
		 *
		 * We wait at most one minute, to ensure that the other background
		 * tasks handled below get done even when no requests are arriving.
		 *
		 * If we are in PM_WAIT_DEAD_END state, then we don't want to accept
		 * any new connections, so we don't call select() at all; just sleep
		 * for a little bit with signals unblocked.
		 */
		memcpy((char *) &rmask, (char *) &readmask, sizeof(fd_set));

		PG_SETMASK(&UnBlockSig);

		if (pmState == PM_WAIT_DEAD_END)
		{
			pg_usleep(100000L); /* 100 msec seems reasonable */
			selres = 0;
		}
		else
		{
			/* must set timeout each time; some OSes change it! */
			struct timeval timeout;

			timeout.tv_sec = 60;
			timeout.tv_usec = 0;

			selres = select(nSockets, &rmask, NULL, NULL, &timeout);
		}

		/*
		 * Block all signals until we wait again.  (This makes it safe for our
		 * signal handlers to do nontrivial work.)
		 */
		PG_SETMASK(&BlockSig);

		/* Now check the select() result */
		if (selres < 0)
		{
			if (errno != EINTR && errno != EWOULDBLOCK)
			{
				ereport(LOG,
						(errcode_for_socket_access(),
						 errmsg("select() failed in postmaster: %m")));
				return STATUS_ERROR;
			}
		}

		/*
		 * New connection pending on any of our sockets? If so, fork a child
		 * process to deal with it.
		 */
		if (selres > 0)
		{
			int			i;

			for (i = 0; i < MAXLISTEN; i++)
			{
				if (ListenSocket[i] == PGINVALID_SOCKET)
					break;
				if (FD_ISSET(ListenSocket[i], &rmask))
				{
					Port	   *port;

					port = ConnCreate(ListenSocket[i]);
					if (port)
					{
						BackendStartup(port);

						/*
						 * We no longer need the open socket or port structure
						 * in this process
						 */
						StreamClose(port->sock);
						ConnFree(port);
					}
				}
			}
		}

		/* If we have lost the log collector, try to start a new one */
		if (SysLoggerPID == 0 && Logging_collector)
			SysLoggerPID = SysLogger_Start();

		/*
		 * If no background writer process is running, and we are not in a
		 * state that prevents it, start one.  It doesn't matter if this
		 * fails, we'll just try again later.
		 */
		if (BgWriterPID == 0 &&
			(pmState == PM_RUN || pmState == PM_RECOVERY ||
			 pmState == PM_HOT_STANDBY))
			BgWriterPID = StartBackgroundWriter();

		/*
		 * Likewise, if we have lost the walwriter process, try to start a new
		 * one.
		 */
		if (WalWriterPID == 0 && pmState == PM_RUN)
			WalWriterPID = StartWalWriter();

		/*
		 * If we have lost the autovacuum launcher, try to start a new one. We
		 * don't want autovacuum to run in binary upgrade mode because
		 * autovacuum might update relfrozenxid for empty tables before the
		 * physical files are put in place.
		 */
		if (!IsBinaryUpgrade && AutoVacPID == 0 &&
			(AutoVacuumingActive() || start_autovac_launcher) &&
			pmState == PM_RUN)
		{
			AutoVacPID = StartAutoVacLauncher();
			if (AutoVacPID != 0)
				start_autovac_launcher = false; /* signal processed */
		}

		/* If we have lost the archiver, try to start a new one */
		if (XLogArchivingActive() && PgArchPID == 0 && pmState == PM_RUN)
			PgArchPID = pgarch_start();

		/* If we have lost the stats collector, try to start a new one */
		if (PgStatPID == 0 && pmState == PM_RUN)
			PgStatPID = pgstat_start();

#ifdef PGXC /* PGXC_COORD */
		/* If we have lost the pooler, try to start a new one */
		if (IS_PGXC_COORDINATOR && PgPoolerPID == 0 && pmState == PM_RUN)
			PgPoolerPID = StartPoolManager();
#endif
		/* If we need to signal the autovacuum launcher, do so now */
		if (avlauncher_needs_signal)
		{
			avlauncher_needs_signal = false;
			if (AutoVacPID != 0)
				kill(AutoVacPID, SIGUSR2);
		}

		/*
		 * Touch the socket and lock file every 58 minutes, to ensure that
		 * they are not removed by overzealous /tmp-cleaning tasks.  We assume
		 * no one runs cleaners with cutoff times of less than an hour ...
		 */
		now = time(NULL);
		if (now - last_touch_time >= 58 * SECS_PER_MINUTE)
		{
			TouchSocketFile();
			TouchSocketLockFile();
			last_touch_time = now;
		}
	}
}


/*
 * Initialise the masks for select() for the ports we are listening on.
 * Return the number of sockets to listen on.
 */
static int
initMasks(fd_set *rmask)
{
	int			maxsock = -1;
	int			i;

	FD_ZERO(rmask);

	for (i = 0; i < MAXLISTEN; i++)
	{
		int			fd = ListenSocket[i];

		if (fd == PGINVALID_SOCKET)
			break;
		FD_SET(fd, rmask);

		if (fd > maxsock)
			maxsock = fd;
	}

	return maxsock + 1;
}


/*
 * Read a client's startup packet and do something according to it.
 *
 * Returns STATUS_OK or STATUS_ERROR, or might call ereport(FATAL) and
 * not return at all.
 *
 * (Note that ereport(FATAL) stuff is sent to the client, so only use it
 * if that's what you want.  Return STATUS_ERROR if you don't want to
 * send anything to the client, which would typically be appropriate
 * if we detect a communications failure.)
 */
static int
ProcessStartupPacket(Port *port, bool SSLdone)
{
	int32		len;
	void	   *buf;
	ProtocolVersion proto;
	MemoryContext oldcontext;

	if (pq_getbytes((char *) &len, 4) == EOF)
	{
		/*
		 * EOF after SSLdone probably means the client didn't like our
		 * response to NEGOTIATE_SSL_CODE.	That's not an error condition, so
		 * don't clutter the log with a complaint.
		 */
		if (!SSLdone)
			ereport(COMMERROR,
					(errcode(ERRCODE_PROTOCOL_VIOLATION),
					 errmsg("incomplete startup packet")));
		return STATUS_ERROR;
	}

	len = ntohl(len);
	len -= 4;

	if (len < (int32) sizeof(ProtocolVersion) ||
		len > MAX_STARTUP_PACKET_LENGTH)
	{
		ereport(COMMERROR,
				(errcode(ERRCODE_PROTOCOL_VIOLATION),
				 errmsg("invalid length of startup packet")));
		return STATUS_ERROR;
	}

	/*
	 * Allocate at least the size of an old-style startup packet, plus one
	 * extra byte, and make sure all are zeroes.  This ensures we will have
	 * null termination of all strings, in both fixed- and variable-length
	 * packet layouts.
	 */
	if (len <= (int32) sizeof(StartupPacket))
		buf = palloc0(sizeof(StartupPacket) + 1);
	else
		buf = palloc0(len + 1);

	if (pq_getbytes(buf, len) == EOF)
	{
		ereport(COMMERROR,
				(errcode(ERRCODE_PROTOCOL_VIOLATION),
				 errmsg("incomplete startup packet")));
		return STATUS_ERROR;
	}

	/*
	 * The first field is either a protocol version number or a special
	 * request code.
	 */
	port->proto = proto = ntohl(*((ProtocolVersion *) buf));

	if (proto == CANCEL_REQUEST_CODE)
	{
		processCancelRequest(port, buf);
		/* Not really an error, but we don't want to proceed further */
		return STATUS_ERROR;
	}

	if (proto == NEGOTIATE_SSL_CODE && !SSLdone)
	{
		char		SSLok;

#ifdef USE_SSL
		/* No SSL when disabled or on Unix sockets */
		if (!EnableSSL || IS_AF_UNIX(port->laddr.addr.ss_family))
			SSLok = 'N';
		else
			SSLok = 'S';		/* Support for SSL */
#else
		SSLok = 'N';			/* No support for SSL */
#endif

retry1:
		if (send(port->sock, &SSLok, 1, 0) != 1)
		{
			if (errno == EINTR)
				goto retry1;	/* if interrupted, just retry */
			ereport(COMMERROR,
					(errcode_for_socket_access(),
					 errmsg("failed to send SSL negotiation response: %m")));
			return STATUS_ERROR;	/* close the connection */
		}

#ifdef USE_SSL
		if (SSLok == 'S' && secure_open_server(port) == -1)
			return STATUS_ERROR;
#endif
		/* regular startup packet, cancel, etc packet should follow... */
		/* but not another SSL negotiation request */
		return ProcessStartupPacket(port, true);
	}

	/* Could add additional special packet types here */

	/*
	 * Set FrontendProtocol now so that ereport() knows what format to send if
	 * we fail during startup.
	 */
	FrontendProtocol = proto;

	/* Check we can handle the protocol the frontend is using. */

	if (PG_PROTOCOL_MAJOR(proto) < PG_PROTOCOL_MAJOR(PG_PROTOCOL_EARLIEST) ||
		PG_PROTOCOL_MAJOR(proto) > PG_PROTOCOL_MAJOR(PG_PROTOCOL_LATEST) ||
		(PG_PROTOCOL_MAJOR(proto) == PG_PROTOCOL_MAJOR(PG_PROTOCOL_LATEST) &&
		 PG_PROTOCOL_MINOR(proto) > PG_PROTOCOL_MINOR(PG_PROTOCOL_LATEST)))
		ereport(FATAL,
				(errcode(ERRCODE_FEATURE_NOT_SUPPORTED),
				 errmsg("unsupported frontend protocol %u.%u: server supports %u.0 to %u.%u",
						PG_PROTOCOL_MAJOR(proto), PG_PROTOCOL_MINOR(proto),
						PG_PROTOCOL_MAJOR(PG_PROTOCOL_EARLIEST),
						PG_PROTOCOL_MAJOR(PG_PROTOCOL_LATEST),
						PG_PROTOCOL_MINOR(PG_PROTOCOL_LATEST))));

	/*
	 * Now fetch parameters out of startup packet and save them into the Port
	 * structure.  All data structures attached to the Port struct must be
	 * allocated in TopMemoryContext so that they will remain available in a
	 * running backend (even after PostmasterContext is destroyed).  We need
	 * not worry about leaking this storage on failure, since we aren't in the
	 * postmaster process anymore.
	 */
	oldcontext = MemoryContextSwitchTo(TopMemoryContext);

	if (PG_PROTOCOL_MAJOR(proto) >= 3)
	{
		int32		offset = sizeof(ProtocolVersion);

		/*
		 * Scan packet body for name/option pairs.	We can assume any string
		 * beginning within the packet body is null-terminated, thanks to
		 * zeroing extra byte above.
		 */
		port->guc_options = NIL;

		while (offset < len)
		{
			char	   *nameptr = ((char *) buf) + offset;
			int32		valoffset;
			char	   *valptr;

			if (*nameptr == '\0')
				break;			/* found packet terminator */
			valoffset = offset + strlen(nameptr) + 1;
			if (valoffset >= len)
				break;			/* missing value, will complain below */
			valptr = ((char *) buf) + valoffset;

			if (strcmp(nameptr, "database") == 0)
				port->database_name = pstrdup(valptr);
			else if (strcmp(nameptr, "user") == 0)
				port->user_name = pstrdup(valptr);
			else if (strcmp(nameptr, "options") == 0)
				port->cmdline_options = pstrdup(valptr);
			else if (strcmp(nameptr, "replication") == 0)
			{
				if (!parse_bool(valptr, &am_walsender))
					ereport(FATAL,
							(errcode(ERRCODE_INVALID_PARAMETER_VALUE),
							 errmsg("invalid value for boolean option \"replication\"")));
			}
			else
			{
				/* Assume it's a generic GUC option */
				port->guc_options = lappend(port->guc_options,
											pstrdup(nameptr));
				port->guc_options = lappend(port->guc_options,
											pstrdup(valptr));
			}
			offset = valoffset + strlen(valptr) + 1;
		}

		/*
		 * If we didn't find a packet terminator exactly at the end of the
		 * given packet length, complain.
		 */
		if (offset != len - 1)
			ereport(FATAL,
					(errcode(ERRCODE_PROTOCOL_VIOLATION),
					 errmsg("invalid startup packet layout: expected terminator as last byte")));
	}
	else
	{
		/*
		 * Get the parameters from the old-style, fixed-width-fields startup
		 * packet as C strings.  The packet destination was cleared first so a
		 * short packet has zeros silently added.  We have to be prepared to
		 * truncate the pstrdup result for oversize fields, though.
		 */
		StartupPacket *packet = (StartupPacket *) buf;

		port->database_name = pstrdup(packet->database);
		if (strlen(port->database_name) > sizeof(packet->database))
			port->database_name[sizeof(packet->database)] = '\0';
		port->user_name = pstrdup(packet->user);
		if (strlen(port->user_name) > sizeof(packet->user))
			port->user_name[sizeof(packet->user)] = '\0';
		port->cmdline_options = pstrdup(packet->options);
		if (strlen(port->cmdline_options) > sizeof(packet->options))
			port->cmdline_options[sizeof(packet->options)] = '\0';
		port->guc_options = NIL;
	}

	/* Check a user name was given. */
	if (port->user_name == NULL || port->user_name[0] == '\0')
		ereport(FATAL,
				(errcode(ERRCODE_INVALID_AUTHORIZATION_SPECIFICATION),
			 errmsg("no PostgreSQL user name specified in startup packet")));

	/* The database defaults to the user name. */
	if (port->database_name == NULL || port->database_name[0] == '\0')
		port->database_name = pstrdup(port->user_name);

	if (Db_user_namespace)
	{
		/*
		 * If user@, it is a global user, remove '@'. We only want to do this
		 * if there is an '@' at the end and no earlier in the user string or
		 * they may fake as a local user of another database attaching to this
		 * database.
		 */
		if (strchr(port->user_name, '@') ==
			port->user_name + strlen(port->user_name) - 1)
			*strchr(port->user_name, '@') = '\0';
		else
		{
			/* Append '@' and dbname */
			char	   *db_user;

			db_user = palloc(strlen(port->user_name) +
							 strlen(port->database_name) + 2);
			sprintf(db_user, "%s@%s", port->user_name, port->database_name);
			port->user_name = db_user;
		}
	}

	/*
	 * Truncate given database and user names to length of a Postgres name.
	 * This avoids lookup failures when overlength names are given.
	 */
	if (strlen(port->database_name) >= NAMEDATALEN)
		port->database_name[NAMEDATALEN - 1] = '\0';
	if (strlen(port->user_name) >= NAMEDATALEN)
		port->user_name[NAMEDATALEN - 1] = '\0';

	/* Walsender is not related to a particular database */
	if (am_walsender)
		port->database_name[0] = '\0';

	/*
	 * Done putting stuff in TopMemoryContext.
	 */
	MemoryContextSwitchTo(oldcontext);

	/*
	 * If we're going to reject the connection due to database state, say so
	 * now instead of wasting cycles on an authentication exchange. (This also
	 * allows a pg_ping utility to be written.)
	 */
	switch (port->canAcceptConnections)
	{
		case CAC_STARTUP:
			ereport(FATAL,
					(errcode(ERRCODE_CANNOT_CONNECT_NOW),
					 errmsg("the database system is starting up")));
			break;
		case CAC_SHUTDOWN:
			ereport(FATAL,
					(errcode(ERRCODE_CANNOT_CONNECT_NOW),
					 errmsg("the database system is shutting down")));
			break;
		case CAC_RECOVERY:
			ereport(FATAL,
					(errcode(ERRCODE_CANNOT_CONNECT_NOW),
					 errmsg("the database system is in recovery mode")));
			break;
		case CAC_TOOMANY:
			ereport(FATAL,
					(errcode(ERRCODE_TOO_MANY_CONNECTIONS),
					 errmsg("sorry, too many clients already")));
			break;
		case CAC_WAITBACKUP:
			/* OK for now, will check in InitPostgres */
			break;
		case CAC_OK:
			break;
	}

	return STATUS_OK;
}


/*
 * The client has sent a cancel request packet, not a normal
 * start-a-new-connection packet.  Perform the necessary processing.
 * Nothing is sent back to the client.
 */
static void
processCancelRequest(Port *port, void *pkt)
{
	CancelRequestPacket *canc = (CancelRequestPacket *) pkt;
	int			backendPID;
	long		cancelAuthCode;
	Backend    *bp;

#ifndef EXEC_BACKEND
	Dlelem	   *curr;
#else
	int			i;
#endif

	backendPID = (int) ntohl(canc->backendPID);
	cancelAuthCode = (long) ntohl(canc->cancelAuthCode);

	/*
	 * See if we have a matching backend.  In the EXEC_BACKEND case, we can no
	 * longer access the postmaster's own backend list, and must rely on the
	 * duplicate array in shared memory.
	 */
#ifndef EXEC_BACKEND
	for (curr = DLGetHead(BackendList); curr; curr = DLGetSucc(curr))
	{
		bp = (Backend *) DLE_VAL(curr);
#else
	for (i = MaxLivePostmasterChildren() - 1; i >= 0; i--)
	{
		bp = (Backend *) &ShmemBackendArray[i];
#endif
		if (bp->pid == backendPID)
		{
			if (bp->cancel_key == cancelAuthCode)
			{
				/* Found a match; signal that backend to cancel current op */
				ereport(DEBUG2,
						(errmsg_internal("processing cancel request: sending SIGINT to process %d",
										 backendPID)));
				signal_child(bp->pid, SIGINT);
			}
			else
				/* Right PID, wrong key: no way, Jose */
				ereport(LOG,
						(errmsg("wrong key in cancel request for process %d",
								backendPID)));
			return;
		}
	}

	/* No matching backend */
	ereport(LOG,
			(errmsg("PID %d in cancel request did not match any process",
					backendPID)));
}

/*
 * canAcceptConnections --- check to see if database state allows connections.
 */
static CAC_state
canAcceptConnections(void)
{
	CAC_state	result = CAC_OK;

	/*
	 * Can't start backends when in startup/shutdown/inconsistent recovery
	 * state.
	 *
	 * In state PM_WAIT_BACKUP only superusers can connect (this must be
	 * allowed so that a superuser can end online backup mode); we return
	 * CAC_WAITBACKUP code to indicate that this must be checked later. Note
	 * that neither CAC_OK nor CAC_WAITBACKUP can safely be returned until we
	 * have checked for too many children.
	 */
	if (pmState != PM_RUN)
	{
		if (pmState == PM_WAIT_BACKUP)
			result = CAC_WAITBACKUP;	/* allow superusers only */
		else if (Shutdown > NoShutdown)
			return CAC_SHUTDOWN;	/* shutdown is pending */
		else if (!FatalError &&
				 (pmState == PM_STARTUP ||
				  pmState == PM_RECOVERY))
			return CAC_STARTUP; /* normal startup */
		else if (!FatalError &&
				 pmState == PM_HOT_STANDBY)
			result = CAC_OK;	/* connection OK during hot standby */
		else
			return CAC_RECOVERY;	/* else must be crash recovery */
	}

	/*
	 * Don't start too many children.
	 *
	 * We allow more connections than we can have backends here because some
	 * might still be authenticating; they might fail auth, or some existing
	 * backend might exit before the auth cycle is completed. The exact
	 * MaxBackends limit is enforced when a new backend tries to join the
	 * shared-inval backend array.
	 *
	 * The limit here must match the sizes of the per-child-process arrays;
	 * see comments for MaxLivePostmasterChildren().
	 */
	if (CountChildren(BACKEND_TYPE_ALL) >= MaxLivePostmasterChildren())
		result = CAC_TOOMANY;

	return result;
}


/*
 * ConnCreate -- create a local connection data structure
 *
 * Returns NULL on failure, other than out-of-memory which is fatal.
 */
static Port *
ConnCreate(int serverFd)
{
	Port	   *port;

	if (!(port = (Port *) calloc(1, sizeof(Port))))
	{
		ereport(LOG,
				(errcode(ERRCODE_OUT_OF_MEMORY),
				 errmsg("out of memory")));
		ExitPostmaster(1);
	}

	if (StreamConnection(serverFd, port) != STATUS_OK)
	{
		if (port->sock >= 0)
			StreamClose(port->sock);
		ConnFree(port);
		return NULL;
	}

	/*
	 * Precompute password salt values to use for this connection. It's
	 * slightly annoying to do this long in advance of knowing whether we'll
	 * need 'em or not, but we must do the random() calls before we fork, not
	 * after.  Else the postmaster's random sequence won't get advanced, and
	 * all backends would end up using the same salt...
	 */
	RandomSalt(port->md5Salt);

	/*
	 * Allocate GSSAPI specific state struct
	 */
#ifndef EXEC_BACKEND
#if defined(ENABLE_GSS) || defined(ENABLE_SSPI)
	port->gss = (pg_gssinfo *) calloc(1, sizeof(pg_gssinfo));
	if (!port->gss)
	{
		ereport(LOG,
				(errcode(ERRCODE_OUT_OF_MEMORY),
				 errmsg("out of memory")));
		ExitPostmaster(1);
	}
#endif
#endif

	return port;
}


/*
 * ConnFree -- free a local connection data structure
 */
static void
ConnFree(Port *conn)
{
#ifdef USE_SSL
	secure_close(conn);
#endif
	if (conn->gss)
		free(conn->gss);
	free(conn);
}


/*
 * ClosePostmasterPorts -- close all the postmaster's open sockets
 *
 * This is called during child process startup to release file descriptors
 * that are not needed by that child process.  The postmaster still has
 * them open, of course.
 *
 * Note: we pass am_syslogger as a boolean because we don't want to set
 * the global variable yet when this is called.
 */
void
ClosePostmasterPorts(bool am_syslogger)
{
	int			i;

	/* Close the listen sockets */
	for (i = 0; i < MAXLISTEN; i++)
	{
		if (ListenSocket[i] != PGINVALID_SOCKET)
		{
			StreamClose(ListenSocket[i]);
			ListenSocket[i] = PGINVALID_SOCKET;
		}
	}

	/* If using syslogger, close the read side of the pipe */
	if (!am_syslogger)
	{
#ifndef WIN32
		if (syslogPipe[0] >= 0)
			close(syslogPipe[0]);
		syslogPipe[0] = -1;
#else
		if (syslogPipe[0])
			CloseHandle(syslogPipe[0]);
		syslogPipe[0] = 0;
#endif
	}

#ifdef USE_BONJOUR
	/* If using Bonjour, close the connection to the mDNS daemon */
	if (bonjour_sdref)
		close(DNSServiceRefSockFD(bonjour_sdref));
#endif
}


/*
 * reset_shared -- reset shared memory and semaphores
 */
static void
reset_shared(int port)
{
	/*
	 * Create or re-create shared memory and semaphores.
	 *
	 * Note: in each "cycle of life" we will normally assign the same IPC keys
	 * (if using SysV shmem and/or semas), since the port number is used to
	 * determine IPC keys.	This helps ensure that we will clean up dead IPC
	 * objects if the postmaster crashes and is restarted.
	 */
	CreateSharedMemoryAndSemaphores(false, port);
}


/*
 * SIGHUP -- reread config files, and tell children to do same
 */
static void
SIGHUP_handler(SIGNAL_ARGS)
{
	int			save_errno = errno;

	PG_SETMASK(&BlockSig);

	if (Shutdown <= SmartShutdown)
	{
		ereport(LOG,
				(errmsg("received SIGHUP, reloading configuration files")));
		ProcessConfigFile(PGC_SIGHUP);
		SignalChildren(SIGHUP);
		if (StartupPID != 0)
			signal_child(StartupPID, SIGHUP);
#ifdef PGXC /* PGXC_COORD */
		if (IS_PGXC_COORDINATOR && PgPoolerPID != 0)
			signal_child(PgPoolerPID, SIGHUP);
#endif
		if (BgWriterPID != 0)
			signal_child(BgWriterPID, SIGHUP);
		if (WalWriterPID != 0)
			signal_child(WalWriterPID, SIGHUP);
		if (WalReceiverPID != 0)
			signal_child(WalReceiverPID, SIGHUP);
		if (AutoVacPID != 0)
			signal_child(AutoVacPID, SIGHUP);
		if (PgArchPID != 0)
			signal_child(PgArchPID, SIGHUP);
		if (SysLoggerPID != 0)
			signal_child(SysLoggerPID, SIGHUP);
		if (PgStatPID != 0)
			signal_child(PgStatPID, SIGHUP);

		/* Reload authentication config files too */
		if (!load_hba())
			ereport(WARNING,
					(errmsg("pg_hba.conf not reloaded")));

		load_ident();

#ifdef EXEC_BACKEND
		/* Update the starting-point file for future children */
		write_nondefault_variables(PGC_SIGHUP);
#endif
	}

	PG_SETMASK(&UnBlockSig);

	errno = save_errno;
}


/*
 * pmdie -- signal handler for processing various postmaster signals.
 */
static void
pmdie(SIGNAL_ARGS)
{
	int			save_errno = errno;

	PG_SETMASK(&BlockSig);

	ereport(DEBUG2,
			(errmsg_internal("postmaster received signal %d",
							 postgres_signal_arg)));

	switch (postgres_signal_arg)
	{
		case SIGTERM:

			/*
			 * Smart Shutdown:
			 *
			 * Wait for children to end their work, then shut down.
			 */
			if (Shutdown >= SmartShutdown)
				break;
			Shutdown = SmartShutdown;
			ereport(LOG,
					(errmsg("received smart shutdown request")));

			if (pmState == PM_RUN || pmState == PM_RECOVERY ||
				pmState == PM_HOT_STANDBY || pmState == PM_STARTUP)
			{
				/* autovacuum workers are told to shut down immediately */
				SignalSomeChildren(SIGTERM, BACKEND_TYPE_AUTOVAC);
				/* and the autovac launcher too */
				if (AutoVacPID != 0)
					signal_child(AutoVacPID, SIGTERM);
				/* and the walwriter too */
				if (WalWriterPID != 0)
					signal_child(WalWriterPID, SIGTERM);

#ifdef PGXC /* PGXC_COORD */
				/* and the pool manager too */
				if (IS_PGXC_COORDINATOR && PgPoolerPID != 0)
					signal_child(PgPoolerPID, SIGTERM);

				/* Unregister Node on GTM */
				if (IS_PGXC_COORDINATOR)
					UnregisterGTM(PGXC_NODE_COORDINATOR);
				else if (IS_PGXC_DATANODE)
					UnregisterGTM(PGXC_NODE_DATANODE);
#endif

				/*
				 * If we're in recovery, we can't kill the startup process
				 * right away, because at present doing so does not release
				 * its locks.  We might want to change this in a future
				 * release.  For the time being, the PM_WAIT_READONLY state
				 * indicates that we're waiting for the regular (read only)
				 * backends to die off; once they do, we'll kill the startup
				 * and walreceiver processes.
				 */
				pmState = (pmState == PM_RUN) ?
					PM_WAIT_BACKUP : PM_WAIT_READONLY;
			}

			/*
			 * Now wait for online backup mode to end and backends to exit. If
			 * that is already the case, PostmasterStateMachine will take the
			 * next step.
			 */
			PostmasterStateMachine();
			break;

		case SIGINT:

			/*
			 * Fast Shutdown:
			 *
			 * Abort all children with SIGTERM (rollback active transactions
			 * and exit) and shut down when they are gone.
			 */
			if (Shutdown >= FastShutdown)
				break;
			Shutdown = FastShutdown;
			ereport(LOG,
					(errmsg("received fast shutdown request")));

			if (StartupPID != 0)
				signal_child(StartupPID, SIGTERM);
			if (WalReceiverPID != 0)
				signal_child(WalReceiverPID, SIGTERM);
			if (pmState == PM_RECOVERY)
			{
				/* only bgwriter is active in this state */
				pmState = PM_WAIT_BACKENDS;
			}
			else if (pmState == PM_RUN ||
					 pmState == PM_WAIT_BACKUP ||
					 pmState == PM_WAIT_READONLY ||
					 pmState == PM_WAIT_BACKENDS ||
					 pmState == PM_HOT_STANDBY)
			{
				ereport(LOG,
						(errmsg("aborting any active transactions")));
				/* shut down all backends and autovac workers */
				SignalSomeChildren(SIGTERM,
								 BACKEND_TYPE_NORMAL | BACKEND_TYPE_AUTOVAC);
				/* and the autovac launcher too */
				if (AutoVacPID != 0)
					signal_child(AutoVacPID, SIGTERM);
				/* and the walwriter too */
				if (WalWriterPID != 0)
					signal_child(WalWriterPID, SIGTERM);
#ifdef PGXC /* PGXC_COORD */
				/* and the pool manager too */
				if (IS_PGXC_COORDINATOR && PgPoolerPID != 0)
					signal_child(PgPoolerPID, SIGTERM);

				/* Unregister Node on GTM */
				if (IS_PGXC_COORDINATOR)
					UnregisterGTM(PGXC_NODE_COORDINATOR);
				else if (IS_PGXC_DATANODE)
					UnregisterGTM(PGXC_NODE_DATANODE);
#endif
				pmState = PM_WAIT_BACKENDS;
			}

			/*
			 * Now wait for backends to exit.  If there are none,
			 * PostmasterStateMachine will take the next step.
			 */
			PostmasterStateMachine();
			break;

		case SIGQUIT:

			/*
			 * Immediate Shutdown:
			 *
			 * abort all children with SIGQUIT and exit without attempt to
			 * properly shut down data base system.
			 */
			ereport(LOG,
					(errmsg("received immediate shutdown request")));
			SignalChildren(SIGQUIT);
			if (StartupPID != 0)
				signal_child(StartupPID, SIGQUIT);
#ifdef PGXC /* PGXC_COORD */
			if (IS_PGXC_COORDINATOR && PgPoolerPID != 0)
				signal_child(PgPoolerPID, SIGQUIT);
#endif
			if (BgWriterPID != 0)
				signal_child(BgWriterPID, SIGQUIT);
			if (WalWriterPID != 0)
				signal_child(WalWriterPID, SIGQUIT);
			if (WalReceiverPID != 0)
				signal_child(WalReceiverPID, SIGQUIT);
			if (AutoVacPID != 0)
				signal_child(AutoVacPID, SIGQUIT);
			if (PgArchPID != 0)
				signal_child(PgArchPID, SIGQUIT);
			if (PgStatPID != 0)
				signal_child(PgStatPID, SIGQUIT);
			ExitPostmaster(0);
			break;
	}

	PG_SETMASK(&UnBlockSig);

	errno = save_errno;
}

/*
 * Reaper -- signal handler to cleanup after a child process dies.
 */
static void
reaper(SIGNAL_ARGS)
{
	int			save_errno = errno;
	int			pid;			/* process id of dead child process */
	int			exitstatus;		/* its exit status */

	/* These macros hide platform variations in getting child status */
#ifdef HAVE_WAITPID
	int			status;			/* child exit status */

#define LOOPTEST()		((pid = waitpid(-1, &status, WNOHANG)) > 0)
#define LOOPHEADER()	(exitstatus = status)
#else							/* !HAVE_WAITPID */
#ifndef WIN32
	union wait	status;			/* child exit status */

#define LOOPTEST()		((pid = wait3(&status, WNOHANG, NULL)) > 0)
#define LOOPHEADER()	(exitstatus = status.w_status)
#else							/* WIN32 */
#define LOOPTEST()		((pid = win32_waitpid(&exitstatus)) > 0)
#define LOOPHEADER()
#endif   /* WIN32 */
#endif   /* HAVE_WAITPID */

	PG_SETMASK(&BlockSig);

	ereport(DEBUG4,
			(errmsg_internal("reaping dead processes")));

	while (LOOPTEST())
	{
		LOOPHEADER();

		/*
		 * Check if this child was a startup process.
		 */
		if (pid == StartupPID)
		{
			StartupPID = 0;

			/*
			 * Unexpected exit of startup process (including FATAL exit)
			 * during PM_STARTUP is treated as catastrophic. There are no
			 * other processes running yet, so we can just exit.
			 */
			if (pmState == PM_STARTUP && !EXIT_STATUS_0(exitstatus))
			{
				LogChildExit(LOG, _("startup process"),
							 pid, exitstatus);
				ereport(LOG,
				(errmsg("aborting startup due to startup process failure")));
				ExitPostmaster(1);
			}

			/*
			 * Startup process exited in response to a shutdown request (or it
			 * completed normally regardless of the shutdown request).
			 */
			if (Shutdown > NoShutdown &&
				(EXIT_STATUS_0(exitstatus) || EXIT_STATUS_1(exitstatus)))
			{
				pmState = PM_WAIT_BACKENDS;
				/* PostmasterStateMachine logic does the rest */
				continue;
			}

			/*
			 * Any unexpected exit (including FATAL exit) of the startup
			 * process is treated as a crash, except that we don't want to
			 * reinitialize.
			 */
			if (!EXIT_STATUS_0(exitstatus))
			{
				RecoveryError = true;
				HandleChildCrash(pid, exitstatus,
								 _("startup process"));
				continue;
			}

			/*
			 * Startup succeeded, commence normal operations
			 */
			FatalError = false;
			ReachedNormalRunning = true;
			pmState = PM_RUN;

			/*
			 * Crank up the background writer, if we didn't do that already
			 * when we entered consistent recovery state.  It doesn't matter
			 * if this fails, we'll just try again later.
			 */
			if (BgWriterPID == 0)
				BgWriterPID = StartBackgroundWriter();

			/*
			 * Likewise, start other special children as needed.  In a restart
			 * situation, some of them may be alive already.
			 */
			if (WalWriterPID == 0)
				WalWriterPID = StartWalWriter();
			if (!IsBinaryUpgrade && AutoVacuumingActive() && AutoVacPID == 0)
				AutoVacPID = StartAutoVacLauncher();
			if (XLogArchivingActive() && PgArchPID == 0)
				PgArchPID = pgarch_start();
			if (PgStatPID == 0)
				PgStatPID = pgstat_start();
#ifdef PGXC /* PGXC_COORD */
			if (IS_PGXC_COORDINATOR && PgPoolerPID == 0)
				PgPoolerPID = StartPoolManager();
#endif

			/* at this point we are really open for business */
			ereport(LOG,
				 (errmsg("database system is ready to accept connections")));

			continue;
		}

		/*
		 * Was it the bgwriter?
		 */
		if (pid == BgWriterPID)
		{
			BgWriterPID = 0;
			if (EXIT_STATUS_0(exitstatus) && pmState == PM_SHUTDOWN)
			{
				/*
				 * OK, we saw normal exit of the bgwriter after it's been told
				 * to shut down.  We expect that it wrote a shutdown
				 * checkpoint.	(If for some reason it didn't, recovery will
				 * occur on next postmaster start.)
				 *
				 * At this point we should have no normal backend children
				 * left (else we'd not be in PM_SHUTDOWN state) but we might
				 * have dead_end children to wait for.
				 *
				 * If we have an archiver subprocess, tell it to do a last
				 * archive cycle and quit. Likewise, if we have walsender
				 * processes, tell them to send any remaining WAL and quit.
				 */
				Assert(Shutdown > NoShutdown);

				/* Waken archiver for the last time */
				if (PgArchPID != 0)
					signal_child(PgArchPID, SIGUSR2);

				/*
				 * Waken walsenders for the last time. No regular backends
				 * should be around anymore.
				 */
				SignalChildren(SIGUSR2);

				pmState = PM_SHUTDOWN_2;

				/*
				 * We can also shut down the stats collector now; there's
				 * nothing left for it to do.
				 */
				if (PgStatPID != 0)
					signal_child(PgStatPID, SIGQUIT);
			}
			else
			{
				/*
				 * Any unexpected exit of the bgwriter (including FATAL exit)
				 * is treated as a crash.
				 */
				HandleChildCrash(pid, exitstatus,
								 _("background writer process"));
			}

			continue;
		}

		/*
		 * Was it the wal writer?  Normal exit can be ignored; we'll start a
		 * new one at the next iteration of the postmaster's main loop, if
		 * necessary.  Any other exit condition is treated as a crash.
		 */
		if (pid == WalWriterPID)
		{
			WalWriterPID = 0;
			if (!EXIT_STATUS_0(exitstatus))
				HandleChildCrash(pid, exitstatus,
								 _("WAL writer process"));
			continue;
		}

		/*
		 * Was it the wal receiver?  If exit status is zero (normal) or one
		 * (FATAL exit), we assume everything is all right just like normal
		 * backends.
		 */
		if (pid == WalReceiverPID)
		{
			WalReceiverPID = 0;
			if (!EXIT_STATUS_0(exitstatus) && !EXIT_STATUS_1(exitstatus))
				HandleChildCrash(pid, exitstatus,
								 _("WAL receiver process"));
			continue;
		}

		/*
		 * Was it the autovacuum launcher?	Normal exit can be ignored; we'll
		 * start a new one at the next iteration of the postmaster's main
		 * loop, if necessary.	Any other exit condition is treated as a
		 * crash.
		 */
		if (pid == AutoVacPID)
		{
			AutoVacPID = 0;
			if (!EXIT_STATUS_0(exitstatus))
				HandleChildCrash(pid, exitstatus,
								 _("autovacuum launcher process"));
			continue;
		}

		/*
		 * Was it the archiver?  If so, just try to start a new one; no need
		 * to force reset of the rest of the system.  (If fail, we'll try
		 * again in future cycles of the main loop.).  Unless we were waiting
		 * for it to shut down; don't restart it in that case, and and
		 * PostmasterStateMachine() will advance to the next shutdown step.
		 */
		if (pid == PgArchPID)
		{
			PgArchPID = 0;
			if (!EXIT_STATUS_0(exitstatus))
				LogChildExit(LOG, _("archiver process"),
							 pid, exitstatus);
			if (XLogArchivingActive() && pmState == PM_RUN)
				PgArchPID = pgarch_start();
			continue;
		}

		/*
		 * Was it the statistics collector?  If so, just try to start a new
		 * one; no need to force reset of the rest of the system.  (If fail,
		 * we'll try again in future cycles of the main loop.)
		 */
		if (pid == PgStatPID)
		{
			PgStatPID = 0;
			if (!EXIT_STATUS_0(exitstatus))
				LogChildExit(LOG, _("statistics collector process"),
							 pid, exitstatus);
			if (pmState == PM_RUN)
				PgStatPID = pgstat_start();
			continue;
		}

		/* Was it the system logger?  If so, try to start a new one */
		if (pid == SysLoggerPID)
		{
			SysLoggerPID = 0;
			/* for safety's sake, launch new logger *first* */
			SysLoggerPID = SysLogger_Start();
			if (!EXIT_STATUS_0(exitstatus))
				LogChildExit(LOG, _("system logger process"),
							 pid, exitstatus);
			continue;
		}

#ifdef PGXC /* PGXC_COORD */
		/* 
		 * Was it the pool manager?  TODO decide how to handle 
		 * Probably we should restart the system
		 */
		if (IS_PGXC_COORDINATOR && pid == PgPoolerPID)
		{
			PgPoolerPID = 0;
			if (!EXIT_STATUS_0(exitstatus))
				HandleChildCrash(pid, exitstatus,
								 _("pool manager process"));
			continue;
		}
#endif

		/*
		 * Else do standard backend child cleanup.
		 */
		CleanupBackend(pid, exitstatus);
	}							/* loop over pending child-death reports */

	/*
	 * After cleaning out the SIGCHLD queue, see if we have any state changes
	 * or actions to make.
	 */
	PostmasterStateMachine();

	/* Done with signal handler */
	PG_SETMASK(&UnBlockSig);

	errno = save_errno;
}


/*
 * CleanupBackend -- cleanup after terminated backend.
 *
 * Remove all local state associated with backend.
 */
static void
CleanupBackend(int pid,
			   int exitstatus)	/* child's exit status. */
{
	Dlelem	   *curr;

	LogChildExit(DEBUG2, _("server process"), pid, exitstatus);

	/*
	 * If a backend dies in an ugly way then we must signal all other backends
	 * to quickdie.  If exit status is zero (normal) or one (FATAL exit), we
	 * assume everything is all right and proceed to remove the backend from
	 * the active backend list.
	 */
#ifdef WIN32

	/*
	 * On win32, also treat ERROR_WAIT_NO_CHILDREN (128) as nonfatal case,
	 * since that sometimes happens under load when the process fails to start
	 * properly (long before it starts using shared memory). Microsoft reports
	 * it is related to mutex failure:
	 * http://archives.postgresql.org/pgsql-hackers/2010-09/msg00790.php
	 */
	if (exitstatus == ERROR_WAIT_NO_CHILDREN)
	{
		LogChildExit(LOG, _("server process"), pid, exitstatus);
		exitstatus = 0;
	}
#endif

	if (!EXIT_STATUS_0(exitstatus) && !EXIT_STATUS_1(exitstatus))
	{
		HandleChildCrash(pid, exitstatus, _("server process"));
		return;
	}

	for (curr = DLGetHead(BackendList); curr; curr = DLGetSucc(curr))
	{
		Backend    *bp = (Backend *) DLE_VAL(curr);

		if (bp->pid == pid)
		{
			if (!bp->dead_end)
			{
				if (!ReleasePostmasterChildSlot(bp->child_slot))
				{
					/*
					 * Uh-oh, the child failed to clean itself up.	Treat as a
					 * crash after all.
					 */
					HandleChildCrash(pid, exitstatus, _("server process"));
					return;
				}
#ifdef EXEC_BACKEND
				ShmemBackendArrayRemove(bp);
#endif
			}
			DLRemove(curr);
			free(bp);
			break;
		}
	}
}

/*
 * HandleChildCrash -- cleanup after failed backend, bgwriter, walwriter,
 * or autovacuum.
 *
 * The objectives here are to clean up our local state about the child
 * process, and to signal all other remaining children to quickdie.
 */
static void
HandleChildCrash(int pid, int exitstatus, const char *procname)
{
	Dlelem	   *curr,
			   *next;
	Backend    *bp;

	/*
	 * Make log entry unless there was a previous crash (if so, nonzero exit
	 * status is to be expected in SIGQUIT response; don't clutter log)
	 */
	if (!FatalError)
	{
		LogChildExit(LOG, procname, pid, exitstatus);
		ereport(LOG,
				(errmsg("terminating any other active server processes")));
	}

	/* Process regular backends */
	for (curr = DLGetHead(BackendList); curr; curr = next)
	{
		next = DLGetSucc(curr);
		bp = (Backend *) DLE_VAL(curr);
		if (bp->pid == pid)
		{
			/*
			 * Found entry for freshly-dead backend, so remove it.
			 */
			if (!bp->dead_end)
			{
				(void) ReleasePostmasterChildSlot(bp->child_slot);
#ifdef EXEC_BACKEND
				ShmemBackendArrayRemove(bp);
#endif
			}
			DLRemove(curr);
			free(bp);
			/* Keep looping so we can signal remaining backends */
		}
		else
		{
			/*
			 * This backend is still alive.  Unless we did so already, tell it
			 * to commit hara-kiri.
			 *
			 * SIGQUIT is the special signal that says exit without proc_exit
			 * and let the user know what's going on. But if SendStop is set
			 * (-s on command line), then we send SIGSTOP instead, so that we
			 * can get core dumps from all backends by hand.
			 *
			 * We could exclude dead_end children here, but at least in the
			 * SIGSTOP case it seems better to include them.
			 */
			if (!FatalError)
			{
				ereport(DEBUG2,
						(errmsg_internal("sending %s to process %d",
										 (SendStop ? "SIGSTOP" : "SIGQUIT"),
										 (int) bp->pid)));
				signal_child(bp->pid, (SendStop ? SIGSTOP : SIGQUIT));
			}
		}
	}

	/* Take care of the startup process too */
	if (pid == StartupPID)
		StartupPID = 0;
	else if (StartupPID != 0 && !FatalError)
	{
		ereport(DEBUG2,
				(errmsg_internal("sending %s to process %d",
								 (SendStop ? "SIGSTOP" : "SIGQUIT"),
								 (int) StartupPID)));
		signal_child(StartupPID, (SendStop ? SIGSTOP : SIGQUIT));
	}

	/* Take care of the bgwriter too */
	if (pid == BgWriterPID)
		BgWriterPID = 0;
	else if (BgWriterPID != 0 && !FatalError)
	{
		ereport(DEBUG2,
				(errmsg_internal("sending %s to process %d",
								 (SendStop ? "SIGSTOP" : "SIGQUIT"),
								 (int) BgWriterPID)));
		signal_child(BgWriterPID, (SendStop ? SIGSTOP : SIGQUIT));
	}

	/* Take care of the walwriter too */
	if (pid == WalWriterPID)
		WalWriterPID = 0;
	else if (WalWriterPID != 0 && !FatalError)
	{
		ereport(DEBUG2,
				(errmsg_internal("sending %s to process %d",
								 (SendStop ? "SIGSTOP" : "SIGQUIT"),
								 (int) WalWriterPID)));
		signal_child(WalWriterPID, (SendStop ? SIGSTOP : SIGQUIT));
	}

	/* Take care of the walreceiver too */
	if (pid == WalReceiverPID)
		WalReceiverPID = 0;
	else if (WalReceiverPID != 0 && !FatalError)
	{
		ereport(DEBUG2,
				(errmsg_internal("sending %s to process %d",
								 (SendStop ? "SIGSTOP" : "SIGQUIT"),
								 (int) WalReceiverPID)));
		signal_child(WalReceiverPID, (SendStop ? SIGSTOP : SIGQUIT));
	}

	/* Take care of the autovacuum launcher too */
	if (pid == AutoVacPID)
		AutoVacPID = 0;
	else if (AutoVacPID != 0 && !FatalError)
	{
		ereport(DEBUG2,
				(errmsg_internal("sending %s to process %d",
								 (SendStop ? "SIGSTOP" : "SIGQUIT"),
								 (int) AutoVacPID)));
		signal_child(AutoVacPID, (SendStop ? SIGSTOP : SIGQUIT));
	}

#ifdef PGXC /* PGXC_COORD */
	/* Take care of the pool manager too */
	if (IS_PGXC_COORDINATOR)
	{
		if (pid == PgPoolerPID)
			PgPoolerPID = 0;
		else if (PgPoolerPID != 0 && !FatalError)
		{
			ereport(DEBUG2,
				(errmsg_internal("sending %s to process %d",
								 (SendStop ? "SIGSTOP" : "SIGQUIT"),
								 (int) PgPoolerPID)));
			signal_child(PgPoolerPID, (SendStop ? SIGSTOP : SIGQUIT));
		}
	}
#endif

	/*
	 * Force a power-cycle of the pgarch process too.  (This isn't absolutely
	 * necessary, but it seems like a good idea for robustness, and it
	 * simplifies the state-machine logic in the case where a shutdown request
	 * arrives during crash processing.)
	 */
	if (PgArchPID != 0 && !FatalError)
	{
		ereport(DEBUG2,
				(errmsg_internal("sending %s to process %d",
								 "SIGQUIT",
								 (int) PgArchPID)));
		signal_child(PgArchPID, SIGQUIT);
	}

	/*
	 * Force a power-cycle of the pgstat process too.  (This isn't absolutely
	 * necessary, but it seems like a good idea for robustness, and it
	 * simplifies the state-machine logic in the case where a shutdown request
	 * arrives during crash processing.)
	 */
	if (PgStatPID != 0 && !FatalError)
	{
		ereport(DEBUG2,
				(errmsg_internal("sending %s to process %d",
								 "SIGQUIT",
								 (int) PgStatPID)));
		signal_child(PgStatPID, SIGQUIT);
		allow_immediate_pgstat_restart();
	}

	/* We do NOT restart the syslogger */

	FatalError = true;
	/* We now transit into a state of waiting for children to die */
	if (pmState == PM_RECOVERY ||
		pmState == PM_HOT_STANDBY ||
		pmState == PM_RUN ||
		pmState == PM_WAIT_BACKUP ||
		pmState == PM_WAIT_READONLY ||
		pmState == PM_SHUTDOWN)
		pmState = PM_WAIT_BACKENDS;
}

/*
 * Log the death of a child process.
 */
static void
LogChildExit(int lev, const char *procname, int pid, int exitstatus)
{
	if (WIFEXITED(exitstatus))
		ereport(lev,

		/*------
		  translator: %s is a noun phrase describing a child process, such as
		  "server process" */
				(errmsg("%s (PID %d) exited with exit code %d",
						procname, pid, WEXITSTATUS(exitstatus))));
	else if (WIFSIGNALED(exitstatus))
#if defined(WIN32)
		ereport(lev,

		/*------
		  translator: %s is a noun phrase describing a child process, such as
		  "server process" */
				(errmsg("%s (PID %d) was terminated by exception 0x%X",
						procname, pid, WTERMSIG(exitstatus)),
				 errhint("See C include file \"ntstatus.h\" for a description of the hexadecimal value.")));
#elif defined(HAVE_DECL_SYS_SIGLIST) && HAVE_DECL_SYS_SIGLIST
	ereport(lev,

	/*------
	  translator: %s is a noun phrase describing a child process, such as
	  "server process" */
			(errmsg("%s (PID %d) was terminated by signal %d: %s",
					procname, pid, WTERMSIG(exitstatus),
					WTERMSIG(exitstatus) < NSIG ?
					sys_siglist[WTERMSIG(exitstatus)] : "(unknown)")));
#else
		ereport(lev,

		/*------
		  translator: %s is a noun phrase describing a child process, such as
		  "server process" */
				(errmsg("%s (PID %d) was terminated by signal %d",
						procname, pid, WTERMSIG(exitstatus))));
#endif
	else
		ereport(lev,

		/*------
		  translator: %s is a noun phrase describing a child process, such as
		  "server process" */
				(errmsg("%s (PID %d) exited with unrecognized status %d",
						procname, pid, exitstatus)));
}

/*
 * Advance the postmaster's state machine and take actions as appropriate
 *
 * This is common code for pmdie(), reaper() and sigusr1_handler(), which
 * receive the signals that might mean we need to change state.
 */
static void
PostmasterStateMachine(void)
{
	if (pmState == PM_WAIT_BACKUP)
	{
		/*
		 * PM_WAIT_BACKUP state ends when online backup mode is not active.
		 */
		if (!BackupInProgress())
			pmState = PM_WAIT_BACKENDS;
	}

	if (pmState == PM_WAIT_READONLY)
	{
		/*
		 * PM_WAIT_READONLY state ends when we have no regular backends that
		 * have been started during recovery.  We kill the startup and
		 * walreceiver processes and transition to PM_WAIT_BACKENDS.  Ideally,
		 * we might like to kill these processes first and then wait for
		 * backends to die off, but that doesn't work at present because
		 * killing the startup process doesn't release its locks.
		 */
		if (CountChildren(BACKEND_TYPE_NORMAL) == 0)
		{
			if (StartupPID != 0)
				signal_child(StartupPID, SIGTERM);
			if (WalReceiverPID != 0)
				signal_child(WalReceiverPID, SIGTERM);
			pmState = PM_WAIT_BACKENDS;
		}
	}

	/*
	 * If we are in a state-machine state that implies waiting for backends to
	 * exit, see if they're all gone, and change state if so.
	 */
	if (pmState == PM_WAIT_BACKENDS)
	{
		/*
		 * PM_WAIT_BACKENDS state ends when we have no regular backends
		 * (including autovac workers) and no walwriter or autovac launcher.
		 * If we are doing crash recovery then we expect the bgwriter to exit
		 * too, otherwise not.	The archiver, stats, and syslogger processes
		 * are disregarded since they are not connected to shared memory; we
		 * also disregard dead_end children here. Walsenders are also
		 * disregarded, they will be terminated later after writing the
		 * checkpoint record, like the archiver process.
		 */
		if (CountChildren(BACKEND_TYPE_NORMAL | BACKEND_TYPE_AUTOVAC) == 0 &&
			StartupPID == 0 &&
#ifdef PGXC /* PGXC_COORD */
			PgPoolerPID == 0 &&
#endif
			WalReceiverPID == 0 &&
			(BgWriterPID == 0 || !FatalError) &&
			WalWriterPID == 0 &&
			AutoVacPID == 0)
		{
			if (FatalError)
			{
				/*
				 * Start waiting for dead_end children to die.	This state
				 * change causes ServerLoop to stop creating new ones.
				 */
				pmState = PM_WAIT_DEAD_END;

				/*
				 * We already SIGQUIT'd the archiver and stats processes, if
				 * any, when we entered FatalError state.
				 */
			}
			else
			{
				/*
				 * If we get here, we are proceeding with normal shutdown. All
				 * the regular children are gone, and it's time to tell the
				 * bgwriter to do a shutdown checkpoint.
				 */
				Assert(Shutdown > NoShutdown);
				/* Start the bgwriter if not running */
				if (BgWriterPID == 0)
					BgWriterPID = StartBackgroundWriter();
				/* And tell it to shut down */
				if (BgWriterPID != 0)
				{
					signal_child(BgWriterPID, SIGUSR2);
					pmState = PM_SHUTDOWN;
				}
				else
				{
					/*
					 * If we failed to fork a bgwriter, just shut down. Any
					 * required cleanup will happen at next restart. We set
					 * FatalError so that an "abnormal shutdown" message gets
					 * logged when we exit.
					 */
					FatalError = true;
					pmState = PM_WAIT_DEAD_END;

					/* Kill the walsenders, archiver and stats collector too */
					SignalChildren(SIGQUIT);
					if (PgArchPID != 0)
						signal_child(PgArchPID, SIGQUIT);
					if (PgStatPID != 0)
						signal_child(PgStatPID, SIGQUIT);
				}
			}
		}
	}

	if (pmState == PM_SHUTDOWN_2)
	{
		/*
		 * PM_SHUTDOWN_2 state ends when there's no other children than
		 * dead_end children left. There shouldn't be any regular backends
		 * left by now anyway; what we're really waiting for is walsenders and
		 * archiver.
		 *
		 * Walreceiver should normally be dead by now, but not when a fast
		 * shutdown is performed during recovery.
		 */
		if (PgArchPID == 0 && CountChildren(BACKEND_TYPE_ALL) == 0 &&
			WalReceiverPID == 0)
		{
			pmState = PM_WAIT_DEAD_END;
		}
	}

	if (pmState == PM_WAIT_DEAD_END)
	{
		/*
		 * PM_WAIT_DEAD_END state ends when the BackendList is entirely empty
		 * (ie, no dead_end children remain), and the archiver and stats
		 * collector are gone too.
		 *
		 * The reason we wait for those two is to protect them against a new
		 * postmaster starting conflicting subprocesses; this isn't an
		 * ironclad protection, but it at least helps in the
		 * shutdown-and-immediately-restart scenario.  Note that they have
		 * already been sent appropriate shutdown signals, either during a
		 * normal state transition leading up to PM_WAIT_DEAD_END, or during
		 * FatalError processing.
		 */
		if (DLGetHead(BackendList) == NULL &&
			PgArchPID == 0 && PgStatPID == 0)
		{
			/* These other guys should be dead already */
#ifdef PGXC /* PGXC_COORD */
			Assert(PgPoolerPID == 0);
#endif
			Assert(StartupPID == 0);
			Assert(WalReceiverPID == 0);
			Assert(BgWriterPID == 0);
			Assert(WalWriterPID == 0);
			Assert(AutoVacPID == 0);
			/* syslogger is not considered here */
			pmState = PM_NO_CHILDREN;
		}
	}

	/*
	 * If we've been told to shut down, we exit as soon as there are no
	 * remaining children.	If there was a crash, cleanup will occur at the
	 * next startup.  (Before PostgreSQL 8.3, we tried to recover from the
	 * crash before exiting, but that seems unwise if we are quitting because
	 * we got SIGTERM from init --- there may well not be time for recovery
	 * before init decides to SIGKILL us.)
	 *
	 * Note that the syslogger continues to run.  It will exit when it sees
	 * EOF on its input pipe, which happens when there are no more upstream
	 * processes.
	 */
	if (Shutdown > NoShutdown && pmState == PM_NO_CHILDREN)
	{
		if (FatalError)
		{
			ereport(LOG, (errmsg("abnormal database system shutdown")));
			ExitPostmaster(1);
		}
		else
		{
			/*
			 * Terminate backup mode to avoid recovery after a clean fast
			 * shutdown.  Since a backup can only be taken during normal
			 * running (and not, for example, while running under Hot Standby)
			 * it only makes sense to do this if we reached normal running. If
			 * we're still in recovery, the backup file is one we're
			 * recovering *from*, and we must keep it around so that recovery
			 * restarts from the right place.
			 */
			if (ReachedNormalRunning)
				CancelBackup();

			/* Normal exit from the postmaster is here */
			ExitPostmaster(0);
		}
	}

	/*
	 * If recovery failed, or the user does not want an automatic restart
	 * after backend crashes, wait for all non-syslogger children to exit, and
	 * then exit postmaster. We don't try to reinitialize when recovery fails,
	 * because more than likely it will just fail again and we will keep
	 * trying forever.
	 */
	if (pmState == PM_NO_CHILDREN && (RecoveryError || !restart_after_crash))
		ExitPostmaster(1);

	/*
	 * If we need to recover from a crash, wait for all non-syslogger children
	 * to exit, then reset shmem and StartupDataBase.
	 */
	if (FatalError && pmState == PM_NO_CHILDREN)
	{
		ereport(LOG,
				(errmsg("all server processes terminated; reinitializing")));

		shmem_exit(1);
		reset_shared(PostPortNumber);

		StartupPID = StartupDataBase();
		Assert(StartupPID != 0);
		pmState = PM_STARTUP;
	}
}


/*
 * Send a signal to a postmaster child process
 *
 * On systems that have setsid(), each child process sets itself up as a
 * process group leader.  For signals that are generally interpreted in the
 * appropriate fashion, we signal the entire process group not just the
 * direct child process.  This allows us to, for example, SIGQUIT a blocked
 * archive_recovery script, or SIGINT a script being run by a backend via
 * system().
 *
 * There is a race condition for recently-forked children: they might not
 * have executed setsid() yet.	So we signal the child directly as well as
 * the group.  We assume such a child will handle the signal before trying
 * to spawn any grandchild processes.  We also assume that signaling the
 * child twice will not cause any problems.
 */
static void
signal_child(pid_t pid, int signal)
{
	if (kill(pid, signal) < 0)
		elog(DEBUG3, "kill(%ld,%d) failed: %m", (long) pid, signal);
#ifdef HAVE_SETSID
	switch (signal)
	{
		case SIGINT:
		case SIGTERM:
		case SIGQUIT:
		case SIGSTOP:
			if (kill(-pid, signal) < 0)
				elog(DEBUG3, "kill(%ld,%d) failed: %m", (long) (-pid), signal);
			break;
		default:
			break;
	}
#endif
}

/*
 * Send a signal to the targeted children (but NOT special children;
 * dead_end children are never signaled, either).
 */
static bool
SignalSomeChildren(int signal, int target)
{
	Dlelem	   *curr;
	bool		signaled = false;

	for (curr = DLGetHead(BackendList); curr; curr = DLGetSucc(curr))
	{
		Backend    *bp = (Backend *) DLE_VAL(curr);

		if (bp->dead_end)
			continue;

		/*
		 * Since target == BACKEND_TYPE_ALL is the most common case, we test
		 * it first and avoid touching shared memory for every child.
		 */
		if (target != BACKEND_TYPE_ALL)
		{
			int			child;

			if (bp->is_autovacuum)
				child = BACKEND_TYPE_AUTOVAC;
			else if (IsPostmasterChildWalSender(bp->child_slot))
				child = BACKEND_TYPE_WALSND;
			else
				child = BACKEND_TYPE_NORMAL;
			if (!(target & child))
				continue;
		}

		ereport(DEBUG4,
				(errmsg_internal("sending signal %d to process %d",
								 signal, (int) bp->pid)));
		signal_child(bp->pid, signal);
		signaled = true;
	}
	return signaled;
}

/*
 * BackendStartup -- start backend process
 *
 * returns: STATUS_ERROR if the fork failed, STATUS_OK otherwise.
 *
 * Note: if you change this code, also consider StartAutovacuumWorker.
 */
static int
BackendStartup(Port *port)
{
	Backend    *bn;				/* for backend cleanup */
	pid_t		pid;
#ifdef PGXC /* PGXC_COORD */
	PoolHandle *pool_handle;
#endif 

	/*
	 * Create backend data structure.  Better before the fork() so we can
	 * handle failure cleanly.
	 */
	bn = (Backend *) malloc(sizeof(Backend));
	if (!bn)
	{
		ereport(LOG,
				(errcode(ERRCODE_OUT_OF_MEMORY),
				 errmsg("out of memory")));
		return STATUS_ERROR;
	}

	/*
	 * Compute the cancel key that will be assigned to this backend. The
	 * backend will have its own copy in the forked-off process' value of
	 * MyCancelKey, so that it can transmit the key to the frontend.
	 */
	MyCancelKey = PostmasterRandom();
	bn->cancel_key = MyCancelKey;

	/* Pass down canAcceptConnections state */
	port->canAcceptConnections = canAcceptConnections();
	bn->dead_end = (port->canAcceptConnections != CAC_OK &&
					port->canAcceptConnections != CAC_WAITBACKUP);

	/*
	 * Unless it's a dead_end child, assign it a child slot number
	 */
	if (!bn->dead_end)
		bn->child_slot = MyPMChildSlot = AssignPostmasterChildSlot();
	else
		bn->child_slot = 0;

#ifdef PGXC /* PGXC_COORD */
	/* Don't get a Pooler Handle if Postmaster is activated from another Coordinator */
	if (IS_PGXC_COORDINATOR && !IsConnFromCoord())
	{
		pool_handle = GetPoolManagerHandle();
		if (pool_handle == NULL)
		{
			ereport(ERROR,
				(errcode(ERRCODE_IO_ERROR),
				 errmsg("Can not connect to pool manager")));
			return STATUS_ERROR;
		}
	}
#endif 


#ifdef EXEC_BACKEND
	pid = backend_forkexec(port);
#else							/* !EXEC_BACKEND */
	pid = fork_process();
	if (pid == 0)				/* child */
	{
		free(bn);

		/*
		 * Let's clean up ourselves as the postmaster child, and close the
		 * postmaster's listen sockets.  (In EXEC_BACKEND case this is all
		 * done in SubPostmasterMain.)
		 */
		IsUnderPostmaster = true;		/* we are a postmaster subprocess now */

		MyProcPid = getpid();	/* reset MyProcPid */

		MyStartTime = time(NULL);

		/* We don't want the postmaster's proc_exit() handlers */
		on_exit_reset();

		/* Close the postmaster's sockets */
		ClosePostmasterPorts(false);

		/* Perform additional initialization and collect startup packet */
		BackendInitialize(port);

#ifdef PGXC /* PGXC_COORD */
		if (IS_PGXC_COORDINATOR && !IsConnFromCoord())
		{
			/* User is authenticated and dbname is known at this point */
			PoolManagerConnect(pool_handle, port->database_name, port->user_name);
		}
#endif 

		/* And run the backend */
		proc_exit(BackendRun(port));
	}
#endif   /* EXEC_BACKEND */

#ifdef PGXC /* PGXC_COORD */
	if (IS_PGXC_COORDINATOR && !IsConnFromCoord())
		PoolManagerCloseHandle(pool_handle);
#endif 

	if (pid < 0)
	{
		/* in parent, fork failed */
		int			save_errno = errno;

		if (!bn->dead_end)
			(void) ReleasePostmasterChildSlot(bn->child_slot);
		free(bn);
		errno = save_errno;
		ereport(LOG,
				(errmsg("could not fork new process for connection: %m")));
		report_fork_failure_to_client(port, save_errno);
		return STATUS_ERROR;
	}

	/* in parent, successful fork */
	ereport(DEBUG2,
			(errmsg_internal("forked new backend, pid=%d socket=%d",
							 (int) pid, (int) port->sock)));

	/*
	 * Everything's been successful, it's safe to add this backend to our list
	 * of backends.
	 */
	bn->pid = pid;
	bn->is_autovacuum = false;
	DLInitElem(&bn->elem, bn);
	DLAddHead(BackendList, &bn->elem);
#ifdef EXEC_BACKEND
	if (!bn->dead_end)
		ShmemBackendArrayAdd(bn);
#endif

	return STATUS_OK;
}

/*
 * Try to report backend fork() failure to client before we close the
 * connection.	Since we do not care to risk blocking the postmaster on
 * this connection, we set the connection to non-blocking and try only once.
 *
 * This is grungy special-purpose code; we cannot use backend libpq since
 * it's not up and running.
 */
static void
report_fork_failure_to_client(Port *port, int errnum)
{
	char		buffer[1000];
	int			rc;

	/* Format the error message packet (always V2 protocol) */
	snprintf(buffer, sizeof(buffer), "E%s%s\n",
			 _("could not fork new process for connection: "),
			 strerror(errnum));

	/* Set port to non-blocking.  Don't do send() if this fails */
	if (!pg_set_noblock(port->sock))
		return;

	/* We'll retry after EINTR, but ignore all other failures */
	do
	{
		rc = send(port->sock, buffer, strlen(buffer) + 1, 0);
	} while (rc < 0 && errno == EINTR);
}


/*
 * BackendInitialize -- initialize an interactive (postmaster-child)
 *				backend process, and collect the client's startup packet.
 *
 * returns: nothing.  Will not return at all if there's any failure.
 *
 * Note: this code does not depend on having any access to shared memory.
 * In the EXEC_BACKEND case, we are physically attached to shared memory
 * but have not yet set up most of our local pointers to shmem structures.
 */
static void
BackendInitialize(Port *port)
{
	int			status;
	char		remote_host[NI_MAXHOST];
	char		remote_port[NI_MAXSERV];
	char		remote_ps_data[NI_MAXHOST];

	/* Save port etc. for ps status */
	MyProcPort = port;

	/*
	 * PreAuthDelay is a debugging aid for investigating problems in the
	 * authentication cycle: it can be set in postgresql.conf to allow time to
	 * attach to the newly-forked backend with a debugger.	(See also
	 * PostAuthDelay, which we allow clients to pass through PGOPTIONS, but it
	 * is not honored until after authentication.)
	 */
	if (PreAuthDelay > 0)
		pg_usleep(PreAuthDelay * 1000000L);

	/* This flag will remain set until InitPostgres finishes authentication */
	ClientAuthInProgress = true;	/* limit visibility of log messages */

	/* save process start time */
	port->SessionStartTime = GetCurrentTimestamp();
	MyStartTime = timestamptz_to_time_t(port->SessionStartTime);

	/* set these to empty in case they are needed before we set them up */
	port->remote_host = "";
	port->remote_port = "";

	/*
	 * Initialize libpq and enable reporting of ereport errors to the client.
	 * Must do this now because authentication uses libpq to send messages.
	 */
	pq_init();					/* initialize libpq to talk to client */
	whereToSendOutput = DestRemote;		/* now safe to ereport to client */

	/*
	 * If possible, make this process a group leader, so that the postmaster
	 * can signal any child processes too.	(We do this now on the off chance
	 * that something might spawn a child process during authentication.)
	 */
#ifdef HAVE_SETSID
	if (setsid() < 0)
		elog(FATAL, "setsid() failed: %m");
#endif

	/*
	 * We arrange for a simple exit(1) if we receive SIGTERM or SIGQUIT or
	 * timeout while trying to collect the startup packet.	Otherwise the
	 * postmaster cannot shutdown the database FAST or IMMED cleanly if a
	 * buggy client fails to send the packet promptly.
	 */
	pqsignal(SIGTERM, startup_die);
	pqsignal(SIGQUIT, startup_die);
	pqsignal(SIGALRM, startup_die);
	PG_SETMASK(&StartupBlockSig);

	/*
	 * Get the remote host name and port for logging and status display.
	 */
	remote_host[0] = '\0';
	remote_port[0] = '\0';
	if (pg_getnameinfo_all(&port->raddr.addr, port->raddr.salen,
						   remote_host, sizeof(remote_host),
						   remote_port, sizeof(remote_port),
					   (log_hostname ? 0 : NI_NUMERICHOST) | NI_NUMERICSERV))
	{
		int			ret = pg_getnameinfo_all(&port->raddr.addr, port->raddr.salen,
											 remote_host, sizeof(remote_host),
											 remote_port, sizeof(remote_port),
											 NI_NUMERICHOST | NI_NUMERICSERV);

		if (ret)
			ereport(WARNING,
					(errmsg_internal("pg_getnameinfo_all() failed: %s",
									 gai_strerror(ret))));
	}
	if (remote_port[0] == '\0')
		snprintf(remote_ps_data, sizeof(remote_ps_data), "%s", remote_host);
	else
		snprintf(remote_ps_data, sizeof(remote_ps_data), "%s(%s)", remote_host, remote_port);

	if (Log_connections)
	{
		if (remote_port[0])
			ereport(LOG,
					(errmsg("connection received: host=%s port=%s",
							remote_host,
							remote_port)));
		else
			ereport(LOG,
					(errmsg("connection received: host=%s",
							remote_host)));
	}

	/*
	 * save remote_host and remote_port in port structure
	 */
	port->remote_host = strdup(remote_host);
	port->remote_port = strdup(remote_port);
	if (log_hostname)
		port->remote_hostname = port->remote_host;

	/*
	 * Ready to begin client interaction.  We will give up and exit(1) after a
	 * time delay, so that a broken client can't hog a connection
	 * indefinitely.  PreAuthDelay and any DNS interactions above don't count
	 * against the time limit.
	 */
	if (!enable_sig_alarm(AuthenticationTimeout * 1000, false))
		elog(FATAL, "could not set timer for startup packet timeout");

	/*
	 * Receive the startup packet (which might turn out to be a cancel request
	 * packet).
	 */
	status = ProcessStartupPacket(port, false);

	/*
	 * Stop here if it was bad or a cancel packet.	ProcessStartupPacket
	 * already did any appropriate error reporting.
	 */
	if (status != STATUS_OK)
		proc_exit(0);

	/*
	 * Now that we have the user and database name, we can set the process
	 * title for ps.  It's good to do this as early as possible in startup.
	 *
	 * For a walsender, the ps display is set in the following form:
	 *
	 * postgres: wal sender process <user> <host> <activity>
	 *
	 * To achieve that, we pass "wal sender process" as username and username
	 * as dbname to init_ps_display(). XXX: should add a new variant of
	 * init_ps_display() to avoid abusing the parameters like this.
	 */
	if (am_walsender)
		init_ps_display("wal sender process", port->user_name, remote_ps_data,
						update_process_title ? "authentication" : "");
	else
		init_ps_display(port->user_name, port->database_name, remote_ps_data,
						update_process_title ? "authentication" : "");

	/*
	 * Disable the timeout, and prevent SIGTERM/SIGQUIT again.
	 */
	if (!disable_sig_alarm(false))
		elog(FATAL, "could not disable timer for startup packet timeout");
	PG_SETMASK(&BlockSig);
}


/*
 * BackendRun -- set up the backend's argument list and invoke PostgresMain()
 *
 * returns:
 *		Shouldn't return at all.
 *		If PostgresMain() fails, return status.
 */
static int
BackendRun(Port *port)
{
	char	  **av;
	int			maxac;
	int			ac;
	long		secs;
	int			usecs;
	int			i;

	/*
	 * Don't want backend to be able to see the postmaster random number
	 * generator state.  We have to clobber the static random_seed *and* start
	 * a new random sequence in the random() library function.
	 */
	random_seed = 0;
	random_start_time.tv_usec = 0;
	/* slightly hacky way to get integer microseconds part of timestamptz */
	TimestampDifference(0, port->SessionStartTime, &secs, &usecs);
	srandom((unsigned int) (MyProcPid ^ usecs));

	/*
	 * Now, build the argv vector that will be given to PostgresMain.
	 *
	 * The maximum possible number of commandline arguments that could come
	 * from ExtraOptions is (strlen(ExtraOptions) + 1) / 2; see
	 * pg_split_opts().
	 */
	maxac = 5;					/* for fixed args supplied below */
	maxac += (strlen(ExtraOptions) + 1) / 2;

	av = (char **) MemoryContextAlloc(TopMemoryContext,
									  maxac * sizeof(char *));
	ac = 0;

	av[ac++] = "postgres";

	/*
	 * Pass any backend switches specified with -o on the postmaster's own
	 * command line.  We assume these are secure.  (It's OK to mangle
	 * ExtraOptions now, since we're safely inside a subprocess.)
	 */
	pg_split_opts(av, &ac, ExtraOptions);

	/*
	 * Tell the backend which database to use.
	 */
	av[ac++] = port->database_name;

	av[ac] = NULL;

	Assert(ac < maxac);

	/*
	 * Debug: print arguments being passed to backend
	 */
	ereport(DEBUG3,
			(errmsg_internal("%s child[%d]: starting with (",
							 progname, (int) getpid())));
	for (i = 0; i < ac; ++i)
		ereport(DEBUG3,
				(errmsg_internal("\t%s", av[i])));
	ereport(DEBUG3,
			(errmsg_internal(")")));

	/*
	 * Make sure we aren't in PostmasterContext anymore.  (We can't delete it
	 * just yet, though, because InitPostgres will need the HBA data.)
	 */
	MemoryContextSwitchTo(TopMemoryContext);

	return (PostgresMain(ac, av, port->user_name));
}


#ifdef EXEC_BACKEND

/*
 * postmaster_forkexec -- fork and exec a postmaster subprocess
 *
 * The caller must have set up the argv array already, except for argv[2]
 * which will be filled with the name of the temp variable file.
 *
 * Returns the child process PID, or -1 on fork failure (a suitable error
 * message has been logged on failure).
 *
 * All uses of this routine will dispatch to SubPostmasterMain in the
 * child process.
 */
pid_t
postmaster_forkexec(int argc, char *argv[])
{
	Port		port;

	/* This entry point passes dummy values for the Port variables */
	memset(&port, 0, sizeof(port));
	return internal_forkexec(argc, argv, &port);
}

/*
 * backend_forkexec -- fork/exec off a backend process
 *
 * Some operating systems (WIN32) don't have fork() so we have to simulate
 * it by storing parameters that need to be passed to the child and
 * then create a new child process.
 *
 * returns the pid of the fork/exec'd process, or -1 on failure
 */
static pid_t
backend_forkexec(Port *port)
{
	char	   *av[4];
	int			ac = 0;

	av[ac++] = "postgres";
	av[ac++] = "--forkbackend";
	av[ac++] = NULL;			/* filled in by internal_forkexec */

	av[ac] = NULL;
	Assert(ac < lengthof(av));

	return internal_forkexec(ac, av, port);
}

#ifndef WIN32

/*
 * internal_forkexec non-win32 implementation
 *
 * - writes out backend variables to the parameter file
 * - fork():s, and then exec():s the child process
 */
static pid_t
internal_forkexec(int argc, char *argv[], Port *port)
{
	static unsigned long tmpBackendFileNum = 0;
	pid_t		pid;
	char		tmpfilename[MAXPGPATH];
	BackendParameters param;
	FILE	   *fp;

	if (!save_backend_variables(&param, port))
		return -1;				/* log made by save_backend_variables */

	/* Calculate name for temp file */
	snprintf(tmpfilename, MAXPGPATH, "%s/%s.backend_var.%d.%lu",
			 PG_TEMP_FILES_DIR, PG_TEMP_FILE_PREFIX,
			 MyProcPid, ++tmpBackendFileNum);

	/* Open file */
	fp = AllocateFile(tmpfilename, PG_BINARY_W);
	if (!fp)
	{
		/* As in OpenTemporaryFile, try to make the temp-file directory */
		mkdir(PG_TEMP_FILES_DIR, S_IRWXU);

		fp = AllocateFile(tmpfilename, PG_BINARY_W);
		if (!fp)
		{
			ereport(LOG,
					(errcode_for_file_access(),
					 errmsg("could not create file \"%s\": %m",
							tmpfilename)));
			return -1;
		}
	}

	if (fwrite(&param, sizeof(param), 1, fp) != 1)
	{
		ereport(LOG,
				(errcode_for_file_access(),
				 errmsg("could not write to file \"%s\": %m", tmpfilename)));
		FreeFile(fp);
		return -1;
	}

	/* Release file */
	if (FreeFile(fp))
	{
		ereport(LOG,
				(errcode_for_file_access(),
				 errmsg("could not write to file \"%s\": %m", tmpfilename)));
		return -1;
	}

	/* Make sure caller set up argv properly */
	Assert(argc >= 3);
	Assert(argv[argc] == NULL);
	Assert(strncmp(argv[1], "--fork", 6) == 0);
	Assert(argv[2] == NULL);

	/* Insert temp file name after --fork argument */
	argv[2] = tmpfilename;

	/* Fire off execv in child */
	if ((pid = fork_process()) == 0)
	{
		if (execv(postgres_exec_path, argv) < 0)
		{
			ereport(LOG,
					(errmsg("could not execute server process \"%s\": %m",
							postgres_exec_path)));
			/* We're already in the child process here, can't return */
			exit(1);
		}
	}

	return pid;					/* Parent returns pid, or -1 on fork failure */
}
#else							/* WIN32 */

/*
 * internal_forkexec win32 implementation
 *
 * - starts backend using CreateProcess(), in suspended state
 * - writes out backend variables to the parameter file
 *	- during this, duplicates handles and sockets required for
 *	  inheritance into the new process
 * - resumes execution of the new process once the backend parameter
 *	 file is complete.
 */
static pid_t
internal_forkexec(int argc, char *argv[], Port *port)
{
	STARTUPINFO si;
	PROCESS_INFORMATION pi;
	int			i;
	int			j;
	char		cmdLine[MAXPGPATH * 2];
	HANDLE		paramHandle;
	BackendParameters *param;
	SECURITY_ATTRIBUTES sa;
	char		paramHandleStr[32];
	win32_deadchild_waitinfo *childinfo;

	/* Make sure caller set up argv properly */
	Assert(argc >= 3);
	Assert(argv[argc] == NULL);
	Assert(strncmp(argv[1], "--fork", 6) == 0);
	Assert(argv[2] == NULL);

	/* Set up shared memory for parameter passing */
	ZeroMemory(&sa, sizeof(sa));
	sa.nLength = sizeof(sa);
	sa.bInheritHandle = TRUE;
	paramHandle = CreateFileMapping(INVALID_HANDLE_VALUE,
									&sa,
									PAGE_READWRITE,
									0,
									sizeof(BackendParameters),
									NULL);
	if (paramHandle == INVALID_HANDLE_VALUE)
	{
		elog(LOG, "could not create backend parameter file mapping: error code %d",
			 (int) GetLastError());
		return -1;
	}

	param = MapViewOfFile(paramHandle, FILE_MAP_WRITE, 0, 0, sizeof(BackendParameters));
	if (!param)
	{
		elog(LOG, "could not map backend parameter memory: error code %d",
			 (int) GetLastError());
		CloseHandle(paramHandle);
		return -1;
	}

	/* Insert temp file name after --fork argument */
#ifdef _WIN64
	sprintf(paramHandleStr, "%llu", (LONG_PTR) paramHandle);
#else
	sprintf(paramHandleStr, "%lu", (DWORD) paramHandle);
#endif
	argv[2] = paramHandleStr;

	/* Format the cmd line */
	cmdLine[sizeof(cmdLine) - 1] = '\0';
	cmdLine[sizeof(cmdLine) - 2] = '\0';
	snprintf(cmdLine, sizeof(cmdLine) - 1, "\"%s\"", postgres_exec_path);
	i = 0;
	while (argv[++i] != NULL)
	{
		j = strlen(cmdLine);
		snprintf(cmdLine + j, sizeof(cmdLine) - 1 - j, " \"%s\"", argv[i]);
	}
	if (cmdLine[sizeof(cmdLine) - 2] != '\0')
	{
		elog(LOG, "subprocess command line too long");
		return -1;
	}

	memset(&pi, 0, sizeof(pi));
	memset(&si, 0, sizeof(si));
	si.cb = sizeof(si);

	/*
	 * Create the subprocess in a suspended state. This will be resumed later,
	 * once we have written out the parameter file.
	 */
	if (!CreateProcess(NULL, cmdLine, NULL, NULL, TRUE, CREATE_SUSPENDED,
					   NULL, NULL, &si, &pi))
	{
		elog(LOG, "CreateProcess call failed: %m (error code %d)",
			 (int) GetLastError());
		return -1;
	}

	if (!save_backend_variables(param, port, pi.hProcess, pi.dwProcessId))
	{
		/*
		 * log made by save_backend_variables, but we have to clean up the
		 * mess with the half-started process
		 */
		if (!TerminateProcess(pi.hProcess, 255))
			ereport(LOG,
					(errmsg_internal("could not terminate unstarted process: error code %d",
									 (int) GetLastError())));
		CloseHandle(pi.hProcess);
		CloseHandle(pi.hThread);
		return -1;				/* log made by save_backend_variables */
	}

	/* Drop the parameter shared memory that is now inherited to the backend */
	if (!UnmapViewOfFile(param))
		elog(LOG, "could not unmap view of backend parameter file: error code %d",
			 (int) GetLastError());
	if (!CloseHandle(paramHandle))
		elog(LOG, "could not close handle to backend parameter file: error code %d",
			 (int) GetLastError());

	/*
	 * Reserve the memory region used by our main shared memory segment before
	 * we resume the child process.
	 */
	if (!pgwin32_ReserveSharedMemoryRegion(pi.hProcess))
	{
		/*
		 * Failed to reserve the memory, so terminate the newly created
		 * process and give up.
		 */
		if (!TerminateProcess(pi.hProcess, 255))
			ereport(LOG,
					(errmsg_internal("could not terminate process that failed to reserve memory: error code %d",
									 (int) GetLastError())));
		CloseHandle(pi.hProcess);
		CloseHandle(pi.hThread);
		return -1;				/* logging done made by
								 * pgwin32_ReserveSharedMemoryRegion() */
	}

	/*
	 * Now that the backend variables are written out, we start the child
	 * thread so it can start initializing while we set up the rest of the
	 * parent state.
	 */
	if (ResumeThread(pi.hThread) == -1)
	{
		if (!TerminateProcess(pi.hProcess, 255))
		{
			ereport(LOG,
					(errmsg_internal("could not terminate unstartable process: error code %d",
									 (int) GetLastError())));
			CloseHandle(pi.hProcess);
			CloseHandle(pi.hThread);
			return -1;
		}
		CloseHandle(pi.hProcess);
		CloseHandle(pi.hThread);
		ereport(LOG,
				(errmsg_internal("could not resume thread of unstarted process: error code %d",
								 (int) GetLastError())));
		return -1;
	}

	/*
	 * Queue a waiter for to signal when this child dies. The wait will be
	 * handled automatically by an operating system thread pool.
	 *
	 * Note: use malloc instead of palloc, since it needs to be thread-safe.
	 * Struct will be free():d from the callback function that runs on a
	 * different thread.
	 */
	childinfo = malloc(sizeof(win32_deadchild_waitinfo));
	if (!childinfo)
		ereport(FATAL,
				(errcode(ERRCODE_OUT_OF_MEMORY),
				 errmsg("out of memory")));

	childinfo->procHandle = pi.hProcess;
	childinfo->procId = pi.dwProcessId;

	if (!RegisterWaitForSingleObject(&childinfo->waitHandle,
									 pi.hProcess,
									 pgwin32_deadchild_callback,
									 childinfo,
									 INFINITE,
								WT_EXECUTEONLYONCE | WT_EXECUTEINWAITTHREAD))
		ereport(FATAL,
		(errmsg_internal("could not register process for wait: error code %d",
						 (int) GetLastError())));

	/* Don't close pi.hProcess here - the wait thread needs access to it */

	CloseHandle(pi.hThread);

	return pi.dwProcessId;
}
#endif   /* WIN32 */


/*
 * SubPostmasterMain -- Get the fork/exec'd process into a state equivalent
 *			to what it would be if we'd simply forked on Unix, and then
 *			dispatch to the appropriate place.
 *
 * The first two command line arguments are expected to be "--forkFOO"
 * (where FOO indicates which postmaster child we are to become), and
 * the name of a variables file that we can read to load data that would
 * have been inherited by fork() on Unix.  Remaining arguments go to the
 * subprocess FooMain() routine.
 */
int
SubPostmasterMain(int argc, char *argv[])
{
	Port		port;

	/* Do this sooner rather than later... */
	IsUnderPostmaster = true;	/* we are a postmaster subprocess now */

	MyProcPid = getpid();		/* reset MyProcPid */

	MyStartTime = time(NULL);

	/*
	 * make sure stderr is in binary mode before anything can possibly be
	 * written to it, in case it's actually the syslogger pipe, so the pipe
	 * chunking protocol isn't disturbed. Non-logpipe data gets translated on
	 * redirection (e.g. via pg_ctl -l) anyway.
	 */
#ifdef WIN32
	_setmode(fileno(stderr), _O_BINARY);
#endif

	/* Lose the postmaster's on-exit routines (really a no-op) */
	on_exit_reset();

	/* In EXEC_BACKEND case we will not have inherited these settings */
	IsPostmasterEnvironment = true;
	whereToSendOutput = DestNone;

	/* Setup essential subsystems (to ensure elog() behaves sanely) */
	MemoryContextInit();
	InitializeGUCOptions();

	/* Read in the variables file */
	memset(&port, 0, sizeof(Port));
	read_backend_variables(argv[2], &port);

	/*
	 * Set up memory area for GSS information. Mirrors the code in ConnCreate
	 * for the non-exec case.
	 */
#if defined(ENABLE_GSS) || defined(ENABLE_SSPI)
	port.gss = (pg_gssinfo *) calloc(1, sizeof(pg_gssinfo));
	if (!port.gss)
		ereport(FATAL,
				(errcode(ERRCODE_OUT_OF_MEMORY),
				 errmsg("out of memory")));
#endif

	/* Check we got appropriate args */
	if (argc < 3)
		elog(FATAL, "invalid subpostmaster invocation");

	/*
	 * If appropriate, physically re-attach to shared memory segment. We want
	 * to do this before going any further to ensure that we can attach at the
	 * same address the postmaster used.
	 */
	if (strcmp(argv[1], "--forkbackend") == 0 ||
		strcmp(argv[1], "--forkavlauncher") == 0 ||
		strcmp(argv[1], "--forkavworker") == 0 ||
		strcmp(argv[1], "--forkboot") == 0)
		PGSharedMemoryReAttach();

	/* autovacuum needs this set before calling InitProcess */
	if (strcmp(argv[1], "--forkavlauncher") == 0)
		AutovacuumLauncherIAm();
	if (strcmp(argv[1], "--forkavworker") == 0)
		AutovacuumWorkerIAm();

	/*
	 * Start our win32 signal implementation. This has to be done after we
	 * read the backend variables, because we need to pick up the signal pipe
	 * from the parent process.
	 */
#ifdef WIN32
	pgwin32_signal_initialize();
#endif

	/* In EXEC_BACKEND case we will not have inherited these settings */
	pqinitmask();
	PG_SETMASK(&BlockSig);

	/* Read in remaining GUC variables */
	read_nondefault_variables();

	/*
	 * Reload any libraries that were preloaded by the postmaster.	Since we
	 * exec'd this process, those libraries didn't come along with us; but we
	 * should load them into all child processes to be consistent with the
	 * non-EXEC_BACKEND behavior.
	 */
	process_shared_preload_libraries();

	/* Run backend or appropriate child */
	if (strcmp(argv[1], "--forkbackend") == 0)
	{
		Assert(argc == 3);		/* shouldn't be any more args */

		/* Close the postmaster's sockets */
		ClosePostmasterPorts(false);

		/*
		 * Need to reinitialize the SSL library in the backend, since the
		 * context structures contain function pointers and cannot be passed
		 * through the parameter file.
		 *
		 * XXX should we do this in all child processes?  For the moment it's
		 * enough to do it in backend children.
		 */
#ifdef USE_SSL
		if (EnableSSL)
			secure_initialize();
#endif

		/*
		 * Perform additional initialization and collect startup packet.
		 *
		 * We want to do this before InitProcess() for a couple of reasons: 1.
		 * so that we aren't eating up a PGPROC slot while waiting on the
		 * client. 2. so that if InitProcess() fails due to being out of
		 * PGPROC slots, we have already initialized libpq and are able to
		 * report the error to the client.
		 */
		BackendInitialize(&port);

		/* Restore basic shared memory pointers */
		InitShmemAccess(UsedShmemSegAddr);

		/* Need a PGPROC to run CreateSharedMemoryAndSemaphores */
		InitProcess();

		/*
		 * Attach process to shared data structures.  If testing EXEC_BACKEND
		 * on Linux, you must run this as root before starting the postmaster:
		 *
		 * echo 0 >/proc/sys/kernel/randomize_va_space
		 *
		 * This prevents a randomized stack base address that causes child
		 * shared memory to be at a different address than the parent, making
		 * it impossible to attached to shared memory.	Return the value to
		 * '1' when finished.
		 */
		CreateSharedMemoryAndSemaphores(false, 0);

		/* And run the backend */
		proc_exit(BackendRun(&port));
	}
	if (strcmp(argv[1], "--forkboot") == 0)
	{
		/* Close the postmaster's sockets */
		ClosePostmasterPorts(false);

		/* Restore basic shared memory pointers */
		InitShmemAccess(UsedShmemSegAddr);

		/* Need a PGPROC to run CreateSharedMemoryAndSemaphores */
		InitAuxiliaryProcess();

		/* Attach process to shared data structures */
		CreateSharedMemoryAndSemaphores(false, 0);

		AuxiliaryProcessMain(argc - 2, argv + 2);
		proc_exit(0);
	}
	if (strcmp(argv[1], "--forkavlauncher") == 0)
	{
		/* Close the postmaster's sockets */
		ClosePostmasterPorts(false);

		/* Restore basic shared memory pointers */
		InitShmemAccess(UsedShmemSegAddr);

		/* Need a PGPROC to run CreateSharedMemoryAndSemaphores */
		InitProcess();

		/* Attach process to shared data structures */
		CreateSharedMemoryAndSemaphores(false, 0);

		AutoVacLauncherMain(argc - 2, argv + 2);
		proc_exit(0);
	}
	if (strcmp(argv[1], "--forkavworker") == 0)
	{
		/* Close the postmaster's sockets */
		ClosePostmasterPorts(false);

		/* Restore basic shared memory pointers */
		InitShmemAccess(UsedShmemSegAddr);

		/* Need a PGPROC to run CreateSharedMemoryAndSemaphores */
		InitProcess();

		/* Attach process to shared data structures */
		CreateSharedMemoryAndSemaphores(false, 0);

		AutoVacWorkerMain(argc - 2, argv + 2);
		proc_exit(0);
	}
	if (strcmp(argv[1], "--forkarch") == 0)
	{
		/* Close the postmaster's sockets */
		ClosePostmasterPorts(false);

		/* Do not want to attach to shared memory */

		PgArchiverMain(argc, argv);
		proc_exit(0);
	}
	if (strcmp(argv[1], "--forkcol") == 0)
	{
		/* Close the postmaster's sockets */
		ClosePostmasterPorts(false);

		/* Do not want to attach to shared memory */

		PgstatCollectorMain(argc, argv);
		proc_exit(0);
	}
	if (strcmp(argv[1], "--forklog") == 0)
	{
		/* Close the postmaster's sockets */
		ClosePostmasterPorts(true);

		/* Do not want to attach to shared memory */

		SysLoggerMain(argc, argv);
		proc_exit(0);
	}

	return 1;					/* shouldn't get here */
}
#endif   /* EXEC_BACKEND */


/*
 * ExitPostmaster -- cleanup
 *
 * Do NOT call exit() directly --- always go through here!
 */
static void
ExitPostmaster(int status)
{
	/* should cleanup shared memory and kill all backends */

	/*
	 * Not sure of the semantics here.	When the Postmaster dies, should the
	 * backends all be killed? probably not.
	 *
	 * MUST		-- vadim 05-10-1999
	 */

	proc_exit(status);
}

/*
 * sigusr1_handler - handle signal conditions from child processes
 */
static void
sigusr1_handler(SIGNAL_ARGS)
{
	int			save_errno = errno;

	PG_SETMASK(&BlockSig);

	/*
	 * RECOVERY_STARTED and BEGIN_HOT_STANDBY signals are ignored in
	 * unexpected states. If the startup process quickly starts up, completes
	 * recovery, exits, we might process the death of the startup process
	 * first. We don't want to go back to recovery in that case.
	 */
	if (CheckPostmasterSignal(PMSIGNAL_RECOVERY_STARTED) &&
		pmState == PM_STARTUP)
	{
		/* WAL redo has started. We're out of reinitialization. */
		FatalError = false;

		/*
		 * Crank up the background writer.	It doesn't matter if this fails,
		 * we'll just try again later.
		 */
		Assert(BgWriterPID == 0);
		BgWriterPID = StartBackgroundWriter();

		pmState = PM_RECOVERY;
	}
	if (CheckPostmasterSignal(PMSIGNAL_BEGIN_HOT_STANDBY) &&
		pmState == PM_RECOVERY)
	{
		/*
		 * Likewise, start other special children as needed.
		 */
		Assert(PgStatPID == 0);
		PgStatPID = pgstat_start();

		ereport(LOG,
		(errmsg("database system is ready to accept read only connections")));

		pmState = PM_HOT_STANDBY;
	}

	if (CheckPostmasterSignal(PMSIGNAL_WAKEN_ARCHIVER) &&
		PgArchPID != 0)
	{
		/*
		 * Send SIGUSR1 to archiver process, to wake it up and begin archiving
		 * next transaction log file.
		 */
		signal_child(PgArchPID, SIGUSR1);
	}

	if (CheckPostmasterSignal(PMSIGNAL_ROTATE_LOGFILE) &&
		SysLoggerPID != 0)
	{
		/* Tell syslogger to rotate logfile */
		signal_child(SysLoggerPID, SIGUSR1);
	}

	if (CheckPostmasterSignal(PMSIGNAL_START_AUTOVAC_LAUNCHER))
	{
		/*
		 * Start one iteration of the autovacuum daemon, even if autovacuuming
		 * is nominally not enabled.  This is so we can have an active defense
		 * against transaction ID wraparound.  We set a flag for the main loop
		 * to do it rather than trying to do it here --- this is because the
		 * autovac process itself may send the signal, and we want to handle
		 * that by launching another iteration as soon as the current one
		 * completes.
		 */
		start_autovac_launcher = true;
	}

	if (CheckPostmasterSignal(PMSIGNAL_START_AUTOVAC_WORKER))
	{
		/* The autovacuum launcher wants us to start a worker process. */
		StartAutovacuumWorker();
	}

	if (CheckPostmasterSignal(PMSIGNAL_START_WALRECEIVER) &&
		WalReceiverPID == 0 &&
		(pmState == PM_STARTUP || pmState == PM_RECOVERY ||
		 pmState == PM_HOT_STANDBY || pmState == PM_WAIT_READONLY))
	{
		/* Startup Process wants us to start the walreceiver process. */
		WalReceiverPID = StartWalReceiver();
	}

	if (CheckPostmasterSignal(PMSIGNAL_ADVANCE_STATE_MACHINE) &&
		(pmState == PM_WAIT_BACKUP || pmState == PM_WAIT_BACKENDS))
	{
		/* Advance postmaster's state machine */
		PostmasterStateMachine();
	}

	if (CheckPromoteSignal() && StartupPID != 0 &&
		(pmState == PM_STARTUP || pmState == PM_RECOVERY ||
		 pmState == PM_HOT_STANDBY || pmState == PM_WAIT_READONLY))
	{
		/* Tell startup process to finish recovery */
		signal_child(StartupPID, SIGUSR2);
	}

	PG_SETMASK(&UnBlockSig);

	errno = save_errno;
}

/*
 * Timeout or shutdown signal from postmaster while processing startup packet.
 * Cleanup and exit(1).
 *
 * XXX: possible future improvement: try to send a message indicating
 * why we are disconnecting.  Problem is to be sure we don't block while
 * doing so, nor mess up SSL initialization.  In practice, if the client
 * has wedged here, it probably couldn't do anything with the message anyway.
 */
static void
startup_die(SIGNAL_ARGS)
{
	proc_exit(1);
}

/*
 * Dummy signal handler
 *
 * We use this for signals that we don't actually use in the postmaster,
 * but we do use in backends.  If we were to SIG_IGN such signals in the
 * postmaster, then a newly started backend might drop a signal that arrives
 * before it's able to reconfigure its signal processing.  (See notes in
 * tcop/postgres.c.)
 */
static void
dummy_handler(SIGNAL_ARGS)
{
}

/*
 * RandomSalt
 */
static void
RandomSalt(char *md5Salt)
{
	long		rand;

	/*
	 * We use % 255, sacrificing one possible byte value, so as to ensure that
	 * all bits of the random() value participate in the result. While at it,
	 * add one to avoid generating any null bytes.
	 */
	rand = PostmasterRandom();
	md5Salt[0] = (rand % 255) + 1;
	rand = PostmasterRandom();
	md5Salt[1] = (rand % 255) + 1;
	rand = PostmasterRandom();
	md5Salt[2] = (rand % 255) + 1;
	rand = PostmasterRandom();
	md5Salt[3] = (rand % 255) + 1;
}

/*
 * PostmasterRandom
 */
static long
PostmasterRandom(void)
{
	/*
	 * Select a random seed at the time of first receiving a request.
	 */
	if (random_seed == 0)
	{
		do
		{
			struct timeval random_stop_time;

			gettimeofday(&random_stop_time, NULL);

			/*
			 * We are not sure how much precision is in tv_usec, so we swap
			 * the high and low 16 bits of 'random_stop_time' and XOR them
			 * with 'random_start_time'. On the off chance that the result is
			 * 0, we loop until it isn't.
			 */
			random_seed = random_start_time.tv_usec ^
				((random_stop_time.tv_usec << 16) |
				 ((random_stop_time.tv_usec >> 16) & 0xffff));
		}
		while (random_seed == 0);

		srandom(random_seed);
	}

	return random();
}

/*
 * Count up number of child processes of specified types (dead_end chidren
 * are always excluded).
 */
static int
CountChildren(int target)
{
	Dlelem	   *curr;
	int			cnt = 0;

	for (curr = DLGetHead(BackendList); curr; curr = DLGetSucc(curr))
	{
		Backend    *bp = (Backend *) DLE_VAL(curr);

		if (bp->dead_end)
			continue;

		/*
		 * Since target == BACKEND_TYPE_ALL is the most common case, we test
		 * it first and avoid touching shared memory for every child.
		 */
		if (target != BACKEND_TYPE_ALL)
		{
			int			child;

			if (bp->is_autovacuum)
				child = BACKEND_TYPE_AUTOVAC;
			else if (IsPostmasterChildWalSender(bp->child_slot))
				child = BACKEND_TYPE_WALSND;
			else
				child = BACKEND_TYPE_NORMAL;
			if (!(target & child))
				continue;
		}

		cnt++;
	}
	return cnt;
}


/*
 * StartChildProcess -- start an auxiliary process for the postmaster
 *
 * xlop determines what kind of child will be started.	All child types
 * initially go to AuxiliaryProcessMain, which will handle common setup.
 *
 * Return value of StartChildProcess is subprocess' PID, or 0 if failed
 * to start subprocess.
 */
static pid_t
StartChildProcess(AuxProcType type)
{
	pid_t		pid;
	char	   *av[10];
	int			ac = 0;
	char		typebuf[32];

	/*
	 * Set up command-line arguments for subprocess
	 */
	av[ac++] = "postgres";

#ifdef EXEC_BACKEND
	av[ac++] = "--forkboot";
	av[ac++] = NULL;			/* filled in by postmaster_forkexec */
#endif

	snprintf(typebuf, sizeof(typebuf), "-x%d", type);
	av[ac++] = typebuf;

	av[ac] = NULL;
	Assert(ac < lengthof(av));

#ifdef EXEC_BACKEND
	pid = postmaster_forkexec(ac, av);
#else							/* !EXEC_BACKEND */
	pid = fork_process();

	if (pid == 0)				/* child */
	{
		IsUnderPostmaster = true;		/* we are a postmaster subprocess now */

		/* Close the postmaster's sockets */
		ClosePostmasterPorts(false);

		/* Lose the postmaster's on-exit routines and port connections */
		on_exit_reset();

		/* Release postmaster's working memory context */
		MemoryContextSwitchTo(TopMemoryContext);
		MemoryContextDelete(PostmasterContext);
		PostmasterContext = NULL;

		AuxiliaryProcessMain(ac, av);
		ExitPostmaster(0);
	}
#endif   /* EXEC_BACKEND */

	if (pid < 0)
	{
		/* in parent, fork failed */
		int			save_errno = errno;

		errno = save_errno;
		switch (type)
		{
#ifdef PGXC /* PGXC_COORD */
			case PoolerProcess:
				ereport(LOG,
						(errmsg("could not fork pool manager process: %m")));
				break;
#endif
			case StartupProcess:
				ereport(LOG,
						(errmsg("could not fork startup process: %m")));
				break;
			case BgWriterProcess:
				ereport(LOG,
				   (errmsg("could not fork background writer process: %m")));
				break;
			case WalWriterProcess:
				ereport(LOG,
						(errmsg("could not fork WAL writer process: %m")));
				break;
			case WalReceiverProcess:
				ereport(LOG,
						(errmsg("could not fork WAL receiver process: %m")));
				break;
			default:
				ereport(LOG,
						(errmsg("could not fork process: %m")));
				break;
		}

		/*
		 * fork failure is fatal during startup, but there's no need to choke
		 * immediately if starting other child types fails.
		 */
		if (type == StartupProcess)
			ExitPostmaster(1);
		return 0;
	}

	/*
	 * in parent, successful fork
	 */
	return pid;
}

/*
 * StartAutovacuumWorker
 *		Start an autovac worker process.
 *
 * This function is here because it enters the resulting PID into the
 * postmaster's private backends list.
 *
 * NB -- this code very roughly matches BackendStartup.
 */
static void
StartAutovacuumWorker(void)
{
	Backend    *bn;

	/*
	 * If not in condition to run a process, don't try, but handle it like a
	 * fork failure.  This does not normally happen, since the signal is only
	 * supposed to be sent by autovacuum launcher when it's OK to do it, but
	 * we have to check to avoid race-condition problems during DB state
	 * changes.
	 */
	if (canAcceptConnections() == CAC_OK)
	{
		bn = (Backend *) malloc(sizeof(Backend));
		if (bn)
		{
			/*
			 * Compute the cancel key that will be assigned to this session.
			 * We probably don't need cancel keys for autovac workers, but
			 * we'd better have something random in the field to prevent
			 * unfriendly people from sending cancels to them.
			 */
			MyCancelKey = PostmasterRandom();
			bn->cancel_key = MyCancelKey;

			/* Autovac workers are not dead_end and need a child slot */
			bn->dead_end = false;
			bn->child_slot = MyPMChildSlot = AssignPostmasterChildSlot();

			bn->pid = StartAutoVacWorker();
			if (bn->pid > 0)
			{
				bn->is_autovacuum = true;
				DLInitElem(&bn->elem, bn);
				DLAddHead(BackendList, &bn->elem);
#ifdef EXEC_BACKEND
				ShmemBackendArrayAdd(bn);
#endif
				/* all OK */
				return;
			}

			/*
			 * fork failed, fall through to report -- actual error message was
			 * logged by StartAutoVacWorker
			 */
			(void) ReleasePostmasterChildSlot(bn->child_slot);
			free(bn);
		}
		else
			ereport(LOG,
					(errcode(ERRCODE_OUT_OF_MEMORY),
					 errmsg("out of memory")));
	}

	/*
	 * Report the failure to the launcher, if it's running.  (If it's not, we
	 * might not even be connected to shared memory, so don't try to call
	 * AutoVacWorkerFailed.)  Note that we also need to signal it so that it
	 * responds to the condition, but we don't do that here, instead waiting
	 * for ServerLoop to do it.  This way we avoid a ping-pong signalling in
	 * quick succession between the autovac launcher and postmaster in case
	 * things get ugly.
	 */
	if (AutoVacPID != 0)
	{
		AutoVacWorkerFailed();
		avlauncher_needs_signal = true;
	}
}

/*
 * Create the opts file
 */
static bool
CreateOptsFile(int argc, char *argv[], char *fullprogname)
{
	FILE	   *fp;
	int			i;

#define OPTS_FILE	"postmaster.opts"

	if ((fp = fopen(OPTS_FILE, "w")) == NULL)
	{
		elog(LOG, "could not create file \"%s\": %m", OPTS_FILE);
		return false;
	}

	fprintf(fp, "%s", fullprogname);
	for (i = 1; i < argc; i++)
		fprintf(fp, " \"%s\"", argv[i]);
	fputs("\n", fp);

	if (fclose(fp))
	{
		elog(LOG, "could not write file \"%s\": %m", OPTS_FILE);
		return false;
	}

	return true;
}


/*
 * MaxLivePostmasterChildren
 *
 * This reports the number of entries needed in per-child-process arrays
 * (the PMChildFlags array, and if EXEC_BACKEND the ShmemBackendArray).
 * These arrays include regular backends, autovac workers and walsenders,
 * but not special children nor dead_end children.	This allows the arrays
 * to have a fixed maximum size, to wit the same too-many-children limit
 * enforced by canAcceptConnections().	The exact value isn't too critical
 * as long as it's more than MaxBackends.
 */
int
MaxLivePostmasterChildren(void)
{
	return 2 * MaxBackends;
}


#ifdef EXEC_BACKEND

/*
 * The following need to be available to the save/restore_backend_variables
 * functions
 */
extern slock_t *ShmemLock;
extern LWLock *LWLockArray;
extern slock_t *ProcStructLock;
extern PROC_HDR *ProcGlobal;
extern PGPROC *AuxiliaryProcs;
extern PMSignalData *PMSignalState;
extern pgsocket pgStatSock;

#ifndef WIN32
#define write_inheritable_socket(dest, src, childpid) ((*(dest) = (src)), true)
#define read_inheritable_socket(dest, src) (*(dest) = *(src))
#else
static bool write_duplicated_handle(HANDLE *dest, HANDLE src, HANDLE child);
static bool write_inheritable_socket(InheritableSocket *dest, SOCKET src,
						 pid_t childPid);
static void read_inheritable_socket(SOCKET *dest, InheritableSocket *src);
#endif


/* Save critical backend variables into the BackendParameters struct */
#ifndef WIN32
static bool
save_backend_variables(BackendParameters *param, Port *port)
#else
static bool
save_backend_variables(BackendParameters *param, Port *port,
					   HANDLE childProcess, pid_t childPid)
#endif
{
	memcpy(&param->port, port, sizeof(Port));
	if (!write_inheritable_socket(&param->portsocket, port->sock, childPid))
		return false;

	strlcpy(param->DataDir, DataDir, MAXPGPATH);

	memcpy(&param->ListenSocket, &ListenSocket, sizeof(ListenSocket));

	param->MyCancelKey = MyCancelKey;
	param->MyPMChildSlot = MyPMChildSlot;

	param->UsedShmemSegID = UsedShmemSegID;
	param->UsedShmemSegAddr = UsedShmemSegAddr;

	param->ShmemLock = ShmemLock;
	param->ShmemVariableCache = ShmemVariableCache;
	param->ShmemBackendArray = ShmemBackendArray;

	param->LWLockArray = LWLockArray;
	param->ProcStructLock = ProcStructLock;
	param->ProcGlobal = ProcGlobal;
	param->AuxiliaryProcs = AuxiliaryProcs;
	param->PMSignalState = PMSignalState;
	if (!write_inheritable_socket(&param->pgStatSock, pgStatSock, childPid))
		return false;

	param->PostmasterPid = PostmasterPid;
	param->PgStartTime = PgStartTime;
	param->PgReloadTime = PgReloadTime;

	param->redirection_done = redirection_done;

#ifdef WIN32
	param->PostmasterHandle = PostmasterHandle;
	if (!write_duplicated_handle(&param->initial_signal_pipe,
								 pgwin32_create_signal_listener(childPid),
								 childProcess))
		return false;
#endif

	memcpy(&param->syslogPipe, &syslogPipe, sizeof(syslogPipe));

	strlcpy(param->my_exec_path, my_exec_path, MAXPGPATH);

	strlcpy(param->pkglib_path, pkglib_path, MAXPGPATH);

	strlcpy(param->ExtraOptions, ExtraOptions, MAXPGPATH);

	return true;
}


#ifdef WIN32
/*
 * Duplicate a handle for usage in a child process, and write the child
 * process instance of the handle to the parameter file.
 */
static bool
write_duplicated_handle(HANDLE *dest, HANDLE src, HANDLE childProcess)
{
	HANDLE		hChild = INVALID_HANDLE_VALUE;

	if (!DuplicateHandle(GetCurrentProcess(),
						 src,
						 childProcess,
						 &hChild,
						 0,
						 TRUE,
						 DUPLICATE_CLOSE_SOURCE | DUPLICATE_SAME_ACCESS))
	{
		ereport(LOG,
				(errmsg_internal("could not duplicate handle to be written to backend parameter file: error code %d",
								 (int) GetLastError())));
		return false;
	}

	*dest = hChild;
	return true;
}

/*
 * Duplicate a socket for usage in a child process, and write the resulting
 * structure to the parameter file.
 * This is required because a number of LSPs (Layered Service Providers) very
 * common on Windows (antivirus, firewalls, download managers etc) break
 * straight socket inheritance.
 */
static bool
write_inheritable_socket(InheritableSocket *dest, SOCKET src, pid_t childpid)
{
	dest->origsocket = src;
	if (src != 0 && src != PGINVALID_SOCKET)
	{
		/* Actual socket */
		if (WSADuplicateSocket(src, childpid, &dest->wsainfo) != 0)
		{
			ereport(LOG,
					(errmsg("could not duplicate socket %d for use in backend: error code %d",
							(int) src, WSAGetLastError())));
			return false;
		}
	}
	return true;
}

/*
 * Read a duplicate socket structure back, and get the socket descriptor.
 */
static void
read_inheritable_socket(SOCKET *dest, InheritableSocket *src)
{
	SOCKET		s;

	if (src->origsocket == PGINVALID_SOCKET || src->origsocket == 0)
	{
		/* Not a real socket! */
		*dest = src->origsocket;
	}
	else
	{
		/* Actual socket, so create from structure */
		s = WSASocket(FROM_PROTOCOL_INFO,
					  FROM_PROTOCOL_INFO,
					  FROM_PROTOCOL_INFO,
					  &src->wsainfo,
					  0,
					  0);
		if (s == INVALID_SOCKET)
		{
			write_stderr("could not create inherited socket: error code %d\n",
						 WSAGetLastError());
			exit(1);
		}
		*dest = s;

		/*
		 * To make sure we don't get two references to the same socket, close
		 * the original one. (This would happen when inheritance actually
		 * works..
		 */
		closesocket(src->origsocket);
	}
}
#endif

static void
read_backend_variables(char *id, Port *port)
{
	BackendParameters param;

#ifndef WIN32
	/* Non-win32 implementation reads from file */
	FILE	   *fp;

	/* Open file */
	fp = AllocateFile(id, PG_BINARY_R);
	if (!fp)
	{
		write_stderr("could not read from backend variables file \"%s\": %s\n",
					 id, strerror(errno));
		exit(1);
	}

	if (fread(&param, sizeof(param), 1, fp) != 1)
	{
		write_stderr("could not read from backend variables file \"%s\": %s\n",
					 id, strerror(errno));
		exit(1);
	}

	/* Release file */
	FreeFile(fp);
	if (unlink(id) != 0)
	{
		write_stderr("could not remove file \"%s\": %s\n",
					 id, strerror(errno));
		exit(1);
	}
#else
	/* Win32 version uses mapped file */
	HANDLE		paramHandle;
	BackendParameters *paramp;

#ifdef _WIN64
	paramHandle = (HANDLE) _atoi64(id);
#else
	paramHandle = (HANDLE) atol(id);
#endif
	paramp = MapViewOfFile(paramHandle, FILE_MAP_READ, 0, 0, 0);
	if (!paramp)
	{
		write_stderr("could not map view of backend variables: error code %d\n",
					 (int) GetLastError());
		exit(1);
	}

	memcpy(&param, paramp, sizeof(BackendParameters));

	if (!UnmapViewOfFile(paramp))
	{
		write_stderr("could not unmap view of backend variables: error code %d\n",
					 (int) GetLastError());
		exit(1);
	}

	if (!CloseHandle(paramHandle))
	{
		write_stderr("could not close handle to backend parameter variables: error code %d\n",
					 (int) GetLastError());
		exit(1);
	}
#endif

	restore_backend_variables(&param, port);
}

/* Restore critical backend variables from the BackendParameters struct */
static void
restore_backend_variables(BackendParameters *param, Port *port)
{
	memcpy(port, &param->port, sizeof(Port));
	read_inheritable_socket(&port->sock, &param->portsocket);

	SetDataDir(param->DataDir);

	memcpy(&ListenSocket, &param->ListenSocket, sizeof(ListenSocket));

	MyCancelKey = param->MyCancelKey;
	MyPMChildSlot = param->MyPMChildSlot;

	UsedShmemSegID = param->UsedShmemSegID;
	UsedShmemSegAddr = param->UsedShmemSegAddr;

	ShmemLock = param->ShmemLock;
	ShmemVariableCache = param->ShmemVariableCache;
	ShmemBackendArray = param->ShmemBackendArray;

	LWLockArray = param->LWLockArray;
	ProcStructLock = param->ProcStructLock;
	ProcGlobal = param->ProcGlobal;
	AuxiliaryProcs = param->AuxiliaryProcs;
	PMSignalState = param->PMSignalState;
	read_inheritable_socket(&pgStatSock, &param->pgStatSock);

	PostmasterPid = param->PostmasterPid;
	PgStartTime = param->PgStartTime;
	PgReloadTime = param->PgReloadTime;

	redirection_done = param->redirection_done;

#ifdef WIN32
	PostmasterHandle = param->PostmasterHandle;
	pgwin32_initial_signal_pipe = param->initial_signal_pipe;
#endif

	memcpy(&syslogPipe, &param->syslogPipe, sizeof(syslogPipe));

	strlcpy(my_exec_path, param->my_exec_path, MAXPGPATH);

	strlcpy(pkglib_path, param->pkglib_path, MAXPGPATH);

	strlcpy(ExtraOptions, param->ExtraOptions, MAXPGPATH);
}


Size
ShmemBackendArraySize(void)
{
	return mul_size(MaxLivePostmasterChildren(), sizeof(Backend));
}

void
ShmemBackendArrayAllocation(void)
{
	Size		size = ShmemBackendArraySize();

	ShmemBackendArray = (Backend *) ShmemAlloc(size);
	/* Mark all slots as empty */
	memset(ShmemBackendArray, 0, size);
}

static void
ShmemBackendArrayAdd(Backend *bn)
{
	/* The array slot corresponding to my PMChildSlot should be free */
	int			i = bn->child_slot - 1;

	Assert(ShmemBackendArray[i].pid == 0);
	ShmemBackendArray[i] = *bn;
}

static void
ShmemBackendArrayRemove(Backend *bn)
{
	int			i = bn->child_slot - 1;

	Assert(ShmemBackendArray[i].pid == bn->pid);
	/* Mark the slot as empty */
	ShmemBackendArray[i].pid = 0;
}
#endif   /* EXEC_BACKEND */


#ifdef WIN32

static pid_t
win32_waitpid(int *exitstatus)
{
	DWORD		dwd;
	ULONG_PTR	key;
	OVERLAPPED *ovl;

	/*
	 * Check if there are any dead children. If there are, return the pid of
	 * the first one that died.
	 */
	if (GetQueuedCompletionStatus(win32ChildQueue, &dwd, &key, &ovl, 0))
	{
		*exitstatus = (int) key;
		return dwd;
	}

	return -1;
}

/*
 * Note! Code below executes on a thread pool! All operations must
 * be thread safe! Note that elog() and friends must *not* be used.
 */
static void WINAPI
pgwin32_deadchild_callback(PVOID lpParameter, BOOLEAN TimerOrWaitFired)
{
	win32_deadchild_waitinfo *childinfo = (win32_deadchild_waitinfo *) lpParameter;
	DWORD		exitcode;

	if (TimerOrWaitFired)
		return;					/* timeout. Should never happen, since we use
								 * INFINITE as timeout value. */

	/*
	 * Remove handle from wait - required even though it's set to wait only
	 * once
	 */
	UnregisterWaitEx(childinfo->waitHandle, NULL);

	if (!GetExitCodeProcess(childinfo->procHandle, &exitcode))
	{
		/*
		 * Should never happen. Inform user and set a fixed exitcode.
		 */
		write_stderr("could not read exit code for process\n");
		exitcode = 255;
	}

	if (!PostQueuedCompletionStatus(win32ChildQueue, childinfo->procId, (ULONG_PTR) exitcode, NULL))
		write_stderr("could not post child completion status\n");

	/*
	 * Handle is per-process, so we close it here instead of in the
	 * originating thread
	 */
	CloseHandle(childinfo->procHandle);

	/*
	 * Free struct that was allocated before the call to
	 * RegisterWaitForSingleObject()
	 */
	free(childinfo);

	/* Queue SIGCHLD signal */
	pg_queue_signal(SIGCHLD);
}

#endif   /* WIN32 */<|MERGE_RESOLUTION|>--- conflicted
+++ resolved
@@ -571,15 +571,11 @@
 	 * tcop/postgres.c (the option sets should not conflict) and with the
 	 * common help() function in main/main.c.
 	 */
-<<<<<<< HEAD
 #ifdef PGXC
-	while ((opt = getopt(argc, argv, "A:B:Cc:D:d:EeFf:h:ijk:lN:nOo:Pp:r:S:sTt:W:X-:")) != -1)
+	while ((opt = getopt(argc, argv, "A:B:bCc:D:d:EeFf:h:ijk:lN:nOo:Pp:r:S:sTt:W:X-:")) != -1)
 #else
-	while ((opt = getopt(argc, argv, "A:B:c:D:d:EeFf:h:ijk:lN:nOo:Pp:r:S:sTt:W:-:")) != -1)
-#endif
-=======
 	while ((opt = getopt(argc, argv, "A:B:bc:D:d:EeFf:h:ijk:lN:nOo:Pp:r:S:sTt:W:-:")) != -1)
->>>>>>> a4bebdd9
+#endif
 	{
 		switch (opt)
 		{

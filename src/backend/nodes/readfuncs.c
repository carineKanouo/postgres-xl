/*-------------------------------------------------------------------------
 *
 * readfuncs.c
 *	  Reader functions for Postgres tree nodes.
 *
 * Portions Copyright (c) 1996-2011, PostgreSQL Global Development Group
 * Portions Copyright (c) 1994, Regents of the University of California
 * Portions Copyright (c) 2010-2012 Nippon Telegraph and Telephone Corporation
 *
 *
 * IDENTIFICATION
 *	  src/backend/nodes/readfuncs.c
 *
 * NOTES
 *	  Path and Plan nodes do not have any readfuncs support, because we
 *	  never have occasion to read them in.	(There was once code here that
 *	  claimed to read them, but it was broken as well as unused.)  We
 *	  never read executor state trees, either.
 *
 *	  Parse location fields are written out by outfuncs.c, but only for
 *	  possible debugging use.  When reading a location field, we discard
 *	  the stored value and set the location field to -1 (ie, "unknown").
 *	  This is because nodes coming from a stored rule should not be thought
 *	  to have a known location in the current query's text.
 *
 *-------------------------------------------------------------------------
 */
#include "postgres.h"

#include <math.h>

#include "nodes/parsenodes.h"
#include "nodes/readfuncs.h"
#ifdef PGXC
#include "access/htup.h"
#endif
#ifdef XCP
#include "fmgr.h"
#include "catalog/namespace.h"
#include "nodes/plannodes.h"
#include "pgxc/execRemote.h"
#include "utils/builtins.h"
#include "utils/lsyscache.h"


/*
 * When we sending query plans between nodes we need to send OIDs of various
 * objects - relations, data types, functions, etc.
 * On different nodes OIDs of these objects may differ, so we need to send an
 * identifier, depending on object type, allowing to lookup OID on target node.
 * On the other hand we want to save space when storing rules, or in other cases
 * when we need to encode and decode nodes on the same node.
 * For now default format is not portable, as it is in original Postgres code.
 * Later we may want to add extra parameter in stringToNode() function
 */
static bool portable_input = false;
void
set_portable_input(bool value)
{
	portable_input = value;
}
#endif /* XCP */

/*
 * Macros to simplify reading of different kinds of fields.  Use these
 * wherever possible to reduce the chance for silly typos.	Note that these
 * hard-wire conventions about the names of the local variables in a Read
 * routine.
 */

/* Macros for declaring appropriate local variables */

/* A few guys need only local_node */
#define READ_LOCALS_NO_FIELDS(nodeTypeName) \
	nodeTypeName *local_node = makeNode(nodeTypeName)

/* And a few guys need only the pg_strtok support fields */
#define READ_TEMP_LOCALS()	\
	char	   *token;		\
	int			length

/* ... but most need both */
#define READ_LOCALS(nodeTypeName)			\
	READ_LOCALS_NO_FIELDS(nodeTypeName);	\
	READ_TEMP_LOCALS()

/* Read an integer field (anything written as ":fldname %d") */
#define READ_INT_FIELD(fldname) \
	token = pg_strtok(&length);		/* skip :fldname */ \
	token = pg_strtok(&length);		/* get field value */ \
	local_node->fldname = atoi(token)

/* Read an unsigned integer field (anything written as ":fldname %u") */
#define READ_UINT_FIELD(fldname) \
	token = pg_strtok(&length);		/* skip :fldname */ \
	token = pg_strtok(&length);		/* get field value */ \
	local_node->fldname = atoui(token)

#ifdef XCP
/* Read a long integer field (anything written as ":fldname %ld") */
#define READ_LONG_FIELD(fldname) \
	token = pg_strtok(&length);		/* skip :fldname */ \
	token = pg_strtok(&length);		/* get field value */ \
	local_node->fldname = atol(token)
#endif

/* Read an OID field (don't hard-wire assumption that OID is same as uint) */
#ifdef XCP
#define READ_OID_FIELD(fldname) \
	(AssertMacro(!portable_input), 	/* only allow to read OIDs within a node */ \
	 token = pg_strtok(&length),	/* skip :fldname */ \
	 token = pg_strtok(&length),	/* get field value */ \
	 local_node->fldname = atooid(token))
#else
#define READ_OID_FIELD(fldname) \
	token = pg_strtok(&length);		/* skip :fldname */ \
	token = pg_strtok(&length);		/* get field value */ \
	local_node->fldname = atooid(token)
#endif

/* Read a char field (ie, one ascii character) */
#define READ_CHAR_FIELD(fldname) \
	token = pg_strtok(&length);		/* skip :fldname */ \
	token = pg_strtok(&length);		/* get field value */ \
	local_node->fldname = token[0]

/* Read an enumerated-type field that was written as an integer code */
#define READ_ENUM_FIELD(fldname, enumtype) \
	token = pg_strtok(&length);		/* skip :fldname */ \
	token = pg_strtok(&length);		/* get field value */ \
	local_node->fldname = (enumtype) atoi(token)

/* Read a float field */
#define READ_FLOAT_FIELD(fldname) \
	token = pg_strtok(&length);		/* skip :fldname */ \
	token = pg_strtok(&length);		/* get field value */ \
	local_node->fldname = atof(token)

/* Read a boolean field */
#define READ_BOOL_FIELD(fldname) \
	token = pg_strtok(&length);		/* skip :fldname */ \
	token = pg_strtok(&length);		/* get field value */ \
	local_node->fldname = strtobool(token)

/* Read a character-string field */
#define READ_STRING_FIELD(fldname) \
	token = pg_strtok(&length);		/* skip :fldname */ \
	token = pg_strtok(&length);		/* get field value */ \
	local_node->fldname = nullable_string(token, length)

/* Read a parse location field (and throw away the value, per notes above) */
#define READ_LOCATION_FIELD(fldname) \
	token = pg_strtok(&length);		/* skip :fldname */ \
	token = pg_strtok(&length);		/* get field value */ \
	local_node->fldname = -1	/* set field to "unknown" */

/* Read a Node field */
#define READ_NODE_FIELD(fldname) \
	token = pg_strtok(&length);		/* skip :fldname */ \
	local_node->fldname = nodeRead(NULL, 0)

/* Read a bitmapset field */
#define READ_BITMAPSET_FIELD(fldname) \
	token = pg_strtok(&length);		/* skip :fldname */ \
	local_node->fldname = _readBitmapset()

#ifdef XCP
/* Read fields of a Plan node */
#define READ_PLAN_FIELDS() \
	Plan *plan_node = (Plan *) local_node; \
	token = pg_strtok(&length);		/* skip :startup_cost */ \
	token = pg_strtok(&length);		/* get field value */ \
	plan_node->startup_cost = atof(token); \
	token = pg_strtok(&length);		/* skip :total_cost */ \
	token = pg_strtok(&length);		/* get field value */ \
	plan_node->total_cost = atof(token); \
	token = pg_strtok(&length);		/* skip :plan_rows */ \
	token = pg_strtok(&length);		/* get field value */ \
	plan_node->plan_rows = atof(token); \
	token = pg_strtok(&length);		/* skip :plan_width */ \
	token = pg_strtok(&length);		/* get field value */ \
	plan_node->plan_width = atoi(token); \
	token = pg_strtok(&length);		/* skip :targetlist */ \
	plan_node->targetlist = nodeRead(NULL, 0); \
	token = pg_strtok(&length);		/* skip :qual */ \
	plan_node->qual = nodeRead(NULL, 0); \
	token = pg_strtok(&length);		/* skip :lefttree */ \
	plan_node->lefttree = nodeRead(NULL, 0); \
	token = pg_strtok(&length);		/* skip :righttree */ \
	plan_node->righttree = nodeRead(NULL, 0); \
	token = pg_strtok(&length);		/* skip :initPlan */ \
	plan_node->initPlan = nodeRead(NULL, 0); \
	token = pg_strtok(&length);		/* skip :extParam */ \
	plan_node->extParam = _readBitmapset(); \
	token = pg_strtok(&length);		/* skip :allParam */ \
	plan_node->allParam = _readBitmapset()

/* Read fields of a Scan node */
#define READ_SCAN_FIELDS() \
	Scan *scan_node = (Scan *) local_node; \
	READ_PLAN_FIELDS(); \
	token = pg_strtok(&length);		/* skip :scanrelid */ \
	token = pg_strtok(&length);		/* get field value */ \
	scan_node->scanrelid = atoi(token)

/* Read fields of a Join node */
#define READ_JOIN_FIELDS() \
	Join *join_node = (Join *) local_node; \
	READ_PLAN_FIELDS(); \
	token = pg_strtok(&length);		/* skip :jointype */ \
	token = pg_strtok(&length);		/* get field value */ \
	join_node->jointype = (JoinType) atoi(token); \
	token = pg_strtok(&length);		/* skip :joinqual */ \
	join_node->joinqual = nodeRead(NULL, 0)

/*
 * Macros to read an identifier and lookup the OID
 * The identifier depends on object type.
 */
#define NSP_OID(nspname) LookupNamespaceNoError(nspname)

/* Read relation identifier and lookup the OID */
#define READ_RELID_FIELD(fldname) \
	do { \
		char	   *nspname; /* namespace name */ \
		char	   *relname; /* relation name */ \
		token = pg_strtok(&length);		/* skip :fldname */ \
		token = pg_strtok(&length); /* get nspname */ \
		nspname = nullable_string(token, length); \
		token = pg_strtok(&length); /* get relname */ \
		relname = nullable_string(token, length); \
		if (relname) \
			local_node->fldname = get_relname_relid(relname, \
													NSP_OID(nspname)); \
		else \
			local_node->fldname = InvalidOid; \
	} while (0)

/* Read data type identifier and lookup the OID */
#define READ_TYPID_FIELD(fldname) \
	do { \
		char	   *nspname; /* namespace name */ \
		char	   *typname; /* data type name */ \
		token = pg_strtok(&length);		/* skip :fldname */ \
		token = pg_strtok(&length); /* get nspname */ \
		nspname = nullable_string(token, length); \
		token = pg_strtok(&length); /* get typname */ \
		typname = nullable_string(token, length); \
		if (typname) \
			local_node->fldname = get_typname_typid(typname, \
													NSP_OID(nspname)); \
		else \
			local_node->fldname = InvalidOid; \
	} while (0)

/* Read function identifier and lookup the OID */
#define READ_FUNCID_FIELD(fldname) \
	do { \
		char       *nspname; /* namespace name */ \
		char       *funcname; /* function name */ \
		int 		nargs; /* number of arguments */ \
		Oid		   *argtypes; /* argument types */ \
		token = pg_strtok(&length);		/* skip :fldname */ \
		token = pg_strtok(&length); /* get nspname */ \
		nspname = nullable_string(token, length); \
		token = pg_strtok(&length); /* get funcname */ \
		funcname = nullable_string(token, length); \
		token = pg_strtok(&length); /* get nargs */ \
		nargs = atoi(token); \
		if (funcname) \
		{ \
			int	i; \
			argtypes = palloc(nargs * sizeof(Oid)); \
			for (i = 0; i < nargs; i++) \
			{ \
				char *typnspname; /* argument type namespace */ \
				char *typname; /* argument type name */ \
				token = pg_strtok(&length); /* get type nspname */ \
				typnspname = nullable_string(token, length); \
				token = pg_strtok(&length); /* get type name */ \
				typname = nullable_string(token, length); \
				argtypes[i] = get_typname_typid(typname, \
												NSP_OID(typnspname)); \
			} \
			local_node->fldname = get_funcid(funcname, \
											 buildoidvector(argtypes, nargs), \
											 NSP_OID(nspname)); \
		} \
		else \
			local_node->fldname = InvalidOid; \
	} while (0)

/* Read operator identifier and lookup the OID */
#define READ_OPERID_FIELD(fldname) \
	do { \
		char       *nspname; /* namespace name */ \
		char       *oprname; /* operator name */ \
		char	   *leftnspname; /* left type namespace */ \
		char	   *leftname; /* left type name */ \
		Oid			oprleft; /* left type */ \
		char	   *rightnspname; /* right type namespace */ \
		char	   *rightname; /* right type name */ \
		Oid			oprright; /* right type */ \
		token = pg_strtok(&length);		/* skip :fldname */ \
		token = pg_strtok(&length); /* get nspname */ \
		nspname = nullable_string(token, length); \
		token = pg_strtok(&length); /* get operator name */ \
		oprname = nullable_string(token, length); \
		token = pg_strtok(&length); /* left type namespace */ \
		leftnspname = nullable_string(token, length); \
		token = pg_strtok(&length); /* left type name */ \
		leftname = nullable_string(token, length); \
		token = pg_strtok(&length); /* right type namespace */ \
		rightnspname = nullable_string(token, length); \
		token = pg_strtok(&length); /* right type name */ \
		rightname = nullable_string(token, length); \
		if (oprname) \
		{ \
			if (leftname) \
				oprleft = get_typname_typid(leftname, \
											NSP_OID(leftnspname)); \
			else \
				oprleft = InvalidOid; \
			if (rightname) \
				oprright = get_typname_typid(rightname, \
											 NSP_OID(rightnspname)); \
			else \
				oprright = InvalidOid; \
			local_node->fldname = get_operid(oprname, \
											 oprleft, \
											 oprright, \
											 NSP_OID(nspname)); \
		} \
		else \
			local_node->fldname = InvalidOid; \
	} while (0)

/* Read collation identifier and lookup the OID */
#define READ_COLLID_FIELD(fldname) \
	do { \
		char       *nspname; /* namespace name */ \
		char       *collname; /* collation name */ \
		int 		collencoding; /* collation encoding */ \
		token = pg_strtok(&length);		/* skip :fldname */ \
		token = pg_strtok(&length); /* get nspname */ \
		nspname = nullable_string(token, length); \
		token = pg_strtok(&length); /* get collname */ \
		collname = nullable_string(token, length); \
		token = pg_strtok(&length); /* get collencoding */ \
		collencoding = atoi(token); \
		if (collname) \
			local_node->fldname = get_collid(collname, \
											 collencoding, \
											 NSP_OID(nspname)); \
		else \
			local_node->fldname = InvalidOid; \
	} while (0)
#endif

/* Routine exit */
#define READ_DONE() \
	return local_node


/*
 * NOTE: use atoi() to read values written with %d, or atoui() to read
 * values written with %u in outfuncs.c.  An exception is OID values,
 * for which use atooid().	(As of 7.1, outfuncs.c writes OIDs as %u,
 * but this will probably change in the future.)
 */
#define atoui(x)  ((unsigned int) strtoul((x), NULL, 10))

#define atooid(x)  ((Oid) strtoul((x), NULL, 10))

#define strtobool(x)  ((*(x) == 't') ? true : false)

#define nullable_string(token,length)  \
	((length) == 0 ? NULL : debackslash(token, length))


static Datum readDatum(bool typbyval);
#ifdef XCP
static Datum scanDatum(Oid typid, int typmod);
#endif

/*
 * _readBitmapset
 */
static Bitmapset *
_readBitmapset(void)
{
	Bitmapset  *result = NULL;

	READ_TEMP_LOCALS();

	token = pg_strtok(&length);
	if (token == NULL)
		elog(ERROR, "incomplete Bitmapset structure");
	if (length != 1 || token[0] != '(')
		elog(ERROR, "unrecognized token: \"%.*s\"", length, token);

	token = pg_strtok(&length);
	if (token == NULL)
		elog(ERROR, "incomplete Bitmapset structure");
	if (length != 1 || token[0] != 'b')
		elog(ERROR, "unrecognized token: \"%.*s\"", length, token);

	for (;;)
	{
		int			val;
		char	   *endptr;

		token = pg_strtok(&length);
		if (token == NULL)
			elog(ERROR, "unterminated Bitmapset structure");
		if (length == 1 && token[0] == ')')
			break;
		val = (int) strtol(token, &endptr, 10);
		if (endptr != token + length)
			elog(ERROR, "unrecognized integer: \"%.*s\"", length, token);
		result = bms_add_member(result, val);
	}

	return result;
}


/*
 * _readQuery
 */
static Query *
_readQuery(void)
{
	READ_LOCALS(Query);

	READ_ENUM_FIELD(commandType, CmdType);
	READ_ENUM_FIELD(querySource, QuerySource);
	READ_BOOL_FIELD(canSetTag);
	READ_NODE_FIELD(utilityStmt);
	READ_INT_FIELD(resultRelation);
	READ_NODE_FIELD(intoClause);
	READ_BOOL_FIELD(hasAggs);
	READ_BOOL_FIELD(hasWindowFuncs);
	READ_BOOL_FIELD(hasSubLinks);
	READ_BOOL_FIELD(hasDistinctOn);
	READ_BOOL_FIELD(hasRecursive);
	READ_BOOL_FIELD(hasModifyingCTE);
	READ_BOOL_FIELD(hasForUpdate);
	READ_NODE_FIELD(cteList);
	READ_NODE_FIELD(rtable);
	READ_NODE_FIELD(jointree);
	READ_NODE_FIELD(targetList);
	READ_NODE_FIELD(returningList);
	READ_NODE_FIELD(groupClause);
	READ_NODE_FIELD(havingQual);
	READ_NODE_FIELD(windowClause);
	READ_NODE_FIELD(distinctClause);
	READ_NODE_FIELD(sortClause);
	READ_NODE_FIELD(limitOffset);
	READ_NODE_FIELD(limitCount);
	READ_NODE_FIELD(rowMarks);
	READ_NODE_FIELD(setOperations);
	READ_NODE_FIELD(constraintDeps);

	READ_DONE();
}

/*
 * _readNotifyStmt
 */
static NotifyStmt *
_readNotifyStmt(void)
{
	READ_LOCALS(NotifyStmt);

	READ_STRING_FIELD(conditionname);
	READ_STRING_FIELD(payload);

	READ_DONE();
}

/*
 * _readDeclareCursorStmt
 */
static DeclareCursorStmt *
_readDeclareCursorStmt(void)
{
	READ_LOCALS(DeclareCursorStmt);

	READ_STRING_FIELD(portalname);
	READ_INT_FIELD(options);
	READ_NODE_FIELD(query);

	READ_DONE();
}

/*
 * _readSortGroupClause
 */
static SortGroupClause *
_readSortGroupClause(void)
{
	READ_LOCALS(SortGroupClause);

	READ_UINT_FIELD(tleSortGroupRef);
#ifdef XCP
	if (portable_input)
		READ_OPERID_FIELD(eqop);
	else
#endif
	READ_OID_FIELD(eqop);
#ifdef XCP
	if (portable_input)
		READ_OPERID_FIELD(sortop);
	else
#endif
	READ_OID_FIELD(sortop);
	READ_BOOL_FIELD(nulls_first);
	READ_BOOL_FIELD(hashable);

	READ_DONE();
}

/*
 * _readWindowClause
 */
static WindowClause *
_readWindowClause(void)
{
	READ_LOCALS(WindowClause);

	READ_STRING_FIELD(name);
	READ_STRING_FIELD(refname);
	READ_NODE_FIELD(partitionClause);
	READ_NODE_FIELD(orderClause);
	READ_INT_FIELD(frameOptions);
	READ_NODE_FIELD(startOffset);
	READ_NODE_FIELD(endOffset);
	READ_UINT_FIELD(winref);
	READ_BOOL_FIELD(copiedOrder);

	READ_DONE();
}

/*
 * _readRowMarkClause
 */
static RowMarkClause *
_readRowMarkClause(void)
{
	READ_LOCALS(RowMarkClause);

	READ_UINT_FIELD(rti);
	READ_BOOL_FIELD(forUpdate);
	READ_BOOL_FIELD(noWait);
	READ_BOOL_FIELD(pushedDown);

	READ_DONE();
}

/*
 * _readCommonTableExpr
 */
static CommonTableExpr *
_readCommonTableExpr(void)
{
	READ_LOCALS(CommonTableExpr);

	READ_STRING_FIELD(ctename);
	READ_NODE_FIELD(aliascolnames);
	READ_NODE_FIELD(ctequery);
	READ_LOCATION_FIELD(location);
	READ_BOOL_FIELD(cterecursive);
	READ_INT_FIELD(cterefcount);
	READ_NODE_FIELD(ctecolnames);
	READ_NODE_FIELD(ctecoltypes);
	READ_NODE_FIELD(ctecoltypmods);
	READ_NODE_FIELD(ctecolcollations);

	READ_DONE();
}

/*
 * _readSetOperationStmt
 */
static SetOperationStmt *
_readSetOperationStmt(void)
{
	READ_LOCALS(SetOperationStmt);

	READ_ENUM_FIELD(op, SetOperation);
	READ_BOOL_FIELD(all);
	READ_NODE_FIELD(larg);
	READ_NODE_FIELD(rarg);
	READ_NODE_FIELD(colTypes);
	READ_NODE_FIELD(colTypmods);
	READ_NODE_FIELD(colCollations);
	READ_NODE_FIELD(groupClauses);

	READ_DONE();
}


/*
 *	Stuff from primnodes.h.
 */

static Alias *
_readAlias(void)
{
	READ_LOCALS(Alias);

	READ_STRING_FIELD(aliasname);
	READ_NODE_FIELD(colnames);

	READ_DONE();
}

static RangeVar *
_readRangeVar(void)
{
	READ_LOCALS(RangeVar);

	local_node->catalogname = NULL;		/* not currently saved in output
										 * format */

	READ_STRING_FIELD(schemaname);
	READ_STRING_FIELD(relname);
	READ_ENUM_FIELD(inhOpt, InhOption);
	READ_CHAR_FIELD(relpersistence);
	READ_NODE_FIELD(alias);
	READ_LOCATION_FIELD(location);

	READ_DONE();
}

static IntoClause *
_readIntoClause(void)
{
	READ_LOCALS(IntoClause);

	READ_NODE_FIELD(rel);
	READ_NODE_FIELD(colNames);
	READ_NODE_FIELD(options);
	READ_ENUM_FIELD(onCommit, OnCommitAction);
	READ_STRING_FIELD(tableSpaceName);

	READ_DONE();
}

/*
 * _readVar
 */
static Var *
_readVar(void)
{
	READ_LOCALS(Var);

	READ_UINT_FIELD(varno);
	READ_INT_FIELD(varattno);
#ifdef XCP
	if (portable_input)
		READ_TYPID_FIELD(vartype);
	else
#endif
	READ_OID_FIELD(vartype);
	READ_INT_FIELD(vartypmod);
#ifdef XCP
	if (portable_input)
		READ_COLLID_FIELD(varcollid);
	else
#endif
	READ_OID_FIELD(varcollid);
	READ_UINT_FIELD(varlevelsup);
	READ_UINT_FIELD(varnoold);
	READ_INT_FIELD(varoattno);
	READ_LOCATION_FIELD(location);

	READ_DONE();
}

/*
 * _readConst
 */
static Const *
_readConst(void)
{
	READ_LOCALS(Const);

#ifdef XCP
	if (portable_input)
		READ_TYPID_FIELD(consttype);
	else
#endif
	READ_OID_FIELD(consttype);
	READ_INT_FIELD(consttypmod);
#ifdef XCP
	if (portable_input)
		READ_COLLID_FIELD(constcollid);
	else
#endif
	READ_OID_FIELD(constcollid);
	READ_INT_FIELD(constlen);
	READ_BOOL_FIELD(constbyval);
	READ_BOOL_FIELD(constisnull);
	READ_LOCATION_FIELD(location);

	token = pg_strtok(&length); /* skip :constvalue */
	if (local_node->constisnull)
		token = pg_strtok(&length);		/* skip "<>" */
	else
#ifdef XCP
		if (portable_input)
			local_node->constvalue = scanDatum(local_node->consttype,
											   local_node->consttypmod);
		else
#endif
		local_node->constvalue = readDatum(local_node->constbyval);

	READ_DONE();
}

/*
 * _readParam
 */
static Param *
_readParam(void)
{
	READ_LOCALS(Param);

	READ_ENUM_FIELD(paramkind, ParamKind);
	READ_INT_FIELD(paramid);
#ifdef XCP
	if (portable_input)
		READ_TYPID_FIELD(paramtype);
	else
#endif
	READ_OID_FIELD(paramtype);
	READ_INT_FIELD(paramtypmod);
#ifdef XCP
	if (portable_input)
		READ_COLLID_FIELD(paramcollid);
	else
#endif
	READ_OID_FIELD(paramcollid);
	READ_LOCATION_FIELD(location);

	READ_DONE();
}

/*
 * _readAggref
 */
static Aggref *
_readAggref(void)
{
	READ_LOCALS(Aggref);

#ifdef XCP
	if (portable_input)
		READ_FUNCID_FIELD(aggfnoid);
	else
#endif
	READ_OID_FIELD(aggfnoid);
#ifdef XCP
	if (portable_input)
		READ_TYPID_FIELD(aggtype);
	else
#endif
	READ_OID_FIELD(aggtype);
#ifdef PGXC
#ifndef XCP
	READ_OID_FIELD(aggtrantype);
	READ_BOOL_FIELD(agghas_collectfn);
#endif /* XCP */
#endif /* PGXC */
#ifdef XCP
	if (portable_input)
		READ_COLLID_FIELD(aggcollid);
	else
#endif
	READ_OID_FIELD(aggcollid);
#ifdef XCP
	if (portable_input)
		READ_COLLID_FIELD(inputcollid);
	else
#endif
	READ_OID_FIELD(inputcollid);
	READ_NODE_FIELD(args);
	READ_NODE_FIELD(aggorder);
	READ_NODE_FIELD(aggdistinct);
	READ_BOOL_FIELD(aggstar);
	READ_UINT_FIELD(agglevelsup);
	READ_LOCATION_FIELD(location);

	READ_DONE();
}

/*
 * _readWindowFunc
 */
static WindowFunc *
_readWindowFunc(void)
{
	READ_LOCALS(WindowFunc);

#ifdef XCP
	if (portable_input)
		READ_FUNCID_FIELD(winfnoid);
	else
#endif
	READ_OID_FIELD(winfnoid);
#ifdef XCP
	if (portable_input)
		READ_TYPID_FIELD(wintype);
	else
#endif
	READ_OID_FIELD(wintype);
#ifdef XCP
	if (portable_input)
		READ_COLLID_FIELD(wincollid);
	else
#endif
	READ_OID_FIELD(wincollid);
#ifdef XCP
	if (portable_input)
		READ_COLLID_FIELD(inputcollid);
	else
#endif
	READ_OID_FIELD(inputcollid);
	READ_NODE_FIELD(args);
	READ_UINT_FIELD(winref);
	READ_BOOL_FIELD(winstar);
	READ_BOOL_FIELD(winagg);
	READ_LOCATION_FIELD(location);

	READ_DONE();
}

/*
 * _readArrayRef
 */
static ArrayRef *
_readArrayRef(void)
{
	READ_LOCALS(ArrayRef);

#ifdef XCP
	if (portable_input)
		READ_TYPID_FIELD(refarraytype);
	else
#endif
	READ_OID_FIELD(refarraytype);
#ifdef XCP
	if (portable_input)
		READ_TYPID_FIELD(refelemtype);
	else
#endif
	READ_OID_FIELD(refelemtype);
	READ_INT_FIELD(reftypmod);
#ifdef XCP
	if (portable_input)
		READ_COLLID_FIELD(refcollid);
	else
#endif
	READ_OID_FIELD(refcollid);
	READ_NODE_FIELD(refupperindexpr);
	READ_NODE_FIELD(reflowerindexpr);
	READ_NODE_FIELD(refexpr);
	READ_NODE_FIELD(refassgnexpr);

	READ_DONE();
}

/*
 * _readFuncExpr
 */
static FuncExpr *
_readFuncExpr(void)
{
	READ_LOCALS(FuncExpr);

#ifdef XCP
	if (portable_input)
		READ_FUNCID_FIELD(funcid);
	else
#endif
	READ_OID_FIELD(funcid);
#ifdef XCP
	if (portable_input)
		READ_TYPID_FIELD(funcresulttype);
	else
#endif
	READ_OID_FIELD(funcresulttype);
	READ_BOOL_FIELD(funcretset);
	READ_ENUM_FIELD(funcformat, CoercionForm);
#ifdef XCP
	if (portable_input)
		READ_COLLID_FIELD(funccollid);
	else
#endif
	READ_OID_FIELD(funccollid);
#ifdef XCP
	if (portable_input)
		READ_COLLID_FIELD(inputcollid);
	else
#endif
	READ_OID_FIELD(inputcollid);
	READ_NODE_FIELD(args);
	READ_LOCATION_FIELD(location);

	READ_DONE();
}

/*
 * _readNamedArgExpr
 */
static NamedArgExpr *
_readNamedArgExpr(void)
{
	READ_LOCALS(NamedArgExpr);

	READ_NODE_FIELD(arg);
	READ_STRING_FIELD(name);
	READ_INT_FIELD(argnumber);
	READ_LOCATION_FIELD(location);

	READ_DONE();
}

/*
 * _readOpExpr
 */
static OpExpr *
_readOpExpr(void)
{
	READ_LOCALS(OpExpr);

#ifdef XCP
	if (portable_input)
		READ_OPERID_FIELD(opno);
	else
#endif
	READ_OID_FIELD(opno);
#ifdef XCP
	if (portable_input)
		READ_FUNCID_FIELD(opfuncid);
	else
#endif
	READ_OID_FIELD(opfuncid);

#ifndef XCP
	/*
	 * The opfuncid is stored in the textual format primarily for debugging
	 * and documentation reasons.  We want to always read it as zero to force
	 * it to be re-looked-up in the pg_operator entry.	This ensures that
	 * stored rules don't have hidden dependencies on operators' functions.
	 * (We don't currently support an ALTER OPERATOR command, but might
	 * someday.)
	 */
	local_node->opfuncid = InvalidOid;
#endif

#ifdef XCP
	if (portable_input)
		READ_TYPID_FIELD(opresulttype);
	else
#endif
	READ_OID_FIELD(opresulttype);
	READ_BOOL_FIELD(opretset);
#ifdef XCP
	if (portable_input)
		READ_COLLID_FIELD(opcollid);
	else
#endif
	READ_OID_FIELD(opcollid);
#ifdef XCP
	if (portable_input)
		READ_COLLID_FIELD(inputcollid);
	else
#endif
	READ_OID_FIELD(inputcollid);
	READ_NODE_FIELD(args);
	READ_LOCATION_FIELD(location);

	READ_DONE();
}

/*
 * _readDistinctExpr
 */
static DistinctExpr *
_readDistinctExpr(void)
{
	READ_LOCALS(DistinctExpr);

#ifdef XCP
	if (portable_input)
		READ_OPERID_FIELD(opno);
	else
#endif
	READ_OID_FIELD(opno);
#ifdef XCP
	if (portable_input)
		READ_FUNCID_FIELD(opfuncid);
	else
#endif
	READ_OID_FIELD(opfuncid);

#ifndef XCP
	/*
	 * The opfuncid is stored in the textual format primarily for debugging
	 * and documentation reasons.  We want to always read it as zero to force
	 * it to be re-looked-up in the pg_operator entry.	This ensures that
	 * stored rules don't have hidden dependencies on operators' functions.
	 * (We don't currently support an ALTER OPERATOR command, but might
	 * someday.)
	 */
	local_node->opfuncid = InvalidOid;
#endif

#ifdef XCP
	if (portable_input)
		READ_TYPID_FIELD(opresulttype);
	else
#endif
	READ_OID_FIELD(opresulttype);
	READ_BOOL_FIELD(opretset);
#ifdef XCP
	if (portable_input)
		READ_COLLID_FIELD(opcollid);
	else
#endif
	READ_OID_FIELD(opcollid);
#ifdef XCP
	if (portable_input)
		READ_COLLID_FIELD(inputcollid);
	else
#endif
	READ_OID_FIELD(inputcollid);
	READ_NODE_FIELD(args);
	READ_LOCATION_FIELD(location);

	READ_DONE();
}

/*
 * _readNullIfExpr
 */
static NullIfExpr *
_readNullIfExpr(void)
{
	READ_LOCALS(NullIfExpr);

#ifdef XCP
	if (portable_input)
		READ_OPERID_FIELD(opno);
	else
#endif
	READ_OID_FIELD(opno);
#ifdef XCP
	if (portable_input)
		READ_FUNCID_FIELD(opfuncid);
	else
#endif
	READ_OID_FIELD(opfuncid);

	/*
	 * The opfuncid is stored in the textual format primarily for debugging
	 * and documentation reasons.  We want to always read it as zero to force
	 * it to be re-looked-up in the pg_operator entry.	This ensures that
	 * stored rules don't have hidden dependencies on operators' functions.
	 * (We don't currently support an ALTER OPERATOR command, but might
	 * someday.)
	 */
#ifdef XCP
	/* Do not invalidate if we have just looked up the value */
	if (!portable_input)
#endif
	local_node->opfuncid = InvalidOid;

#ifdef XCP
	if (portable_input)
		READ_TYPID_FIELD(opresulttype);
	else
#endif
	READ_OID_FIELD(opresulttype);
	READ_BOOL_FIELD(opretset);
#ifdef XCP
	if (portable_input)
		READ_COLLID_FIELD(opcollid);
	else
#endif
	READ_OID_FIELD(opcollid);
#ifdef XCP
	if (portable_input)
		READ_COLLID_FIELD(inputcollid);
	else
#endif
	READ_OID_FIELD(inputcollid);
	READ_NODE_FIELD(args);
	READ_LOCATION_FIELD(location);

	READ_DONE();
}

/*
 * _readScalarArrayOpExpr
 */
static ScalarArrayOpExpr *
_readScalarArrayOpExpr(void)
{
	READ_LOCALS(ScalarArrayOpExpr);

#ifdef XCP
	if (portable_input)
		READ_OPERID_FIELD(opno);
	else
#endif
	READ_OID_FIELD(opno);
#ifdef XCP
	if (portable_input)
		READ_FUNCID_FIELD(opfuncid);
	else
#endif
	READ_OID_FIELD(opfuncid);
#ifndef XCP
	/*
	 * The opfuncid is stored in the textual format primarily for debugging
	 * and documentation reasons.  We want to always read it as zero to force
	 * it to be re-looked-up in the pg_operator entry.	This ensures that
	 * stored rules don't have hidden dependencies on operators' functions.
	 * (We don't currently support an ALTER OPERATOR command, but might
	 * someday.)
	 */
	local_node->opfuncid = InvalidOid;
#endif

	READ_BOOL_FIELD(useOr);
#ifdef XCP
	if (portable_input)
		READ_COLLID_FIELD(inputcollid);
	else
#endif
	READ_OID_FIELD(inputcollid);
	READ_NODE_FIELD(args);
	READ_LOCATION_FIELD(location);

	READ_DONE();
}

/*
 * _readBoolExpr
 */
static BoolExpr *
_readBoolExpr(void)
{
	READ_LOCALS(BoolExpr);

	/* do-it-yourself enum representation */
	token = pg_strtok(&length); /* skip :boolop */
	token = pg_strtok(&length); /* get field value */
	if (strncmp(token, "and", 3) == 0)
		local_node->boolop = AND_EXPR;
	else if (strncmp(token, "or", 2) == 0)
		local_node->boolop = OR_EXPR;
	else if (strncmp(token, "not", 3) == 0)
		local_node->boolop = NOT_EXPR;
	else
		elog(ERROR, "unrecognized boolop \"%.*s\"", length, token);

	READ_NODE_FIELD(args);
	READ_LOCATION_FIELD(location);

	READ_DONE();
}

/*
 * _readSubLink
 */
static SubLink *
_readSubLink(void)
{
	READ_LOCALS(SubLink);

	READ_ENUM_FIELD(subLinkType, SubLinkType);
	READ_NODE_FIELD(testexpr);
	READ_NODE_FIELD(operName);
	READ_NODE_FIELD(subselect);
	READ_LOCATION_FIELD(location);

	READ_DONE();
}

#ifdef XCP
/*
 * _readSubPlan is not needed since it doesn't appear in stored rules.
 */
static SubPlan *
_readSubPlan(void)
{
	READ_LOCALS(SubPlan);

	READ_ENUM_FIELD(subLinkType, SubLinkType);
	READ_NODE_FIELD(testexpr);
	READ_NODE_FIELD(paramIds);
	READ_INT_FIELD(plan_id);
	READ_STRING_FIELD(plan_name);
	if (portable_input)
		READ_TYPID_FIELD(firstColType);
	else
		READ_OID_FIELD(firstColType);
	READ_INT_FIELD(firstColTypmod);
	if (portable_input)
		READ_COLLID_FIELD(firstColCollation);
	else
		READ_OID_FIELD(firstColCollation);
	READ_BOOL_FIELD(useHashTable);
	READ_BOOL_FIELD(unknownEqFalse);
	READ_NODE_FIELD(setParam);
	READ_NODE_FIELD(parParam);
	READ_NODE_FIELD(args);
	READ_FLOAT_FIELD(startup_cost);
	READ_FLOAT_FIELD(per_call_cost);

	READ_DONE();
}
#endif

/*
 * _readFieldSelect
 */
static FieldSelect *
_readFieldSelect(void)
{
	READ_LOCALS(FieldSelect);

	READ_NODE_FIELD(arg);
	READ_INT_FIELD(fieldnum);
#ifdef XCP
	if (portable_input)
		READ_TYPID_FIELD(resulttype);
	else
#endif
	READ_OID_FIELD(resulttype);
	READ_INT_FIELD(resulttypmod);
#ifdef XCP
	if (portable_input)
		READ_COLLID_FIELD(resultcollid);
	else
#endif
	READ_OID_FIELD(resultcollid);

	READ_DONE();
}

/*
 * _readFieldStore
 */
static FieldStore *
_readFieldStore(void)
{
	READ_LOCALS(FieldStore);

	READ_NODE_FIELD(arg);
	READ_NODE_FIELD(newvals);
	READ_NODE_FIELD(fieldnums);
#ifdef XCP
	if (portable_input)
		READ_TYPID_FIELD(resulttype);
	else
#endif
	READ_OID_FIELD(resulttype);

	READ_DONE();
}

/*
 * _readRelabelType
 */
static RelabelType *
_readRelabelType(void)
{
	READ_LOCALS(RelabelType);

	READ_NODE_FIELD(arg);
#ifdef XCP
	if (portable_input)
		READ_TYPID_FIELD(resulttype);
	else
#endif
	READ_OID_FIELD(resulttype);
	READ_INT_FIELD(resulttypmod);
#ifdef XCP
	if (portable_input)
		READ_COLLID_FIELD(resultcollid);
	else
#endif
	READ_OID_FIELD(resultcollid);
	READ_ENUM_FIELD(relabelformat, CoercionForm);
	READ_LOCATION_FIELD(location);

	READ_DONE();
}

/*
 * _readCoerceViaIO
 */
static CoerceViaIO *
_readCoerceViaIO(void)
{
	READ_LOCALS(CoerceViaIO);

	READ_NODE_FIELD(arg);
#ifdef XCP
	if (portable_input)
		READ_TYPID_FIELD(resulttype);
	else
#endif
	READ_OID_FIELD(resulttype);
#ifdef XCP
	if (portable_input)
		READ_COLLID_FIELD(resultcollid);
	else
#endif
	READ_OID_FIELD(resultcollid);
	READ_ENUM_FIELD(coerceformat, CoercionForm);
	READ_LOCATION_FIELD(location);

	READ_DONE();
}

/*
 * _readArrayCoerceExpr
 */
static ArrayCoerceExpr *
_readArrayCoerceExpr(void)
{
	READ_LOCALS(ArrayCoerceExpr);

	READ_NODE_FIELD(arg);
#ifdef XCP
	if (portable_input)
		READ_FUNCID_FIELD(elemfuncid);
	else
#endif
	READ_OID_FIELD(elemfuncid);
#ifdef XCP
	if (portable_input)
		READ_TYPID_FIELD(resulttype);
	else
#endif
	READ_OID_FIELD(resulttype);
	READ_INT_FIELD(resulttypmod);
#ifdef XCP
	if (portable_input)
		READ_COLLID_FIELD(resultcollid);
	else
#endif
	READ_OID_FIELD(resultcollid);
	READ_BOOL_FIELD(isExplicit);
	READ_ENUM_FIELD(coerceformat, CoercionForm);
	READ_LOCATION_FIELD(location);

	READ_DONE();
}

/*
 * _readConvertRowtypeExpr
 */
static ConvertRowtypeExpr *
_readConvertRowtypeExpr(void)
{
	READ_LOCALS(ConvertRowtypeExpr);

	READ_NODE_FIELD(arg);
#ifdef XCP
	if (portable_input)
		READ_TYPID_FIELD(resulttype);
	else
#endif
	READ_OID_FIELD(resulttype);
	READ_ENUM_FIELD(convertformat, CoercionForm);
	READ_LOCATION_FIELD(location);

	READ_DONE();
}

/*
 * _readCollateExpr
 */
static CollateExpr *
_readCollateExpr(void)
{
	READ_LOCALS(CollateExpr);

	READ_NODE_FIELD(arg);
	READ_OID_FIELD(collOid);
	READ_LOCATION_FIELD(location);

	READ_DONE();
}

/*
 * _readCaseExpr
 */
static CaseExpr *
_readCaseExpr(void)
{
	READ_LOCALS(CaseExpr);

#ifdef XCP
	if (portable_input)
		READ_TYPID_FIELD(casetype);
	else
#endif
	READ_OID_FIELD(casetype);
#ifdef XCP
	if (portable_input)
		READ_COLLID_FIELD(casecollid);
	else
#endif
	READ_OID_FIELD(casecollid);
	READ_NODE_FIELD(arg);
	READ_NODE_FIELD(args);
	READ_NODE_FIELD(defresult);
	READ_LOCATION_FIELD(location);

	READ_DONE();
}

/*
 * _readCaseWhen
 */
static CaseWhen *
_readCaseWhen(void)
{
	READ_LOCALS(CaseWhen);

	READ_NODE_FIELD(expr);
	READ_NODE_FIELD(result);
	READ_LOCATION_FIELD(location);

	READ_DONE();
}

/*
 * _readCaseTestExpr
 */
static CaseTestExpr *
_readCaseTestExpr(void)
{
	READ_LOCALS(CaseTestExpr);

#ifdef XCP
	if (portable_input)
		READ_TYPID_FIELD(typeId);
	else
#endif
	READ_OID_FIELD(typeId);
	READ_INT_FIELD(typeMod);
#ifdef XCP
	if (portable_input)
		READ_COLLID_FIELD(collation);
	else
#endif
	READ_OID_FIELD(collation);

	READ_DONE();
}

/*
 * _readArrayExpr
 */
static ArrayExpr *
_readArrayExpr(void)
{
	READ_LOCALS(ArrayExpr);

#ifdef XCP
	if (portable_input)
		READ_TYPID_FIELD(array_typeid);
	else
#endif
	READ_OID_FIELD(array_typeid);
#ifdef XCP
	if (portable_input)
		READ_COLLID_FIELD(array_collid);
	else
#endif
	READ_OID_FIELD(array_collid);
#ifdef XCP
	if (portable_input)
		READ_TYPID_FIELD(element_typeid);
	else
#endif
	READ_OID_FIELD(element_typeid);
	READ_NODE_FIELD(elements);
	READ_BOOL_FIELD(multidims);
	READ_LOCATION_FIELD(location);

	READ_DONE();
}

/*
 * _readRowExpr
 */
static RowExpr *
_readRowExpr(void)
{
	READ_LOCALS(RowExpr);

	READ_NODE_FIELD(args);
#ifdef XCP
	if (portable_input)
		READ_TYPID_FIELD(row_typeid);
	else
#endif
	READ_OID_FIELD(row_typeid);
	READ_ENUM_FIELD(row_format, CoercionForm);
	READ_NODE_FIELD(colnames);
	READ_LOCATION_FIELD(location);

	READ_DONE();
}

/*
 * _readRowCompareExpr
 */
static RowCompareExpr *
_readRowCompareExpr(void)
{
	READ_LOCALS(RowCompareExpr);

	READ_ENUM_FIELD(rctype, RowCompareType);
	READ_NODE_FIELD(opnos);
	READ_NODE_FIELD(opfamilies);
	READ_NODE_FIELD(inputcollids);
	READ_NODE_FIELD(largs);
	READ_NODE_FIELD(rargs);

	READ_DONE();
}

/*
 * _readCoalesceExpr
 */
static CoalesceExpr *
_readCoalesceExpr(void)
{
	READ_LOCALS(CoalesceExpr);

#ifdef XCP
	if (portable_input)
		READ_TYPID_FIELD(coalescetype);
	else
#endif
	READ_OID_FIELD(coalescetype);
#ifdef XCP
	if (portable_input)
		READ_COLLID_FIELD(coalescecollid);
	else
#endif
	READ_OID_FIELD(coalescecollid);
	READ_NODE_FIELD(args);
	READ_LOCATION_FIELD(location);

	READ_DONE();
}

/*
 * _readMinMaxExpr
 */
static MinMaxExpr *
_readMinMaxExpr(void)
{
	READ_LOCALS(MinMaxExpr);

#ifdef XCP
	if (portable_input)
		READ_TYPID_FIELD(minmaxtype);
	else
#endif
	READ_OID_FIELD(minmaxtype);
#ifdef XCP
	if (portable_input)
		READ_COLLID_FIELD(minmaxcollid);
	else
#endif
	READ_OID_FIELD(minmaxcollid);
#ifdef XCP
	if (portable_input)
		READ_COLLID_FIELD(inputcollid);
	else
#endif
	READ_OID_FIELD(inputcollid);
	READ_ENUM_FIELD(op, MinMaxOp);
	READ_NODE_FIELD(args);
	READ_LOCATION_FIELD(location);

	READ_DONE();
}

/*
 * _readXmlExpr
 */
static XmlExpr *
_readXmlExpr(void)
{
	READ_LOCALS(XmlExpr);

	READ_ENUM_FIELD(op, XmlExprOp);
	READ_STRING_FIELD(name);
	READ_NODE_FIELD(named_args);
	READ_NODE_FIELD(arg_names);
	READ_NODE_FIELD(args);
	READ_ENUM_FIELD(xmloption, XmlOptionType);
#ifdef XCP
	if (portable_input)
		READ_TYPID_FIELD(type);
	else
#endif
	READ_OID_FIELD(type);
	READ_INT_FIELD(typmod);
	READ_LOCATION_FIELD(location);

	READ_DONE();
}

/*
 * _readNullTest
 */
static NullTest *
_readNullTest(void)
{
	READ_LOCALS(NullTest);

	READ_NODE_FIELD(arg);
	READ_ENUM_FIELD(nulltesttype, NullTestType);
	READ_BOOL_FIELD(argisrow);

	READ_DONE();
}

/*
 * _readBooleanTest
 */
static BooleanTest *
_readBooleanTest(void)
{
	READ_LOCALS(BooleanTest);

	READ_NODE_FIELD(arg);
	READ_ENUM_FIELD(booltesttype, BoolTestType);

	READ_DONE();
}

/*
 * _readCoerceToDomain
 */
static CoerceToDomain *
_readCoerceToDomain(void)
{
	READ_LOCALS(CoerceToDomain);

	READ_NODE_FIELD(arg);
#ifdef XCP
	if (portable_input)
		READ_TYPID_FIELD(resulttype);
	else
#endif
	READ_OID_FIELD(resulttype);
	READ_INT_FIELD(resulttypmod);
#ifdef XCP
	if (portable_input)
		READ_COLLID_FIELD(resultcollid);
	else
#endif
	READ_OID_FIELD(resultcollid);
	READ_ENUM_FIELD(coercionformat, CoercionForm);
	READ_LOCATION_FIELD(location);

	READ_DONE();
}

/*
 * _readCoerceToDomainValue
 */
static CoerceToDomainValue *
_readCoerceToDomainValue(void)
{
	READ_LOCALS(CoerceToDomainValue);

#ifdef XCP
	if (portable_input)
		READ_TYPID_FIELD(typeId);
	else
#endif
	READ_OID_FIELD(typeId);
	READ_INT_FIELD(typeMod);
#ifdef XCP
	if (portable_input)
		READ_COLLID_FIELD(collation);
	else
#endif
	READ_OID_FIELD(collation);
	READ_LOCATION_FIELD(location);

	READ_DONE();
}

/*
 * _readSetToDefault
 */
static SetToDefault *
_readSetToDefault(void)
{
	READ_LOCALS(SetToDefault);

#ifdef XCP
	if (portable_input)
		READ_TYPID_FIELD(typeId);
	else
#endif
	READ_OID_FIELD(typeId);
	READ_INT_FIELD(typeMod);
#ifdef XCP
	if (portable_input)
		READ_COLLID_FIELD(collation);
	else
#endif
	READ_OID_FIELD(collation);
	READ_LOCATION_FIELD(location);

	READ_DONE();
}

/*
 * _readCurrentOfExpr
 */
static CurrentOfExpr *
_readCurrentOfExpr(void)
{
	READ_LOCALS(CurrentOfExpr);

	READ_UINT_FIELD(cvarno);
	READ_STRING_FIELD(cursor_name);
	READ_INT_FIELD(cursor_param);

	READ_DONE();
}

/*
 * _readTargetEntry
 */
static TargetEntry *
_readTargetEntry(void)
{
	READ_LOCALS(TargetEntry);

	READ_NODE_FIELD(expr);
	READ_INT_FIELD(resno);
	READ_STRING_FIELD(resname);
	READ_UINT_FIELD(ressortgroupref);
#ifdef XCP
	if (portable_input)
		READ_RELID_FIELD(resorigtbl);
	else
#endif
	READ_OID_FIELD(resorigtbl);
	READ_INT_FIELD(resorigcol);
	READ_BOOL_FIELD(resjunk);

	READ_DONE();
}

/*
 * _readRangeTblRef
 */
static RangeTblRef *
_readRangeTblRef(void)
{
	READ_LOCALS(RangeTblRef);

	READ_INT_FIELD(rtindex);

	READ_DONE();
}

/*
 * _readJoinExpr
 */
static JoinExpr *
_readJoinExpr(void)
{
	READ_LOCALS(JoinExpr);

	READ_ENUM_FIELD(jointype, JoinType);
	READ_BOOL_FIELD(isNatural);
	READ_NODE_FIELD(larg);
	READ_NODE_FIELD(rarg);
	READ_NODE_FIELD(usingClause);
	READ_NODE_FIELD(quals);
	READ_NODE_FIELD(alias);
	READ_INT_FIELD(rtindex);

	READ_DONE();
}

/*
 * _readFromExpr
 */
static FromExpr *
_readFromExpr(void)
{
	READ_LOCALS(FromExpr);

	READ_NODE_FIELD(fromlist);
	READ_NODE_FIELD(quals);

	READ_DONE();
}


/*
 *	Stuff from parsenodes.h.
 */

/*
 * _readRangeTblEntry
 */
static RangeTblEntry *
_readRangeTblEntry(void)
{
<<<<<<< HEAD
#ifdef PGXC
#ifndef XCP
	int natts, i;
	char    *colname;
	Oid     typid, typmod;
#endif
#endif

=======
>>>>>>> a1e1b33f
	READ_LOCALS(RangeTblEntry);

	/* put alias + eref first to make dump more legible */
	READ_NODE_FIELD(alias);
	READ_NODE_FIELD(eref);
	READ_ENUM_FIELD(rtekind, RTEKind);
#ifdef PGXC
#ifndef XCP
	READ_STRING_FIELD(relname);
#endif
#endif

	switch (local_node->rtekind)
	{
		case RTE_RELATION:
<<<<<<< HEAD
#ifdef PGXC
#ifndef XCP
			/* read tuple descriptor */
			token = pg_strtok(&length); 	/* skip :tupdesc_natts */
			token = pg_strtok(&length);		/* get field value */

			natts = atoi(token);

			if (natts > 0 && natts <= MaxTupleAttributeNumber)
				local_node->reltupdesc = CreateTemplateTupleDesc(natts, false);
			else
				elog(ERROR, "invalid node field to read");

			token = pg_strtok(&length); 	/* skip '(' */

			if (length == 1 && pg_strncasecmp(token, "(", length) == 0)
			{
				for (i = 0 ; i < natts ; i++)
				{
					token = pg_strtok(&length); 	/* skip :colname */
					token = pg_strtok(&length); 	/* get colname */
					colname = nullable_string(token, length);

					if (colname == NULL)
						elog(ERROR, "invalid node field to read");

					token = pg_strtok(&length); 	/* skip :coltypid */
					token = pg_strtok(&length); 	/* get typid */
					typid = atooid(token);

					token = pg_strtok(&length); 	/* skip :coltypmod */
					token = pg_strtok(&length); 	/* get typmod */
					typmod = atoi(token);

					TupleDescInitEntry(local_node->reltupdesc,
							(i + 1), colname, typid, typmod, 0);
				}
			}
			else
				elog(ERROR, "invalid node field to read");

			token = pg_strtok(&length); 	/* skip '(' */

			if (!(length == 1 && pg_strncasecmp(token, ")", length) == 0))
				elog(ERROR, "invalid node field to read");
#endif
#endif
#ifdef XCP
			if (portable_input)
				READ_RELID_FIELD(relid);
			else
#endif
=======
>>>>>>> a1e1b33f
			READ_OID_FIELD(relid);
			READ_CHAR_FIELD(relkind);
			break;
		case RTE_SUBQUERY:
			READ_NODE_FIELD(subquery);
			break;
		case RTE_JOIN:
			READ_ENUM_FIELD(jointype, JoinType);
			READ_NODE_FIELD(joinaliasvars);
			break;
		case RTE_FUNCTION:
			READ_NODE_FIELD(funcexpr);
			READ_NODE_FIELD(funccoltypes);
			READ_NODE_FIELD(funccoltypmods);
			READ_NODE_FIELD(funccolcollations);
			break;
		case RTE_VALUES:
			READ_NODE_FIELD(values_lists);
			READ_NODE_FIELD(values_collations);
			break;
		case RTE_CTE:
			READ_STRING_FIELD(ctename);
			READ_UINT_FIELD(ctelevelsup);
			READ_BOOL_FIELD(self_reference);
			READ_NODE_FIELD(ctecoltypes);
			READ_NODE_FIELD(ctecoltypmods);
			READ_NODE_FIELD(ctecolcollations);
			break;
#ifdef PGXC
		case RTE_REMOTE_DUMMY:
			/* Nothing to do */
			break;
#endif /* PGXC */
		default:
			elog(ERROR, "unrecognized RTE kind: %d",
				 (int) local_node->rtekind);
			break;
	}

	READ_BOOL_FIELD(inh);
	READ_BOOL_FIELD(inFromCl);
	READ_UINT_FIELD(requiredPerms);
#ifdef XCP
	if (portable_input)
	{
		local_node->requiredPerms = 0; /* no permission checks on data node */
		token = pg_strtok(&length);	/* skip :fldname */ \
		token = pg_strtok(&length);	/* skip field value */ \
		local_node->checkAsUser = InvalidOid;
	}
	else
#endif
	READ_OID_FIELD(checkAsUser);
	READ_BITMAPSET_FIELD(selectedCols);
	READ_BITMAPSET_FIELD(modifiedCols);

	READ_DONE();
}


#ifdef XCP
/*
 * _readPlan
 */
static Plan *
_readPlan(void)
{
	READ_LOCALS(Plan);

	READ_PLAN_FIELDS();

	READ_DONE();
}



/*
 * _readResult
 */
static Result *
_readResult(void)
{
	READ_LOCALS(Result);

	READ_PLAN_FIELDS();
	READ_NODE_FIELD(resconstantqual);

	READ_DONE();
}


/*
 * _readModifyTable
 */
static ModifyTable *
_readModifyTable(void)
{
	READ_LOCALS(ModifyTable);

	READ_PLAN_FIELDS();
	READ_ENUM_FIELD(operation, CmdType);
	READ_BOOL_FIELD(canSetTag);
	READ_NODE_FIELD(resultRelations);
	READ_INT_FIELD(resultRelIndex);
	READ_NODE_FIELD(plans);
	READ_NODE_FIELD(returningLists);
	READ_NODE_FIELD(rowMarks);
	READ_INT_FIELD(epqParam);

	READ_DONE();
}


/*
 * _readAppend
 */
static Append *
_readAppend(void)
{
	READ_LOCALS(Append);

	READ_PLAN_FIELDS();
	READ_NODE_FIELD(appendplans);

	READ_DONE();
}


/*
 * _readMergeAppend
 */
static MergeAppend *
_readMergeAppend(void)
{
	int i;
	READ_LOCALS(MergeAppend);

	READ_PLAN_FIELDS();
	READ_NODE_FIELD(mergeplans);
	READ_INT_FIELD(numCols);

	token = pg_strtok(&length);		/* skip :sortColIdx */
	local_node->sortColIdx = (AttrNumber *) palloc(local_node->numCols * sizeof(AttrNumber));
	for (i = 0; i < local_node->numCols; i++)
	{
		token = pg_strtok(&length);
		local_node->sortColIdx[i] = atoi(token);
	}

	token = pg_strtok(&length);		/* skip :sortOperators */
	local_node->sortOperators = (Oid *) palloc(local_node->numCols * sizeof(Oid));
	for (i = 0; i < local_node->numCols; i++)
	{
		token = pg_strtok(&length);
		if (portable_input)
		{
			char       *nspname; /* namespace name */
			char       *oprname; /* operator name */
			char	   *leftnspname; /* left type namespace */
			char	   *leftname; /* left type name */
			Oid			oprleft; /* left type */
			char	   *rightnspname; /* right type namespace */
			char	   *rightname; /* right type name */
			Oid			oprright; /* right type */
			/* token is already set to nspname */
			nspname = nullable_string(token, length);
			token = pg_strtok(&length); /* get operator name */
			oprname = nullable_string(token, length);
			token = pg_strtok(&length); /* left type namespace */
			leftnspname = nullable_string(token, length);
			token = pg_strtok(&length); /* left type name */
			leftname = nullable_string(token, length);
			token = pg_strtok(&length); /* right type namespace */
			rightnspname = nullable_string(token, length);
			token = pg_strtok(&length); /* right type name */
			rightname = nullable_string(token, length);
			if (leftname)
				oprleft = get_typname_typid(leftname,
											NSP_OID(leftnspname));
			else
				oprleft = InvalidOid;
			if (rightname)
				oprright = get_typname_typid(rightname,
											 NSP_OID(rightnspname));
			else
				oprright = InvalidOid;
			local_node->sortOperators[i] = get_operid(oprname,
 													  oprleft,
													  oprright,
													  NSP_OID(nspname));
		}
		else
		local_node->sortOperators[i] = atooid(token);
	}

	token = pg_strtok(&length);		/* skip :collations */
	local_node->collations = (Oid *) palloc(local_node->numCols * sizeof(Oid));
	for (i = 0; i < local_node->numCols; i++)
	{
		token = pg_strtok(&length);
		if (portable_input)
		{
			char       *nspname; /* namespace name */
			char       *collname; /* collation name */
			int 		collencoding; /* collation encoding */
			/* the token is already read */
			nspname = nullable_string(token, length);
			token = pg_strtok(&length); /* get collname */
			collname = nullable_string(token, length);
			token = pg_strtok(&length); /* get nargs */
			collencoding = atoi(token);
			if (collname)
				local_node->collations[i] = get_collid(collname,
													   collencoding,
													   NSP_OID(nspname));
			else
				local_node->collations[i] = InvalidOid;
		}
		else
		local_node->collations[i] = atooid(token);
	}

	token = pg_strtok(&length);		/* skip :nullsFirst */
	local_node->nullsFirst = (bool *) palloc(local_node->numCols * sizeof(bool));
	for (i = 0; i < local_node->numCols; i++)
	{
		token = pg_strtok(&length);
		local_node->nullsFirst[i] = strtobool(token);
	}

	READ_DONE();
}


/*
 * _readRecursiveUnion
 */
static RecursiveUnion *
_readRecursiveUnion(void)
{
	int i;
	READ_LOCALS(RecursiveUnion);

	READ_PLAN_FIELDS();
	READ_INT_FIELD(wtParam);
	READ_INT_FIELD(numCols);

	token = pg_strtok(&length);		/* skip :dupColIdx */
	local_node->dupColIdx = (AttrNumber *) palloc(local_node->numCols * sizeof(AttrNumber));
	for (i = 0; i < local_node->numCols; i++)
	{
		token = pg_strtok(&length);
		local_node->dupColIdx[i] = atoi(token);
	}

	token = pg_strtok(&length);		/* skip :dupOperators */
	local_node->dupOperators = (Oid *) palloc(local_node->numCols * sizeof(Oid));
	for (i = 0; i < local_node->numCols; i++)
	{
		token = pg_strtok(&length);
		local_node->dupOperators[i] = atooid(token);
	}

	READ_LONG_FIELD(numGroups);

	READ_DONE();
}


/*
 * _readBitmapAnd
 */
static BitmapAnd *
_readBitmapAnd(void)
{
	READ_LOCALS(BitmapAnd);

	READ_PLAN_FIELDS();
	READ_NODE_FIELD(bitmapplans);

	READ_DONE();
}


/*
 * _readBitmapOr
 */
static BitmapOr *
_readBitmapOr(void)
{
	READ_LOCALS(BitmapOr);

	READ_PLAN_FIELDS();
	READ_NODE_FIELD(bitmapplans);

	READ_DONE();
}


/*
 * _readScan
 */
static Scan *
_readScan(void)
{
	READ_LOCALS(Scan);

	READ_SCAN_FIELDS();

	READ_DONE();
}


/*
 * _readSeqScan
 */
static SeqScan *
_readSeqScan(void)
{
	READ_LOCALS(SeqScan);

	READ_SCAN_FIELDS();

	READ_DONE();
}


/*
 * _readIndexScan
 */
static IndexScan *
_readIndexScan(void)
{
	READ_LOCALS(IndexScan);

	READ_SCAN_FIELDS();

	if (portable_input)
		READ_RELID_FIELD(indexid);
	else
		READ_OID_FIELD(indexid);
	READ_NODE_FIELD(indexqual);
	READ_NODE_FIELD(indexqualorig);
	READ_NODE_FIELD(indexorderby);
	READ_NODE_FIELD(indexorderbyorig);
	READ_ENUM_FIELD(indexorderdir, ScanDirection);

	READ_DONE();
}


/*
 * _readBitmapIndexScan
 */
static BitmapIndexScan *
_readBitmapIndexScan(void)
{
	READ_LOCALS(BitmapIndexScan);

	READ_SCAN_FIELDS();

	if (portable_input)
		READ_RELID_FIELD(indexid);
	else
		READ_OID_FIELD(indexid);
	READ_NODE_FIELD(indexqual);
	READ_NODE_FIELD(indexqualorig);

	READ_DONE();
}


/*
 * _readBitmapHeapScan
 */
static BitmapHeapScan *
_readBitmapHeapScan(void)
{
	READ_LOCALS(BitmapHeapScan);

	READ_SCAN_FIELDS();

	READ_NODE_FIELD(bitmapqualorig);

	READ_DONE();
}


/*
 * _readTidScan
 */
static TidScan *
_readTidScan(void)
{
	READ_LOCALS(TidScan);

	READ_SCAN_FIELDS();

	READ_NODE_FIELD(tidquals);

	READ_DONE();
}


/*
 * _readSubqueryScan
 */
static SubqueryScan *
_readSubqueryScan(void)
{
	READ_LOCALS(SubqueryScan);

	READ_SCAN_FIELDS();

	READ_NODE_FIELD(subplan);
	READ_NODE_FIELD(subrtable);
	READ_NODE_FIELD(subrowmark);

	READ_DONE();
}


/*
 * _readFunctionScan
 */
static FunctionScan *
_readFunctionScan(void)
{
	READ_LOCALS(FunctionScan);

	READ_SCAN_FIELDS();

	READ_NODE_FIELD(funcexpr);
	READ_NODE_FIELD(funccolnames);
	READ_NODE_FIELD(funccoltypes);
	READ_NODE_FIELD(funccoltypmods);
	READ_NODE_FIELD(funccolcollations);

	READ_DONE();
}


/*
 * _readValuesScan
 */
static ValuesScan *
_readValuesScan(void)
{
	READ_LOCALS(ValuesScan);

	READ_SCAN_FIELDS();

	READ_NODE_FIELD(values_lists);

	READ_DONE();
}


/*
 * _readCteScan
 */
static CteScan *
_readCteScan(void)
{
	READ_LOCALS(CteScan);

	READ_SCAN_FIELDS();

	READ_INT_FIELD(ctePlanId);
	READ_INT_FIELD(cteParam);

	READ_DONE();
}


/*
 * _readWorkTableScan
 */
static WorkTableScan *
_readWorkTableScan(void)
{
	READ_LOCALS(WorkTableScan);

	READ_SCAN_FIELDS();

	READ_INT_FIELD(wtParam);

	READ_DONE();
}


/*
 * _readJoin
 */
static Join *
_readJoin(void)
{
	READ_LOCALS(Join);

	READ_JOIN_FIELDS();

	READ_DONE();
}


/*
 * _readNestLoop
 */
static NestLoop *
_readNestLoop(void)
{
	READ_LOCALS(NestLoop);

	READ_JOIN_FIELDS();

	READ_NODE_FIELD(nestParams);

	READ_DONE();
}


/*
 * _readMergeJoin
 */
static MergeJoin *
_readMergeJoin(void)
{
	int			numCols;
	int			i;
	READ_LOCALS(MergeJoin);

	READ_JOIN_FIELDS();

	READ_NODE_FIELD(mergeclauses);
	numCols = list_length(local_node->mergeclauses);


	token = pg_strtok(&length);		/* skip :mergeFamilies */
	local_node->mergeFamilies = (Oid *) palloc(numCols * sizeof(Oid));
	for (i = 0; i < numCols; i++)
	{
		token = pg_strtok(&length);
		local_node->mergeFamilies[i] = atooid(token);
	}

	token = pg_strtok(&length);		/* skip :mergeCollations */
	local_node->mergeCollations = (Oid *) palloc(numCols * sizeof(Oid));
	for (i = 0; i < numCols; i++)
	{
		token = pg_strtok(&length);
		if (portable_input)
		{
			char       *nspname; /* namespace name */
			char       *collname; /* collation name */
			int 		collencoding; /* collation encoding */
			/* the token is already read */
			nspname = nullable_string(token, length);
			token = pg_strtok(&length); /* get collname */
			collname = nullable_string(token, length);
			token = pg_strtok(&length); /* get nargs */
			collencoding = atoi(token);
			if (collname)
				local_node->mergeCollations[i] = get_collid(collname,
															collencoding,
															NSP_OID(nspname));
			else
				local_node->mergeCollations[i] = InvalidOid;
		}
		else
		local_node->mergeCollations[i] = atooid(token);
	}

	token = pg_strtok(&length);		/* skip :mergeStrategies */
	local_node->mergeStrategies = (int *) palloc(numCols * sizeof(int));
	for (i = 0; i < numCols; i++)
	{
		token = pg_strtok(&length);
		local_node->mergeStrategies[i] = atoi(token);
	}

	token = pg_strtok(&length);		/* skip :mergeNullsFirst */
	local_node->mergeNullsFirst = (bool *) palloc(numCols * sizeof(bool));
	for (i = 0; i < numCols; i++)
	{
		token = pg_strtok(&length);
		local_node->mergeNullsFirst[i] = strtobool(token);
	}

	READ_DONE();
}


/*
 * _readHashJoin
 */
static HashJoin *
_readHashJoin(void)
{
	READ_LOCALS(HashJoin);

	READ_JOIN_FIELDS();

	READ_NODE_FIELD(hashclauses);

	READ_DONE();
}


/*
 * _readMaterial
 */
static Material *
_readMaterial(void)
{
	READ_LOCALS(Material);

	READ_PLAN_FIELDS();

	READ_DONE();
}


/*
 * _readSort
 */
static Sort *
_readSort(void)
{
	int i;
	READ_LOCALS(Sort);

	READ_PLAN_FIELDS();

	READ_INT_FIELD(numCols);

	token = pg_strtok(&length);		/* skip :sortColIdx */
	local_node->sortColIdx = (AttrNumber *) palloc(local_node->numCols * sizeof(AttrNumber));
	for (i = 0; i < local_node->numCols; i++)
	{
		token = pg_strtok(&length);
		local_node->sortColIdx[i] = atoi(token);
	}

	token = pg_strtok(&length);		/* skip :sortOperators */
	local_node->sortOperators = (Oid *) palloc(local_node->numCols * sizeof(Oid));
	for (i = 0; i < local_node->numCols; i++)
	{
		token = pg_strtok(&length);
		if (portable_input)
		{
			char       *nspname; /* namespace name */
			char       *oprname; /* operator name */
			char	   *leftnspname; /* left type namespace */
			char	   *leftname; /* left type name */
			Oid			oprleft; /* left type */
			char	   *rightnspname; /* right type namespace */
			char	   *rightname; /* right type name */
			Oid			oprright; /* right type */
			/* token is already set to nspname */
			nspname = nullable_string(token, length);
			token = pg_strtok(&length); /* get operator name */
			oprname = nullable_string(token, length);
			token = pg_strtok(&length); /* left type namespace */
			leftnspname = nullable_string(token, length);
			token = pg_strtok(&length); /* left type name */
			leftname = nullable_string(token, length);
			token = pg_strtok(&length); /* right type namespace */
			rightnspname = nullable_string(token, length);
			token = pg_strtok(&length); /* right type name */
			rightname = nullable_string(token, length);
			if (leftname)
				oprleft = get_typname_typid(leftname,
											NSP_OID(leftnspname));
			else
				oprleft = InvalidOid;
			if (rightname)
				oprright = get_typname_typid(rightname,
											 NSP_OID(rightnspname));
			else
				oprright = InvalidOid;
			local_node->sortOperators[i] = get_operid(oprname,
 													  oprleft,
													  oprright,
													  NSP_OID(nspname));
		}
		else
		local_node->sortOperators[i] = atooid(token);
	}

	token = pg_strtok(&length);		/* skip :collations */
	local_node->collations = (Oid *) palloc(local_node->numCols * sizeof(Oid));
	for (i = 0; i < local_node->numCols; i++)
	{
		token = pg_strtok(&length);
		if (portable_input)
		{
			char       *nspname; /* namespace name */
			char       *collname; /* collation name */
			int 		collencoding; /* collation encoding */
			/* the token is already read */
			nspname = nullable_string(token, length);
			token = pg_strtok(&length); /* get collname */
			collname = nullable_string(token, length);
			token = pg_strtok(&length); /* get nargs */
			collencoding = atoi(token);
			if (collname)
				local_node->collations[i] = get_collid(collname,
													   collencoding,
													   NSP_OID(nspname));
			else
				local_node->collations[i] = InvalidOid;
		}
		else
		local_node->collations[i] = atooid(token);
	}

	token = pg_strtok(&length);		/* skip :nullsFirst */
	local_node->nullsFirst = (bool *) palloc(local_node->numCols * sizeof(bool));
	for (i = 0; i < local_node->numCols; i++)
	{
		token = pg_strtok(&length);
		local_node->nullsFirst[i] = strtobool(token);
	}

	READ_DONE();
}


/*
 * _readGroup
 */
static Group *
_readGroup(void)
{
	int i;
	READ_LOCALS(Group);

	READ_PLAN_FIELDS();

	READ_INT_FIELD(numCols);

	token = pg_strtok(&length);		/* skip :grpColIdx */
	local_node->grpColIdx = (AttrNumber *) palloc(local_node->numCols * sizeof(AttrNumber));
	for (i = 0; i < local_node->numCols; i++)
	{
		token = pg_strtok(&length);
		local_node->grpColIdx[i] = atoi(token);
	}

	token = pg_strtok(&length);		/* skip :grpOperators */
	local_node->grpOperators = (Oid *) palloc(local_node->numCols * sizeof(Oid));
	for (i = 0; i < local_node->numCols; i++)
	{
		token = pg_strtok(&length);
		if (portable_input)
		{
			char       *nspname; /* namespace name */
			char       *oprname; /* operator name */
			char	   *leftnspname; /* left type namespace */
			char	   *leftname; /* left type name */
			Oid			oprleft; /* left type */
			char	   *rightnspname; /* right type namespace */
			char	   *rightname; /* right type name */
			Oid			oprright; /* right type */
			/* token is already set to nspname */
			nspname = nullable_string(token, length);
			token = pg_strtok(&length); /* get operator name */
			oprname = nullable_string(token, length);
			token = pg_strtok(&length); /* left type namespace */
			leftnspname = nullable_string(token, length);
			token = pg_strtok(&length); /* left type name */
			leftname = nullable_string(token, length);
			token = pg_strtok(&length); /* right type namespace */
			rightnspname = nullable_string(token, length);
			token = pg_strtok(&length); /* right type name */
			rightname = nullable_string(token, length);
			if (leftname)
				oprleft = get_typname_typid(leftname,
											NSP_OID(leftnspname));
			else
				oprleft = InvalidOid;
			if (rightname)
				oprright = get_typname_typid(rightname,
											 NSP_OID(rightnspname));
			else
				oprright = InvalidOid;
			local_node->grpOperators[i] = get_operid(oprname,
													 oprleft,
													 oprright,
													 NSP_OID(nspname));
		}
		else
			local_node->grpOperators[i] = atooid(token);
	}

	READ_DONE();
}


/*
 * _readAgg
 */
static Agg *
_readAgg(void)
{
	int i;
	READ_LOCALS(Agg);

	READ_PLAN_FIELDS();

	READ_ENUM_FIELD(aggstrategy, AggStrategy);
	READ_ENUM_FIELD(aggdistribution, AggDistribution);
	READ_INT_FIELD(numCols);

	token = pg_strtok(&length);		/* skip :grpColIdx */
	local_node->grpColIdx = (AttrNumber *) palloc(local_node->numCols * sizeof(AttrNumber));
	for (i = 0; i < local_node->numCols; i++)
	{
		token = pg_strtok(&length);
		local_node->grpColIdx[i] = atoi(token);
	}

	token = pg_strtok(&length);		/* skip :grpOperators */
	local_node->grpOperators = (Oid *) palloc(local_node->numCols * sizeof(Oid));
	for (i = 0; i < local_node->numCols; i++)
	{
		token = pg_strtok(&length);
		if (portable_input)
		{
			char       *nspname; /* namespace name */
			char       *oprname; /* operator name */
			char	   *leftnspname; /* left type namespace */
			char	   *leftname; /* left type name */
			Oid			oprleft; /* left type */
			char	   *rightnspname; /* right type namespace */
			char	   *rightname; /* right type name */
			Oid			oprright; /* right type */
			/* token is already set to nspname */
			nspname = nullable_string(token, length);
			token = pg_strtok(&length); /* get operator name */
			oprname = nullable_string(token, length);
			token = pg_strtok(&length); /* left type namespace */
			leftnspname = nullable_string(token, length);
			token = pg_strtok(&length); /* left type name */
			leftname = nullable_string(token, length);
			token = pg_strtok(&length); /* right type namespace */
			rightnspname = nullable_string(token, length);
			token = pg_strtok(&length); /* right type name */
			rightname = nullable_string(token, length);
			if (leftname)
				oprleft = get_typname_typid(leftname,
											NSP_OID(leftnspname));
			else
				oprleft = InvalidOid;
			if (rightname)
				oprright = get_typname_typid(rightname,
											 NSP_OID(rightnspname));
			else
				oprright = InvalidOid;
			local_node->grpOperators[i] = get_operid(oprname,
													 oprleft,
													 oprright,
													 NSP_OID(nspname));
		}
		else
			local_node->grpOperators[i] = atooid(token);
	}

	READ_LONG_FIELD(numGroups);

	READ_DONE();
}


/*
 * _readWindowAgg
 */
static WindowAgg *
_readWindowAgg(void)
{
	int i;
	READ_LOCALS(WindowAgg);

	READ_PLAN_FIELDS();

	READ_INT_FIELD(winref);
	READ_INT_FIELD(partNumCols);

	token = pg_strtok(&length);		/* skip :partColIdx */
	local_node->partColIdx = (AttrNumber *) palloc(local_node->partNumCols * sizeof(AttrNumber));
	for (i = 0; i < local_node->partNumCols; i++)
	{
		token = pg_strtok(&length);
		local_node->partColIdx[i] = atoi(token);
	}

	token = pg_strtok(&length);		/* skip :partOperators */
	local_node->partOperators = (Oid *) palloc(local_node->partNumCols * sizeof(Oid));
	for (i = 0; i < local_node->partNumCols; i++)
	{
		token = pg_strtok(&length);
		if (portable_input)
		{
			char       *nspname; /* namespace name */
			char       *oprname; /* operator name */
			char	   *leftnspname; /* left type namespace */
			char	   *leftname; /* left type name */
			Oid			oprleft; /* left type */
			char	   *rightnspname; /* right type namespace */
			char	   *rightname; /* right type name */
			Oid			oprright; /* right type */
			/* token is already set to nspname */
			nspname = nullable_string(token, length);
			token = pg_strtok(&length); /* get operator name */
			oprname = nullable_string(token, length);
			token = pg_strtok(&length); /* left type namespace */
			leftnspname = nullable_string(token, length);
			token = pg_strtok(&length); /* left type name */
			leftname = nullable_string(token, length);
			token = pg_strtok(&length); /* right type namespace */
			rightnspname = nullable_string(token, length);
			token = pg_strtok(&length); /* right type name */
			rightname = nullable_string(token, length);
			if (leftname)
				oprleft = get_typname_typid(leftname,
											NSP_OID(leftnspname));
			else
				oprleft = InvalidOid;
			if (rightname)
				oprright = get_typname_typid(rightname,
											 NSP_OID(rightnspname));
			else
				oprright = InvalidOid;
			local_node->partOperators[i] = get_operid(oprname,
													  oprleft,
													  oprright,
													  NSP_OID(nspname));
		}
		else
			local_node->partOperators[i] = atooid(token);
	}

	READ_INT_FIELD(ordNumCols);

	token = pg_strtok(&length);		/* skip :ordColIdx */
	local_node->ordColIdx = (AttrNumber *) palloc(local_node->ordNumCols * sizeof(AttrNumber));
	for (i = 0; i < local_node->ordNumCols; i++)
	{
		token = pg_strtok(&length);
		local_node->ordColIdx[i] = atoi(token);
	}

	token = pg_strtok(&length);		/* skip :ordOperators */
	local_node->ordOperators = (Oid *) palloc(local_node->ordNumCols * sizeof(Oid));
	for (i = 0; i < local_node->ordNumCols; i++)
	{
		token = pg_strtok(&length);
		if (portable_input)
		{
			char       *nspname; /* namespace name */
			char       *oprname; /* operator name */
			char	   *leftnspname; /* left type namespace */
			char	   *leftname; /* left type name */
			Oid			oprleft; /* left type */
			char	   *rightnspname; /* right type namespace */
			char	   *rightname; /* right type name */
			Oid			oprright; /* right type */
			/* token is already set to nspname */
			nspname = nullable_string(token, length);
			token = pg_strtok(&length); /* get operator name */
			oprname = nullable_string(token, length);
			token = pg_strtok(&length); /* left type namespace */
			leftnspname = nullable_string(token, length);
			token = pg_strtok(&length); /* left type name */
			leftname = nullable_string(token, length);
			token = pg_strtok(&length); /* right type namespace */
			rightnspname = nullable_string(token, length);
			token = pg_strtok(&length); /* right type name */
			rightname = nullable_string(token, length);
			if (leftname)
				oprleft = get_typname_typid(leftname,
											NSP_OID(leftnspname));
			else
				oprleft = InvalidOid;
			if (rightname)
				oprright = get_typname_typid(rightname,
											 NSP_OID(rightnspname));
			else
				oprright = InvalidOid;
			local_node->ordOperators[i] = get_operid(oprname,
													 oprleft,
													 oprright,
													 NSP_OID(nspname));
		}
		else
			local_node->ordOperators[i] = atooid(token);
	}

	READ_INT_FIELD(frameOptions);

	READ_DONE();
}


/*
 * _readUnique
 */
static Unique *
_readUnique(void)
{
	int i;
	READ_LOCALS(Unique);

	READ_PLAN_FIELDS();

	READ_INT_FIELD(numCols);

	token = pg_strtok(&length);		/* skip :uniqColIdx */
	local_node->uniqColIdx = (AttrNumber *) palloc(local_node->numCols * sizeof(AttrNumber));
	for (i = 0; i < local_node->numCols; i++)
	{
		token = pg_strtok(&length);
		local_node->uniqColIdx[i] = atoi(token);
	}

	token = pg_strtok(&length);		/* skip :uniqOperators */
	local_node->uniqOperators = (Oid *) palloc(local_node->numCols * sizeof(Oid));
	for (i = 0; i < local_node->numCols; i++)
	{
		token = pg_strtok(&length);
		if (portable_input)
		{
			char       *nspname; /* namespace name */
			char       *oprname; /* operator name */
			char	   *leftnspname; /* left type namespace */
			char	   *leftname; /* left type name */
			Oid			oprleft; /* left type */
			char	   *rightnspname; /* right type namespace */
			char	   *rightname; /* right type name */
			Oid			oprright; /* right type */
			/* token is already set to nspname */
			nspname = nullable_string(token, length);
			token = pg_strtok(&length); /* get operator name */
			oprname = nullable_string(token, length);
			token = pg_strtok(&length); /* left type namespace */
			leftnspname = nullable_string(token, length);
			token = pg_strtok(&length); /* left type name */
			leftname = nullable_string(token, length);
			token = pg_strtok(&length); /* right type namespace */
			rightnspname = nullable_string(token, length);
			token = pg_strtok(&length); /* right type name */
			rightname = nullable_string(token, length);
			if (leftname)
				oprleft = get_typname_typid(leftname,
											NSP_OID(leftnspname));
			else
				oprleft = InvalidOid;
			if (rightname)
				oprright = get_typname_typid(rightname,
											 NSP_OID(rightnspname));
			else
				oprright = InvalidOid;
			local_node->uniqOperators[i] = get_operid(oprname,
													  oprleft,
													  oprright,
													  NSP_OID(nspname));
		}
		else
			local_node->uniqOperators[i] = atooid(token);
	}

	READ_DONE();
}


/*
 * _readHash
 */
static Hash *
_readHash(void)
{
	READ_LOCALS(Hash);

	READ_PLAN_FIELDS();

	if (portable_input)
		READ_RELID_FIELD(skewTable);
	else
		READ_OID_FIELD(skewTable);
	READ_INT_FIELD(skewColumn);
	READ_BOOL_FIELD(skewInherit);
	if (portable_input)
		READ_TYPID_FIELD(skewColType);
	else
		READ_OID_FIELD(skewColType);
	READ_INT_FIELD(skewColTypmod);

	READ_DONE();
}


/*
 * _readSetOp
 */
static SetOp *
_readSetOp(void)
{
	int i;
	READ_LOCALS(SetOp);

	READ_PLAN_FIELDS();

	READ_ENUM_FIELD(cmd, SetOpCmd);
	READ_ENUM_FIELD(strategy, SetOpStrategy);
	READ_INT_FIELD(numCols);

	token = pg_strtok(&length);		/* skip :dupColIdx */
	local_node->dupColIdx = (AttrNumber *) palloc(local_node->numCols * sizeof(AttrNumber));
	for (i = 0; i < local_node->numCols; i++)
	{
		token = pg_strtok(&length);
		local_node->dupColIdx[i] = atoi(token);
	}

	token = pg_strtok(&length);		/* skip :dupOperators */
	local_node->dupOperators = (Oid *) palloc(local_node->numCols * sizeof(Oid));
	for (i = 0; i < local_node->numCols; i++)
	{
		token = pg_strtok(&length);
		local_node->dupOperators[i] = atooid(token);
	}

	READ_INT_FIELD(flagColIdx);
	READ_INT_FIELD(firstFlag);
	READ_LONG_FIELD(numGroups);

	READ_DONE();
}


/*
 * _readLimit
 */
static Limit *
_readLimit(void)
{
	READ_LOCALS(Limit);

	READ_PLAN_FIELDS();

	READ_NODE_FIELD(limitOffset);
	READ_NODE_FIELD(limitCount);

	READ_DONE();
}


/*
 * _readRemoteSubplan
 */
static RemoteSubplan *
_readRemoteSubplan(void)
{
	READ_LOCALS(RemoteSubplan);

	READ_SCAN_FIELDS();

	READ_CHAR_FIELD(distributionType);
	READ_INT_FIELD(distributionKey);
	READ_NODE_FIELD(distributionNodes);
	READ_NODE_FIELD(distributionRestrict);
	READ_NODE_FIELD(nodeList);
	READ_BOOL_FIELD(execOnAll);
	READ_NODE_FIELD(sort);
	READ_STRING_FIELD(cursor);

	READ_DONE();
}


/*
 * _readRemoteStmt
 */
static RemoteStmt *
_readRemoteStmt(void)
{
	int i;
	READ_LOCALS(RemoteStmt);

	READ_ENUM_FIELD(commandType, CmdType);
	READ_BOOL_FIELD(hasReturning);
	READ_NODE_FIELD(planTree);
	READ_NODE_FIELD(rtable);
	READ_NODE_FIELD(resultRelations);
	READ_NODE_FIELD(subplans);
	READ_INT_FIELD(nParamExec);
	READ_INT_FIELD(nParamRemote);
	if (local_node->nParamRemote > 0)
	{
		local_node->remoteparams = (RemoteParam *) palloc(
				local_node->nParamRemote * sizeof(RemoteParam));
		for (i = 0; i < local_node->nParamRemote; i++)
		{
			RemoteParam *rparam = &(local_node->remoteparams[i]);
			token = pg_strtok(&length); /* skip  :paramkind */
			token = pg_strtok(&length);
			rparam->paramkind = (ParamKind) atoi(token);

			token = pg_strtok(&length); /* skip  :paramid */
			token = pg_strtok(&length);
			rparam->paramid = atoi(token);

			token = pg_strtok(&length); /* skip  :paramtype */
			if (portable_input)
			{
				char	   *nspname; /* namespace name */
				char	   *typname; /* data type name */
				token = pg_strtok(&length); /* get nspname */
				nspname = nullable_string(token, length);
				token = pg_strtok(&length); /* get typname */
				typname = nullable_string(token, length);
				if (typname)
					rparam->paramtype = get_typname_typid(typname,
														  NSP_OID(nspname));
				else
					rparam->paramtype = InvalidOid;
			}
			else
			{
				token = pg_strtok(&length);
				rparam->paramtype = atooid(token);
			}
		}
	}
	else
		local_node->remoteparams = NULL;

	READ_CHAR_FIELD(distributionType);
	READ_INT_FIELD(distributionKey);
	READ_NODE_FIELD(distributionNodes);
	READ_NODE_FIELD(distributionRestrict);

	READ_DONE();
}


/*
 * _readSimpleSort
 */
static SimpleSort *
_readSimpleSort(void)
{
	int i;
	READ_LOCALS(SimpleSort);

	READ_INT_FIELD(numCols);

	token = pg_strtok(&length);		/* skip :sortColIdx */
	local_node->sortColIdx = (AttrNumber *) palloc(local_node->numCols * sizeof(AttrNumber));
	for (i = 0; i < local_node->numCols; i++)
	{
		token = pg_strtok(&length);
		local_node->sortColIdx[i] = atoi(token);
	}

	token = pg_strtok(&length);		/* skip :sortOperators */
	local_node->sortOperators = (Oid *) palloc(local_node->numCols * sizeof(Oid));
	for (i = 0; i < local_node->numCols; i++)
	{
		token = pg_strtok(&length);
		if (portable_input)
		{
			char       *nspname; /* namespace name */
			char       *oprname; /* operator name */
			char	   *leftnspname; /* left type namespace */
			char	   *leftname; /* left type name */
			Oid			oprleft; /* left type */
			char	   *rightnspname; /* right type namespace */
			char	   *rightname; /* right type name */
			Oid			oprright; /* right type */
			/* token is already set to nspname */
			nspname = nullable_string(token, length);
			token = pg_strtok(&length); /* get operator name */
			oprname = nullable_string(token, length);
			token = pg_strtok(&length); /* left type namespace */
			leftnspname = nullable_string(token, length);
			token = pg_strtok(&length); /* left type name */
			leftname = nullable_string(token, length);
			token = pg_strtok(&length); /* right type namespace */
			rightnspname = nullable_string(token, length);
			token = pg_strtok(&length); /* right type name */
			rightname = nullable_string(token, length);
			if (leftname)
				oprleft = get_typname_typid(leftname,
											NSP_OID(leftnspname));
			else
				oprleft = InvalidOid;
			if (rightname)
				oprright = get_typname_typid(rightname,
											 NSP_OID(rightnspname));
			else
				oprright = InvalidOid;
			local_node->sortOperators[i] = get_operid(oprname,
 													  oprleft,
													  oprright,
													  NSP_OID(nspname));
		}
		else
			local_node->sortOperators[i] = atooid(token);
	}

	token = pg_strtok(&length);		/* skip :collations */
	local_node->collations = (Oid *) palloc(local_node->numCols * sizeof(Oid));
	for (i = 0; i < local_node->numCols; i++)
	{
		token = pg_strtok(&length);
		if (portable_input)
		{
			char       *nspname; /* namespace name */
			char       *collname; /* collation name */
			int 		collencoding; /* collation encoding */
			/* the token is already read */
			nspname = nullable_string(token, length);
			token = pg_strtok(&length); /* get collname */
			collname = nullable_string(token, length);
			token = pg_strtok(&length); /* get nargs */
			collencoding = atoi(token);
			if (collname)
				local_node->collations[i] = get_collid(collname,
													   collencoding,
													   NSP_OID(nspname));
			else
				local_node->collations[i] = InvalidOid;
		}
		else
			local_node->collations[i] = atooid(token);
	}

	token = pg_strtok(&length);		/* skip :nullsFirst */
	local_node->nullsFirst = (bool *) palloc(local_node->numCols * sizeof(bool));
	for (i = 0; i < local_node->numCols; i++)
	{
		token = pg_strtok(&length);
		local_node->nullsFirst[i] = strtobool(token);
	}

	READ_DONE();
}


/*
 * _readNestLoopParam
 */
static NestLoopParam *
_readNestLoopParam(void)
{
	READ_LOCALS(NestLoopParam);

	READ_INT_FIELD(paramno);
	READ_NODE_FIELD(paramval);

	READ_DONE();
}


/*
 * _readPlanRowMark
 */
static PlanRowMark *
_readPlanRowMark(void)
{
	READ_LOCALS(PlanRowMark);

	READ_UINT_FIELD(rti);
	READ_UINT_FIELD(prti);
	READ_UINT_FIELD(rowmarkId);
	READ_ENUM_FIELD(markType, RowMarkType);
	READ_BOOL_FIELD(noWait);
	READ_BOOL_FIELD(isParent);

	READ_DONE();
}

/*
 * _readLockRows
 */
static LockRows *
_readLockRows(void)
{
	READ_LOCALS(LockRows);

	READ_PLAN_FIELDS();

	READ_NODE_FIELD(rowMarks);
	READ_INT_FIELD(epqParam);

	READ_DONE();
}

#endif /* XCP */


/*
 * parseNodeString
 *
 * Given a character string representing a node tree, parseNodeString creates
 * the internal node structure.
 *
 * The string to be read must already have been loaded into pg_strtok().
 */
Node *
parseNodeString(void)
{
	void	   *return_value;

	READ_TEMP_LOCALS();

	token = pg_strtok(&length);

#define MATCH(tokname, namelen) \
	(length == namelen && memcmp(token, tokname, namelen) == 0)

	if (MATCH("QUERY", 5))
		return_value = _readQuery();
	else if (MATCH("SORTGROUPCLAUSE", 15))
		return_value = _readSortGroupClause();
	else if (MATCH("WINDOWCLAUSE", 12))
		return_value = _readWindowClause();
	else if (MATCH("ROWMARKCLAUSE", 13))
		return_value = _readRowMarkClause();
	else if (MATCH("COMMONTABLEEXPR", 15))
		return_value = _readCommonTableExpr();
	else if (MATCH("SETOPERATIONSTMT", 16))
		return_value = _readSetOperationStmt();
	else if (MATCH("ALIAS", 5))
		return_value = _readAlias();
	else if (MATCH("RANGEVAR", 8))
		return_value = _readRangeVar();
	else if (MATCH("INTOCLAUSE", 10))
		return_value = _readIntoClause();
	else if (MATCH("VAR", 3))
		return_value = _readVar();
	else if (MATCH("CONST", 5))
		return_value = _readConst();
	else if (MATCH("PARAM", 5))
		return_value = _readParam();
	else if (MATCH("AGGREF", 6))
		return_value = _readAggref();
	else if (MATCH("WINDOWFUNC", 10))
		return_value = _readWindowFunc();
	else if (MATCH("ARRAYREF", 8))
		return_value = _readArrayRef();
	else if (MATCH("FUNCEXPR", 8))
		return_value = _readFuncExpr();
	else if (MATCH("NAMEDARGEXPR", 12))
		return_value = _readNamedArgExpr();
	else if (MATCH("OPEXPR", 6))
		return_value = _readOpExpr();
	else if (MATCH("DISTINCTEXPR", 12))
		return_value = _readDistinctExpr();
	else if (MATCH("NULLIFEXPR", 10))
		return_value = _readNullIfExpr();
	else if (MATCH("SCALARARRAYOPEXPR", 17))
		return_value = _readScalarArrayOpExpr();
	else if (MATCH("BOOLEXPR", 8))
		return_value = _readBoolExpr();
	else if (MATCH("SUBLINK", 7))
		return_value = _readSubLink();
#ifdef XCP
	else if (MATCH("SUBPLAN", 7))
		return_value = _readSubPlan();
#endif
	else if (MATCH("FIELDSELECT", 11))
		return_value = _readFieldSelect();
	else if (MATCH("FIELDSTORE", 10))
		return_value = _readFieldStore();
	else if (MATCH("RELABELTYPE", 11))
		return_value = _readRelabelType();
	else if (MATCH("COERCEVIAIO", 11))
		return_value = _readCoerceViaIO();
	else if (MATCH("ARRAYCOERCEEXPR", 15))
		return_value = _readArrayCoerceExpr();
	else if (MATCH("CONVERTROWTYPEEXPR", 18))
		return_value = _readConvertRowtypeExpr();
	else if (MATCH("COLLATE", 7))
		return_value = _readCollateExpr();
	else if (MATCH("CASE", 4))
		return_value = _readCaseExpr();
	else if (MATCH("WHEN", 4))
		return_value = _readCaseWhen();
	else if (MATCH("CASETESTEXPR", 12))
		return_value = _readCaseTestExpr();
	else if (MATCH("ARRAY", 5))
		return_value = _readArrayExpr();
	else if (MATCH("ROW", 3))
		return_value = _readRowExpr();
	else if (MATCH("ROWCOMPARE", 10))
		return_value = _readRowCompareExpr();
	else if (MATCH("COALESCE", 8))
		return_value = _readCoalesceExpr();
	else if (MATCH("MINMAX", 6))
		return_value = _readMinMaxExpr();
	else if (MATCH("XMLEXPR", 7))
		return_value = _readXmlExpr();
	else if (MATCH("NULLTEST", 8))
		return_value = _readNullTest();
	else if (MATCH("BOOLEANTEST", 11))
		return_value = _readBooleanTest();
	else if (MATCH("COERCETODOMAIN", 14))
		return_value = _readCoerceToDomain();
	else if (MATCH("COERCETODOMAINVALUE", 19))
		return_value = _readCoerceToDomainValue();
	else if (MATCH("SETTODEFAULT", 12))
		return_value = _readSetToDefault();
	else if (MATCH("CURRENTOFEXPR", 13))
		return_value = _readCurrentOfExpr();
	else if (MATCH("TARGETENTRY", 11))
		return_value = _readTargetEntry();
	else if (MATCH("RANGETBLREF", 11))
		return_value = _readRangeTblRef();
	else if (MATCH("JOINEXPR", 8))
		return_value = _readJoinExpr();
	else if (MATCH("FROMEXPR", 8))
		return_value = _readFromExpr();
	else if (MATCH("RTE", 3))
		return_value = _readRangeTblEntry();
	else if (MATCH("NOTIFY", 6))
		return_value = _readNotifyStmt();
	else if (MATCH("DECLARECURSOR", 13))
		return_value = _readDeclareCursorStmt();
#ifdef XCP
	else if (MATCH("PLAN", 4))
		return_value = _readPlan();
	else if (MATCH("RESULT", 6))
		return_value = _readResult();
	else if (MATCH("MODIFYTABLE", 11))
		return_value = _readModifyTable();
	else if (MATCH("APPEND", 6))
		return_value = _readAppend();
	else if (MATCH("MERGEAPPEND", 11))
		return_value = _readMergeAppend();
	else if (MATCH("RECURSIVEUNION", 14))
		return_value = _readRecursiveUnion();
	else if (MATCH("BITMAPAND", 9))
		return_value = _readBitmapAnd();
	else if (MATCH("BITMAPOR", 8))
		return_value = _readBitmapOr();
	else if (MATCH("SCAN", 4))
		return_value = _readScan();
	else if (MATCH("SEQSCAN", 7))
		return_value = _readSeqScan();
	else if (MATCH("INDEXSCAN", 9))
		return_value = _readIndexScan();
	else if (MATCH("BITMAPINDEXSCAN", 15))
		return_value = _readBitmapIndexScan();
	else if (MATCH("BITMAPHEAPSCAN", 14))
		return_value = _readBitmapHeapScan();
	else if (MATCH("TIDSCAN", 7))
		return_value = _readTidScan();
	else if (MATCH("SUBQUERYSCAN", 12))
		return_value = _readSubqueryScan();
	else if (MATCH("FUNCTIONSCAN", 12))
		return_value = _readFunctionScan();
	else if (MATCH("VALUESSCAN", 10))
		return_value = _readValuesScan();
	else if (MATCH("CTESCAN", 7))
		return_value = _readCteScan();
	else if (MATCH("WORKTABLESCAN", 13))
		return_value = _readWorkTableScan();
	else if (MATCH("JOIN", 4))
		return_value = _readJoin();
	else if (MATCH("NESTLOOP", 8))
		return_value = _readNestLoop();
	else if (MATCH("MERGEJOIN", 9))
		return_value = _readMergeJoin();
	else if (MATCH("HASHJOIN", 8))
		return_value = _readHashJoin();
	else if (MATCH("MATERIAL", 8))
		return_value = _readMaterial();
	else if (MATCH("SORT", 4))
		return_value = _readSort();
	else if (MATCH("GROUP", 5))
		return_value = _readGroup();
	else if (MATCH("AGG", 3))
		return_value = _readAgg();
	else if (MATCH("WINDOWAGG", 9))
		return_value = _readWindowAgg();
	else if (MATCH("UNIQUE", 6))
		return_value = _readUnique();
	else if (MATCH("HASH", 4))
		return_value = _readHash();
	else if (MATCH("SETOP", 5))
		return_value = _readSetOp();
	else if (MATCH("LIMIT", 5))
		return_value = _readLimit();
	else if (MATCH("REMOTESUBPLAN", 13))
		return_value = _readRemoteSubplan();
	else if (MATCH("REMOTESTMT", 10))
		return_value = _readRemoteStmt();
	else if (MATCH("SIMPLESORT", 10))
		return_value = _readSimpleSort();
	else if (MATCH("NESTLOOPPARAM", 13))
		return_value = _readNestLoopParam();
	else if (MATCH("PLANROWMARK", 11))
		return_value = _readPlanRowMark();
	else if (MATCH("LOCKROWS", 8))
		return_value = _readLockRows();
#endif
	else
	{
		elog(ERROR, "badly formatted node string \"%.32s\"...", token);
		return_value = NULL;	/* keep compiler quiet */
	}

	return (Node *) return_value;
}


/*
 * readDatum
 *
 * Given a string representation of a constant, recreate the appropriate
 * Datum.  The string representation embeds length info, but not byValue,
 * so we must be told that.
 */
static Datum
readDatum(bool typbyval)
{
	Size		length,
				i;
	int			tokenLength;
	char	   *token;
	Datum		res;
	char	   *s;

	/*
	 * read the actual length of the value
	 */
	token = pg_strtok(&tokenLength);
	length = atoui(token);

	token = pg_strtok(&tokenLength);	/* read the '[' */
	if (token == NULL || token[0] != '[')
		elog(ERROR, "expected \"[\" to start datum, but got \"%s\"; length = %lu",
			 token ? (const char *) token : "[NULL]",
			 (unsigned long) length);

	if (typbyval)
	{
		if (length > (Size) sizeof(Datum))
			elog(ERROR, "byval datum but length = %lu",
				 (unsigned long) length);
		res = (Datum) 0;
		s = (char *) (&res);
		for (i = 0; i < (Size) sizeof(Datum); i++)
		{
			token = pg_strtok(&tokenLength);
			s[i] = (char) atoi(token);
		}
	}
	else if (length <= 0)
		res = (Datum) NULL;
	else
	{
		s = (char *) palloc(length);
		for (i = 0; i < length; i++)
		{
			token = pg_strtok(&tokenLength);
			s[i] = (char) atoi(token);
		}
		res = PointerGetDatum(s);
	}

	token = pg_strtok(&tokenLength);	/* read the ']' */
	if (token == NULL || token[0] != ']')
		elog(ERROR, "expected \"]\" to end datum, but got \"%s\"; length = %lu",
			 token ? (const char *) token : "[NULL]",
			 (unsigned long) length);

	return res;
}

#ifdef XCP
/*
 * scanDatum
 *
 * Recreate Datum from the text format understandable by the input function
 * of the specified data type.
 */
static Datum
scanDatum(Oid typid, int typmod)
{
	Oid			typInput;
	Oid			typioparam;
	FmgrInfo	finfo;
	FunctionCallInfoData fcinfo;
	char	   *value;
	Datum		res;
	READ_TEMP_LOCALS();

	/* Get input function for the type */
	getTypeInputInfo(typid, &typInput, &typioparam);
	fmgr_info(typInput, &finfo);

	/* Read the value */
	token = pg_strtok(&length);
	value = nullable_string(token, length);

	/* The value can not be NULL, so we actually received empty string */
	if (value == NULL)
		value = "";

	/* Invoke input function */
	InitFunctionCallInfoData(fcinfo, &finfo, 3, InvalidOid, NULL, NULL);

	fcinfo.arg[0] = CStringGetDatum(value);
	fcinfo.arg[1] = ObjectIdGetDatum(typioparam);
	fcinfo.arg[2] = Int32GetDatum(typmod);
	fcinfo.argnull[0] = false;
	fcinfo.argnull[1] = false;
	fcinfo.argnull[2] = false;

	res = FunctionCallInvoke(&fcinfo);

	return res;
}
#endif<|MERGE_RESOLUTION|>--- conflicted
+++ resolved
@@ -1833,17 +1833,6 @@
 static RangeTblEntry *
 _readRangeTblEntry(void)
 {
-<<<<<<< HEAD
-#ifdef PGXC
-#ifndef XCP
-	int natts, i;
-	char    *colname;
-	Oid     typid, typmod;
-#endif
-#endif
-
-=======
->>>>>>> a1e1b33f
 	READ_LOCALS(RangeTblEntry);
 
 	/* put alias + eref first to make dump more legible */
@@ -1859,61 +1848,11 @@
 	switch (local_node->rtekind)
 	{
 		case RTE_RELATION:
-<<<<<<< HEAD
-#ifdef PGXC
-#ifndef XCP
-			/* read tuple descriptor */
-			token = pg_strtok(&length); 	/* skip :tupdesc_natts */
-			token = pg_strtok(&length);		/* get field value */
-
-			natts = atoi(token);
-
-			if (natts > 0 && natts <= MaxTupleAttributeNumber)
-				local_node->reltupdesc = CreateTemplateTupleDesc(natts, false);
-			else
-				elog(ERROR, "invalid node field to read");
-
-			token = pg_strtok(&length); 	/* skip '(' */
-
-			if (length == 1 && pg_strncasecmp(token, "(", length) == 0)
-			{
-				for (i = 0 ; i < natts ; i++)
-				{
-					token = pg_strtok(&length); 	/* skip :colname */
-					token = pg_strtok(&length); 	/* get colname */
-					colname = nullable_string(token, length);
-
-					if (colname == NULL)
-						elog(ERROR, "invalid node field to read");
-
-					token = pg_strtok(&length); 	/* skip :coltypid */
-					token = pg_strtok(&length); 	/* get typid */
-					typid = atooid(token);
-
-					token = pg_strtok(&length); 	/* skip :coltypmod */
-					token = pg_strtok(&length); 	/* get typmod */
-					typmod = atoi(token);
-
-					TupleDescInitEntry(local_node->reltupdesc,
-							(i + 1), colname, typid, typmod, 0);
-				}
-			}
-			else
-				elog(ERROR, "invalid node field to read");
-
-			token = pg_strtok(&length); 	/* skip '(' */
-
-			if (!(length == 1 && pg_strncasecmp(token, ")", length) == 0))
-				elog(ERROR, "invalid node field to read");
-#endif
-#endif
 #ifdef XCP
 			if (portable_input)
 				READ_RELID_FIELD(relid);
 			else
 #endif
-=======
->>>>>>> a1e1b33f
 			READ_OID_FIELD(relid);
 			READ_CHAR_FIELD(relkind);
 			break;
@@ -3225,8 +3164,8 @@
 			local_node->sortOperators[i] = atooid(token);
 	}
 
-	token = pg_strtok(&length);		/* skip :collations */
-	local_node->collations = (Oid *) palloc(local_node->numCols * sizeof(Oid));
+	token = pg_strtok(&length);		/* skip :sortCollations */
+	local_node->sortCollations = (Oid *) palloc(local_node->numCols * sizeof(Oid));
 	for (i = 0; i < local_node->numCols; i++)
 	{
 		token = pg_strtok(&length);
@@ -3242,14 +3181,14 @@
 			token = pg_strtok(&length); /* get nargs */
 			collencoding = atoi(token);
 			if (collname)
-				local_node->collations[i] = get_collid(collname,
+				local_node->sortCollations[i] = get_collid(collname,
 													   collencoding,
 													   NSP_OID(nspname));
 			else
-				local_node->collations[i] = InvalidOid;
+				local_node->sortCollations[i] = InvalidOid;
 		}
 		else
-			local_node->collations[i] = atooid(token);
+			local_node->sortCollations[i] = atooid(token);
 	}
 
 	token = pg_strtok(&length);		/* skip :nullsFirst */

--- conflicted
+++ resolved
@@ -950,15 +950,12 @@
 
 	WRITE_OID_FIELD(aggfnoid);
 	WRITE_OID_FIELD(aggtype);
-<<<<<<< HEAD
 #ifdef PGXC
 	WRITE_OID_FIELD(aggtrantype);
 	WRITE_BOOL_FIELD(agghas_collectfn);
 #endif /* PGXC */
-=======
 	WRITE_OID_FIELD(aggcollid);
 	WRITE_OID_FIELD(inputcollid);
->>>>>>> a4bebdd9
 	WRITE_NODE_FIELD(args);
 	WRITE_NODE_FIELD(aggorder);
 	WRITE_NODE_FIELD(aggdistinct);
@@ -2323,7 +2320,6 @@
 	switch (node->rtekind)
 	{
 		case RTE_RELATION:
-<<<<<<< HEAD
 #ifdef PGXC
 			/* write tuple descriptor */
 			appendStringInfo(str, " :tupdesc_natts %d (", node->reltupdesc->natts);
@@ -2339,10 +2335,7 @@
 			}
 
 			appendStringInfo(str, ") ");
-	#endif
-		case RTE_SPECIAL:
-=======
->>>>>>> a4bebdd9
+#endif
 			WRITE_OID_FIELD(relid);
 			WRITE_CHAR_FIELD(relkind);
 			break;

/*-------------------------------------------------------------------------
 *
 * outfuncs.c
 *	  Output functions for Postgres tree nodes.
 *
 * Portions Copyright (c) 1996-2011, PostgreSQL Global Development Group
 * Portions Copyright (c) 1994, Regents of the University of California
 *
 *
 * IDENTIFICATION
 *	  src/backend/nodes/outfuncs.c
 *
 * NOTES
 *	  Every node type that can appear in stored rules' parsetrees *must*
 *	  have an output function defined here (as well as an input function
 *	  in readfuncs.c).	For use in debugging, we also provide output
 *	  functions for nodes that appear in raw parsetrees, path, and plan trees.
 *	  These nodes however need not have input functions.
 *
 *-------------------------------------------------------------------------
 */
#include "postgres.h"

#include <ctype.h>

#include "lib/stringinfo.h"
#include "foreign/fdwapi.h"
#include "nodes/plannodes.h"
#include "nodes/relation.h"
#ifdef XCP
#include "fmgr.h"
#include "catalog/namespace.h"
#include "pgxc/execRemote.h"
#include "utils/lsyscache.h"
#endif
#include "utils/datum.h"
#ifdef PGXC
#include "pgxc/planner.h"
#endif

#ifdef XCP
/*
 * When we sending query plans between nodes we need to send OIDs of various
 * objects - relations, data types, functions, etc.
 * On different nodes OIDs of these objects may differ, so we need to send an
 * identifier, depending on object type, allowing to lookup OID on target node.
 * On the other hand we want to save space when storing rules, or in other cases
 * when we need to encode and decode nodes on the same node.
 * For now default format is not portable, as it is in original Postgres code.
 * Later we may want to add extra parameter in nodeToString() function
 */
static bool portable_output = false;
void
set_portable_output(bool value)
{
	portable_output = value;
}
#endif


/*
 * Macros to simplify output of different kinds of fields.	Use these
 * wherever possible to reduce the chance for silly typos.	Note that these
 * hard-wire conventions about the names of the local variables in an Out
 * routine.
 */

/* Write the label for the node type */
#define WRITE_NODE_TYPE(nodelabel) \
	appendStringInfoString(str, nodelabel)

/* Write an integer field (anything written as ":fldname %d") */
#define WRITE_INT_FIELD(fldname) \
	appendStringInfo(str, " :" CppAsString(fldname) " %d", node->fldname)

/* Write an unsigned integer field (anything written as ":fldname %u") */
#define WRITE_UINT_FIELD(fldname) \
	appendStringInfo(str, " :" CppAsString(fldname) " %u", node->fldname)

#ifdef XCP
/* Only allow output OIDs in not portable mode */
#define WRITE_OID_FIELD(fldname) \
	(AssertMacro(!portable_output), \
	 appendStringInfo(str, " :" CppAsString(fldname) " %u", node->fldname))
#else
/* Write an OID field (don't hard-wire assumption that OID is same as uint) */
#define WRITE_OID_FIELD(fldname) \
	appendStringInfo(str, " :" CppAsString(fldname) " %u", node->fldname)
#endif

/* Write a long-integer field */
#define WRITE_LONG_FIELD(fldname) \
	appendStringInfo(str, " :" CppAsString(fldname) " %ld", node->fldname)

/* Write a char field (ie, one ascii character) */
#define WRITE_CHAR_FIELD(fldname) \
	appendStringInfo(str, " :" CppAsString(fldname) " %c", node->fldname)

/* Write an enumerated-type field as an integer code */
#define WRITE_ENUM_FIELD(fldname, enumtype) \
	appendStringInfo(str, " :" CppAsString(fldname) " %d", \
					 (int) node->fldname)

/* Write a float field --- caller must give format to define precision */
#define WRITE_FLOAT_FIELD(fldname,format) \
	appendStringInfo(str, " :" CppAsString(fldname) " " format, node->fldname)

/* Write a boolean field */
#define WRITE_BOOL_FIELD(fldname) \
	appendStringInfo(str, " :" CppAsString(fldname) " %s", \
					 booltostr(node->fldname))

/* Write a character-string (possibly NULL) field */
#define WRITE_STRING_FIELD(fldname) \
	(appendStringInfo(str, " :" CppAsString(fldname) " "), \
	 _outToken(str, node->fldname))

/* Write a parse location field (actually same as INT case) */
#define WRITE_LOCATION_FIELD(fldname) \
	appendStringInfo(str, " :" CppAsString(fldname) " %d", node->fldname)

/* Write a Node field */
#define WRITE_NODE_FIELD(fldname) \
	(appendStringInfo(str, " :" CppAsString(fldname) " "), \
	 _outNode(str, node->fldname))

/* Write a bitmapset field */
#define WRITE_BITMAPSET_FIELD(fldname) \
	(appendStringInfo(str, " :" CppAsString(fldname) " "), \
	 _outBitmapset(str, node->fldname))

#ifdef XCP
#define NSP_NAME(oid) \
	isTempNamespace(oid) ? "pg_temp" : get_namespace_name(oid)
/*
 * Macros to encode OIDs to send to other nodes. Objects on other nodes may have
 * different OIDs, so send instead an unique identifier allowing to lookup
 * the OID on target node. The identifier depends on object type.
 */

/* write an OID which is a relation OID */
#define WRITE_RELID_FIELD(fldname) \
	(appendStringInfo(str, " :" CppAsString(fldname) " "), \
	 _outToken(str, OidIsValid(node->fldname) ? NSP_NAME(get_rel_namespace(node->fldname)) : NULL), \
	 appendStringInfoChar(str, ' '), \
	 _outToken(str, OidIsValid(node->fldname) ? get_rel_name(node->fldname) : NULL))

/* write an OID which is a data type OID */
#define WRITE_TYPID_FIELD(fldname) \
	(appendStringInfo(str, " :" CppAsString(fldname) " "), \
	 _outToken(str, OidIsValid(node->fldname) ? NSP_NAME(get_typ_namespace(node->fldname)) : NULL), \
	 appendStringInfoChar(str, ' '), \
	 _outToken(str, OidIsValid(node->fldname) ? get_typ_name(node->fldname) : NULL))

/* write an OID which is a function OID */
#define WRITE_FUNCID_FIELD(fldname) \
	do { \
		appendStringInfo(str, " :" CppAsString(fldname) " "); \
		if (OidIsValid(node->fldname)) \
		{ \
			Oid *argtypes; \
			int i, nargs; \
			_outToken(str, NSP_NAME(get_func_namespace(node->fldname))); \
			appendStringInfoChar(str, ' '); \
			_outToken(str, get_func_name(node->fldname)); \
			appendStringInfoChar(str, ' '); \
			get_func_signature(node->fldname, &argtypes, &nargs); \
			appendStringInfo(str, "%d", nargs); \
			for (i = 0; i < nargs; i++) \
			{ \
				appendStringInfoChar(str, ' '); \
				_outToken(str, NSP_NAME(get_typ_namespace(argtypes[i]))); \
				appendStringInfoChar(str, ' '); \
				_outToken(str, get_typ_name(argtypes[i])); \
			} \
		} \
		else \
			appendStringInfo(str, "<> <> 0"); \
	} while (0)

/* write an OID which is an operator OID */
#define WRITE_OPERID_FIELD(fldname) \
	do { \
		appendStringInfo(str, " :" CppAsString(fldname) " "); \
		if (OidIsValid(node->fldname)) \
		{ \
			Oid oprleft, oprright; \
			_outToken(str, NSP_NAME(get_opnamespace(node->fldname))); \
			appendStringInfoChar(str, ' '); \
			_outToken(str, get_opname(node->fldname)); \
			appendStringInfoChar(str, ' '); \
			op_input_types(node->fldname, &oprleft, &oprright); \
			_outToken(str, OidIsValid(oprleft) ? \
					NSP_NAME(get_typ_namespace(oprleft)) : NULL); \
			appendStringInfoChar(str, ' '); \
			_outToken(str, OidIsValid(oprleft) ? get_typ_name(oprleft) : NULL); \
			appendStringInfoChar(str, ' '); \
			_outToken(str, OidIsValid(oprright) ? \
					NSP_NAME(get_typ_namespace(oprright)) : NULL); \
			appendStringInfoChar(str, ' '); \
			_outToken(str, OidIsValid(oprright) ? get_typ_name(oprright) : NULL); \
			appendStringInfoChar(str, ' '); \
		} \
		else \
			appendStringInfo(str, "<> <> <> <> <> <>"); \
	} while (0)

/* write an OID which is a collation OID */
#define WRITE_COLLID_FIELD(fldname) \
	do { \
		appendStringInfo(str, " :" CppAsString(fldname) " "); \
		if (OidIsValid(node->fldname)) \
		{ \
			_outToken(str, NSP_NAME(get_collation_namespace(node->fldname))); \
			appendStringInfoChar(str, ' '); \
			_outToken(str, get_collation_name(node->fldname)); \
			appendStringInfo(str, " %d", get_collation_encoding(node->fldname)); \
		} \
		else \
			appendStringInfo(str, "<> <> -1"); \
	} while (0)

#endif

#define booltostr(x)  ((x) ? "true" : "false")

static void _outNode(StringInfo str, void *obj);


/*
 * _outToken
 *	  Convert an ordinary string (eg, an identifier) into a form that
 *	  will be decoded back to a plain token by read.c's functions.
 *
 *	  If a null or empty string is given, it is encoded as "<>".
 */
static void
_outToken(StringInfo str, char *s)
{
	if (s == NULL || *s == '\0')
	{
		appendStringInfo(str, "<>");
		return;
	}

	/*
	 * Look for characters or patterns that are treated specially by read.c
	 * (either in pg_strtok() or in nodeRead()), and therefore need a
	 * protective backslash.
	 */
	/* These characters only need to be quoted at the start of the string */
	if (*s == '<' ||
		*s == '\"' ||
		isdigit((unsigned char) *s) ||
		((*s == '+' || *s == '-') &&
		 (isdigit((unsigned char) s[1]) || s[1] == '.')))
		appendStringInfoChar(str, '\\');
	while (*s)
	{
		/* These chars must be backslashed anywhere in the string */
		if (*s == ' ' || *s == '\n' || *s == '\t' ||
			*s == '(' || *s == ')' || *s == '{' || *s == '}' ||
			*s == '\\')
			appendStringInfoChar(str, '\\');
		appendStringInfoChar(str, *s++);
	}
}

static void
_outList(StringInfo str, List *node)
{
	ListCell   *lc;

	appendStringInfoChar(str, '(');

	if (IsA(node, IntList))
		appendStringInfoChar(str, 'i');
	else if (IsA(node, OidList))
		appendStringInfoChar(str, 'o');

	foreach(lc, node)
	{
		/*
		 * For the sake of backward compatibility, we emit a slightly
		 * different whitespace format for lists of nodes vs. other types of
		 * lists. XXX: is this necessary?
		 */
		if (IsA(node, List))
		{
			_outNode(str, lfirst(lc));
			if (lnext(lc))
				appendStringInfoChar(str, ' ');
		}
		else if (IsA(node, IntList))
			appendStringInfo(str, " %d", lfirst_int(lc));
		else if (IsA(node, OidList))
			appendStringInfo(str, " %u", lfirst_oid(lc));
		else
			elog(ERROR, "unrecognized list node type: %d",
				 (int) node->type);
	}

	appendStringInfoChar(str, ')');
}

/*
 * _outBitmapset -
 *	   converts a bitmap set of integers
 *
 * Note: the output format is "(b int int ...)", similar to an integer List.
 */
static void
_outBitmapset(StringInfo str, Bitmapset *bms)
{
	Bitmapset  *tmpset;
	int			x;

	appendStringInfoChar(str, '(');
	appendStringInfoChar(str, 'b');
	tmpset = bms_copy(bms);
	while ((x = bms_first_member(tmpset)) >= 0)
		appendStringInfo(str, " %d", x);
	bms_free(tmpset);
	appendStringInfoChar(str, ')');
}

/*
 * Print the value of a Datum given its type.
 */
static void
_outDatum(StringInfo str, Datum value, int typlen, bool typbyval)
{
	Size		length,
				i;
	char	   *s;

	length = datumGetSize(value, typbyval, typlen);

	if (typbyval)
	{
		s = (char *) (&value);
		appendStringInfo(str, "%u [ ", (unsigned int) length);
		for (i = 0; i < (Size) sizeof(Datum); i++)
			appendStringInfo(str, "%d ", (int) (s[i]));
		appendStringInfo(str, "]");
	}
	else
	{
		s = (char *) DatumGetPointer(value);
		if (!PointerIsValid(s))
			appendStringInfo(str, "0 [ ]");
		else
		{
			appendStringInfo(str, "%u [ ", (unsigned int) length);
			for (i = 0; i < length; i++)
				appendStringInfo(str, "%d ", (int) (s[i]));
			appendStringInfo(str, "]");
		}
	}
}


#ifdef XCP
/*
 * Output value in text format
 */
static void
_printDatum(StringInfo str, Datum value, Oid typid)
{
	Oid 		typOutput;
	bool 		typIsVarlena;
	FmgrInfo    finfo;
	Datum		tmpval;
	char	   *textvalue;

	/* Get output function for the type */
	getTypeOutputInfo(typid, &typOutput, &typIsVarlena);
	fmgr_info(typOutput, &finfo);

	/* Detoast value if needed */
	if (typIsVarlena)
		tmpval = PointerGetDatum(PG_DETOAST_DATUM(value));
	else
		tmpval = value;

	textvalue = DatumGetCString(FunctionCall1(&finfo, tmpval));
	_outToken(str, textvalue);
}
#endif


/*
 *	Stuff from plannodes.h
 */

static void
_outPlannedStmt(StringInfo str, PlannedStmt *node)
{
	WRITE_NODE_TYPE("PLANNEDSTMT");

	WRITE_ENUM_FIELD(commandType, CmdType);
	WRITE_BOOL_FIELD(hasReturning);
	WRITE_BOOL_FIELD(hasModifyingCTE);
	WRITE_BOOL_FIELD(canSetTag);
	WRITE_BOOL_FIELD(transientPlan);
	WRITE_NODE_FIELD(planTree);
	WRITE_NODE_FIELD(rtable);
	WRITE_NODE_FIELD(resultRelations);
	WRITE_NODE_FIELD(utilityStmt);
	WRITE_NODE_FIELD(intoClause);
	WRITE_NODE_FIELD(subplans);
	WRITE_BITMAPSET_FIELD(rewindPlanIDs);
	WRITE_NODE_FIELD(rowMarks);
	WRITE_NODE_FIELD(relationOids);
	WRITE_NODE_FIELD(invalItems);
	WRITE_INT_FIELD(nParamExec);
}

/*
 * print the basic stuff of all nodes that inherit from Plan
 */
static void
_outPlanInfo(StringInfo str, Plan *node)
{
	WRITE_FLOAT_FIELD(startup_cost, "%.2f");
	WRITE_FLOAT_FIELD(total_cost, "%.2f");
	WRITE_FLOAT_FIELD(plan_rows, "%.0f");
	WRITE_INT_FIELD(plan_width);
	WRITE_NODE_FIELD(targetlist);
	WRITE_NODE_FIELD(qual);
	WRITE_NODE_FIELD(lefttree);
	WRITE_NODE_FIELD(righttree);
	WRITE_NODE_FIELD(initPlan);
	WRITE_BITMAPSET_FIELD(extParam);
	WRITE_BITMAPSET_FIELD(allParam);
}

/*
 * print the basic stuff of all nodes that inherit from Scan
 */
static void
_outScanInfo(StringInfo str, Scan *node)
{
	_outPlanInfo(str, (Plan *) node);

	WRITE_UINT_FIELD(scanrelid);
}

/*
 * print the basic stuff of all nodes that inherit from Join
 */
static void
_outJoinPlanInfo(StringInfo str, Join *node)
{
	_outPlanInfo(str, (Plan *) node);

	WRITE_ENUM_FIELD(jointype, JoinType);
	WRITE_NODE_FIELD(joinqual);
}


static void
_outPlan(StringInfo str, Plan *node)
{
	WRITE_NODE_TYPE("PLAN");

	_outPlanInfo(str, (Plan *) node);
}

static void
_outResult(StringInfo str, Result *node)
{
	WRITE_NODE_TYPE("RESULT");

	_outPlanInfo(str, (Plan *) node);

	WRITE_NODE_FIELD(resconstantqual);
}

static void
_outModifyTable(StringInfo str, ModifyTable *node)
{
	WRITE_NODE_TYPE("MODIFYTABLE");

	_outPlanInfo(str, (Plan *) node);

	WRITE_ENUM_FIELD(operation, CmdType);
	WRITE_BOOL_FIELD(canSetTag);
	WRITE_NODE_FIELD(resultRelations);
	WRITE_INT_FIELD(resultRelIndex);
	WRITE_NODE_FIELD(plans);
	WRITE_NODE_FIELD(returningLists);
	WRITE_NODE_FIELD(rowMarks);
	WRITE_INT_FIELD(epqParam);
#ifdef PGXC
#ifndef XCP
	WRITE_NODE_FIELD(remote_plans);
#endif
#endif
}

static void
_outAppend(StringInfo str, Append *node)
{
	WRITE_NODE_TYPE("APPEND");

	_outPlanInfo(str, (Plan *) node);

	WRITE_NODE_FIELD(appendplans);
}

static void
_outMergeAppend(StringInfo str, MergeAppend *node)
{
	int			i;

	WRITE_NODE_TYPE("MERGEAPPEND");

	_outPlanInfo(str, (Plan *) node);

	WRITE_NODE_FIELD(mergeplans);

	WRITE_INT_FIELD(numCols);

	appendStringInfo(str, " :sortColIdx");
	for (i = 0; i < node->numCols; i++)
		appendStringInfo(str, " %d", node->sortColIdx[i]);

	appendStringInfo(str, " :sortOperators");
	for (i = 0; i < node->numCols; i++)
#ifdef XCP
		if (portable_output)
		{
			Oid oper = node->sortOperators[i];
			Oid oprleft, oprright;
			/* Sort operator is always valid */
			Assert(OidIsValid(oper));
			appendStringInfoChar(str, ' ');
			_outToken(str, NSP_NAME(get_opnamespace(oper)));
			appendStringInfoChar(str, ' ');
			_outToken(str, get_opname(oper));
			appendStringInfoChar(str, ' ');
			op_input_types(oper, &oprleft, &oprright);
			_outToken(str, OidIsValid(oprleft) ?
					NSP_NAME(get_typ_namespace(oprleft)) : NULL);
			appendStringInfoChar(str, ' ');
			_outToken(str, OidIsValid(oprleft) ? get_typ_name(oprleft) : NULL);
			appendStringInfoChar(str, ' ');
			_outToken(str, OidIsValid(oprright) ?
					NSP_NAME(get_typ_namespace(oprright)) : NULL);
			appendStringInfoChar(str, ' ');
			_outToken(str, OidIsValid(oprright) ? get_typ_name(oprright) : NULL);
		}
		else
#endif
		appendStringInfo(str, " %u", node->sortOperators[i]);

	appendStringInfo(str, " :collations");
	for (i = 0; i < node->numCols; i++)
#ifdef XCP
		if (portable_output)
		{
			Oid coll = node->collations[i];
			if (OidIsValid(coll))
			{
				appendStringInfoChar(str, ' ');
				_outToken(str, NSP_NAME(get_collation_namespace(coll)));
				appendStringInfoChar(str, ' ');
				_outToken(str, get_collation_name(coll));
				appendStringInfo(str, " %d", get_collation_encoding(coll));
			}
			else
				appendStringInfo(str, " <> <> -1");
		}
		else
#endif
		appendStringInfo(str, " %u", node->collations[i]);

	appendStringInfo(str, " :nullsFirst");
	for (i = 0; i < node->numCols; i++)
		appendStringInfo(str, " %s", booltostr(node->nullsFirst[i]));
}

static void
_outRecursiveUnion(StringInfo str, RecursiveUnion *node)
{
	int			i;

	WRITE_NODE_TYPE("RECURSIVEUNION");

	_outPlanInfo(str, (Plan *) node);

	WRITE_INT_FIELD(wtParam);
	WRITE_INT_FIELD(numCols);

	appendStringInfo(str, " :dupColIdx");
	for (i = 0; i < node->numCols; i++)
		appendStringInfo(str, " %d", node->dupColIdx[i]);

	appendStringInfo(str, " :dupOperators");
	for (i = 0; i < node->numCols; i++)
#ifdef XCP
		if (portable_output)
		{
			Oid oper = node->dupOperators[i];
			Oid oprleft, oprright;
			/* Unique operator is always valid */
			Assert(OidIsValid(oper));
			appendStringInfoChar(str, ' ');
			_outToken(str, NSP_NAME(get_opnamespace(oper)));
			appendStringInfoChar(str, ' ');
			_outToken(str, get_opname(oper));
			appendStringInfoChar(str, ' ');
			op_input_types(oper, &oprleft, &oprright);
			_outToken(str, OidIsValid(oprleft) ?
					NSP_NAME(get_typ_namespace(oprleft)) : NULL);
			appendStringInfoChar(str, ' ');
			_outToken(str, OidIsValid(oprleft) ? get_typ_name(oprleft) : NULL);
			appendStringInfoChar(str, ' ');
			_outToken(str, OidIsValid(oprright) ?
					NSP_NAME(get_typ_namespace(oprright)) : NULL);
			appendStringInfoChar(str, ' ');
			_outToken(str, OidIsValid(oprright) ? get_typ_name(oprright) : NULL);
			appendStringInfoChar(str, ' ');
		}
		else
#endif
		appendStringInfo(str, " %u", node->dupOperators[i]);

	WRITE_LONG_FIELD(numGroups);
}

static void
_outBitmapAnd(StringInfo str, BitmapAnd *node)
{
	WRITE_NODE_TYPE("BITMAPAND");

	_outPlanInfo(str, (Plan *) node);

	WRITE_NODE_FIELD(bitmapplans);
}

static void
_outBitmapOr(StringInfo str, BitmapOr *node)
{
	WRITE_NODE_TYPE("BITMAPOR");

	_outPlanInfo(str, (Plan *) node);

	WRITE_NODE_FIELD(bitmapplans);
}

static void
_outScan(StringInfo str, Scan *node)
{
	WRITE_NODE_TYPE("SCAN");

	_outScanInfo(str, (Scan *) node);
}

static void
_outSeqScan(StringInfo str, SeqScan *node)
{
	WRITE_NODE_TYPE("SEQSCAN");

	_outScanInfo(str, (Scan *) node);
}

static void
_outIndexScan(StringInfo str, IndexScan *node)
{
	WRITE_NODE_TYPE("INDEXSCAN");

	_outScanInfo(str, (Scan *) node);

#ifdef XCP
	if (portable_output)
		WRITE_RELID_FIELD(indexid);
	else
#endif
	WRITE_OID_FIELD(indexid);
	WRITE_NODE_FIELD(indexqual);
	WRITE_NODE_FIELD(indexqualorig);
	WRITE_NODE_FIELD(indexorderby);
	WRITE_NODE_FIELD(indexorderbyorig);
	WRITE_ENUM_FIELD(indexorderdir, ScanDirection);
}

#ifdef PGXC
static void
_outRemoteQuery(StringInfo str, RemoteQuery *node)
{
	WRITE_NODE_TYPE("REMOTEQUERY");

	_outScanInfo(str, (Scan *) node);

	WRITE_ENUM_FIELD(exec_direct_type, ExecDirectType);
	WRITE_STRING_FIELD(sql_statement);
	WRITE_NODE_FIELD(exec_nodes);
	WRITE_ENUM_FIELD(combine_type, CombineType);
	WRITE_BOOL_FIELD(read_only);
	WRITE_BOOL_FIELD(force_autocommit);
	WRITE_STRING_FIELD(statement);
	WRITE_STRING_FIELD(cursor);
	WRITE_INT_FIELD(num_params);
	WRITE_ENUM_FIELD(exec_type, RemoteQueryExecType);
	WRITE_BOOL_FIELD(is_temp);
}

static void
_outExecNodes(StringInfo str, ExecNodes *node)
{
	WRITE_NODE_TYPE("EXEC_NODES");

	WRITE_NODE_FIELD(primarynodelist);
	WRITE_NODE_FIELD(nodeList);
	WRITE_CHAR_FIELD(baselocatortype);
	WRITE_NODE_FIELD(en_expr);
	WRITE_OID_FIELD(en_relid);
	WRITE_ENUM_FIELD(accesstype, RelationAccessType);
}
#endif

static void
_outBitmapIndexScan(StringInfo str, BitmapIndexScan *node)
{
	WRITE_NODE_TYPE("BITMAPINDEXSCAN");

	_outScanInfo(str, (Scan *) node);

#ifdef XCP
	if (portable_output)
		WRITE_RELID_FIELD(indexid);
	else
#endif
	WRITE_OID_FIELD(indexid);
	WRITE_NODE_FIELD(indexqual);
	WRITE_NODE_FIELD(indexqualorig);
}

static void
_outBitmapHeapScan(StringInfo str, BitmapHeapScan *node)
{
	WRITE_NODE_TYPE("BITMAPHEAPSCAN");

	_outScanInfo(str, (Scan *) node);

	WRITE_NODE_FIELD(bitmapqualorig);
}

static void
_outTidScan(StringInfo str, TidScan *node)
{
	WRITE_NODE_TYPE("TIDSCAN");

	_outScanInfo(str, (Scan *) node);

	WRITE_NODE_FIELD(tidquals);
}

static void
_outSubqueryScan(StringInfo str, SubqueryScan *node)
{
	WRITE_NODE_TYPE("SUBQUERYSCAN");

	_outScanInfo(str, (Scan *) node);

	WRITE_NODE_FIELD(subplan);
	WRITE_NODE_FIELD(subrtable);
	WRITE_NODE_FIELD(subrowmark);
}

static void
_outFunctionScan(StringInfo str, FunctionScan *node)
{
	WRITE_NODE_TYPE("FUNCTIONSCAN");

	_outScanInfo(str, (Scan *) node);

	WRITE_NODE_FIELD(funcexpr);
	WRITE_NODE_FIELD(funccolnames);
	WRITE_NODE_FIELD(funccoltypes);
	WRITE_NODE_FIELD(funccoltypmods);
	WRITE_NODE_FIELD(funccolcollations);
}

static void
_outValuesScan(StringInfo str, ValuesScan *node)
{
	WRITE_NODE_TYPE("VALUESSCAN");

	_outScanInfo(str, (Scan *) node);

	WRITE_NODE_FIELD(values_lists);
}

static void
_outCteScan(StringInfo str, CteScan *node)
{
	WRITE_NODE_TYPE("CTESCAN");

	_outScanInfo(str, (Scan *) node);

	WRITE_INT_FIELD(ctePlanId);
	WRITE_INT_FIELD(cteParam);
}

static void
_outWorkTableScan(StringInfo str, WorkTableScan *node)
{
	WRITE_NODE_TYPE("WORKTABLESCAN");

	_outScanInfo(str, (Scan *) node);

	WRITE_INT_FIELD(wtParam);
}

static void
_outForeignScan(StringInfo str, ForeignScan *node)
{
	WRITE_NODE_TYPE("FOREIGNSCAN");

	_outScanInfo(str, (Scan *) node);

	WRITE_BOOL_FIELD(fsSystemCol);
	WRITE_NODE_FIELD(fdwplan);
}

static void
_outFdwPlan(StringInfo str, FdwPlan *node)
{
	WRITE_NODE_TYPE("FDWPLAN");

	WRITE_FLOAT_FIELD(startup_cost, "%.2f");
	WRITE_FLOAT_FIELD(total_cost, "%.2f");
	WRITE_NODE_FIELD(fdw_private);
}

static void
_outJoin(StringInfo str, Join *node)
{
	WRITE_NODE_TYPE("JOIN");

	_outJoinPlanInfo(str, (Join *) node);
}

static void
_outNestLoop(StringInfo str, NestLoop *node)
{
	WRITE_NODE_TYPE("NESTLOOP");

	_outJoinPlanInfo(str, (Join *) node);

	WRITE_NODE_FIELD(nestParams);
}

static void
_outMergeJoin(StringInfo str, MergeJoin *node)
{
	int			numCols;
	int			i;

	WRITE_NODE_TYPE("MERGEJOIN");

	_outJoinPlanInfo(str, (Join *) node);

	WRITE_NODE_FIELD(mergeclauses);

	numCols = list_length(node->mergeclauses);

	appendStringInfo(str, " :mergeFamilies");
	for (i = 0; i < numCols; i++)
		appendStringInfo(str, " %u", node->mergeFamilies[i]);

	appendStringInfo(str, " :mergeCollations");
	for (i = 0; i < numCols; i++)
#ifdef XCP
		if (portable_output)
		{
			Oid coll = node->mergeCollations[i];
			if (OidIsValid(coll))
			{
				appendStringInfoChar(str, ' ');
				_outToken(str, NSP_NAME(get_collation_namespace(coll)));
				appendStringInfoChar(str, ' ');
				_outToken(str, get_collation_name(coll));
				appendStringInfo(str, " %d", get_collation_encoding(coll));
			}
			else
				appendStringInfo(str, " <> <> -1");
		}
		else
#endif
		appendStringInfo(str, " %u", node->mergeCollations[i]);

	appendStringInfo(str, " :mergeStrategies");
	for (i = 0; i < numCols; i++)
		appendStringInfo(str, " %d", node->mergeStrategies[i]);

	appendStringInfo(str, " :mergeNullsFirst");
	for (i = 0; i < numCols; i++)
		appendStringInfo(str, " %d", (int) node->mergeNullsFirst[i]);
}

static void
_outHashJoin(StringInfo str, HashJoin *node)
{
	WRITE_NODE_TYPE("HASHJOIN");

	_outJoinPlanInfo(str, (Join *) node);

	WRITE_NODE_FIELD(hashclauses);
}

static void
_outAgg(StringInfo str, Agg *node)
{
	int			i;

	WRITE_NODE_TYPE("AGG");

	_outPlanInfo(str, (Plan *) node);

	WRITE_ENUM_FIELD(aggstrategy, AggStrategy);
#ifdef XCP
	WRITE_ENUM_FIELD(aggdistribution, AggDistribution);
#endif
	WRITE_INT_FIELD(numCols);

	appendStringInfo(str, " :grpColIdx");
	for (i = 0; i < node->numCols; i++)
		appendStringInfo(str, " %d", node->grpColIdx[i]);

	appendStringInfo(str, " :grpOperators");
	for (i = 0; i < node->numCols; i++)
#ifdef XCP
		if (portable_output)
		{
			Oid oper = node->grpOperators[i];
			Oid oprleft, oprright;
			/* Group operator is always valid */
			Assert(OidIsValid(oper));
			appendStringInfoChar(str, ' ');
			_outToken(str, NSP_NAME(get_opnamespace(oper)));
			appendStringInfoChar(str, ' ');
			_outToken(str, get_opname(oper));
			appendStringInfoChar(str, ' ');
			op_input_types(oper, &oprleft, &oprright);
			_outToken(str, OidIsValid(oprleft) ?
					NSP_NAME(get_typ_namespace(oprleft)) : NULL);
			appendStringInfoChar(str, ' ');
			_outToken(str, OidIsValid(oprleft) ? get_typ_name(oprleft) : NULL);
			appendStringInfoChar(str, ' ');
			_outToken(str, OidIsValid(oprright) ?
					NSP_NAME(get_typ_namespace(oprright)) : NULL);
			appendStringInfoChar(str, ' ');
			_outToken(str, OidIsValid(oprright) ? get_typ_name(oprright) : NULL);
			appendStringInfoChar(str, ' ');
		}
		else
#endif
		appendStringInfo(str, " %u", node->grpOperators[i]);

	WRITE_LONG_FIELD(numGroups);
}

static void
_outWindowAgg(StringInfo str, WindowAgg *node)
{
	int			i;

	WRITE_NODE_TYPE("WINDOWAGG");

	_outPlanInfo(str, (Plan *) node);

	WRITE_UINT_FIELD(winref);
	WRITE_INT_FIELD(partNumCols);

	appendStringInfo(str, " :partColIdx");
	for (i = 0; i < node->partNumCols; i++)
		appendStringInfo(str, " %d", node->partColIdx[i]);

	appendStringInfo(str, " :partOperations");
	for (i = 0; i < node->partNumCols; i++)
#ifdef XCP
		if (portable_output)
		{
			Oid oper = node->partOperators[i];
			Oid oprleft, oprright;
			/* The operator is always valid */
			Assert(OidIsValid(oper));
			appendStringInfoChar(str, ' ');
			_outToken(str, NSP_NAME(get_opnamespace(oper)));
			appendStringInfoChar(str, ' ');
			_outToken(str, get_opname(oper));
			appendStringInfoChar(str, ' ');
			op_input_types(oper, &oprleft, &oprright);
			_outToken(str, OidIsValid(oprleft) ?
					NSP_NAME(get_typ_namespace(oprleft)) : NULL);
			appendStringInfoChar(str, ' ');
			_outToken(str, OidIsValid(oprleft) ? get_typ_name(oprleft) : NULL);
			appendStringInfoChar(str, ' ');
			_outToken(str, OidIsValid(oprright) ?
					NSP_NAME(get_typ_namespace(oprright)) : NULL);
			appendStringInfoChar(str, ' ');
			_outToken(str, OidIsValid(oprright) ? get_typ_name(oprright) : NULL);
			appendStringInfoChar(str, ' ');
		}
		else
#endif
		appendStringInfo(str, " %u", node->partOperators[i]);

	WRITE_INT_FIELD(ordNumCols);

	appendStringInfo(str, " :ordColIdx");
	for (i = 0; i < node->ordNumCols; i++)
		appendStringInfo(str, " %d", node->ordColIdx[i]);

	appendStringInfo(str, " :ordOperations");
	for (i = 0; i < node->ordNumCols; i++)
#ifdef XCP
		if (portable_output)
		{
			Oid oper = node->ordOperators[i];
			Oid oprleft, oprright;
			/* Group operator is always valid */
			Assert(OidIsValid(oper));
			appendStringInfoChar(str, ' ');
			_outToken(str, NSP_NAME(get_opnamespace(oper)));
			appendStringInfoChar(str, ' ');
			_outToken(str, get_opname(oper));
			appendStringInfoChar(str, ' ');
			op_input_types(oper, &oprleft, &oprright);
			_outToken(str, OidIsValid(oprleft) ?
					NSP_NAME(get_typ_namespace(oprleft)) : NULL);
			appendStringInfoChar(str, ' ');
			_outToken(str, OidIsValid(oprleft) ? get_typ_name(oprleft) : NULL);
			appendStringInfoChar(str, ' ');
			_outToken(str, OidIsValid(oprright) ?
					NSP_NAME(get_typ_namespace(oprright)) : NULL);
			appendStringInfoChar(str, ' ');
			_outToken(str, OidIsValid(oprright) ? get_typ_name(oprright) : NULL);
			appendStringInfoChar(str, ' ');
		}
		else
#endif
		appendStringInfo(str, " %u", node->ordOperators[i]);

	WRITE_INT_FIELD(frameOptions);
	WRITE_NODE_FIELD(startOffset);
	WRITE_NODE_FIELD(endOffset);
}

static void
_outGroup(StringInfo str, Group *node)
{
	int			i;

	WRITE_NODE_TYPE("GROUP");

	_outPlanInfo(str, (Plan *) node);

	WRITE_INT_FIELD(numCols);

	appendStringInfo(str, " :grpColIdx");
	for (i = 0; i < node->numCols; i++)
		appendStringInfo(str, " %d", node->grpColIdx[i]);

	appendStringInfo(str, " :grpOperators");
	for (i = 0; i < node->numCols; i++)
#ifdef XCP
		if (portable_output)
		{
			Oid oper = node->grpOperators[i];
			Oid oprleft, oprright;
			/* Group operator is always valid */
			Assert(OidIsValid(oper));
			appendStringInfoChar(str, ' ');
			_outToken(str, NSP_NAME(get_opnamespace(oper)));
			appendStringInfoChar(str, ' ');
			_outToken(str, get_opname(oper));
			appendStringInfoChar(str, ' ');
			op_input_types(oper, &oprleft, &oprright);
			_outToken(str, OidIsValid(oprleft) ?
					NSP_NAME(get_typ_namespace(oprleft)) : NULL);
			appendStringInfoChar(str, ' ');
			_outToken(str, OidIsValid(oprleft) ? get_typ_name(oprleft) : NULL);
			appendStringInfoChar(str, ' ');
			_outToken(str, OidIsValid(oprright) ?
					NSP_NAME(get_typ_namespace(oprright)) : NULL);
			appendStringInfoChar(str, ' ');
			_outToken(str, OidIsValid(oprright) ? get_typ_name(oprright) : NULL);
			appendStringInfoChar(str, ' ');
		}
		else
#endif
		appendStringInfo(str, " %u", node->grpOperators[i]);
}

static void
_outMaterial(StringInfo str, Material *node)
{
	WRITE_NODE_TYPE("MATERIAL");

	_outPlanInfo(str, (Plan *) node);
}

static void
_outSort(StringInfo str, Sort *node)
{
	int			i;

	WRITE_NODE_TYPE("SORT");

	_outPlanInfo(str, (Plan *) node);

	WRITE_INT_FIELD(numCols);

	appendStringInfo(str, " :sortColIdx");
	for (i = 0; i < node->numCols; i++)
		appendStringInfo(str, " %d", node->sortColIdx[i]);

	appendStringInfo(str, " :sortOperators");
	for (i = 0; i < node->numCols; i++)
#ifdef XCP
		if (portable_output)
		{
			Oid oper = node->sortOperators[i];
			Oid oprleft, oprright;
			/* Sort operator is always valid */
			Assert(OidIsValid(oper));
			appendStringInfoChar(str, ' ');
			_outToken(str, NSP_NAME(get_opnamespace(oper)));
			appendStringInfoChar(str, ' ');
			_outToken(str, get_opname(oper));
			appendStringInfoChar(str, ' ');
			op_input_types(oper, &oprleft, &oprright);
			_outToken(str, OidIsValid(oprleft) ?
					NSP_NAME(get_typ_namespace(oprleft)) : NULL);
			appendStringInfoChar(str, ' ');
			_outToken(str, OidIsValid(oprleft) ? get_typ_name(oprleft) : NULL);
			appendStringInfoChar(str, ' ');
			_outToken(str, OidIsValid(oprright) ?
					NSP_NAME(get_typ_namespace(oprright)) : NULL);
			appendStringInfoChar(str, ' ');
			_outToken(str, OidIsValid(oprright) ? get_typ_name(oprright) : NULL);
		}
		else
#endif
		appendStringInfo(str, " %u", node->sortOperators[i]);

	appendStringInfo(str, " :collations");
	for (i = 0; i < node->numCols; i++)
#ifdef XCP
		if (portable_output)
		{
			Oid coll = node->collations[i];
			if (OidIsValid(coll))
			{
				appendStringInfoChar(str, ' ');
				_outToken(str, NSP_NAME(get_collation_namespace(coll)));
				appendStringInfoChar(str, ' ');
				_outToken(str, get_collation_name(coll));
				appendStringInfo(str, " %d", get_collation_encoding(coll));
			}
			else
				appendStringInfo(str, " <> <> -1");
		}
		else
#endif
		appendStringInfo(str, " %u", node->collations[i]);

	appendStringInfo(str, " :nullsFirst");
	for (i = 0; i < node->numCols; i++)
		appendStringInfo(str, " %s", booltostr(node->nullsFirst[i]));
}

static void
_outUnique(StringInfo str, Unique *node)
{
	int			i;

	WRITE_NODE_TYPE("UNIQUE");

	_outPlanInfo(str, (Plan *) node);

	WRITE_INT_FIELD(numCols);

	appendStringInfo(str, " :uniqColIdx");
	for (i = 0; i < node->numCols; i++)
		appendStringInfo(str, " %d", node->uniqColIdx[i]);

	appendStringInfo(str, " :uniqOperators");
	for (i = 0; i < node->numCols; i++)
#ifdef XCP
		if (portable_output)
		{
			Oid oper = node->uniqOperators[i];
			Oid oprleft, oprright;
			/* Unique operator is always valid */
			Assert(OidIsValid(oper));
			appendStringInfoChar(str, ' ');
			_outToken(str, NSP_NAME(get_opnamespace(oper)));
			appendStringInfoChar(str, ' ');
			_outToken(str, get_opname(oper));
			appendStringInfoChar(str, ' ');
			op_input_types(oper, &oprleft, &oprright);
			_outToken(str, OidIsValid(oprleft) ?
					NSP_NAME(get_typ_namespace(oprleft)) : NULL);
			appendStringInfoChar(str, ' ');
			_outToken(str, OidIsValid(oprleft) ? get_typ_name(oprleft) : NULL);
			appendStringInfoChar(str, ' ');
			_outToken(str, OidIsValid(oprright) ?
					NSP_NAME(get_typ_namespace(oprright)) : NULL);
			appendStringInfoChar(str, ' ');
			_outToken(str, OidIsValid(oprright) ? get_typ_name(oprright) : NULL);
			appendStringInfoChar(str, ' ');
		}
		else
#endif
		appendStringInfo(str, " %u", node->uniqOperators[i]);
}

static void
_outHash(StringInfo str, Hash *node)
{
	WRITE_NODE_TYPE("HASH");

	_outPlanInfo(str, (Plan *) node);

#ifdef XCP
	if (portable_output)
		WRITE_RELID_FIELD(skewTable);
	else
#endif
	WRITE_OID_FIELD(skewTable);
	WRITE_INT_FIELD(skewColumn);
	WRITE_BOOL_FIELD(skewInherit);
#ifdef XCP
	if (portable_output)
		WRITE_TYPID_FIELD(skewColType);
	else
#endif
	WRITE_OID_FIELD(skewColType);
	WRITE_INT_FIELD(skewColTypmod);
}

static void
_outSetOp(StringInfo str, SetOp *node)
{
	int			i;

	WRITE_NODE_TYPE("SETOP");

	_outPlanInfo(str, (Plan *) node);

	WRITE_ENUM_FIELD(cmd, SetOpCmd);
	WRITE_ENUM_FIELD(strategy, SetOpStrategy);
	WRITE_INT_FIELD(numCols);

	appendStringInfo(str, " :dupColIdx");
	for (i = 0; i < node->numCols; i++)
		appendStringInfo(str, " %d", node->dupColIdx[i]);

	appendStringInfo(str, " :dupOperators");
	for (i = 0; i < node->numCols; i++)
#ifdef XCP
		if (portable_output)
		{
			Oid oper = node->dupOperators[i];
			Oid oprleft, oprright;
			/* Unique operator is always valid */
			Assert(OidIsValid(oper));
			appendStringInfoChar(str, ' ');
			_outToken(str, NSP_NAME(get_opnamespace(oper)));
			appendStringInfoChar(str, ' ');
			_outToken(str, get_opname(oper));
			appendStringInfoChar(str, ' ');
			op_input_types(oper, &oprleft, &oprright);
			_outToken(str, OidIsValid(oprleft) ?
					NSP_NAME(get_typ_namespace(oprleft)) : NULL);
			appendStringInfoChar(str, ' ');
			_outToken(str, OidIsValid(oprleft) ? get_typ_name(oprleft) : NULL);
			appendStringInfoChar(str, ' ');
			_outToken(str, OidIsValid(oprright) ?
					NSP_NAME(get_typ_namespace(oprright)) : NULL);
			appendStringInfoChar(str, ' ');
			_outToken(str, OidIsValid(oprright) ? get_typ_name(oprright) : NULL);
			appendStringInfoChar(str, ' ');
		}
		else
#endif
		appendStringInfo(str, " %u", node->dupOperators[i]);

	WRITE_INT_FIELD(flagColIdx);
	WRITE_INT_FIELD(firstFlag);
	WRITE_LONG_FIELD(numGroups);
}

static void
_outLockRows(StringInfo str, LockRows *node)
{
	WRITE_NODE_TYPE("LOCKROWS");

	_outPlanInfo(str, (Plan *) node);

	WRITE_NODE_FIELD(rowMarks);
	WRITE_INT_FIELD(epqParam);
}

static void
_outLimit(StringInfo str, Limit *node)
{
	WRITE_NODE_TYPE("LIMIT");

	_outPlanInfo(str, (Plan *) node);

	WRITE_NODE_FIELD(limitOffset);
	WRITE_NODE_FIELD(limitCount);
}

#ifdef XCP
static void
_outRemoteSubplan(StringInfo str, RemoteSubplan *node)
{
	WRITE_NODE_TYPE("REMOTESUBPLAN");

	_outScanInfo(str, (Scan *) node);

	WRITE_CHAR_FIELD(distributionType);
	WRITE_INT_FIELD(distributionKey);
	WRITE_NODE_FIELD(distributionNodes);
	WRITE_NODE_FIELD(distributionRestrict);
	WRITE_NODE_FIELD(nodeList);
	WRITE_BOOL_FIELD(execOnAll);
	WRITE_NODE_FIELD(sort);
	WRITE_STRING_FIELD(cursor);
}

static void
_outRemoteStmt(StringInfo str, RemoteStmt *node)
{
	int i;

	WRITE_NODE_TYPE("REMOTESTMT");

	WRITE_ENUM_FIELD(commandType, CmdType);
	WRITE_BOOL_FIELD(hasReturning);
	WRITE_NODE_FIELD(planTree);
	WRITE_NODE_FIELD(rtable);
	WRITE_NODE_FIELD(resultRelations);
	WRITE_NODE_FIELD(subplans);
	WRITE_INT_FIELD(nParamExec);
	WRITE_INT_FIELD(nParamRemote);

	for (i = 0; i < node->nParamRemote; i++)
	{
		RemoteParam *rparam = &(node->remoteparams[i]);
		appendStringInfo(str, " :paramkind");
		appendStringInfo(str, " %d", (int) rparam->paramkind);

		appendStringInfo(str, " :paramid");
		appendStringInfo(str, " %d", rparam->paramid);

		appendStringInfo(str, " :paramtype");
		if (portable_output)
		{
			Oid ptype = rparam->paramtype;
			Assert(OidIsValid(ptype));
			appendStringInfoChar(str, ' ');
			_outToken(str, NSP_NAME(get_typ_namespace(ptype)));
			appendStringInfoChar(str, ' ');
			_outToken(str, get_typ_name(ptype));
		}
		else
			appendStringInfo(str, " %u", rparam->paramtype);
	}
	WRITE_CHAR_FIELD(distributionType);
	WRITE_INT_FIELD(distributionKey);
	WRITE_NODE_FIELD(distributionNodes);
	WRITE_NODE_FIELD(distributionRestrict);
}

static void
_outSimpleSort(StringInfo str, SimpleSort *node)
{
	int			i;

	WRITE_NODE_TYPE("SIMPLESORT");

	WRITE_INT_FIELD(numCols);

	appendStringInfo(str, " :sortColIdx");
	for (i = 0; i < node->numCols; i++)
		appendStringInfo(str, " %d", node->sortColIdx[i]);

	appendStringInfo(str, " :sortOperators");
	for (i = 0; i < node->numCols; i++)
		if (portable_output)
		{
			Oid oper = node->sortOperators[i];
			Oid oprleft, oprright;
			/* Sort operator is always valid */
			Assert(OidIsValid(oper));
			appendStringInfoChar(str, ' ');
			_outToken(str, NSP_NAME(get_opnamespace(oper)));
			appendStringInfoChar(str, ' ');
			_outToken(str, get_opname(oper));
			appendStringInfoChar(str, ' ');
			op_input_types(oper, &oprleft, &oprright);
			_outToken(str, OidIsValid(oprleft) ?
					NSP_NAME(get_typ_namespace(oprleft)) : NULL);
			appendStringInfoChar(str, ' ');
			_outToken(str, OidIsValid(oprleft) ? get_typ_name(oprleft) : NULL);
			appendStringInfoChar(str, ' ');
			_outToken(str, OidIsValid(oprright) ?
					NSP_NAME(get_typ_namespace(oprright)) : NULL);
			appendStringInfoChar(str, ' ');
			_outToken(str, OidIsValid(oprright) ? get_typ_name(oprright) : NULL);
		}
		else
			appendStringInfo(str, " %u", node->sortOperators[i]);

	appendStringInfo(str, " :collations");
	for (i = 0; i < node->numCols; i++)
		if (portable_output)
		{
			Oid coll = node->collations[i];
			if (OidIsValid(coll))
			{
				appendStringInfoChar(str, ' ');
				_outToken(str, NSP_NAME(get_collation_namespace(coll)));
				appendStringInfoChar(str, ' ');
				_outToken(str, get_collation_name(coll));
				appendStringInfo(str, " %d", get_collation_encoding(coll));
			}
			else
				appendStringInfo(str, " <> <> -1");
		}
		else
			appendStringInfo(str, " %u", node->collations[i]);

	appendStringInfo(str, " :nullsFirst");
	for (i = 0; i < node->numCols; i++)
		appendStringInfo(str, " %s", booltostr(node->nullsFirst[i]));
}
#endif

static void
_outNestLoopParam(StringInfo str, NestLoopParam *node)
{
	WRITE_NODE_TYPE("NESTLOOPPARAM");

	WRITE_INT_FIELD(paramno);
	WRITE_NODE_FIELD(paramval);
}

static void
_outPlanRowMark(StringInfo str, PlanRowMark *node)
{
	WRITE_NODE_TYPE("PLANROWMARK");

	WRITE_UINT_FIELD(rti);
	WRITE_UINT_FIELD(prti);
	WRITE_UINT_FIELD(rowmarkId);
	WRITE_ENUM_FIELD(markType, RowMarkType);
	WRITE_BOOL_FIELD(noWait);
	WRITE_BOOL_FIELD(isParent);
}

static void
_outPlanInvalItem(StringInfo str, PlanInvalItem *node)
{
	WRITE_NODE_TYPE("PLANINVALITEM");

	WRITE_INT_FIELD(cacheId);
	appendStringInfo(str, " :tupleId (%u,%u)",
					 ItemPointerGetBlockNumber(&node->tupleId),
					 ItemPointerGetOffsetNumber(&node->tupleId));
}

/*****************************************************************************
 *
 *	Stuff from primnodes.h.
 *
 *****************************************************************************/

static void
_outAlias(StringInfo str, Alias *node)
{
	WRITE_NODE_TYPE("ALIAS");

	WRITE_STRING_FIELD(aliasname);
	WRITE_NODE_FIELD(colnames);
}

static void
_outRangeVar(StringInfo str, RangeVar *node)
{
	WRITE_NODE_TYPE("RANGEVAR");

	/*
	 * we deliberately ignore catalogname here, since it is presently not
	 * semantically meaningful
	 */
	WRITE_STRING_FIELD(schemaname);
	WRITE_STRING_FIELD(relname);
	WRITE_ENUM_FIELD(inhOpt, InhOption);
	WRITE_CHAR_FIELD(relpersistence);
	WRITE_NODE_FIELD(alias);
	WRITE_LOCATION_FIELD(location);
}

static void
_outIntoClause(StringInfo str, IntoClause *node)
{
	WRITE_NODE_TYPE("INTOCLAUSE");

	WRITE_NODE_FIELD(rel);
	WRITE_NODE_FIELD(colNames);
	WRITE_NODE_FIELD(options);
	WRITE_ENUM_FIELD(onCommit, OnCommitAction);
	WRITE_STRING_FIELD(tableSpaceName);
}

static void
_outVar(StringInfo str, Var *node)
{
	WRITE_NODE_TYPE("VAR");

	WRITE_UINT_FIELD(varno);
	WRITE_INT_FIELD(varattno);
#ifdef XCP
	if (portable_output)
		WRITE_TYPID_FIELD(vartype);
	else
#endif
	WRITE_OID_FIELD(vartype);
	WRITE_INT_FIELD(vartypmod);
#ifdef XCP
	if (portable_output)
		WRITE_COLLID_FIELD(varcollid);
	else
#endif
	WRITE_OID_FIELD(varcollid);
	WRITE_UINT_FIELD(varlevelsup);
	WRITE_UINT_FIELD(varnoold);
	WRITE_INT_FIELD(varoattno);
	WRITE_LOCATION_FIELD(location);
}

static void
_outConst(StringInfo str, Const *node)
{
	WRITE_NODE_TYPE("CONST");

#ifdef XCP
	if (portable_output)
		WRITE_TYPID_FIELD(consttype);
	else
#endif
	WRITE_OID_FIELD(consttype);
	WRITE_INT_FIELD(consttypmod);
#ifdef XCP
	if (portable_output)
		WRITE_COLLID_FIELD(constcollid);
	else
#endif
	WRITE_OID_FIELD(constcollid);
	WRITE_INT_FIELD(constlen);
	WRITE_BOOL_FIELD(constbyval);
	WRITE_BOOL_FIELD(constisnull);
	WRITE_LOCATION_FIELD(location);

	appendStringInfo(str, " :constvalue ");
	if (node->constisnull)
		appendStringInfo(str, "<>");
	else
#ifdef XCP
		if (portable_output)
			_printDatum(str, node->constvalue, node->consttype);
		else
#endif
		_outDatum(str, node->constvalue, node->constlen, node->constbyval);
}

static void
_outParam(StringInfo str, Param *node)
{
	WRITE_NODE_TYPE("PARAM");

	WRITE_ENUM_FIELD(paramkind, ParamKind);
	WRITE_INT_FIELD(paramid);
#ifdef XCP
	if (portable_output)
		WRITE_TYPID_FIELD(paramtype);
	else
#endif
	WRITE_OID_FIELD(paramtype);
	WRITE_INT_FIELD(paramtypmod);
#ifdef XCP
	if (portable_output)
		WRITE_COLLID_FIELD(paramcollid);
	else
#endif
	WRITE_OID_FIELD(paramcollid);
	WRITE_LOCATION_FIELD(location);
}

static void
_outAggref(StringInfo str, Aggref *node)
{
	WRITE_NODE_TYPE("AGGREF");

#ifdef XCP
	if (portable_output)
		WRITE_FUNCID_FIELD(aggfnoid);
	else
#endif
	WRITE_OID_FIELD(aggfnoid);
#ifdef XCP
	if (portable_output)
		WRITE_TYPID_FIELD(aggtype);
	else
#endif
	WRITE_OID_FIELD(aggtype);
#ifdef PGXC
#ifndef XCP
	WRITE_OID_FIELD(aggtrantype);
	WRITE_BOOL_FIELD(agghas_collectfn);
#endif /* XCP */
#endif /* PGXC */
#ifdef XCP
	if (portable_output)
		WRITE_COLLID_FIELD(aggcollid);
	else
#endif
	WRITE_OID_FIELD(aggcollid);
#ifdef XCP
	if (portable_output)
		WRITE_COLLID_FIELD(inputcollid);
	else
#endif
	WRITE_OID_FIELD(inputcollid);
	WRITE_NODE_FIELD(args);
	WRITE_NODE_FIELD(aggorder);
	WRITE_NODE_FIELD(aggdistinct);
	WRITE_BOOL_FIELD(aggstar);
	WRITE_UINT_FIELD(agglevelsup);
	WRITE_LOCATION_FIELD(location);
}

static void
_outWindowFunc(StringInfo str, WindowFunc *node)
{
	WRITE_NODE_TYPE("WINDOWFUNC");

#ifdef XCP
	if (portable_output)
		WRITE_FUNCID_FIELD(winfnoid);
	else
#endif
	WRITE_OID_FIELD(winfnoid);
#ifdef XCP
	if (portable_output)
		WRITE_TYPID_FIELD(wintype);
	else
#endif
	WRITE_OID_FIELD(wintype);
#ifdef XCP
	if (portable_output)
		WRITE_COLLID_FIELD(wincollid);
	else
#endif
	WRITE_OID_FIELD(wincollid);
#ifdef XCP
	if (portable_output)
		WRITE_COLLID_FIELD(inputcollid);
	else
#endif
	WRITE_OID_FIELD(inputcollid);
	WRITE_NODE_FIELD(args);
	WRITE_UINT_FIELD(winref);
	WRITE_BOOL_FIELD(winstar);
	WRITE_BOOL_FIELD(winagg);
	WRITE_LOCATION_FIELD(location);
}

static void
_outArrayRef(StringInfo str, ArrayRef *node)
{
	WRITE_NODE_TYPE("ARRAYREF");

#ifdef XCP
	if (portable_output)
		WRITE_TYPID_FIELD(refarraytype);
	else
#endif
	WRITE_OID_FIELD(refarraytype);
#ifdef XCP
	if (portable_output)
		WRITE_TYPID_FIELD(refelemtype);
	else
#endif
	WRITE_OID_FIELD(refelemtype);
	WRITE_INT_FIELD(reftypmod);
#ifdef XCP
	if (portable_output)
		WRITE_COLLID_FIELD(refcollid);
	else
#endif
	WRITE_OID_FIELD(refcollid);
	WRITE_NODE_FIELD(refupperindexpr);
	WRITE_NODE_FIELD(reflowerindexpr);
	WRITE_NODE_FIELD(refexpr);
	WRITE_NODE_FIELD(refassgnexpr);
}

static void
_outFuncExpr(StringInfo str, FuncExpr *node)
{
	WRITE_NODE_TYPE("FUNCEXPR");

#ifdef XCP
	if (portable_output)
		WRITE_FUNCID_FIELD(funcid);
	else
#endif
	WRITE_OID_FIELD(funcid);
#ifdef XCP
	if (portable_output)
		WRITE_TYPID_FIELD(funcresulttype);
	else
#endif
	WRITE_OID_FIELD(funcresulttype);
	WRITE_BOOL_FIELD(funcretset);
	WRITE_ENUM_FIELD(funcformat, CoercionForm);
#ifdef XCP
	if (portable_output)
		WRITE_COLLID_FIELD(funccollid);
	else
#endif
	WRITE_OID_FIELD(funccollid);
#ifdef XCP
	if (portable_output)
		WRITE_COLLID_FIELD(inputcollid);
	else
#endif
	WRITE_OID_FIELD(inputcollid);
	WRITE_NODE_FIELD(args);
	WRITE_LOCATION_FIELD(location);
}

static void
_outNamedArgExpr(StringInfo str, NamedArgExpr *node)
{
	WRITE_NODE_TYPE("NAMEDARGEXPR");

	WRITE_NODE_FIELD(arg);
	WRITE_STRING_FIELD(name);
	WRITE_INT_FIELD(argnumber);
	WRITE_LOCATION_FIELD(location);
}

static void
_outOpExpr(StringInfo str, OpExpr *node)
{
	WRITE_NODE_TYPE("OPEXPR");

#ifdef XCP
	if (portable_output)
		WRITE_OPERID_FIELD(opno);
	else
#endif
	WRITE_OID_FIELD(opno);
#ifdef XCP
	if (portable_output)
		WRITE_FUNCID_FIELD(opfuncid);
	else
#endif
	WRITE_OID_FIELD(opfuncid);
#ifdef XCP
	if (portable_output)
		WRITE_TYPID_FIELD(opresulttype);
	else
#endif
	WRITE_OID_FIELD(opresulttype);
	WRITE_BOOL_FIELD(opretset);
#ifdef XCP
	if (portable_output)
		WRITE_COLLID_FIELD(opcollid);
	else
#endif
	WRITE_OID_FIELD(opcollid);
#ifdef XCP
	if (portable_output)
		WRITE_COLLID_FIELD(inputcollid);
	else
#endif
	WRITE_OID_FIELD(inputcollid);
	WRITE_NODE_FIELD(args);
	WRITE_LOCATION_FIELD(location);
}

static void
_outDistinctExpr(StringInfo str, DistinctExpr *node)
{
	WRITE_NODE_TYPE("DISTINCTEXPR");

#ifdef XCP
	if (portable_output)
		WRITE_OPERID_FIELD(opno);
	else
#endif
	WRITE_OID_FIELD(opno);
#ifdef XCP
	if (portable_output)
		WRITE_FUNCID_FIELD(opfuncid);
	else
#endif
	WRITE_OID_FIELD(opfuncid);
#ifdef XCP
	if (portable_output)
		WRITE_TYPID_FIELD(opresulttype);
	else
#endif
	WRITE_OID_FIELD(opresulttype);
	WRITE_BOOL_FIELD(opretset);
#ifdef XCP
	if (portable_output)
		WRITE_COLLID_FIELD(opcollid);
	else
#endif
	WRITE_OID_FIELD(opcollid);
#ifdef XCP
	if (portable_output)
		WRITE_COLLID_FIELD(inputcollid);
	else
#endif
	WRITE_OID_FIELD(inputcollid);
	WRITE_NODE_FIELD(args);
	WRITE_LOCATION_FIELD(location);
}

static void
_outNullIfExpr(StringInfo str, NullIfExpr *node)
{
	WRITE_NODE_TYPE("NULLIFEXPR");

#ifdef XCP
	if (portable_output)
		WRITE_OPERID_FIELD(opno);
	else
#endif
	WRITE_OID_FIELD(opno);
#ifdef XCP
	if (portable_output)
		WRITE_FUNCID_FIELD(opfuncid);
	else
#endif
	WRITE_OID_FIELD(opfuncid);
#ifdef XCP
	if (portable_output)
		WRITE_TYPID_FIELD(opresulttype);
	else
#endif
	WRITE_OID_FIELD(opresulttype);
	WRITE_BOOL_FIELD(opretset);
#ifdef XCP
	if (portable_output)
		WRITE_COLLID_FIELD(opcollid);
	else
#endif
	WRITE_OID_FIELD(opcollid);
#ifdef XCP
	if (portable_output)
		WRITE_COLLID_FIELD(inputcollid);
	else
#endif
	WRITE_OID_FIELD(inputcollid);
	WRITE_NODE_FIELD(args);
	WRITE_LOCATION_FIELD(location);
}

static void
_outScalarArrayOpExpr(StringInfo str, ScalarArrayOpExpr *node)
{
	WRITE_NODE_TYPE("SCALARARRAYOPEXPR");

#ifdef XCP
	if (portable_output)
		WRITE_OPERID_FIELD(opno);
	else
#endif
	WRITE_OID_FIELD(opno);
#ifdef XCP
	if (portable_output)
		WRITE_FUNCID_FIELD(opfuncid);
	else
#endif
	WRITE_OID_FIELD(opfuncid);
	WRITE_BOOL_FIELD(useOr);
#ifdef XCP
	if (portable_output)
		WRITE_COLLID_FIELD(inputcollid);
	else
#endif
	WRITE_OID_FIELD(inputcollid);
	WRITE_NODE_FIELD(args);
	WRITE_LOCATION_FIELD(location);
}

static void
_outBoolExpr(StringInfo str, BoolExpr *node)
{
	char	   *opstr = NULL;

	WRITE_NODE_TYPE("BOOLEXPR");

	/* do-it-yourself enum representation */
	switch (node->boolop)
	{
		case AND_EXPR:
			opstr = "and";
			break;
		case OR_EXPR:
			opstr = "or";
			break;
		case NOT_EXPR:
			opstr = "not";
			break;
	}
	appendStringInfo(str, " :boolop ");
	_outToken(str, opstr);

	WRITE_NODE_FIELD(args);
	WRITE_LOCATION_FIELD(location);
}

static void
_outSubLink(StringInfo str, SubLink *node)
{
	WRITE_NODE_TYPE("SUBLINK");

	WRITE_ENUM_FIELD(subLinkType, SubLinkType);
	WRITE_NODE_FIELD(testexpr);
	WRITE_NODE_FIELD(operName);
	WRITE_NODE_FIELD(subselect);
	WRITE_LOCATION_FIELD(location);
}

static void
_outSubPlan(StringInfo str, SubPlan *node)
{
	WRITE_NODE_TYPE("SUBPLAN");

	WRITE_ENUM_FIELD(subLinkType, SubLinkType);
	WRITE_NODE_FIELD(testexpr);
	WRITE_NODE_FIELD(paramIds);
	WRITE_INT_FIELD(plan_id);
	WRITE_STRING_FIELD(plan_name);
#ifdef XCP
	if (portable_output)
		WRITE_TYPID_FIELD(firstColType);
	else
#endif
	WRITE_OID_FIELD(firstColType);
	WRITE_INT_FIELD(firstColTypmod);
#ifdef XCP
	if (portable_output)
		WRITE_COLLID_FIELD(firstColCollation);
	else
#endif
	WRITE_OID_FIELD(firstColCollation);
	WRITE_BOOL_FIELD(useHashTable);
	WRITE_BOOL_FIELD(unknownEqFalse);
	WRITE_NODE_FIELD(setParam);
	WRITE_NODE_FIELD(parParam);
	WRITE_NODE_FIELD(args);
	WRITE_FLOAT_FIELD(startup_cost, "%.2f");
	WRITE_FLOAT_FIELD(per_call_cost, "%.2f");
}

static void
_outAlternativeSubPlan(StringInfo str, AlternativeSubPlan *node)
{
	WRITE_NODE_TYPE("ALTERNATIVESUBPLAN");

	WRITE_NODE_FIELD(subplans);
}

static void
_outFieldSelect(StringInfo str, FieldSelect *node)
{
	WRITE_NODE_TYPE("FIELDSELECT");

	WRITE_NODE_FIELD(arg);
	WRITE_INT_FIELD(fieldnum);
#ifdef XCP
	if (portable_output)
		WRITE_TYPID_FIELD(resulttype);
	else
#endif
	WRITE_OID_FIELD(resulttype);
	WRITE_INT_FIELD(resulttypmod);
#ifdef XCP
	if (portable_output)
		WRITE_COLLID_FIELD(resultcollid);
	else
#endif
	WRITE_OID_FIELD(resultcollid);
}

static void
_outFieldStore(StringInfo str, FieldStore *node)
{
	WRITE_NODE_TYPE("FIELDSTORE");

	WRITE_NODE_FIELD(arg);
	WRITE_NODE_FIELD(newvals);
	WRITE_NODE_FIELD(fieldnums);
#ifdef XCP
	if (portable_output)
		WRITE_TYPID_FIELD(resulttype);
	else
#endif
	WRITE_OID_FIELD(resulttype);
}

static void
_outRelabelType(StringInfo str, RelabelType *node)
{
	WRITE_NODE_TYPE("RELABELTYPE");

	WRITE_NODE_FIELD(arg);
#ifdef XCP
	if (portable_output)
		WRITE_TYPID_FIELD(resulttype);
	else
#endif
	WRITE_OID_FIELD(resulttype);
	WRITE_INT_FIELD(resulttypmod);
#ifdef XCP
	if (portable_output)
		WRITE_COLLID_FIELD(resultcollid);
	else
#endif
	WRITE_OID_FIELD(resultcollid);
	WRITE_ENUM_FIELD(relabelformat, CoercionForm);
	WRITE_LOCATION_FIELD(location);
}

static void
_outCoerceViaIO(StringInfo str, CoerceViaIO *node)
{
	WRITE_NODE_TYPE("COERCEVIAIO");

	WRITE_NODE_FIELD(arg);
#ifdef XCP
	if (portable_output)
		WRITE_TYPID_FIELD(resulttype);
	else
#endif
	WRITE_OID_FIELD(resulttype);
#ifdef XCP
	if (portable_output)
		WRITE_COLLID_FIELD(resultcollid);
	else
#endif
	WRITE_OID_FIELD(resultcollid);
	WRITE_ENUM_FIELD(coerceformat, CoercionForm);
	WRITE_LOCATION_FIELD(location);
}

static void
_outArrayCoerceExpr(StringInfo str, ArrayCoerceExpr *node)
{
	WRITE_NODE_TYPE("ARRAYCOERCEEXPR");

	WRITE_NODE_FIELD(arg);
#ifdef XCP
	if (portable_output)
		WRITE_FUNCID_FIELD(elemfuncid);
	else
#endif
	WRITE_OID_FIELD(elemfuncid);
#ifdef XCP
	if (portable_output)
		WRITE_TYPID_FIELD(resulttype);
	else
#endif
	WRITE_OID_FIELD(resulttype);
	WRITE_INT_FIELD(resulttypmod);
#ifdef XCP
	if (portable_output)
		WRITE_COLLID_FIELD(resultcollid);
	else
#endif
	WRITE_OID_FIELD(resultcollid);
	WRITE_BOOL_FIELD(isExplicit);
	WRITE_ENUM_FIELD(coerceformat, CoercionForm);
	WRITE_LOCATION_FIELD(location);
}

static void
_outConvertRowtypeExpr(StringInfo str, ConvertRowtypeExpr *node)
{
	WRITE_NODE_TYPE("CONVERTROWTYPEEXPR");

	WRITE_NODE_FIELD(arg);
#ifdef XCP
	if (portable_output)
		WRITE_TYPID_FIELD(resulttype);
	else
#endif
	WRITE_OID_FIELD(resulttype);
	WRITE_ENUM_FIELD(convertformat, CoercionForm);
	WRITE_LOCATION_FIELD(location);
}

static void
_outCollateExpr(StringInfo str, CollateExpr *node)
{
	WRITE_NODE_TYPE("COLLATE");

	WRITE_NODE_FIELD(arg);
	WRITE_OID_FIELD(collOid);
	WRITE_LOCATION_FIELD(location);
}

static void
_outCaseExpr(StringInfo str, CaseExpr *node)
{
	WRITE_NODE_TYPE("CASE");

#ifdef XCP
	if (portable_output)
		WRITE_TYPID_FIELD(casetype);
	else
#endif
	WRITE_OID_FIELD(casetype);
#ifdef XCP
	if (portable_output)
		WRITE_COLLID_FIELD(casecollid);
	else
#endif
	WRITE_OID_FIELD(casecollid);
	WRITE_NODE_FIELD(arg);
	WRITE_NODE_FIELD(args);
	WRITE_NODE_FIELD(defresult);
	WRITE_LOCATION_FIELD(location);
}

static void
_outCaseWhen(StringInfo str, CaseWhen *node)
{
	WRITE_NODE_TYPE("WHEN");

	WRITE_NODE_FIELD(expr);
	WRITE_NODE_FIELD(result);
	WRITE_LOCATION_FIELD(location);
}

static void
_outCaseTestExpr(StringInfo str, CaseTestExpr *node)
{
	WRITE_NODE_TYPE("CASETESTEXPR");

#ifdef XCP
	if (portable_output)
		WRITE_TYPID_FIELD(typeId);
	else
#endif
	WRITE_OID_FIELD(typeId);
	WRITE_INT_FIELD(typeMod);
#ifdef XCP
	if (portable_output)
		WRITE_COLLID_FIELD(collation);
	else
#endif
	WRITE_OID_FIELD(collation);
}

static void
_outArrayExpr(StringInfo str, ArrayExpr *node)
{
	WRITE_NODE_TYPE("ARRAY");

#ifdef XCP
	if (portable_output)
		WRITE_TYPID_FIELD(array_typeid);
	else
#endif
	WRITE_OID_FIELD(array_typeid);
#ifdef XCP
	if (portable_output)
		WRITE_COLLID_FIELD(array_collid);
	else
#endif
	WRITE_OID_FIELD(array_collid);
#ifdef XCP
	if (portable_output)
		WRITE_TYPID_FIELD(element_typeid);
	else
#endif
	WRITE_OID_FIELD(element_typeid);
	WRITE_NODE_FIELD(elements);
	WRITE_BOOL_FIELD(multidims);
	WRITE_LOCATION_FIELD(location);
}

static void
_outRowExpr(StringInfo str, RowExpr *node)
{
	WRITE_NODE_TYPE("ROW");

	WRITE_NODE_FIELD(args);
#ifdef XCP
	if (portable_output)
		WRITE_TYPID_FIELD(row_typeid);
	else
#endif
	WRITE_OID_FIELD(row_typeid);
	WRITE_ENUM_FIELD(row_format, CoercionForm);
	WRITE_NODE_FIELD(colnames);
	WRITE_LOCATION_FIELD(location);
}

static void
_outRowCompareExpr(StringInfo str, RowCompareExpr *node)
{
	WRITE_NODE_TYPE("ROWCOMPARE");

	WRITE_ENUM_FIELD(rctype, RowCompareType);
	WRITE_NODE_FIELD(opnos);
	WRITE_NODE_FIELD(opfamilies);
	WRITE_NODE_FIELD(inputcollids);
	WRITE_NODE_FIELD(largs);
	WRITE_NODE_FIELD(rargs);
}

static void
_outCoalesceExpr(StringInfo str, CoalesceExpr *node)
{
	WRITE_NODE_TYPE("COALESCE");

#ifdef XCP
	if (portable_output)
		WRITE_TYPID_FIELD(coalescetype);
	else
#endif
	WRITE_OID_FIELD(coalescetype);
#ifdef XCP
	if (portable_output)
		WRITE_COLLID_FIELD(coalescecollid);
	else
#endif
	WRITE_OID_FIELD(coalescecollid);
	WRITE_NODE_FIELD(args);
	WRITE_LOCATION_FIELD(location);
}

static void
_outMinMaxExpr(StringInfo str, MinMaxExpr *node)
{
	WRITE_NODE_TYPE("MINMAX");

#ifdef XCP
	if (portable_output)
		WRITE_TYPID_FIELD(minmaxtype);
	else
#endif
	WRITE_OID_FIELD(minmaxtype);
#ifdef XCP
	if (portable_output)
		WRITE_COLLID_FIELD(minmaxcollid);
	else
#endif
	WRITE_OID_FIELD(minmaxcollid);
#ifdef XCP
	if (portable_output)
		WRITE_COLLID_FIELD(inputcollid);
	else
#endif
	WRITE_OID_FIELD(inputcollid);
	WRITE_ENUM_FIELD(op, MinMaxOp);
	WRITE_NODE_FIELD(args);
	WRITE_LOCATION_FIELD(location);
}

static void
_outXmlExpr(StringInfo str, XmlExpr *node)
{
	WRITE_NODE_TYPE("XMLEXPR");

	WRITE_ENUM_FIELD(op, XmlExprOp);
	WRITE_STRING_FIELD(name);
	WRITE_NODE_FIELD(named_args);
	WRITE_NODE_FIELD(arg_names);
	WRITE_NODE_FIELD(args);
	WRITE_ENUM_FIELD(xmloption, XmlOptionType);
#ifdef XCP
	if (portable_output)
		WRITE_TYPID_FIELD(type);
	else
#endif
	WRITE_OID_FIELD(type);
	WRITE_INT_FIELD(typmod);
	WRITE_LOCATION_FIELD(location);
}

static void
_outNullTest(StringInfo str, NullTest *node)
{
	WRITE_NODE_TYPE("NULLTEST");

	WRITE_NODE_FIELD(arg);
	WRITE_ENUM_FIELD(nulltesttype, NullTestType);
	WRITE_BOOL_FIELD(argisrow);
}

static void
_outBooleanTest(StringInfo str, BooleanTest *node)
{
	WRITE_NODE_TYPE("BOOLEANTEST");

	WRITE_NODE_FIELD(arg);
	WRITE_ENUM_FIELD(booltesttype, BoolTestType);
}

static void
_outCoerceToDomain(StringInfo str, CoerceToDomain *node)
{
	WRITE_NODE_TYPE("COERCETODOMAIN");

	WRITE_NODE_FIELD(arg);
#ifdef XCP
	if (portable_output)
		WRITE_TYPID_FIELD(resulttype);
	else
#endif
	WRITE_OID_FIELD(resulttype);
	WRITE_INT_FIELD(resulttypmod);
#ifdef XCP
	if (portable_output)
		WRITE_COLLID_FIELD(resultcollid);
	else
#endif
	WRITE_OID_FIELD(resultcollid);
	WRITE_ENUM_FIELD(coercionformat, CoercionForm);
	WRITE_LOCATION_FIELD(location);
}

static void
_outCoerceToDomainValue(StringInfo str, CoerceToDomainValue *node)
{
	WRITE_NODE_TYPE("COERCETODOMAINVALUE");

#ifdef XCP
	if (portable_output)
		WRITE_TYPID_FIELD(typeId);
	else
#endif
	WRITE_OID_FIELD(typeId);
	WRITE_INT_FIELD(typeMod);
#ifdef XCP
	if (portable_output)
		WRITE_COLLID_FIELD(collation);
	else
#endif
	WRITE_OID_FIELD(collation);
	WRITE_LOCATION_FIELD(location);
}

static void
_outSetToDefault(StringInfo str, SetToDefault *node)
{
	WRITE_NODE_TYPE("SETTODEFAULT");

#ifdef XCP
	if (portable_output)
		WRITE_TYPID_FIELD(typeId);
	else
#endif
	WRITE_OID_FIELD(typeId);
	WRITE_INT_FIELD(typeMod);
#ifdef XCP
	if (portable_output)
		WRITE_COLLID_FIELD(collation);
	else
#endif
	WRITE_OID_FIELD(collation);
	WRITE_LOCATION_FIELD(location);
}

static void
_outCurrentOfExpr(StringInfo str, CurrentOfExpr *node)
{
	WRITE_NODE_TYPE("CURRENTOFEXPR");

	WRITE_UINT_FIELD(cvarno);
	WRITE_STRING_FIELD(cursor_name);
	WRITE_INT_FIELD(cursor_param);
}

static void
_outTargetEntry(StringInfo str, TargetEntry *node)
{
	WRITE_NODE_TYPE("TARGETENTRY");

	WRITE_NODE_FIELD(expr);
	WRITE_INT_FIELD(resno);
	WRITE_STRING_FIELD(resname);
	WRITE_UINT_FIELD(ressortgroupref);
#ifdef XCP
	if (portable_output)
		WRITE_RELID_FIELD(resorigtbl);
	else
#endif
	WRITE_OID_FIELD(resorigtbl);
	WRITE_INT_FIELD(resorigcol);
	WRITE_BOOL_FIELD(resjunk);
}

static void
_outRangeTblRef(StringInfo str, RangeTblRef *node)
{
	WRITE_NODE_TYPE("RANGETBLREF");

	WRITE_INT_FIELD(rtindex);
}

static void
_outJoinExpr(StringInfo str, JoinExpr *node)
{
	WRITE_NODE_TYPE("JOINEXPR");

	WRITE_ENUM_FIELD(jointype, JoinType);
	WRITE_BOOL_FIELD(isNatural);
	WRITE_NODE_FIELD(larg);
	WRITE_NODE_FIELD(rarg);
	WRITE_NODE_FIELD(usingClause);
	WRITE_NODE_FIELD(quals);
	WRITE_NODE_FIELD(alias);
	WRITE_INT_FIELD(rtindex);
}

static void
_outFromExpr(StringInfo str, FromExpr *node)
{
	WRITE_NODE_TYPE("FROMEXPR");

	WRITE_NODE_FIELD(fromlist);
	WRITE_NODE_FIELD(quals);
}

/*****************************************************************************
 *
 *	Stuff from relation.h.
 *
 *****************************************************************************/

/*
 * print the basic stuff of all nodes that inherit from Path
 *
 * Note we do NOT print the parent, else we'd be in infinite recursion.
 * We can print the parent's relids for identification purposes, though.
 */
static void
_outPathInfo(StringInfo str, Path *node)
{
	WRITE_ENUM_FIELD(pathtype, NodeTag);
	appendStringInfo(str, " :parent_relids ");
	_outBitmapset(str, node->parent->relids);
	WRITE_FLOAT_FIELD(startup_cost, "%.2f");
	WRITE_FLOAT_FIELD(total_cost, "%.2f");
	WRITE_NODE_FIELD(pathkeys);
}

/*
 * print the basic stuff of all nodes that inherit from JoinPath
 */
static void
_outJoinPathInfo(StringInfo str, JoinPath *node)
{
	_outPathInfo(str, (Path *) node);

	WRITE_ENUM_FIELD(jointype, JoinType);
	WRITE_NODE_FIELD(outerjoinpath);
	WRITE_NODE_FIELD(innerjoinpath);
	WRITE_NODE_FIELD(joinrestrictinfo);
}

static void
_outPath(StringInfo str, Path *node)
{
	WRITE_NODE_TYPE("PATH");

	_outPathInfo(str, (Path *) node);
}

static void
_outIndexPath(StringInfo str, IndexPath *node)
{
	WRITE_NODE_TYPE("INDEXPATH");

	_outPathInfo(str, (Path *) node);

	WRITE_NODE_FIELD(indexinfo);
	WRITE_NODE_FIELD(indexclauses);
	WRITE_NODE_FIELD(indexquals);
	WRITE_NODE_FIELD(indexorderbys);
	WRITE_BOOL_FIELD(isjoininner);
	WRITE_ENUM_FIELD(indexscandir, ScanDirection);
	WRITE_FLOAT_FIELD(indextotalcost, "%.2f");
	WRITE_FLOAT_FIELD(indexselectivity, "%.4f");
	WRITE_FLOAT_FIELD(rows, "%.0f");
}

static void
_outBitmapHeapPath(StringInfo str, BitmapHeapPath *node)
{
	WRITE_NODE_TYPE("BITMAPHEAPPATH");

	_outPathInfo(str, (Path *) node);

	WRITE_NODE_FIELD(bitmapqual);
	WRITE_BOOL_FIELD(isjoininner);
	WRITE_FLOAT_FIELD(rows, "%.0f");
}

static void
_outBitmapAndPath(StringInfo str, BitmapAndPath *node)
{
	WRITE_NODE_TYPE("BITMAPANDPATH");

	_outPathInfo(str, (Path *) node);

	WRITE_NODE_FIELD(bitmapquals);
	WRITE_FLOAT_FIELD(bitmapselectivity, "%.4f");
}

static void
_outBitmapOrPath(StringInfo str, BitmapOrPath *node)
{
	WRITE_NODE_TYPE("BITMAPORPATH");

	_outPathInfo(str, (Path *) node);

	WRITE_NODE_FIELD(bitmapquals);
	WRITE_FLOAT_FIELD(bitmapselectivity, "%.4f");
}

static void
_outTidPath(StringInfo str, TidPath *node)
{
	WRITE_NODE_TYPE("TIDPATH");

	_outPathInfo(str, (Path *) node);

	WRITE_NODE_FIELD(tidquals);
}

static void
_outForeignPath(StringInfo str, ForeignPath *node)
{
	WRITE_NODE_TYPE("FOREIGNPATH");

	_outPathInfo(str, (Path *) node);

	WRITE_NODE_FIELD(fdwplan);
}

static void
_outAppendPath(StringInfo str, AppendPath *node)
{
	WRITE_NODE_TYPE("APPENDPATH");

	_outPathInfo(str, (Path *) node);

	WRITE_NODE_FIELD(subpaths);
}

static void
_outMergeAppendPath(StringInfo str, MergeAppendPath *node)
{
	WRITE_NODE_TYPE("MERGEAPPENDPATH");

	_outPathInfo(str, (Path *) node);

	WRITE_NODE_FIELD(subpaths);
	WRITE_FLOAT_FIELD(limit_tuples, "%.0f");
}

static void
_outResultPath(StringInfo str, ResultPath *node)
{
	WRITE_NODE_TYPE("RESULTPATH");

	_outPathInfo(str, (Path *) node);

	WRITE_NODE_FIELD(quals);
}

static void
_outMaterialPath(StringInfo str, MaterialPath *node)
{
	WRITE_NODE_TYPE("MATERIALPATH");

	_outPathInfo(str, (Path *) node);

	WRITE_NODE_FIELD(subpath);
}

static void
_outUniquePath(StringInfo str, UniquePath *node)
{
	WRITE_NODE_TYPE("UNIQUEPATH");

	_outPathInfo(str, (Path *) node);

	WRITE_NODE_FIELD(subpath);
	WRITE_ENUM_FIELD(umethod, UniquePathMethod);
	WRITE_NODE_FIELD(in_operators);
	WRITE_NODE_FIELD(uniq_exprs);
	WRITE_FLOAT_FIELD(rows, "%.0f");
}

static void
_outNestPath(StringInfo str, NestPath *node)
{
	WRITE_NODE_TYPE("NESTPATH");

	_outJoinPathInfo(str, (JoinPath *) node);
}

static void
_outMergePath(StringInfo str, MergePath *node)
{
	WRITE_NODE_TYPE("MERGEPATH");

	_outJoinPathInfo(str, (JoinPath *) node);

	WRITE_NODE_FIELD(path_mergeclauses);
	WRITE_NODE_FIELD(outersortkeys);
	WRITE_NODE_FIELD(innersortkeys);
	WRITE_BOOL_FIELD(materialize_inner);
}

static void
_outHashPath(StringInfo str, HashPath *node)
{
	WRITE_NODE_TYPE("HASHPATH");

	_outJoinPathInfo(str, (JoinPath *) node);

	WRITE_NODE_FIELD(path_hashclauses);
	WRITE_INT_FIELD(num_batches);
}

static void
_outPlannerGlobal(StringInfo str, PlannerGlobal *node)
{
	WRITE_NODE_TYPE("PLANNERGLOBAL");

	/* NB: this isn't a complete set of fields */
	WRITE_NODE_FIELD(paramlist);
	WRITE_NODE_FIELD(subplans);
	WRITE_NODE_FIELD(subrtables);
	WRITE_NODE_FIELD(subrowmarks);
	WRITE_BITMAPSET_FIELD(rewindPlanIDs);
	WRITE_NODE_FIELD(finalrtable);
	WRITE_NODE_FIELD(finalrowmarks);
	WRITE_NODE_FIELD(resultRelations);
	WRITE_NODE_FIELD(relationOids);
	WRITE_NODE_FIELD(invalItems);
	WRITE_UINT_FIELD(lastPHId);
	WRITE_UINT_FIELD(lastRowMarkId);
	WRITE_BOOL_FIELD(transientPlan);
}

static void
_outPlannerInfo(StringInfo str, PlannerInfo *node)
{
	WRITE_NODE_TYPE("PLANNERINFO");

	/* NB: this isn't a complete set of fields */
	WRITE_NODE_FIELD(parse);
	WRITE_NODE_FIELD(glob);
	WRITE_UINT_FIELD(query_level);
	WRITE_NODE_FIELD(join_rel_list);
	WRITE_INT_FIELD(join_cur_level);
	WRITE_NODE_FIELD(init_plans);
	WRITE_NODE_FIELD(cte_plan_ids);
	WRITE_NODE_FIELD(eq_classes);
	WRITE_NODE_FIELD(canon_pathkeys);
	WRITE_NODE_FIELD(left_join_clauses);
	WRITE_NODE_FIELD(right_join_clauses);
	WRITE_NODE_FIELD(full_join_clauses);
	WRITE_NODE_FIELD(join_info_list);
	WRITE_NODE_FIELD(append_rel_list);
	WRITE_NODE_FIELD(rowMarks);
	WRITE_NODE_FIELD(placeholder_list);
	WRITE_NODE_FIELD(query_pathkeys);
	WRITE_NODE_FIELD(group_pathkeys);
	WRITE_NODE_FIELD(window_pathkeys);
	WRITE_NODE_FIELD(distinct_pathkeys);
	WRITE_NODE_FIELD(sort_pathkeys);
	WRITE_NODE_FIELD(minmax_aggs);
	WRITE_FLOAT_FIELD(total_table_pages, "%.0f");
	WRITE_FLOAT_FIELD(tuple_fraction, "%.4f");
	WRITE_FLOAT_FIELD(limit_tuples, "%.0f");
	WRITE_BOOL_FIELD(hasInheritedTarget);
	WRITE_BOOL_FIELD(hasJoinRTEs);
	WRITE_BOOL_FIELD(hasHavingQual);
	WRITE_BOOL_FIELD(hasPseudoConstantQuals);
	WRITE_BOOL_FIELD(hasRecursion);
#ifdef PGXC
#ifndef XCP
	WRITE_INT_FIELD(rs_alias_index);
#endif /* XCP */
#endif /* PGXC */
	WRITE_INT_FIELD(wt_param_id);
	WRITE_BITMAPSET_FIELD(curOuterRels);
	WRITE_NODE_FIELD(curOuterParams);
}

static void
_outRelOptInfo(StringInfo str, RelOptInfo *node)
{
	WRITE_NODE_TYPE("RELOPTINFO");

	/* NB: this isn't a complete set of fields */
	WRITE_ENUM_FIELD(reloptkind, RelOptKind);
	WRITE_BITMAPSET_FIELD(relids);
	WRITE_FLOAT_FIELD(rows, "%.0f");
	WRITE_INT_FIELD(width);
	WRITE_NODE_FIELD(reltargetlist);
	WRITE_NODE_FIELD(pathlist);
	WRITE_NODE_FIELD(cheapest_startup_path);
	WRITE_NODE_FIELD(cheapest_total_path);
	WRITE_NODE_FIELD(cheapest_unique_path);
	WRITE_UINT_FIELD(relid);
	WRITE_UINT_FIELD(reltablespace);
	WRITE_ENUM_FIELD(rtekind, RTEKind);
	WRITE_INT_FIELD(min_attr);
	WRITE_INT_FIELD(max_attr);
	WRITE_NODE_FIELD(indexlist);
	WRITE_UINT_FIELD(pages);
	WRITE_FLOAT_FIELD(tuples, "%.0f");
	WRITE_NODE_FIELD(subplan);
	WRITE_NODE_FIELD(subrtable);
	WRITE_NODE_FIELD(subrowmark);
	WRITE_NODE_FIELD(baserestrictinfo);
	WRITE_NODE_FIELD(joininfo);
	WRITE_BOOL_FIELD(has_eclass_joins);
	WRITE_BITMAPSET_FIELD(index_outer_relids);
	WRITE_NODE_FIELD(index_inner_paths);
}

static void
_outIndexOptInfo(StringInfo str, IndexOptInfo *node)
{
	WRITE_NODE_TYPE("INDEXOPTINFO");

	/* NB: this isn't a complete set of fields */
	WRITE_OID_FIELD(indexoid);
	/* Do NOT print rel field, else infinite recursion */
	WRITE_UINT_FIELD(pages);
	WRITE_FLOAT_FIELD(tuples, "%.0f");
	WRITE_INT_FIELD(ncolumns);
	WRITE_OID_FIELD(relam);
	WRITE_NODE_FIELD(indexprs);
	WRITE_NODE_FIELD(indpred);
	WRITE_BOOL_FIELD(predOK);
	WRITE_BOOL_FIELD(unique);
	WRITE_BOOL_FIELD(hypothetical);
}

static void
_outEquivalenceClass(StringInfo str, EquivalenceClass *node)
{
	/*
	 * To simplify reading, we just chase up to the topmost merged EC and
	 * print that, without bothering to show the merge-ees separately.
	 */
	while (node->ec_merged)
		node = node->ec_merged;

	WRITE_NODE_TYPE("EQUIVALENCECLASS");

	WRITE_NODE_FIELD(ec_opfamilies);
#ifdef XCP
	if (portable_output)
		WRITE_COLLID_FIELD(ec_collation);
	else
#endif
	WRITE_OID_FIELD(ec_collation);
	WRITE_NODE_FIELD(ec_members);
	WRITE_NODE_FIELD(ec_sources);
	WRITE_NODE_FIELD(ec_derives);
	WRITE_BITMAPSET_FIELD(ec_relids);
	WRITE_BOOL_FIELD(ec_has_const);
	WRITE_BOOL_FIELD(ec_has_volatile);
	WRITE_BOOL_FIELD(ec_below_outer_join);
	WRITE_BOOL_FIELD(ec_broken);
	WRITE_UINT_FIELD(ec_sortref);
}

static void
_outEquivalenceMember(StringInfo str, EquivalenceMember *node)
{
	WRITE_NODE_TYPE("EQUIVALENCEMEMBER");

	WRITE_NODE_FIELD(em_expr);
	WRITE_BITMAPSET_FIELD(em_relids);
	WRITE_BOOL_FIELD(em_is_const);
	WRITE_BOOL_FIELD(em_is_child);
	WRITE_OID_FIELD(em_datatype);
}

static void
_outPathKey(StringInfo str, PathKey *node)
{
	WRITE_NODE_TYPE("PATHKEY");

	WRITE_NODE_FIELD(pk_eclass);
	WRITE_OID_FIELD(pk_opfamily);
	WRITE_INT_FIELD(pk_strategy);
	WRITE_BOOL_FIELD(pk_nulls_first);
}

static void
_outRestrictInfo(StringInfo str, RestrictInfo *node)
{
	WRITE_NODE_TYPE("RESTRICTINFO");

	/* NB: this isn't a complete set of fields */
	WRITE_NODE_FIELD(clause);
	WRITE_BOOL_FIELD(is_pushed_down);
	WRITE_BOOL_FIELD(outerjoin_delayed);
	WRITE_BOOL_FIELD(can_join);
	WRITE_BOOL_FIELD(pseudoconstant);
	WRITE_BITMAPSET_FIELD(clause_relids);
	WRITE_BITMAPSET_FIELD(required_relids);
	WRITE_BITMAPSET_FIELD(nullable_relids);
	WRITE_BITMAPSET_FIELD(left_relids);
	WRITE_BITMAPSET_FIELD(right_relids);
	WRITE_NODE_FIELD(orclause);
	/* don't write parent_ec, leads to infinite recursion in plan tree dump */
	WRITE_FLOAT_FIELD(norm_selec, "%.4f");
	WRITE_FLOAT_FIELD(outer_selec, "%.4f");
	WRITE_NODE_FIELD(mergeopfamilies);
	/* don't write left_ec, leads to infinite recursion in plan tree dump */
	/* don't write right_ec, leads to infinite recursion in plan tree dump */
	WRITE_NODE_FIELD(left_em);
	WRITE_NODE_FIELD(right_em);
	WRITE_BOOL_FIELD(outer_is_left);
	WRITE_OID_FIELD(hashjoinoperator);
}

static void
_outInnerIndexscanInfo(StringInfo str, InnerIndexscanInfo *node)
{
	WRITE_NODE_TYPE("INNERINDEXSCANINFO");
	WRITE_BITMAPSET_FIELD(other_relids);
	WRITE_BOOL_FIELD(isouterjoin);
	WRITE_NODE_FIELD(cheapest_startup_innerpath);
	WRITE_NODE_FIELD(cheapest_total_innerpath);
}

static void
_outPlaceHolderVar(StringInfo str, PlaceHolderVar *node)
{
	WRITE_NODE_TYPE("PLACEHOLDERVAR");

	WRITE_NODE_FIELD(phexpr);
	WRITE_BITMAPSET_FIELD(phrels);
	WRITE_UINT_FIELD(phid);
	WRITE_UINT_FIELD(phlevelsup);
}

static void
_outSpecialJoinInfo(StringInfo str, SpecialJoinInfo *node)
{
	WRITE_NODE_TYPE("SPECIALJOININFO");

	WRITE_BITMAPSET_FIELD(min_lefthand);
	WRITE_BITMAPSET_FIELD(min_righthand);
	WRITE_BITMAPSET_FIELD(syn_lefthand);
	WRITE_BITMAPSET_FIELD(syn_righthand);
	WRITE_ENUM_FIELD(jointype, JoinType);
	WRITE_BOOL_FIELD(lhs_strict);
	WRITE_BOOL_FIELD(delay_upper_joins);
	WRITE_NODE_FIELD(join_quals);
}

static void
_outAppendRelInfo(StringInfo str, AppendRelInfo *node)
{
	WRITE_NODE_TYPE("APPENDRELINFO");

	WRITE_UINT_FIELD(parent_relid);
	WRITE_UINT_FIELD(child_relid);
	WRITE_OID_FIELD(parent_reltype);
	WRITE_OID_FIELD(child_reltype);
	WRITE_NODE_FIELD(translated_vars);
#ifdef XCP
	if (portable_output)
		WRITE_RELID_FIELD(parent_reloid);
	else
#endif
	WRITE_OID_FIELD(parent_reloid);
}

static void
_outPlaceHolderInfo(StringInfo str, PlaceHolderInfo *node)
{
	WRITE_NODE_TYPE("PLACEHOLDERINFO");

	WRITE_UINT_FIELD(phid);
	WRITE_NODE_FIELD(ph_var);
	WRITE_BITMAPSET_FIELD(ph_eval_at);
	WRITE_BITMAPSET_FIELD(ph_needed);
	WRITE_BITMAPSET_FIELD(ph_may_need);
	WRITE_INT_FIELD(ph_width);
}

static void
_outMinMaxAggInfo(StringInfo str, MinMaxAggInfo *node)
{
	WRITE_NODE_TYPE("MINMAXAGGINFO");

	WRITE_OID_FIELD(aggfnoid);
	WRITE_OID_FIELD(aggsortop);
	WRITE_NODE_FIELD(target);
	/* We intentionally omit subroot --- too large, not interesting enough */
	WRITE_NODE_FIELD(path);
	WRITE_FLOAT_FIELD(pathcost, "%.2f");
	WRITE_NODE_FIELD(param);
}

static void
_outPlannerParamItem(StringInfo str, PlannerParamItem *node)
{
	WRITE_NODE_TYPE("PLANNERPARAMITEM");

	WRITE_NODE_FIELD(item);
	WRITE_UINT_FIELD(abslevel);
}

/*****************************************************************************
 *
 *	Stuff from parsenodes.h.
 *
 *****************************************************************************/

static void
_outCreateStmt(StringInfo str, CreateStmt *node)
{
	WRITE_NODE_TYPE("CREATESTMT");

	WRITE_NODE_FIELD(relation);
	WRITE_NODE_FIELD(tableElts);
	WRITE_NODE_FIELD(inhRelations);
	WRITE_NODE_FIELD(ofTypename);
	WRITE_NODE_FIELD(constraints);
	WRITE_NODE_FIELD(options);
	WRITE_ENUM_FIELD(oncommit, OnCommitAction);
	WRITE_STRING_FIELD(tablespacename);
	WRITE_BOOL_FIELD(if_not_exists);
}

static void
_outCreateForeignTableStmt(StringInfo str, CreateForeignTableStmt *node)
{
	WRITE_NODE_TYPE("CREATEFOREIGNTABLESTMT");

	_outCreateStmt(str, (CreateStmt *) &node->base);

	WRITE_STRING_FIELD(servername);
	WRITE_NODE_FIELD(options);
}

static void
_outIndexStmt(StringInfo str, IndexStmt *node)
{
	WRITE_NODE_TYPE("INDEXSTMT");

	WRITE_STRING_FIELD(idxname);
	WRITE_NODE_FIELD(relation);
	WRITE_STRING_FIELD(accessMethod);
	WRITE_STRING_FIELD(tableSpace);
	WRITE_NODE_FIELD(indexParams);
	WRITE_NODE_FIELD(options);
	WRITE_NODE_FIELD(whereClause);
	WRITE_NODE_FIELD(excludeOpNames);
	WRITE_OID_FIELD(indexOid);
	WRITE_BOOL_FIELD(unique);
	WRITE_BOOL_FIELD(primary);
	WRITE_BOOL_FIELD(isconstraint);
	WRITE_BOOL_FIELD(deferrable);
	WRITE_BOOL_FIELD(initdeferred);
	WRITE_BOOL_FIELD(concurrent);
}

static void
_outNotifyStmt(StringInfo str, NotifyStmt *node)
{
	WRITE_NODE_TYPE("NOTIFY");

	WRITE_STRING_FIELD(conditionname);
	WRITE_STRING_FIELD(payload);
}

static void
_outDeclareCursorStmt(StringInfo str, DeclareCursorStmt *node)
{
	WRITE_NODE_TYPE("DECLARECURSOR");

	WRITE_STRING_FIELD(portalname);
	WRITE_INT_FIELD(options);
	WRITE_NODE_FIELD(query);
}

static void
_outSelectStmt(StringInfo str, SelectStmt *node)
{
	WRITE_NODE_TYPE("SELECT");

	WRITE_NODE_FIELD(distinctClause);
	WRITE_NODE_FIELD(intoClause);
	WRITE_NODE_FIELD(targetList);
	WRITE_NODE_FIELD(fromClause);
	WRITE_NODE_FIELD(whereClause);
	WRITE_NODE_FIELD(groupClause);
	WRITE_NODE_FIELD(havingClause);
	WRITE_NODE_FIELD(windowClause);
	WRITE_NODE_FIELD(withClause);
	WRITE_NODE_FIELD(valuesLists);
	WRITE_NODE_FIELD(sortClause);
	WRITE_NODE_FIELD(limitOffset);
	WRITE_NODE_FIELD(limitCount);
	WRITE_NODE_FIELD(lockingClause);
	WRITE_ENUM_FIELD(op, SetOperation);
	WRITE_BOOL_FIELD(all);
	WRITE_NODE_FIELD(larg);
	WRITE_NODE_FIELD(rarg);
}

static void
_outFuncCall(StringInfo str, FuncCall *node)
{
	WRITE_NODE_TYPE("FUNCCALL");

	WRITE_NODE_FIELD(funcname);
	WRITE_NODE_FIELD(args);
	WRITE_NODE_FIELD(agg_order);
	WRITE_BOOL_FIELD(agg_star);
	WRITE_BOOL_FIELD(agg_distinct);
	WRITE_BOOL_FIELD(func_variadic);
	WRITE_NODE_FIELD(over);
	WRITE_LOCATION_FIELD(location);
}

static void
_outDefElem(StringInfo str, DefElem *node)
{
	WRITE_NODE_TYPE("DEFELEM");

	WRITE_STRING_FIELD(defnamespace);
	WRITE_STRING_FIELD(defname);
	WRITE_NODE_FIELD(arg);
	WRITE_ENUM_FIELD(defaction, DefElemAction);
}

static void
_outInhRelation(StringInfo str, InhRelation *node)
{
	WRITE_NODE_TYPE("INHRELATION");

	WRITE_NODE_FIELD(relation);
	WRITE_UINT_FIELD(options);
}

static void
_outLockingClause(StringInfo str, LockingClause *node)
{
	WRITE_NODE_TYPE("LOCKINGCLAUSE");

	WRITE_NODE_FIELD(lockedRels);
	WRITE_BOOL_FIELD(forUpdate);
	WRITE_BOOL_FIELD(noWait);
}

static void
_outXmlSerialize(StringInfo str, XmlSerialize *node)
{
	WRITE_NODE_TYPE("XMLSERIALIZE");

	WRITE_ENUM_FIELD(xmloption, XmlOptionType);
	WRITE_NODE_FIELD(expr);
	WRITE_NODE_FIELD(typeName);
	WRITE_LOCATION_FIELD(location);
}

static void
_outColumnDef(StringInfo str, ColumnDef *node)
{
	WRITE_NODE_TYPE("COLUMNDEF");

	WRITE_STRING_FIELD(colname);
	WRITE_NODE_FIELD(typeName);
	WRITE_INT_FIELD(inhcount);
	WRITE_BOOL_FIELD(is_local);
	WRITE_BOOL_FIELD(is_not_null);
	WRITE_BOOL_FIELD(is_from_type);
	WRITE_INT_FIELD(storage);
	WRITE_NODE_FIELD(raw_default);
	WRITE_NODE_FIELD(cooked_default);
	WRITE_NODE_FIELD(collClause);
	WRITE_OID_FIELD(collOid);
	WRITE_NODE_FIELD(constraints);
}

static void
_outTypeName(StringInfo str, TypeName *node)
{
	WRITE_NODE_TYPE("TYPENAME");

	WRITE_NODE_FIELD(names);
	WRITE_OID_FIELD(typeOid);
	WRITE_BOOL_FIELD(setof);
	WRITE_BOOL_FIELD(pct_type);
	WRITE_NODE_FIELD(typmods);
	WRITE_INT_FIELD(typemod);
	WRITE_NODE_FIELD(arrayBounds);
	WRITE_LOCATION_FIELD(location);
}

static void
_outTypeCast(StringInfo str, TypeCast *node)
{
	WRITE_NODE_TYPE("TYPECAST");

	WRITE_NODE_FIELD(arg);
	WRITE_NODE_FIELD(typeName);
	WRITE_LOCATION_FIELD(location);
}

static void
_outCollateClause(StringInfo str, CollateClause *node)
{
	WRITE_NODE_TYPE("COLLATECLAUSE");

	WRITE_NODE_FIELD(arg);
	WRITE_NODE_FIELD(collname);
	WRITE_LOCATION_FIELD(location);
}

static void
_outIndexElem(StringInfo str, IndexElem *node)
{
	WRITE_NODE_TYPE("INDEXELEM");

	WRITE_STRING_FIELD(name);
	WRITE_NODE_FIELD(expr);
	WRITE_STRING_FIELD(indexcolname);
	WRITE_NODE_FIELD(collation);
	WRITE_NODE_FIELD(opclass);
	WRITE_ENUM_FIELD(ordering, SortByDir);
	WRITE_ENUM_FIELD(nulls_ordering, SortByNulls);
}

static void
_outQuery(StringInfo str, Query *node)
{
	WRITE_NODE_TYPE("QUERY");

	WRITE_ENUM_FIELD(commandType, CmdType);
	WRITE_ENUM_FIELD(querySource, QuerySource);
	WRITE_BOOL_FIELD(canSetTag);

	/*
	 * Hack to work around missing outfuncs routines for a lot of the
	 * utility-statement node types.  (The only one we actually *need* for
	 * rules support is NotifyStmt.)  Someday we ought to support 'em all, but
	 * for the meantime do this to avoid getting lots of warnings when running
	 * with debug_print_parse on.
	 */
	if (node->utilityStmt)
	{
		switch (nodeTag(node->utilityStmt))
		{
			case T_CreateStmt:
			case T_IndexStmt:
			case T_NotifyStmt:
			case T_DeclareCursorStmt:
				WRITE_NODE_FIELD(utilityStmt);
				break;
			default:
				appendStringInfo(str, " :utilityStmt ?");
				break;
		}
	}
	else
		appendStringInfo(str, " :utilityStmt <>");

	WRITE_INT_FIELD(resultRelation);
	WRITE_NODE_FIELD(intoClause);
	WRITE_BOOL_FIELD(hasAggs);
	WRITE_BOOL_FIELD(hasWindowFuncs);
	WRITE_BOOL_FIELD(hasSubLinks);
	WRITE_BOOL_FIELD(hasDistinctOn);
	WRITE_BOOL_FIELD(hasRecursive);
	WRITE_BOOL_FIELD(hasModifyingCTE);
	WRITE_BOOL_FIELD(hasForUpdate);
	WRITE_NODE_FIELD(cteList);
	WRITE_NODE_FIELD(rtable);
	WRITE_NODE_FIELD(jointree);
	WRITE_NODE_FIELD(targetList);
	WRITE_NODE_FIELD(returningList);
	WRITE_NODE_FIELD(groupClause);
	WRITE_NODE_FIELD(havingQual);
	WRITE_NODE_FIELD(windowClause);
	WRITE_NODE_FIELD(distinctClause);
	WRITE_NODE_FIELD(sortClause);
	WRITE_NODE_FIELD(limitOffset);
	WRITE_NODE_FIELD(limitCount);
	WRITE_NODE_FIELD(rowMarks);
	WRITE_NODE_FIELD(setOperations);
	WRITE_NODE_FIELD(constraintDeps);
}

static void
_outSortGroupClause(StringInfo str, SortGroupClause *node)
{
	WRITE_NODE_TYPE("SORTGROUPCLAUSE");

	WRITE_UINT_FIELD(tleSortGroupRef);
#ifdef XCP
	if (portable_output)
		WRITE_OPERID_FIELD(eqop);
	else
#endif
	WRITE_OID_FIELD(eqop);
#ifdef XCP
	if (portable_output)
		WRITE_OPERID_FIELD(sortop);
	else
#endif
	WRITE_OID_FIELD(sortop);
	WRITE_BOOL_FIELD(nulls_first);
	WRITE_BOOL_FIELD(hashable);
}

static void
_outWindowClause(StringInfo str, WindowClause *node)
{
	WRITE_NODE_TYPE("WINDOWCLAUSE");

	WRITE_STRING_FIELD(name);
	WRITE_STRING_FIELD(refname);
	WRITE_NODE_FIELD(partitionClause);
	WRITE_NODE_FIELD(orderClause);
	WRITE_INT_FIELD(frameOptions);
	WRITE_NODE_FIELD(startOffset);
	WRITE_NODE_FIELD(endOffset);
	WRITE_UINT_FIELD(winref);
	WRITE_BOOL_FIELD(copiedOrder);
}

static void
_outRowMarkClause(StringInfo str, RowMarkClause *node)
{
	WRITE_NODE_TYPE("ROWMARKCLAUSE");

	WRITE_UINT_FIELD(rti);
	WRITE_BOOL_FIELD(forUpdate);
	WRITE_BOOL_FIELD(noWait);
	WRITE_BOOL_FIELD(pushedDown);
}

static void
_outWithClause(StringInfo str, WithClause *node)
{
	WRITE_NODE_TYPE("WITHCLAUSE");

	WRITE_NODE_FIELD(ctes);
	WRITE_BOOL_FIELD(recursive);
	WRITE_LOCATION_FIELD(location);
}

static void
_outCommonTableExpr(StringInfo str, CommonTableExpr *node)
{
	WRITE_NODE_TYPE("COMMONTABLEEXPR");

	WRITE_STRING_FIELD(ctename);
	WRITE_NODE_FIELD(aliascolnames);
	WRITE_NODE_FIELD(ctequery);
	WRITE_LOCATION_FIELD(location);
	WRITE_BOOL_FIELD(cterecursive);
	WRITE_INT_FIELD(cterefcount);
	WRITE_NODE_FIELD(ctecolnames);
	WRITE_NODE_FIELD(ctecoltypes);
	WRITE_NODE_FIELD(ctecoltypmods);
	WRITE_NODE_FIELD(ctecolcollations);
}

static void
_outSetOperationStmt(StringInfo str, SetOperationStmt *node)
{
	WRITE_NODE_TYPE("SETOPERATIONSTMT");

	WRITE_ENUM_FIELD(op, SetOperation);
	WRITE_BOOL_FIELD(all);
	WRITE_NODE_FIELD(larg);
	WRITE_NODE_FIELD(rarg);
	WRITE_NODE_FIELD(colTypes);
	WRITE_NODE_FIELD(colTypmods);
	WRITE_NODE_FIELD(colCollations);
	WRITE_NODE_FIELD(groupClauses);
}

static void
_outRangeTblEntry(StringInfo str, RangeTblEntry *node)
{
<<<<<<< HEAD
#ifdef PGXC
#ifndef XCP
	int i;
#endif
#endif

=======
>>>>>>> a1e1b33f
	WRITE_NODE_TYPE("RTE");

	/* put alias + eref first to make dump more legible */
	WRITE_NODE_FIELD(alias);
	WRITE_NODE_FIELD(eref);
	WRITE_ENUM_FIELD(rtekind, RTEKind);
#ifdef PGXC
#ifndef XCP
	WRITE_STRING_FIELD(relname);
#endif
#endif

	switch (node->rtekind)
	{
		case RTE_RELATION:
<<<<<<< HEAD
#ifdef PGXC
#ifndef XCP
			/* write tuple descriptor */
			appendStringInfo(str, " :tupdesc_natts %d (", node->reltupdesc->natts);

			for (i = 0 ; i < node->reltupdesc->natts ; i++)
			{
				appendStringInfo(str, ":colname ");
				_outToken(str, NameStr(node->reltupdesc->attrs[i]->attname));
				appendStringInfo(str, " :coltypid %u ",
						node->reltupdesc->attrs[i]->atttypid);
				appendStringInfo(str, ":coltypmod %d ",
						node->reltupdesc->attrs[i]->atttypmod);
			}

			appendStringInfo(str, ") ");
#endif
#endif
#ifdef XCP
			if (portable_output)
				WRITE_RELID_FIELD(relid);
			else
#endif
=======
>>>>>>> a1e1b33f
			WRITE_OID_FIELD(relid);
			WRITE_CHAR_FIELD(relkind);
			break;
		case RTE_SUBQUERY:
			WRITE_NODE_FIELD(subquery);
			break;
		case RTE_JOIN:
			WRITE_ENUM_FIELD(jointype, JoinType);
			WRITE_NODE_FIELD(joinaliasvars);
			break;
		case RTE_FUNCTION:
			WRITE_NODE_FIELD(funcexpr);
			WRITE_NODE_FIELD(funccoltypes);
			WRITE_NODE_FIELD(funccoltypmods);
			WRITE_NODE_FIELD(funccolcollations);
			break;
		case RTE_VALUES:
			WRITE_NODE_FIELD(values_lists);
			WRITE_NODE_FIELD(values_collations);
			break;
		case RTE_CTE:
			WRITE_STRING_FIELD(ctename);
			WRITE_UINT_FIELD(ctelevelsup);
			WRITE_BOOL_FIELD(self_reference);
			WRITE_NODE_FIELD(ctecoltypes);
			WRITE_NODE_FIELD(ctecoltypmods);
			WRITE_NODE_FIELD(ctecolcollations);
			break;
#ifdef PGXC
		case RTE_REMOTE_DUMMY:
			/* Everything relevant already copied */
			break;
#endif /* PGXC */
		default:
			elog(ERROR, "unrecognized RTE kind: %d", (int) node->rtekind);
			break;
	}

	WRITE_BOOL_FIELD(inh);
	WRITE_BOOL_FIELD(inFromCl);
	WRITE_UINT_FIELD(requiredPerms);
#ifdef XCP
	/* no check on data node, consider it is trusted */
	if (portable_output)
		appendStringInfo(str, " :checkAsUser %u", InvalidOid);
	else
#endif
	WRITE_OID_FIELD(checkAsUser);
	WRITE_BITMAPSET_FIELD(selectedCols);
	WRITE_BITMAPSET_FIELD(modifiedCols);
}

static void
_outAExpr(StringInfo str, A_Expr *node)
{
	WRITE_NODE_TYPE("AEXPR");

	switch (node->kind)
	{
		case AEXPR_OP:
			appendStringInfo(str, " ");
			WRITE_NODE_FIELD(name);
			break;
		case AEXPR_AND:
			appendStringInfo(str, " AND");
			break;
		case AEXPR_OR:
			appendStringInfo(str, " OR");
			break;
		case AEXPR_NOT:
			appendStringInfo(str, " NOT");
			break;
		case AEXPR_OP_ANY:
			appendStringInfo(str, " ");
			WRITE_NODE_FIELD(name);
			appendStringInfo(str, " ANY ");
			break;
		case AEXPR_OP_ALL:
			appendStringInfo(str, " ");
			WRITE_NODE_FIELD(name);
			appendStringInfo(str, " ALL ");
			break;
		case AEXPR_DISTINCT:
			appendStringInfo(str, " DISTINCT ");
			WRITE_NODE_FIELD(name);
			break;
		case AEXPR_NULLIF:
			appendStringInfo(str, " NULLIF ");
			WRITE_NODE_FIELD(name);
			break;
		case AEXPR_OF:
			appendStringInfo(str, " OF ");
			WRITE_NODE_FIELD(name);
			break;
		case AEXPR_IN:
			appendStringInfo(str, " IN ");
			WRITE_NODE_FIELD(name);
			break;
		default:
			appendStringInfo(str, " ??");
			break;
	}

	WRITE_NODE_FIELD(lexpr);
	WRITE_NODE_FIELD(rexpr);
	WRITE_LOCATION_FIELD(location);
}

static void
_outValue(StringInfo str, Value *value)
{
	switch (value->type)
	{
		case T_Integer:
			appendStringInfo(str, "%ld", value->val.ival);
			break;
		case T_Float:

			/*
			 * We assume the value is a valid numeric literal and so does not
			 * need quoting.
			 */
			appendStringInfoString(str, value->val.str);
			break;
		case T_String:
			appendStringInfoChar(str, '"');
			_outToken(str, value->val.str);
			appendStringInfoChar(str, '"');
			break;
		case T_BitString:
			/* internal representation already has leading 'b' */
			appendStringInfoString(str, value->val.str);
			break;
		case T_Null:
			/* this is seen only within A_Const, not in transformed trees */
			appendStringInfoString(str, "NULL");
			break;
		default:
			elog(ERROR, "unrecognized node type: %d", (int) value->type);
			break;
	}
}

static void
_outColumnRef(StringInfo str, ColumnRef *node)
{
	WRITE_NODE_TYPE("COLUMNREF");

	WRITE_NODE_FIELD(fields);
	WRITE_LOCATION_FIELD(location);
}

static void
_outParamRef(StringInfo str, ParamRef *node)
{
	WRITE_NODE_TYPE("PARAMREF");

	WRITE_INT_FIELD(number);
	WRITE_LOCATION_FIELD(location);
}

static void
_outAConst(StringInfo str, A_Const *node)
{
	WRITE_NODE_TYPE("A_CONST");

	appendStringInfo(str, " :val ");
	_outValue(str, &(node->val));
	WRITE_LOCATION_FIELD(location);
}

static void
_outA_Star(StringInfo str, A_Star *node)
{
	WRITE_NODE_TYPE("A_STAR");
}

static void
_outA_Indices(StringInfo str, A_Indices *node)
{
	WRITE_NODE_TYPE("A_INDICES");

	WRITE_NODE_FIELD(lidx);
	WRITE_NODE_FIELD(uidx);
}

static void
_outA_Indirection(StringInfo str, A_Indirection *node)
{
	WRITE_NODE_TYPE("A_INDIRECTION");

	WRITE_NODE_FIELD(arg);
	WRITE_NODE_FIELD(indirection);
}

static void
_outA_ArrayExpr(StringInfo str, A_ArrayExpr *node)
{
	WRITE_NODE_TYPE("A_ARRAYEXPR");

	WRITE_NODE_FIELD(elements);
	WRITE_LOCATION_FIELD(location);
}

static void
_outResTarget(StringInfo str, ResTarget *node)
{
	WRITE_NODE_TYPE("RESTARGET");

	WRITE_STRING_FIELD(name);
	WRITE_NODE_FIELD(indirection);
	WRITE_NODE_FIELD(val);
	WRITE_LOCATION_FIELD(location);
}

static void
_outSortBy(StringInfo str, SortBy *node)
{
	WRITE_NODE_TYPE("SORTBY");

	WRITE_NODE_FIELD(node);
	WRITE_ENUM_FIELD(sortby_dir, SortByDir);
	WRITE_ENUM_FIELD(sortby_nulls, SortByNulls);
	WRITE_NODE_FIELD(useOp);
	WRITE_LOCATION_FIELD(location);
}

static void
_outWindowDef(StringInfo str, WindowDef *node)
{
	WRITE_NODE_TYPE("WINDOWDEF");

	WRITE_STRING_FIELD(name);
	WRITE_STRING_FIELD(refname);
	WRITE_NODE_FIELD(partitionClause);
	WRITE_NODE_FIELD(orderClause);
	WRITE_INT_FIELD(frameOptions);
	WRITE_NODE_FIELD(startOffset);
	WRITE_NODE_FIELD(endOffset);
	WRITE_LOCATION_FIELD(location);
}

static void
_outRangeSubselect(StringInfo str, RangeSubselect *node)
{
	WRITE_NODE_TYPE("RANGESUBSELECT");

	WRITE_NODE_FIELD(subquery);
	WRITE_NODE_FIELD(alias);
}

static void
_outRangeFunction(StringInfo str, RangeFunction *node)
{
	WRITE_NODE_TYPE("RANGEFUNCTION");

	WRITE_NODE_FIELD(funccallnode);
	WRITE_NODE_FIELD(alias);
	WRITE_NODE_FIELD(coldeflist);
}

static void
_outConstraint(StringInfo str, Constraint *node)
{
	WRITE_NODE_TYPE("CONSTRAINT");

	WRITE_STRING_FIELD(conname);
	WRITE_BOOL_FIELD(deferrable);
	WRITE_BOOL_FIELD(initdeferred);
	WRITE_LOCATION_FIELD(location);

	appendStringInfo(str, " :contype ");
	switch (node->contype)
	{
		case CONSTR_NULL:
			appendStringInfo(str, "NULL");
			break;

		case CONSTR_NOTNULL:
			appendStringInfo(str, "NOT_NULL");
			break;

		case CONSTR_DEFAULT:
			appendStringInfo(str, "DEFAULT");
			WRITE_NODE_FIELD(raw_expr);
			WRITE_STRING_FIELD(cooked_expr);
			break;

		case CONSTR_CHECK:
			appendStringInfo(str, "CHECK");
			WRITE_NODE_FIELD(raw_expr);
			WRITE_STRING_FIELD(cooked_expr);
			break;

		case CONSTR_PRIMARY:
			appendStringInfo(str, "PRIMARY_KEY");
			WRITE_NODE_FIELD(keys);
			WRITE_NODE_FIELD(options);
			WRITE_STRING_FIELD(indexname);
			WRITE_STRING_FIELD(indexspace);
			/* access_method and where_clause not currently used */
			break;

		case CONSTR_UNIQUE:
			appendStringInfo(str, "UNIQUE");
			WRITE_NODE_FIELD(keys);
			WRITE_NODE_FIELD(options);
			WRITE_STRING_FIELD(indexname);
			WRITE_STRING_FIELD(indexspace);
			/* access_method and where_clause not currently used */
			break;

		case CONSTR_EXCLUSION:
			appendStringInfo(str, "EXCLUSION");
			WRITE_NODE_FIELD(exclusions);
			WRITE_NODE_FIELD(options);
			WRITE_STRING_FIELD(indexname);
			WRITE_STRING_FIELD(indexspace);
			WRITE_STRING_FIELD(access_method);
			WRITE_NODE_FIELD(where_clause);
			break;

		case CONSTR_FOREIGN:
			appendStringInfo(str, "FOREIGN_KEY");
			WRITE_NODE_FIELD(pktable);
			WRITE_NODE_FIELD(fk_attrs);
			WRITE_NODE_FIELD(pk_attrs);
			WRITE_CHAR_FIELD(fk_matchtype);
			WRITE_CHAR_FIELD(fk_upd_action);
			WRITE_CHAR_FIELD(fk_del_action);
			WRITE_BOOL_FIELD(skip_validation);
			WRITE_BOOL_FIELD(initially_valid);
			break;

		case CONSTR_ATTR_DEFERRABLE:
			appendStringInfo(str, "ATTR_DEFERRABLE");
			break;

		case CONSTR_ATTR_NOT_DEFERRABLE:
			appendStringInfo(str, "ATTR_NOT_DEFERRABLE");
			break;

		case CONSTR_ATTR_DEFERRED:
			appendStringInfo(str, "ATTR_DEFERRED");
			break;

		case CONSTR_ATTR_IMMEDIATE:
			appendStringInfo(str, "ATTR_IMMEDIATE");
			break;

		default:
			appendStringInfo(str, "<unrecognized_constraint %d>",
							 (int) node->contype);
			break;
	}
}


/*
 * _outNode -
 *	  converts a Node into ascii string and append it to 'str'
 */
static void
_outNode(StringInfo str, void *obj)
{
	if (obj == NULL)
		appendStringInfo(str, "<>");
	else if (IsA(obj, List) ||IsA(obj, IntList) || IsA(obj, OidList))
		_outList(str, obj);
	else if (IsA(obj, Integer) ||
			 IsA(obj, Float) ||
			 IsA(obj, String) ||
			 IsA(obj, BitString))
	{
		/* nodeRead does not want to see { } around these! */
		_outValue(str, obj);
	}
	else
	{
		appendStringInfoChar(str, '{');
		switch (nodeTag(obj))
		{
			case T_PlannedStmt:
				_outPlannedStmt(str, obj);
				break;
			case T_Plan:
				_outPlan(str, obj);
				break;
			case T_Result:
				_outResult(str, obj);
				break;
			case T_ModifyTable:
				_outModifyTable(str, obj);
				break;
			case T_Append:
				_outAppend(str, obj);
				break;
			case T_MergeAppend:
				_outMergeAppend(str, obj);
				break;
			case T_RecursiveUnion:
				_outRecursiveUnion(str, obj);
				break;
			case T_BitmapAnd:
				_outBitmapAnd(str, obj);
				break;
			case T_BitmapOr:
				_outBitmapOr(str, obj);
				break;
			case T_Scan:
				_outScan(str, obj);
				break;
			case T_SeqScan:
				_outSeqScan(str, obj);
				break;
#ifdef PGXC
			case T_RemoteQuery:
				_outRemoteQuery(str, obj);
				break;
#endif
			case T_IndexScan:
				_outIndexScan(str, obj);
				break;
			case T_BitmapIndexScan:
				_outBitmapIndexScan(str, obj);
				break;
			case T_BitmapHeapScan:
				_outBitmapHeapScan(str, obj);
				break;
			case T_TidScan:
				_outTidScan(str, obj);
				break;
			case T_SubqueryScan:
				_outSubqueryScan(str, obj);
				break;
			case T_FunctionScan:
				_outFunctionScan(str, obj);
				break;
			case T_ValuesScan:
				_outValuesScan(str, obj);
				break;
			case T_CteScan:
				_outCteScan(str, obj);
				break;
			case T_WorkTableScan:
				_outWorkTableScan(str, obj);
				break;
			case T_ForeignScan:
				_outForeignScan(str, obj);
				break;
			case T_FdwPlan:
				_outFdwPlan(str, obj);
				break;
			case T_Join:
				_outJoin(str, obj);
				break;
			case T_NestLoop:
				_outNestLoop(str, obj);
				break;
			case T_MergeJoin:
				_outMergeJoin(str, obj);
				break;
			case T_HashJoin:
				_outHashJoin(str, obj);
				break;
			case T_Agg:
				_outAgg(str, obj);
				break;
			case T_WindowAgg:
				_outWindowAgg(str, obj);
				break;
			case T_Group:
				_outGroup(str, obj);
				break;
			case T_Material:
				_outMaterial(str, obj);
				break;
			case T_Sort:
				_outSort(str, obj);
				break;
			case T_Unique:
				_outUnique(str, obj);
				break;
			case T_Hash:
				_outHash(str, obj);
				break;
			case T_SetOp:
				_outSetOp(str, obj);
				break;
			case T_LockRows:
				_outLockRows(str, obj);
				break;
			case T_Limit:
				_outLimit(str, obj);
				break;
			case T_NestLoopParam:
				_outNestLoopParam(str, obj);
				break;
#ifdef XCP
			case T_RemoteSubplan:
				_outRemoteSubplan(str, obj);
				break;
			case T_RemoteStmt:
				_outRemoteStmt(str, obj);
				break;
			case T_SimpleSort:
				_outSimpleSort(str, obj);
				break;
#endif
			case T_PlanRowMark:
				_outPlanRowMark(str, obj);
				break;
			case T_PlanInvalItem:
				_outPlanInvalItem(str, obj);
				break;
			case T_Alias:
				_outAlias(str, obj);
				break;
			case T_RangeVar:
				_outRangeVar(str, obj);
				break;
			case T_IntoClause:
				_outIntoClause(str, obj);
				break;
			case T_Var:
				_outVar(str, obj);
				break;
			case T_Const:
				_outConst(str, obj);
				break;
			case T_Param:
				_outParam(str, obj);
				break;
			case T_Aggref:
				_outAggref(str, obj);
				break;
			case T_WindowFunc:
				_outWindowFunc(str, obj);
				break;
			case T_ArrayRef:
				_outArrayRef(str, obj);
				break;
			case T_FuncExpr:
				_outFuncExpr(str, obj);
				break;
			case T_NamedArgExpr:
				_outNamedArgExpr(str, obj);
				break;
			case T_OpExpr:
				_outOpExpr(str, obj);
				break;
			case T_DistinctExpr:
				_outDistinctExpr(str, obj);
				break;
			case T_NullIfExpr:
				_outNullIfExpr(str, obj);
				break;
			case T_ScalarArrayOpExpr:
				_outScalarArrayOpExpr(str, obj);
				break;
			case T_BoolExpr:
				_outBoolExpr(str, obj);
				break;
			case T_SubLink:
				_outSubLink(str, obj);
				break;
			case T_SubPlan:
				_outSubPlan(str, obj);
				break;
			case T_AlternativeSubPlan:
				_outAlternativeSubPlan(str, obj);
				break;
			case T_FieldSelect:
				_outFieldSelect(str, obj);
				break;
			case T_FieldStore:
				_outFieldStore(str, obj);
				break;
			case T_RelabelType:
				_outRelabelType(str, obj);
				break;
			case T_CoerceViaIO:
				_outCoerceViaIO(str, obj);
				break;
			case T_ArrayCoerceExpr:
				_outArrayCoerceExpr(str, obj);
				break;
			case T_ConvertRowtypeExpr:
				_outConvertRowtypeExpr(str, obj);
				break;
			case T_CollateExpr:
				_outCollateExpr(str, obj);
				break;
			case T_CaseExpr:
				_outCaseExpr(str, obj);
				break;
			case T_CaseWhen:
				_outCaseWhen(str, obj);
				break;
			case T_CaseTestExpr:
				_outCaseTestExpr(str, obj);
				break;
			case T_ArrayExpr:
				_outArrayExpr(str, obj);
				break;
			case T_RowExpr:
				_outRowExpr(str, obj);
				break;
			case T_RowCompareExpr:
				_outRowCompareExpr(str, obj);
				break;
			case T_CoalesceExpr:
				_outCoalesceExpr(str, obj);
				break;
			case T_MinMaxExpr:
				_outMinMaxExpr(str, obj);
				break;
			case T_XmlExpr:
				_outXmlExpr(str, obj);
				break;
			case T_NullTest:
				_outNullTest(str, obj);
				break;
			case T_BooleanTest:
				_outBooleanTest(str, obj);
				break;
			case T_CoerceToDomain:
				_outCoerceToDomain(str, obj);
				break;
			case T_CoerceToDomainValue:
				_outCoerceToDomainValue(str, obj);
				break;
			case T_SetToDefault:
				_outSetToDefault(str, obj);
				break;
			case T_CurrentOfExpr:
				_outCurrentOfExpr(str, obj);
				break;
			case T_TargetEntry:
				_outTargetEntry(str, obj);
				break;
			case T_RangeTblRef:
				_outRangeTblRef(str, obj);
				break;
			case T_JoinExpr:
				_outJoinExpr(str, obj);
				break;
			case T_FromExpr:
				_outFromExpr(str, obj);
				break;

			case T_Path:
				_outPath(str, obj);
				break;
			case T_IndexPath:
				_outIndexPath(str, obj);
				break;
			case T_BitmapHeapPath:
				_outBitmapHeapPath(str, obj);
				break;
			case T_BitmapAndPath:
				_outBitmapAndPath(str, obj);
				break;
			case T_BitmapOrPath:
				_outBitmapOrPath(str, obj);
				break;
			case T_TidPath:
				_outTidPath(str, obj);
				break;
			case T_ForeignPath:
				_outForeignPath(str, obj);
				break;
			case T_AppendPath:
				_outAppendPath(str, obj);
				break;
			case T_MergeAppendPath:
				_outMergeAppendPath(str, obj);
				break;
			case T_ResultPath:
				_outResultPath(str, obj);
				break;
			case T_MaterialPath:
				_outMaterialPath(str, obj);
				break;
			case T_UniquePath:
				_outUniquePath(str, obj);
				break;
			case T_NestPath:
				_outNestPath(str, obj);
				break;
			case T_MergePath:
				_outMergePath(str, obj);
				break;
			case T_HashPath:
				_outHashPath(str, obj);
				break;
			case T_PlannerGlobal:
				_outPlannerGlobal(str, obj);
				break;
			case T_PlannerInfo:
				_outPlannerInfo(str, obj);
				break;
			case T_RelOptInfo:
				_outRelOptInfo(str, obj);
				break;
			case T_IndexOptInfo:
				_outIndexOptInfo(str, obj);
				break;
			case T_EquivalenceClass:
				_outEquivalenceClass(str, obj);
				break;
			case T_EquivalenceMember:
				_outEquivalenceMember(str, obj);
				break;
			case T_PathKey:
				_outPathKey(str, obj);
				break;
			case T_RestrictInfo:
				_outRestrictInfo(str, obj);
				break;
			case T_InnerIndexscanInfo:
				_outInnerIndexscanInfo(str, obj);
				break;
			case T_PlaceHolderVar:
				_outPlaceHolderVar(str, obj);
				break;
			case T_SpecialJoinInfo:
				_outSpecialJoinInfo(str, obj);
				break;
			case T_AppendRelInfo:
				_outAppendRelInfo(str, obj);
				break;
			case T_PlaceHolderInfo:
				_outPlaceHolderInfo(str, obj);
				break;
			case T_MinMaxAggInfo:
				_outMinMaxAggInfo(str, obj);
				break;
			case T_PlannerParamItem:
				_outPlannerParamItem(str, obj);
				break;

			case T_CreateStmt:
				_outCreateStmt(str, obj);
				break;
			case T_CreateForeignTableStmt:
				_outCreateForeignTableStmt(str, obj);
				break;
			case T_IndexStmt:
				_outIndexStmt(str, obj);
				break;
			case T_NotifyStmt:
				_outNotifyStmt(str, obj);
				break;
			case T_DeclareCursorStmt:
				_outDeclareCursorStmt(str, obj);
				break;
			case T_SelectStmt:
				_outSelectStmt(str, obj);
				break;
			case T_ColumnDef:
				_outColumnDef(str, obj);
				break;
			case T_TypeName:
				_outTypeName(str, obj);
				break;
			case T_TypeCast:
				_outTypeCast(str, obj);
				break;
			case T_CollateClause:
				_outCollateClause(str, obj);
				break;
			case T_IndexElem:
				_outIndexElem(str, obj);
				break;
			case T_Query:
				_outQuery(str, obj);
				break;
			case T_SortGroupClause:
				_outSortGroupClause(str, obj);
				break;
			case T_WindowClause:
				_outWindowClause(str, obj);
				break;
			case T_RowMarkClause:
				_outRowMarkClause(str, obj);
				break;
			case T_WithClause:
				_outWithClause(str, obj);
				break;
			case T_CommonTableExpr:
				_outCommonTableExpr(str, obj);
				break;
			case T_SetOperationStmt:
				_outSetOperationStmt(str, obj);
				break;
			case T_RangeTblEntry:
				_outRangeTblEntry(str, obj);
				break;
			case T_A_Expr:
				_outAExpr(str, obj);
				break;
			case T_ColumnRef:
				_outColumnRef(str, obj);
				break;
			case T_ParamRef:
				_outParamRef(str, obj);
				break;
			case T_A_Const:
				_outAConst(str, obj);
				break;
			case T_A_Star:
				_outA_Star(str, obj);
				break;
			case T_A_Indices:
				_outA_Indices(str, obj);
				break;
			case T_A_Indirection:
				_outA_Indirection(str, obj);
				break;
			case T_A_ArrayExpr:
				_outA_ArrayExpr(str, obj);
				break;
			case T_ResTarget:
				_outResTarget(str, obj);
				break;
			case T_SortBy:
				_outSortBy(str, obj);
				break;
			case T_WindowDef:
				_outWindowDef(str, obj);
				break;
			case T_RangeSubselect:
				_outRangeSubselect(str, obj);
				break;
			case T_RangeFunction:
				_outRangeFunction(str, obj);
				break;
			case T_Constraint:
				_outConstraint(str, obj);
				break;
			case T_FuncCall:
				_outFuncCall(str, obj);
				break;
			case T_DefElem:
				_outDefElem(str, obj);
				break;
			case T_InhRelation:
				_outInhRelation(str, obj);
				break;
			case T_LockingClause:
				_outLockingClause(str, obj);
				break;
			case T_XmlSerialize:
				_outXmlSerialize(str, obj);
				break;
#ifdef PGXC
			case T_ExecNodes:
				_outExecNodes(str, obj);
				break;
#endif

			default:

				/*
				 * This should be an ERROR, but it's too useful to be able to
				 * dump structures that _outNode only understands part of.
				 */
				elog(WARNING, "could not dump unrecognized node type: %d",
					 (int) nodeTag(obj));
				break;
		}
		appendStringInfoChar(str, '}');
	}
}

/*
 * nodeToString -
 *	   returns the ascii representation of the Node as a palloc'd string
 */
char *
nodeToString(void *obj)
{
	StringInfoData str;

	/* see stringinfo.h for an explanation of this maneuver */
	initStringInfo(&str);
	_outNode(&str, obj);
	return str.data;
}<|MERGE_RESOLUTION|>--- conflicted
+++ resolved
@@ -704,7 +704,9 @@
 	WRITE_STRING_FIELD(cursor);
 	WRITE_INT_FIELD(num_params);
 	WRITE_ENUM_FIELD(exec_type, RemoteQueryExecType);
+#ifndef XCP
 	WRITE_BOOL_FIELD(is_temp);
+#endif
 }
 
 static void
@@ -1421,11 +1423,11 @@
 		else
 			appendStringInfo(str, " %u", node->sortOperators[i]);
 
-	appendStringInfo(str, " :collations");
+	appendStringInfo(str, " :sortCollations");
 	for (i = 0; i < node->numCols; i++)
 		if (portable_output)
 		{
-			Oid coll = node->collations[i];
+			Oid coll = node->sortCollations[i];
 			if (OidIsValid(coll))
 			{
 				appendStringInfoChar(str, ' ');
@@ -1438,7 +1440,7 @@
 				appendStringInfo(str, " <> <> -1");
 		}
 		else
-			appendStringInfo(str, " %u", node->collations[i]);
+			appendStringInfo(str, " %u", node->sortCollations[i]);
 
 	appendStringInfo(str, " :nullsFirst");
 	for (i = 0; i < node->numCols; i++)
@@ -3326,15 +3328,6 @@
 static void
 _outRangeTblEntry(StringInfo str, RangeTblEntry *node)
 {
-<<<<<<< HEAD
-#ifdef PGXC
-#ifndef XCP
-	int i;
-#endif
-#endif
-
-=======
->>>>>>> a1e1b33f
 	WRITE_NODE_TYPE("RTE");
 
 	/* put alias + eref first to make dump more legible */
@@ -3350,32 +3343,11 @@
 	switch (node->rtekind)
 	{
 		case RTE_RELATION:
-<<<<<<< HEAD
-#ifdef PGXC
-#ifndef XCP
-			/* write tuple descriptor */
-			appendStringInfo(str, " :tupdesc_natts %d (", node->reltupdesc->natts);
-
-			for (i = 0 ; i < node->reltupdesc->natts ; i++)
-			{
-				appendStringInfo(str, ":colname ");
-				_outToken(str, NameStr(node->reltupdesc->attrs[i]->attname));
-				appendStringInfo(str, " :coltypid %u ",
-						node->reltupdesc->attrs[i]->atttypid);
-				appendStringInfo(str, ":coltypmod %d ",
-						node->reltupdesc->attrs[i]->atttypmod);
-			}
-
-			appendStringInfo(str, ") ");
-#endif
-#endif
 #ifdef XCP
 			if (portable_output)
 				WRITE_RELID_FIELD(relid);
 			else
 #endif
-=======
->>>>>>> a1e1b33f
 			WRITE_OID_FIELD(relid);
 			WRITE_CHAR_FIELD(relkind);
 			break;

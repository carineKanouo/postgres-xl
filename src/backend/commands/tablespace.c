--- conflicted
+++ resolved
@@ -576,11 +576,8 @@
 #else
 	char	   *location_with_version_dir = palloc(strlen(location) + 1 +
 								   strlen(TABLESPACE_VERSION_DIRECTORY) + 1);
-<<<<<<< HEAD
 #endif
-=======
 	struct stat st;
->>>>>>> 0719c2af
 
 	sprintf(linkloc, "pg_tblspc/%u", tablespaceoid);
 #ifdef PGXC

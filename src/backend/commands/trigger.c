--- conflicted
+++ resolved
@@ -2712,14 +2712,11 @@
 		tuple.t_len = ItemIdGetLength(lp);
 		tuple.t_self = *tid;
 		tuple.t_tableOid = RelationGetRelid(relation);
-<<<<<<< HEAD
 #ifdef PGXC
 		tuple.t_xc_node_id = PGXCNodeIdentifier;
 #endif
-=======
 
 		LockBuffer(buffer, BUFFER_LOCK_UNLOCK);
->>>>>>> 0719c2af
 	}
 
 	result = heap_copytuple(&tuple);

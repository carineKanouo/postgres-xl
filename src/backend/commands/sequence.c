--- conflicted
+++ resolved
@@ -95,15 +95,11 @@
 	int64		cached;			/* last value already cached for nextval */
 	/* if last != cached, we have not used up all the cached values */
 	int64		increment;		/* copy of sequence's increment field */
-<<<<<<< HEAD
-	/* note that increment is zero until we first do read_info() */
+	/* note that increment is zero until we first do read_seq_tuple() */
 #ifdef XCP
 	TimestampTz last_call_time; /* the time when the last call as made */
 	int64		range_multiplier; /* multiply this value with 2 next time */
 #endif
-=======
-	/* note that increment is zero until we first do read_seq_tuple() */
->>>>>>> 0719c2af
 } SeqTableData;
 
 typedef SeqTableData *SeqTable;
@@ -141,16 +137,12 @@
 static int64 nextval_internal(Oid relid);
 static Relation open_share_lock(SeqTable seq);
 static void init_sequence(Oid relid, SeqTable *p_elm, Relation *p_rel);
-<<<<<<< HEAD
-static Form_pg_sequence read_info(SeqTable elm, Relation rel, Buffer *buf);
+static Form_pg_sequence read_seq_tuple(SeqTable elm, Relation rel,
+			   Buffer *buf, HeapTuple seqtuple);
 #ifdef PGXC
 static void init_params(List *options, bool isInit,
 						Form_pg_sequence new, List **owned_by, bool *is_restart);
 #else
-=======
-static Form_pg_sequence read_seq_tuple(SeqTable elm, Relation rel,
-			   Buffer *buf, HeapTuple seqtuple);
->>>>>>> 0719c2af
 static void init_params(List *options, bool isInit,
 			Form_pg_sequence new, List **owned_by);
 #endif
@@ -573,8 +565,6 @@
 	elm->cached = elm->last;
 
 	/* Now okay to update the on-disk tuple */
-<<<<<<< HEAD
-	memcpy(seq, &new, sizeof(FormData_pg_sequence));
 #ifdef PGXC
 	increment = new.increment_by;
 	min_value = new.min_value;
@@ -584,8 +574,6 @@
 	cycle = new.is_cycled;
 #endif
 
-=======
->>>>>>> 0719c2af
 	START_CRIT_SECTION();
 
 	memcpy(seq, &new, sizeof(FormData_pg_sequence));

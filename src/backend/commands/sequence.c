/*-------------------------------------------------------------------------
 *
 * sequence.c
 *	  PostgreSQL sequences support code.
 *
<<<<<<< HEAD
 * This Source Code Form is subject to the terms of the Mozilla Public
 * License, v. 2.0. If a copy of the MPL was not distributed with this
 * file, You can obtain one at http://mozilla.org/MPL/2.0/.
 *
 * Portions Copyright (c) 2012-2014, TransLattice, Inc.
 * Portions Copyright (c) 1996-2012, PostgreSQL Global Development Group
=======
 * Portions Copyright (c) 1996-2014, PostgreSQL Global Development Group
>>>>>>> ab76208e
 * Portions Copyright (c) 1994, Regents of the University of California
 * Portions Copyright (c) 2010-2012 Postgres-XC Development Group
 *
 *
 * IDENTIFICATION
 *	  src/backend/commands/sequence.c
 *
 *-------------------------------------------------------------------------
 */
#include "postgres.h"

#include "access/htup_details.h"
#include "access/multixact.h"
#include "access/transam.h"
#include "access/xlogutils.h"
#include "catalog/dependency.h"
#include "catalog/namespace.h"
#include "catalog/objectaccess.h"
#include "catalog/pg_type.h"
#include "commands/defrem.h"
#include "commands/sequence.h"
#include "commands/tablecmds.h"
#include "funcapi.h"
#include "miscadmin.h"
#include "nodes/makefuncs.h"
#include "storage/lmgr.h"
#include "storage/proc.h"
#include "storage/smgr.h"
#include "utils/acl.h"
#include "utils/builtins.h"
#include "utils/lsyscache.h"
#include "utils/resowner.h"
#include "utils/syscache.h"
#include "commands/dbcommands.h"

#ifdef PGXC
#include "pgxc/pgxc.h"
/* PGXC_COORD */
#include "access/gtm.h"
#include "utils/memutils.h"
#ifdef XCP
#include "utils/timestamp.h"
#endif
#endif

/*
 * We don't want to log each fetching of a value from a sequence,
 * so we pre-log a few fetches in advance. In the event of
 * crash we can lose (skip over) as many values as we pre-logged.
 */
#define SEQ_LOG_VALS	32

/*
 * The "special area" of a sequence's buffer page looks like this.
 */
#define SEQ_MAGIC	  0x1717

/* Configuration options */
#ifdef XCP

int			SequenceRangeVal = 1;
#endif

typedef struct sequence_magic
{
	uint32		magic;
} sequence_magic;

/*
 * We store a SeqTable item for every sequence we have touched in the current
 * session.  This is needed to hold onto nextval/currval state.  (We can't
 * rely on the relcache, since it's only, well, a cache, and may decide to
 * discard entries.)
 */
typedef struct SeqTableData
{
	Oid			relid;			/* pg_class OID of this sequence (hash key) */
	Oid			filenode;		/* last seen relfilenode of this sequence */
	LocalTransactionId lxid;	/* xact in which we last did a seq op */
	bool		last_valid;		/* do we have a valid "last" value? */
	int64		last;			/* value last returned by nextval */
	int64		cached;			/* last value already cached for nextval */
	/* if last != cached, we have not used up all the cached values */
	int64		increment;		/* copy of sequence's increment field */
<<<<<<< HEAD
	/* note that increment is zero until we first do read_info() */
#ifdef XCP
	TimestampTz last_call_time; /* the time when the last call as made */
	int64		range_multiplier; /* multiply this value with 2 next time */
#endif
=======
	/* note that increment is zero until we first do read_seq_tuple() */
>>>>>>> ab76208e
} SeqTableData;

typedef SeqTableData *SeqTable;

static HTAB *seqhashtab = NULL; /* hash table for SeqTable items */

#ifdef PGXC
/*
 * Arguments for callback of sequence drop on GTM
 */
typedef struct drop_sequence_callback_arg
{
	char *seqname;
	GTM_SequenceDropType type;
	GTM_SequenceKeyType key;
} drop_sequence_callback_arg;

/*
 * Arguments for callback of sequence rename on GTM
 */
typedef struct rename_sequence_callback_arg
{
	char *newseqname;
	char *oldseqname;
} rename_sequence_callback_arg;
#endif

/*
 * last_used_seq is updated by nextval() to point to the last used
 * sequence.
 */
static SeqTableData *last_used_seq = NULL;

static void fill_seq_with_data(Relation rel, HeapTuple tuple);
static int64 nextval_internal(Oid relid);
static Relation open_share_lock(SeqTable seq);
static void create_seq_hashtable(void);
static void init_sequence(Oid relid, SeqTable *p_elm, Relation *p_rel);
<<<<<<< HEAD
static Form_pg_sequence read_info(SeqTable elm, Relation rel, Buffer *buf);
#ifdef PGXC
static void init_params(List *options, bool isInit,
						Form_pg_sequence new, List **owned_by, bool *is_restart);
#else
=======
static Form_pg_sequence read_seq_tuple(SeqTable elm, Relation rel,
			   Buffer *buf, HeapTuple seqtuple);
>>>>>>> ab76208e
static void init_params(List *options, bool isInit,
			Form_pg_sequence new, List **owned_by);
#endif
static void do_setval(Oid relid, int64 next, bool iscalled);
static void process_owned_by(Relation seqrel, List *owned_by);


/*
 * DefineSequence
 *				Creates a new sequence relation
 */
Oid
DefineSequence(CreateSeqStmt *seq)
{
	FormData_pg_sequence new;
	List	   *owned_by;
	CreateStmt *stmt = makeNode(CreateStmt);
	Oid			seqoid;
	Relation	rel;
	HeapTuple	tuple;
	TupleDesc	tupDesc;
	Datum		value[SEQ_COL_LASTCOL];
	bool		null[SEQ_COL_LASTCOL];
	int			i;
	NameData	name;
#ifdef PGXC /* PGXC_COORD */
	GTM_Sequence	start_value = 1;
	GTM_Sequence	min_value = 1;
	GTM_Sequence	max_value = InvalidSequenceValue;
	GTM_Sequence	increment = 1;
	bool		cycle = false;
	bool		is_restart;
#endif

	/* Unlogged sequences are not implemented -- not clear if useful. */
	if (seq->sequence->relpersistence == RELPERSISTENCE_UNLOGGED)
		ereport(ERROR,
				(errcode(ERRCODE_FEATURE_NOT_SUPPORTED),
				 errmsg("unlogged sequences are not supported")));

	/* Check and set all option values */
#ifdef PGXC
	init_params(seq->options, true, &new, &owned_by, &is_restart);
#else
	init_params(seq->options, true, &new, &owned_by);
#endif

	/*
	 * Create relation (and fill value[] and null[] for the tuple)
	 */
	stmt->tableElts = NIL;
	for (i = SEQ_COL_FIRSTCOL; i <= SEQ_COL_LASTCOL; i++)
	{
		ColumnDef  *coldef = makeNode(ColumnDef);

		coldef->inhcount = 0;
		coldef->is_local = true;
		coldef->is_not_null = true;
		coldef->is_from_type = false;
		coldef->storage = 0;
		coldef->raw_default = NULL;
		coldef->cooked_default = NULL;
		coldef->collClause = NULL;
		coldef->collOid = InvalidOid;
		coldef->constraints = NIL;
		coldef->location = -1;

		null[i - 1] = false;

		switch (i)
		{
			case SEQ_COL_NAME:
				coldef->typeName = makeTypeNameFromOid(NAMEOID, -1);
				coldef->colname = "sequence_name";
				namestrcpy(&name, seq->sequence->relname);
				value[i - 1] = NameGetDatum(&name);
				break;
			case SEQ_COL_LASTVAL:
				coldef->typeName = makeTypeNameFromOid(INT8OID, -1);
				coldef->colname = "last_value";
				value[i - 1] = Int64GetDatumFast(new.last_value);
				break;
			case SEQ_COL_STARTVAL:
				coldef->typeName = makeTypeNameFromOid(INT8OID, -1);
				coldef->colname = "start_value";
				value[i - 1] = Int64GetDatumFast(new.start_value);
#ifdef PGXC /* PGXC_COORD */
				start_value = new.start_value;
#endif
				break;
			case SEQ_COL_INCBY:
				coldef->typeName = makeTypeNameFromOid(INT8OID, -1);
				coldef->colname = "increment_by";
				value[i - 1] = Int64GetDatumFast(new.increment_by);
#ifdef PGXC /* PGXC_COORD */
				increment = new.increment_by;
#endif
				break;
			case SEQ_COL_MAXVALUE:
				coldef->typeName = makeTypeNameFromOid(INT8OID, -1);
				coldef->colname = "max_value";
				value[i - 1] = Int64GetDatumFast(new.max_value);
#ifdef PGXC /* PGXC_COORD */
				max_value = new.max_value;
#endif
				break;
			case SEQ_COL_MINVALUE:
				coldef->typeName = makeTypeNameFromOid(INT8OID, -1);
				coldef->colname = "min_value";
				value[i - 1] = Int64GetDatumFast(new.min_value);
#ifdef PGXC /* PGXC_COORD */
				min_value = new.min_value;
#endif
				break;
			case SEQ_COL_CACHE:
				coldef->typeName = makeTypeNameFromOid(INT8OID, -1);
				coldef->colname = "cache_value";
				value[i - 1] = Int64GetDatumFast(new.cache_value);
				break;
			case SEQ_COL_LOG:
				coldef->typeName = makeTypeNameFromOid(INT8OID, -1);
				coldef->colname = "log_cnt";
				value[i - 1] = Int64GetDatum((int64) 0);
				break;
			case SEQ_COL_CYCLE:
				coldef->typeName = makeTypeNameFromOid(BOOLOID, -1);
				coldef->colname = "is_cycled";
				value[i - 1] = BoolGetDatum(new.is_cycled);
#ifdef PGXC  /* PGXC_COORD */
				cycle = new.is_cycled;
#endif
				break;
			case SEQ_COL_CALLED:
				coldef->typeName = makeTypeNameFromOid(BOOLOID, -1);
				coldef->colname = "is_called";
				value[i - 1] = BoolGetDatum(false);
				break;
		}
		stmt->tableElts = lappend(stmt->tableElts, coldef);
	}

	stmt->relation = seq->sequence;
	stmt->inhRelations = NIL;
	stmt->constraints = NIL;
	stmt->options = NIL;
	stmt->oncommit = ONCOMMIT_NOOP;
	stmt->tablespacename = NULL;
	stmt->if_not_exists = false;

	seqoid = DefineRelation(stmt, RELKIND_SEQUENCE, seq->ownerId);
	Assert(seqoid != InvalidOid);

	rel = heap_open(seqoid, AccessExclusiveLock);
	tupDesc = RelationGetDescr(rel);

	/* now initialize the sequence's data */
	tuple = heap_form_tuple(tupDesc, value, null);
	fill_seq_with_data(rel, tuple);

	/* process OWNED BY if given */
	if (owned_by)
		process_owned_by(rel, owned_by);

	heap_close(rel, NoLock);

<<<<<<< HEAD
#ifdef PGXC  /* PGXC_COORD */
	/*
	 * Remote Coordinator is in charge of creating sequence in GTM.
	 * If sequence is temporary, it is not necessary to create it on GTM.
	 */
	if (IS_PGXC_COORDINATOR &&
		!IsConnFromCoord() &&
		(seq->sequence->relpersistence == RELPERSISTENCE_PERMANENT ||
		 seq->sequence->relpersistence == RELPERSISTENCE_UNLOGGED))
	{
		char *seqname = GetGlobalSeqName(rel, NULL, NULL);

		/* We also need to create it on the GTM */
		if (CreateSequenceGTM(seqname,
							  increment,
							  min_value,
							  max_value,
				start_value, cycle) < 0)
		{
			ereport(ERROR,
					(errcode(ERRCODE_CONNECTION_FAILURE),
					 errmsg("GTM error, could not create sequence")));
		}

		/* Define a callback to drop sequence on GTM in case transaction fails  */
		register_sequence_cb(seqname, GTM_SEQ_FULL_NAME, GTM_CREATE_SEQ);

		pfree(seqname);
	}
#endif
=======
	return seqoid;
>>>>>>> ab76208e
}

/*
 * Reset a sequence to its initial value.
 *
 * The change is made transactionally, so that on failure of the current
 * transaction, the sequence will be restored to its previous state.
 * We do that by creating a whole new relfilenode for the sequence; so this
 * works much like the rewriting forms of ALTER TABLE.
 *
 * Caller is assumed to have acquired AccessExclusiveLock on the sequence,
 * which must not be released until end of transaction.  Caller is also
 * responsible for permissions checking.
 */
void
ResetSequence(Oid seq_relid)
{
	Relation	seq_rel;
	SeqTable	elm;
	Form_pg_sequence seq;
	Buffer		buf;
	HeapTupleData seqtuple;
	HeapTuple	tuple;

	/*
	 * Read the old sequence.  This does a bit more work than really
	 * necessary, but it's simple, and we do want to double-check that it's
	 * indeed a sequence.
	 */
	init_sequence(seq_relid, &elm, &seq_rel);
	(void) read_seq_tuple(elm, seq_rel, &buf, &seqtuple);

	/*
	 * Copy the existing sequence tuple.
	 */
	tuple = heap_copytuple(&seqtuple);

	/* Now we're done with the old page */
	UnlockReleaseBuffer(buf);

	/*
	 * Modify the copied tuple to execute the restart (compare the RESTART
	 * action in AlterSequence)
	 */
	seq = (Form_pg_sequence) GETSTRUCT(tuple);
	seq->last_value = seq->start_value;
	seq->is_called = false;
	seq->log_cnt = 0;

	/*
	 * Create a new storage file for the sequence.  We want to keep the
	 * sequence's relfrozenxid at 0, since it won't contain any unfrozen XIDs.
	 * Same with relminmxid, since a sequence will never contain multixacts.
	 */
	RelationSetNewRelfilenode(seq_rel, InvalidTransactionId,
							  InvalidMultiXactId);

	/*
	 * Insert the modified tuple into the new storage file.
	 */
	fill_seq_with_data(seq_rel, tuple);

	/* Clear local cache so that we don't think we have cached numbers */
	/* Note that we do not change the currval() state */
	elm->cached = elm->last;

	relation_close(seq_rel, NoLock);
}

/*
 * Initialize a sequence's relation with the specified tuple as content
 */
static void
fill_seq_with_data(Relation rel, HeapTuple tuple)
{
	Buffer		buf;
	Page		page;
	sequence_magic *sm;
	OffsetNumber offnum;

	/* Initialize first page of relation with special magic number */

	buf = ReadBuffer(rel, P_NEW);
	Assert(BufferGetBlockNumber(buf) == 0);

	page = BufferGetPage(buf);

	PageInit(page, BufferGetPageSize(buf), sizeof(sequence_magic));
	sm = (sequence_magic *) PageGetSpecialPointer(page);
	sm->magic = SEQ_MAGIC;

	/* Now insert sequence tuple */

	LockBuffer(buf, BUFFER_LOCK_EXCLUSIVE);

	/*
	 * Since VACUUM does not process sequences, we have to force the tuple to
	 * have xmin = FrozenTransactionId now.  Otherwise it would become
	 * invisible to SELECTs after 2G transactions.  It is okay to do this
	 * because if the current transaction aborts, no other xact will ever
	 * examine the sequence tuple anyway.
	 */
	HeapTupleHeaderSetXmin(tuple->t_data, FrozenTransactionId);
	HeapTupleHeaderSetXminFrozen(tuple->t_data);
	HeapTupleHeaderSetCmin(tuple->t_data, FirstCommandId);
	HeapTupleHeaderSetXmax(tuple->t_data, InvalidTransactionId);
	tuple->t_data->t_infomask |= HEAP_XMAX_INVALID;
	ItemPointerSet(&tuple->t_data->t_ctid, 0, FirstOffsetNumber);

	START_CRIT_SECTION();

	MarkBufferDirty(buf);

	offnum = PageAddItem(page, (Item) tuple->t_data, tuple->t_len,
						 InvalidOffsetNumber, false, false);
	if (offnum != FirstOffsetNumber)
		elog(ERROR, "failed to add sequence tuple to page");

	/* XLOG stuff */
	if (RelationNeedsWAL(rel))
	{
		xl_seq_rec	xlrec;
		XLogRecPtr	recptr;
		XLogRecData rdata[2];

		xlrec.node = rel->rd_node;
		rdata[0].data = (char *) &xlrec;
		rdata[0].len = sizeof(xl_seq_rec);
		rdata[0].buffer = InvalidBuffer;
		rdata[0].next = &(rdata[1]);

		rdata[1].data = (char *) tuple->t_data;
		rdata[1].len = tuple->t_len;
		rdata[1].buffer = InvalidBuffer;
		rdata[1].next = NULL;

		recptr = XLogInsert(RM_SEQ_ID, XLOG_SEQ_LOG, rdata);

		PageSetLSN(page, recptr);
	}

	END_CRIT_SECTION();

	UnlockReleaseBuffer(buf);
}

/*
 * AlterSequence
 *
 * Modify the definition of a sequence relation
 */
Oid
AlterSequence(AlterSeqStmt *stmt)
{
	Oid			relid;
	SeqTable	elm;
	Relation	seqrel;
	Buffer		buf;
	HeapTupleData seqtuple;
	Form_pg_sequence seq;
	FormData_pg_sequence new;
	List	   *owned_by;
#ifdef PGXC
	GTM_Sequence	start_value;
	GTM_Sequence	last_value;
	GTM_Sequence	min_value;
	GTM_Sequence	max_value;
	GTM_Sequence	increment;
	bool			cycle;
	bool			is_restart;
#endif

	/* Open and lock sequence. */
	relid = RangeVarGetRelid(stmt->sequence, AccessShareLock, stmt->missing_ok);
	if (relid == InvalidOid)
	{
		ereport(NOTICE,
				(errmsg("relation \"%s\" does not exist, skipping",
						stmt->sequence->relname)));
		return InvalidOid;
	}

	init_sequence(relid, &elm, &seqrel);

	/* allow ALTER to sequence owner only */
	if (!pg_class_ownercheck(relid, GetUserId()))
		aclcheck_error(ACLCHECK_NOT_OWNER, ACL_KIND_CLASS,
					   stmt->sequence->relname);

	/* lock page' buffer and read tuple into new sequence structure */
	seq = read_seq_tuple(elm, seqrel, &buf, &seqtuple);

	/* Copy old values of options into workspace */
	memcpy(&new, seq, sizeof(FormData_pg_sequence));

	/* Check and set new values */
#ifdef PGXC
	init_params(stmt->options, false, &new, &owned_by, &is_restart);
#else
	init_params(stmt->options, false, &new, &owned_by);
#endif

	/* Clear local cache so that we don't think we have cached numbers */
	/* Note that we do not change the currval() state */
	elm->cached = elm->last;

	/* Now okay to update the on-disk tuple */
<<<<<<< HEAD
	memcpy(seq, &new, sizeof(FormData_pg_sequence));
#ifdef PGXC
	increment = new.increment_by;
	min_value = new.min_value;
	max_value = new.max_value;
	start_value = new.start_value;
	last_value = new.last_value;
	cycle = new.is_cycled;
#endif

=======
>>>>>>> ab76208e
	START_CRIT_SECTION();

	memcpy(seq, &new, sizeof(FormData_pg_sequence));

	MarkBufferDirty(buf);

	/* XLOG stuff */
	if (RelationNeedsWAL(seqrel))
	{
		xl_seq_rec	xlrec;
		XLogRecPtr	recptr;
		XLogRecData rdata[2];
		Page		page = BufferGetPage(buf);

		xlrec.node = seqrel->rd_node;
		rdata[0].data = (char *) &xlrec;
		rdata[0].len = sizeof(xl_seq_rec);
		rdata[0].buffer = InvalidBuffer;
		rdata[0].next = &(rdata[1]);

		rdata[1].data = (char *) seqtuple.t_data;
		rdata[1].len = seqtuple.t_len;
		rdata[1].buffer = InvalidBuffer;
		rdata[1].next = NULL;

		recptr = XLogInsert(RM_SEQ_ID, XLOG_SEQ_LOG, rdata);

		PageSetLSN(page, recptr);
	}

	END_CRIT_SECTION();

	UnlockReleaseBuffer(buf);

	/* process OWNED BY if given */
	if (owned_by)
		process_owned_by(seqrel, owned_by);

	InvokeObjectPostAlterHook(RelationRelationId, relid, 0);

	relation_close(seqrel, NoLock);

<<<<<<< HEAD
#ifdef PGXC
	/*
	 * Remote Coordinator is in charge of create sequence in GTM
	 * If sequence is temporary, no need to go through GTM.
	 */
	if (IS_PGXC_COORDINATOR &&
		!IsConnFromCoord() &&
		seqrel->rd_backend != MyBackendId)
	{
		char *seqname = GetGlobalSeqName(seqrel, NULL, NULL);

		/* We also need to create it on the GTM */
		if (AlterSequenceGTM(seqname,
							 increment,
							 min_value,
							 max_value,
							 start_value,
							 last_value,
							 cycle,
							 is_restart) < 0)
			ereport(ERROR,
					(errcode(ERRCODE_CONNECTION_FAILURE),
					 errmsg("GTM error, could not alter sequence")));
		pfree(seqname);
	}
#endif
=======
	return relid;
>>>>>>> ab76208e
}


/*
 * Note: nextval with a text argument is no longer exported as a pg_proc
 * entry, but we keep it around to ease porting of C code that may have
 * called the function directly.
 */
Datum
nextval(PG_FUNCTION_ARGS)
{
	text	   *seqin = PG_GETARG_TEXT_P(0);
	RangeVar   *sequence;
	Oid			relid;

	sequence = makeRangeVarFromNameList(textToQualifiedNameList(seqin));

	/*
	 * XXX: This is not safe in the presence of concurrent DDL, but acquiring
	 * a lock here is more expensive than letting nextval_internal do it,
	 * since the latter maintains a cache that keeps us from hitting the lock
	 * manager more than once per transaction.  It's not clear whether the
	 * performance penalty is material in practice, but for now, we do it this
	 * way.
	 */
	relid = RangeVarGetRelid(sequence, NoLock, false);

	PG_RETURN_INT64(nextval_internal(relid));
}

Datum
nextval_oid(PG_FUNCTION_ARGS)
{
	Oid			relid = PG_GETARG_OID(0);

	PG_RETURN_INT64(nextval_internal(relid));
}

static int64
nextval_internal(Oid relid)
{
	SeqTable	elm;
	Relation	seqrel;
	Buffer		buf;
	Page		page;
	HeapTupleData seqtuple;
	Form_pg_sequence seq;
	int64		incby,
				maxv,
				minv,
				cache,
				log,
				fetch,
				last;
	int64		result,
				next,
				rescnt = 0;
	bool		logit = false;
#ifdef PGXC
	bool		is_temp;
#endif

	/* open and AccessShareLock sequence */
	init_sequence(relid, &elm, &seqrel);

	if (pg_class_aclcheck(elm->relid, GetUserId(), ACL_USAGE) != ACLCHECK_OK &&
		pg_class_aclcheck(elm->relid, GetUserId(), ACL_UPDATE) != ACLCHECK_OK)
		ereport(ERROR,
				(errcode(ERRCODE_INSUFFICIENT_PRIVILEGE),
				 errmsg("permission denied for sequence %s",
						RelationGetRelationName(seqrel))));

	/* read-only transactions may only modify temp sequences */
	if (!seqrel->rd_islocaltemp)
		PreventCommandIfReadOnly("nextval()");

#ifdef PGXC
	is_temp = seqrel->rd_backend == MyBackendId;
#endif

	if (elm->last != elm->cached)		/* some numbers were cached */
	{
		Assert(elm->last_valid);
		Assert(elm->increment != 0);
		elm->last += elm->increment;
		relation_close(seqrel, NoLock);
		last_used_seq = elm;
		return elm->last;
	}

	/* lock page' buffer and read tuple */
	seq = read_seq_tuple(elm, seqrel, &buf, &seqtuple);
	page = BufferGetPage(buf);

#ifdef PGXC  /* PGXC_COORD */
#ifdef XCP
	/* Allow nextval executed on datanodes */
	if (!is_temp)
#else
	if (IS_PGXC_COORDINATOR && !is_temp)
#endif
	{
#ifdef XCP
		int64 range = seq->cache_value; /* how many values to ask from GTM? */
		int64 rangemax; /* the max value returned from the GTM for our request */
#endif
		char *seqname = GetGlobalSeqName(seqrel, NULL, NULL);

		/*
		 * Above, we still use the page as a locking mechanism to handle
		 * concurrency
		 */
#ifdef XCP
		/*
		 * If the user has set a CACHE parameter, we use that. Else we pass in
		 * the SequenceRangeVal value
		 */
		if (range == DEFAULT_CACHEVAL && SequenceRangeVal > range)
		{
			TimestampTz curtime = GetCurrentTimestamp();

			if (!TimestampDifferenceExceeds(elm->last_call_time,
													curtime, 1000))
			{
				/*
				 * The previous GetNextValGTM call was made just a while back.
				 * Request double the range of what was requested in the
				 * earlier call. Honor the SequenceRangeVal boundary
				 * value to limit very large range requests!
				 */
				elm->range_multiplier *= 2;
				if (elm->range_multiplier < SequenceRangeVal)
					range = elm->range_multiplier;
				else
					elm->range_multiplier = range = SequenceRangeVal;

				elog(DEBUG1, "increase sequence range %ld", range);
			}
			else if (TimestampDifferenceExceeds(elm->last_call_time,
												curtime, 5000))
			{
				/* The previous GetNextValGTM call was pretty old */
				range = elm->range_multiplier = DEFAULT_CACHEVAL;
				elog(DEBUG1, "reset sequence range %ld", range);
			}
			else if (TimestampDifferenceExceeds(elm->last_call_time,
												curtime, 3000))
			{
				/*
				 * The previous GetNextValGTM call was made quite some time
				 * ago. Try to reduce the range request to reduce the gap
				 */
				if (elm->range_multiplier != DEFAULT_CACHEVAL)
				{
					range = elm->range_multiplier =
								rint(elm->range_multiplier/2);
					elog(DEBUG1, "decrease sequence range %ld", range);
				}
			}
			else
			{
				/*
				 * Current range_multiplier alllows to cache sequence values
				 * for 1-3 seconds of work. Keep that rate.
				 */
				range = elm->range_multiplier;
			}
			elm->last_call_time = curtime;
		}

		result = (int64) GetNextValGTM(seqname, range, &rangemax);
#else
		result = (int64) GetNextValGTM(seqname);
#endif
		pfree(seqname);

		/* Update the on-disk data */
		seq->last_value = result; /* last fetched number */
		seq->is_called = true;

		/* save info in local cache */
		elm->last = result;			/* last returned number */
#ifdef XCP
		elm->cached = rangemax;		/* last fetched range max limit */
#else
		elm->cached = result;		/* last fetched number */
#endif
		elm->last_valid = true;

		last_used_seq = elm;
	}
	else
	{
#endif
	last = next = result = seq->last_value;
	incby = seq->increment_by;
	maxv = seq->max_value;
	minv = seq->min_value;
#ifdef PGXC
	}
#endif
	fetch = cache = seq->cache_value;
	log = seq->log_cnt;

	if (!seq->is_called)
	{
		rescnt++;				/* return last_value if not is_called */
		fetch--;
	}

	/*
	 * Decide whether we should emit a WAL log record.  If so, force up the
	 * fetch count to grab SEQ_LOG_VALS more values than we actually need to
	 * cache.  (These will then be usable without logging.)
	 *
	 * If this is the first nextval after a checkpoint, we must force a new
	 * WAL record to be written anyway, else replay starting from the
	 * checkpoint would fail to advance the sequence past the logged values.
	 * In this case we may as well fetch extra values.
	 */
	if (log < fetch || !seq->is_called)
	{
		/* forced log to satisfy local demand for values */
		fetch = log = fetch + SEQ_LOG_VALS;
		logit = true;
	}
	else
	{
		XLogRecPtr	redoptr = GetRedoRecPtr();

		if (PageGetLSN(page) <= redoptr)
		{
			/* last update of seq was before checkpoint */
			fetch = log = fetch + SEQ_LOG_VALS;
			logit = true;
		}
	}

	while (fetch)				/* try to fetch cache [+ log ] numbers */
	{
		/*
		 * Check MAXVALUE for ascending sequences and MINVALUE for descending
		 * sequences
		 */
#ifdef PGXC
		/* Temporary sequences go through normal process */
		if (is_temp)
		{
#endif
		/* Result has been checked and received from GTM */
		if (incby > 0)
		{
			/* ascending sequence */
			if ((maxv >= 0 && next > maxv - incby) ||
				(maxv < 0 && next + incby > maxv))
			{
				if (rescnt > 0)
					break;		/* stop fetching */
				if (!seq->is_cycled)
				{
					char		buf[100];

					snprintf(buf, sizeof(buf), INT64_FORMAT, maxv);
					ereport(ERROR,
						  (errcode(ERRCODE_OBJECT_NOT_IN_PREREQUISITE_STATE),
						   errmsg("nextval: reached maximum value of sequence \"%s\" (%s)",
								  RelationGetRelationName(seqrel), buf)));
				}
				next = minv;
			}
			else
				next += incby;
		}
		else
		{
			/* descending sequence */
			if ((minv < 0 && next < minv - incby) ||
				(minv >= 0 && next + incby < minv))
			{
				if (rescnt > 0)
					break;		/* stop fetching */
				if (!seq->is_cycled)
				{
					char		buf[100];

					snprintf(buf, sizeof(buf), INT64_FORMAT, minv);
					ereport(ERROR,
						  (errcode(ERRCODE_OBJECT_NOT_IN_PREREQUISITE_STATE),
						   errmsg("nextval: reached minimum value of sequence \"%s\" (%s)",
								  RelationGetRelationName(seqrel), buf)));
				}
				next = maxv;
			}
			else
				next += incby;
		}
#ifdef PGXC
		}
#endif
		fetch--;
		if (rescnt < cache)
		{
			log--;
			rescnt++;
#ifdef PGXC
			/* Temporary sequences can go through normal process */
			if (is_temp)
			{
			/*
			 * This part is not taken into account,
			 * result has been received from GTM
			 */
#endif
			last = next;
			if (rescnt == 1)	/* if it's first result - */
				result = next;	/* it's what to return */
#ifdef PGXC
			}
#endif
		}
	}

	log -= fetch;				/* adjust for any unfetched numbers */
	Assert(log >= 0);

#ifdef PGXC
	/* Temporary sequences go through normal process */
	if (is_temp)
	{
	/* Result has been received from GTM */
#endif
	/* save info in local cache */
	elm->last = result;			/* last returned number */
	elm->cached = last;			/* last fetched number */
	elm->last_valid = true;

	last_used_seq = elm;

	/* ready to change the on-disk (or really, in-buffer) tuple */
	START_CRIT_SECTION();

	/*
	 * We must mark the buffer dirty before doing XLogInsert(); see notes in
	 * SyncOneBuffer().  However, we don't apply the desired changes just yet.
	 * This looks like a violation of the buffer update protocol, but it is in
	 * fact safe because we hold exclusive lock on the buffer.  Any other
	 * process, including a checkpoint, that tries to examine the buffer
	 * contents will block until we release the lock, and then will see the
	 * final state that we install below.
	 */
	MarkBufferDirty(buf);

	/* XLOG stuff */
	if (logit && RelationNeedsWAL(seqrel))
	{
		xl_seq_rec	xlrec;
		XLogRecPtr	recptr;
		XLogRecData rdata[2];

		/*
		 * We don't log the current state of the tuple, but rather the state
		 * as it would appear after "log" more fetches.  This lets us skip
		 * that many future WAL records, at the cost that we lose those
		 * sequence values if we crash.
		 */

		/* set values that will be saved in xlog */
		seq->last_value = next;
		seq->is_called = true;
		seq->log_cnt = 0;

		xlrec.node = seqrel->rd_node;
		rdata[0].data = (char *) &xlrec;
		rdata[0].len = sizeof(xl_seq_rec);
		rdata[0].buffer = InvalidBuffer;
		rdata[0].next = &(rdata[1]);

		rdata[1].data = (char *) seqtuple.t_data;
		rdata[1].len = seqtuple.t_len;
		rdata[1].buffer = InvalidBuffer;
		rdata[1].next = NULL;

		recptr = XLogInsert(RM_SEQ_ID, XLOG_SEQ_LOG, rdata);

		PageSetLSN(page, recptr);
	}

	/* Now update sequence tuple to the intended final state */
	seq->last_value = last;		/* last fetched number */
	seq->is_called = true;
	seq->log_cnt = log;			/* how much is logged */

	END_CRIT_SECTION();

#ifdef PGXC
	}
	else
	{
		seq->log_cnt = log;
	}
#endif
	UnlockReleaseBuffer(buf);

	relation_close(seqrel, NoLock);

	return result;
}

Datum
currval_oid(PG_FUNCTION_ARGS)
{
	Oid			relid = PG_GETARG_OID(0);
	int64		result;
	SeqTable	elm;
	Relation	seqrel;

	/* open and AccessShareLock sequence */
	init_sequence(relid, &elm, &seqrel);

	if (pg_class_aclcheck(elm->relid, GetUserId(), ACL_SELECT) != ACLCHECK_OK &&
		pg_class_aclcheck(elm->relid, GetUserId(), ACL_USAGE) != ACLCHECK_OK)
		ereport(ERROR,
				(errcode(ERRCODE_INSUFFICIENT_PRIVILEGE),
				 errmsg("permission denied for sequence %s",
						RelationGetRelationName(seqrel))));

#ifdef XCP
	{
		/*
 		 * Always contact GTM for currval regardless of valid
 		 * elm->last_valid value
 		 */
		{
			char *seqname = GetGlobalSeqName(seqrel, NULL, NULL);
			result = (int64) GetCurrentValGTM(seqname);
			pfree(seqname);
		}
	}
#else
	if (!elm->last_valid)
		ereport(ERROR,
				(errcode(ERRCODE_OBJECT_NOT_IN_PREREQUISITE_STATE),
				 errmsg("currval of sequence \"%s\" is not yet defined in this session",
						RelationGetRelationName(seqrel))));
#endif

#ifndef XCP
#ifdef PGXC
	if (IS_PGXC_COORDINATOR &&
		seqrel->rd_backend != MyBackendId)
	{
		char *seqname = GetGlobalSeqName(seqrel, NULL, NULL);

		result = (int64) GetCurrentValGTM(seqname);
		if (result < 0)
			ereport(ERROR,
					(errcode(ERRCODE_CONNECTION_FAILURE),
					 errmsg("GTM error, could not obtain sequence value")));
		pfree(seqname);
	}
	else {
#endif
	result = elm->last;
#ifdef PGXC
	}
#endif
#endif
	relation_close(seqrel, NoLock);

	PG_RETURN_INT64(result);
}

Datum
lastval(PG_FUNCTION_ARGS)
{
	Relation	seqrel;
	int64		result;

	if (last_used_seq == NULL)
		ereport(ERROR,
				(errcode(ERRCODE_OBJECT_NOT_IN_PREREQUISITE_STATE),
				 errmsg("lastval is not yet defined in this session")));

	/* Someone may have dropped the sequence since the last nextval() */
	if (!SearchSysCacheExists1(RELOID, ObjectIdGetDatum(last_used_seq->relid)))
		ereport(ERROR,
				(errcode(ERRCODE_OBJECT_NOT_IN_PREREQUISITE_STATE),
				 errmsg("lastval is not yet defined in this session")));

	seqrel = open_share_lock(last_used_seq);

	/* nextval() must have already been called for this sequence */
	Assert(last_used_seq->last_valid);

	if (pg_class_aclcheck(last_used_seq->relid, GetUserId(), ACL_SELECT) != ACLCHECK_OK &&
		pg_class_aclcheck(last_used_seq->relid, GetUserId(), ACL_USAGE) != ACLCHECK_OK)
		ereport(ERROR,
				(errcode(ERRCODE_INSUFFICIENT_PRIVILEGE),
				 errmsg("permission denied for sequence %s",
						RelationGetRelationName(seqrel))));

	result = last_used_seq->last;
	relation_close(seqrel, NoLock);

	PG_RETURN_INT64(result);
}

/*
 * Main internal procedure that handles 2 & 3 arg forms of SETVAL.
 *
 * Note that the 3 arg version (which sets the is_called flag) is
 * only for use in pg_dump, and setting the is_called flag may not
 * work if multiple users are attached to the database and referencing
 * the sequence (unlikely if pg_dump is restoring it).
 *
 * It is necessary to have the 3 arg version so that pg_dump can
 * restore the state of a sequence exactly during data-only restores -
 * it is the only way to clear the is_called flag in an existing
 * sequence.
 */
static void
do_setval(Oid relid, int64 next, bool iscalled)
{
	SeqTable	elm;
	Relation	seqrel;
	Buffer		buf;
	HeapTupleData seqtuple;
	Form_pg_sequence seq;
#ifdef PGXC
	bool		is_temp;
#endif

	/* open and AccessShareLock sequence */
	init_sequence(relid, &elm, &seqrel);

	if (pg_class_aclcheck(elm->relid, GetUserId(), ACL_UPDATE) != ACLCHECK_OK)
		ereport(ERROR,
				(errcode(ERRCODE_INSUFFICIENT_PRIVILEGE),
				 errmsg("permission denied for sequence %s",
						RelationGetRelationName(seqrel))));

	/* read-only transactions may only modify temp sequences */
	if (!seqrel->rd_islocaltemp)
		PreventCommandIfReadOnly("setval()");

#ifdef PGXC
	is_temp = seqrel->rd_backend == MyBackendId;
#endif

	/* lock page' buffer and read tuple */
	seq = read_seq_tuple(elm, seqrel, &buf, &seqtuple);

	if ((next < seq->min_value) || (next > seq->max_value))
	{
		char		bufv[100],
					bufm[100],
					bufx[100];

		snprintf(bufv, sizeof(bufv), INT64_FORMAT, next);
		snprintf(bufm, sizeof(bufm), INT64_FORMAT, seq->min_value);
		snprintf(bufx, sizeof(bufx), INT64_FORMAT, seq->max_value);
		ereport(ERROR,
				(errcode(ERRCODE_NUMERIC_VALUE_OUT_OF_RANGE),
				 errmsg("setval: value %s is out of bounds for sequence \"%s\" (%s..%s)",
						bufv, RelationGetRelationName(seqrel),
						bufm, bufx)));
	}

#ifdef PGXC
#ifdef XCP
	/* Allow to execute on datanodes */
	if (!is_temp)
#else
	if (IS_PGXC_COORDINATOR && !is_temp)
#endif
	{
		char *seqname = GetGlobalSeqName(seqrel, NULL, NULL);

		if (SetValGTM(seqname, next, iscalled) < 0)
			ereport(ERROR,
					(errcode(ERRCODE_CONNECTION_FAILURE),
					 errmsg("GTM error, could not obtain sequence value")));
		pfree(seqname);
		/* Update the on-disk data */
		seq->last_value = next; /* last fetched number */
		seq->is_called = iscalled;
		seq->log_cnt = (iscalled) ? 0 : 1;

		if (iscalled)
		{
			elm->last = next;		/* last returned number */
			elm->last_valid = true;
		}

		elm->cached = elm->last;
	}
	else
	{
#endif

	/* Set the currval() state only if iscalled = true */
	if (iscalled)
	{
		elm->last = next;		/* last returned number */
		elm->last_valid = true;
	}

	/* In any case, forget any future cached numbers */
	elm->cached = elm->last;

	/* ready to change the on-disk (or really, in-buffer) tuple */
	START_CRIT_SECTION();

	seq->last_value = next;		/* last fetched number */
	seq->is_called = iscalled;
	seq->log_cnt = 0;

	MarkBufferDirty(buf);

	/* XLOG stuff */
	if (RelationNeedsWAL(seqrel))
	{
		xl_seq_rec	xlrec;
		XLogRecPtr	recptr;
		XLogRecData rdata[2];
		Page		page = BufferGetPage(buf);

		xlrec.node = seqrel->rd_node;
		rdata[0].data = (char *) &xlrec;
		rdata[0].len = sizeof(xl_seq_rec);
		rdata[0].buffer = InvalidBuffer;
		rdata[0].next = &(rdata[1]);

		rdata[1].data = (char *) seqtuple.t_data;
		rdata[1].len = seqtuple.t_len;
		rdata[1].buffer = InvalidBuffer;
		rdata[1].next = NULL;

		recptr = XLogInsert(RM_SEQ_ID, XLOG_SEQ_LOG, rdata);

		PageSetLSN(page, recptr);
	}

	END_CRIT_SECTION();

#ifdef PGXC
	}
#endif

	UnlockReleaseBuffer(buf);

	relation_close(seqrel, NoLock);
}

/*
 * Implement the 2 arg setval procedure.
 * See do_setval for discussion.
 */
Datum
setval_oid(PG_FUNCTION_ARGS)
{
	Oid			relid = PG_GETARG_OID(0);
	int64		next = PG_GETARG_INT64(1);

	do_setval(relid, next, true);

	PG_RETURN_INT64(next);
}

/*
 * Implement the 3 arg setval procedure.
 * See do_setval for discussion.
 */
Datum
setval3_oid(PG_FUNCTION_ARGS)
{
	Oid			relid = PG_GETARG_OID(0);
	int64		next = PG_GETARG_INT64(1);
	bool		iscalled = PG_GETARG_BOOL(2);

	do_setval(relid, next, iscalled);

	PG_RETURN_INT64(next);
}


/*
 * Open the sequence and acquire AccessShareLock if needed
 *
 * If we haven't touched the sequence already in this transaction,
 * we need to acquire AccessShareLock.  We arrange for the lock to
 * be owned by the top transaction, so that we don't need to do it
 * more than once per xact.
 */
static Relation
open_share_lock(SeqTable seq)
{
	LocalTransactionId thislxid = MyProc->lxid;

	/* Get the lock if not already held in this xact */
	if (seq->lxid != thislxid)
	{
		ResourceOwner currentOwner;

		currentOwner = CurrentResourceOwner;
		PG_TRY();
		{
			CurrentResourceOwner = TopTransactionResourceOwner;
			LockRelationOid(seq->relid, AccessShareLock);
		}
		PG_CATCH();
		{
			/* Ensure CurrentResourceOwner is restored on error */
			CurrentResourceOwner = currentOwner;
			PG_RE_THROW();
		}
		PG_END_TRY();
		CurrentResourceOwner = currentOwner;

		/* Flag that we have a lock in the current xact */
		seq->lxid = thislxid;
	}

	/* We now know we have AccessShareLock, and can safely open the rel */
	return relation_open(seq->relid, NoLock);
}

/*
 * Creates the hash table for storing sequence data
 */
static void
create_seq_hashtable(void)
{
	HASHCTL		ctl;

	memset(&ctl, 0, sizeof(ctl));
	ctl.keysize = sizeof(Oid);
	ctl.entrysize = sizeof(SeqTableData);
	ctl.hash = oid_hash;

	seqhashtab = hash_create("Sequence values", 16, &ctl,
							 HASH_ELEM | HASH_FUNCTION);
}

/*
 * Given a relation OID, open and lock the sequence.  p_elm and p_rel are
 * output parameters.
 */
static void
init_sequence(Oid relid, SeqTable *p_elm, Relation *p_rel)
{
	SeqTable	elm;
	Relation	seqrel;
	bool		found;

	/* Find or create a hash table entry for this sequence */
	if (seqhashtab == NULL)
		create_seq_hashtable();

	elm = (SeqTable) hash_search(seqhashtab, &relid, HASH_ENTER, &found);

	/*
	 * Initialize the new hash table entry if it did not exist already.
	 *
	 * NOTE: seqtable entries are stored for the life of a backend (unless
	 * explicitly discarded with DISCARD). If the sequence itself is deleted
	 * then the entry becomes wasted memory, but it's small enough that this
	 * should not matter.
	 */
	if (!found)
	{
		/* relid already filled in */
		elm->filenode = InvalidOid;
		elm->lxid = InvalidLocalTransactionId;
		elm->last_valid = false;
		elm->last = elm->cached = elm->increment = 0;
<<<<<<< HEAD
#ifdef XCP
		elm->last_call_time = 0;
		elm->range_multiplier = DEFAULT_CACHEVAL;
#endif
		elm->next = seqtab;
		seqtab = elm;
=======
>>>>>>> ab76208e
	}

	/*
	 * Open the sequence relation.
	 */
	seqrel = open_share_lock(elm);

	if (seqrel->rd_rel->relkind != RELKIND_SEQUENCE)
		ereport(ERROR,
				(errcode(ERRCODE_WRONG_OBJECT_TYPE),
				 errmsg("\"%s\" is not a sequence",
						RelationGetRelationName(seqrel))));

	/*
	 * If the sequence has been transactionally replaced since we last saw it,
	 * discard any cached-but-unissued values.  We do not touch the currval()
	 * state, however.
	 */
	if (seqrel->rd_rel->relfilenode != elm->filenode)
	{
		elm->filenode = seqrel->rd_rel->relfilenode;
		elm->cached = elm->last;
	}

	/* Return results */
	*p_elm = elm;
	*p_rel = seqrel;
}


/*
 * Given an opened sequence relation, lock the page buffer and find the tuple
 *
 * *buf receives the reference to the pinned-and-ex-locked buffer
 * *seqtuple receives the reference to the sequence tuple proper
 *		(this arg should point to a local variable of type HeapTupleData)
 *
 * Function's return value points to the data payload of the tuple
 */
static Form_pg_sequence
read_seq_tuple(SeqTable elm, Relation rel, Buffer *buf, HeapTuple seqtuple)
{
	Page		page;
	ItemId		lp;
	sequence_magic *sm;
	Form_pg_sequence seq;

	*buf = ReadBuffer(rel, 0);
	LockBuffer(*buf, BUFFER_LOCK_EXCLUSIVE);

	page = BufferGetPage(*buf);
	sm = (sequence_magic *) PageGetSpecialPointer(page);

	if (sm->magic != SEQ_MAGIC)
		elog(ERROR, "bad magic number in sequence \"%s\": %08X",
			 RelationGetRelationName(rel), sm->magic);

	lp = PageGetItemId(page, FirstOffsetNumber);
	Assert(ItemIdIsNormal(lp));

	/* Note we currently only bother to set these two fields of *seqtuple */
	seqtuple->t_data = (HeapTupleHeader) PageGetItem(page, lp);
	seqtuple->t_len = ItemIdGetLength(lp);

	/*
	 * Previous releases of Postgres neglected to prevent SELECT FOR UPDATE on
	 * a sequence, which would leave a non-frozen XID in the sequence tuple's
	 * xmax, which eventually leads to clog access failures or worse. If we
	 * see this has happened, clean up after it.  We treat this like a hint
	 * bit update, ie, don't bother to WAL-log it, since we can certainly do
	 * this again if the update gets lost.
	 */
	Assert(!(seqtuple->t_data->t_infomask & HEAP_XMAX_IS_MULTI));
	if (HeapTupleHeaderGetRawXmax(seqtuple->t_data) != InvalidTransactionId)
	{
		HeapTupleHeaderSetXmax(seqtuple->t_data, InvalidTransactionId);
		seqtuple->t_data->t_infomask &= ~HEAP_XMAX_COMMITTED;
		seqtuple->t_data->t_infomask |= HEAP_XMAX_INVALID;
		MarkBufferDirtyHint(*buf, true);
	}

	seq = (Form_pg_sequence) GETSTRUCT(seqtuple);

	/* this is a handy place to update our copy of the increment */
	elm->increment = seq->increment_by;

	return seq;
}

/*
 * init_params: process the options list of CREATE or ALTER SEQUENCE,
 * and store the values into appropriate fields of *new.  Also set
 * *owned_by to any OWNED BY option, or to NIL if there is none.
 *
 * If isInit is true, fill any unspecified options with default values;
 * otherwise, do not change existing options that aren't explicitly overridden.
 */
static void
#ifdef PGXC
init_params(List *options, bool isInit,
			Form_pg_sequence new, List **owned_by, bool *is_restart)
#else
init_params(List *options, bool isInit,
			Form_pg_sequence new, List **owned_by)
#endif
{
	DefElem    *start_value = NULL;
	DefElem    *restart_value = NULL;
	DefElem    *increment_by = NULL;
	DefElem    *max_value = NULL;
	DefElem    *min_value = NULL;
	DefElem    *cache_value = NULL;
	DefElem    *is_cycled = NULL;
	ListCell   *option;

#ifdef PGXC
	*is_restart = false;
#endif

	*owned_by = NIL;

	foreach(option, options)
	{
		DefElem    *defel = (DefElem *) lfirst(option);

		if (strcmp(defel->defname, "increment") == 0)
		{
			if (increment_by)
				ereport(ERROR,
						(errcode(ERRCODE_SYNTAX_ERROR),
						 errmsg("conflicting or redundant options")));
			increment_by = defel;
		}
		else if (strcmp(defel->defname, "start") == 0)
		{
			if (start_value)
				ereport(ERROR,
						(errcode(ERRCODE_SYNTAX_ERROR),
						 errmsg("conflicting or redundant options")));
			start_value = defel;
		}
		else if (strcmp(defel->defname, "restart") == 0)
		{
			if (restart_value)
				ereport(ERROR,
						(errcode(ERRCODE_SYNTAX_ERROR),
						 errmsg("conflicting or redundant options")));
			restart_value = defel;
		}
		else if (strcmp(defel->defname, "maxvalue") == 0)
		{
			if (max_value)
				ereport(ERROR,
						(errcode(ERRCODE_SYNTAX_ERROR),
						 errmsg("conflicting or redundant options")));
			max_value = defel;
		}
		else if (strcmp(defel->defname, "minvalue") == 0)
		{
			if (min_value)
				ereport(ERROR,
						(errcode(ERRCODE_SYNTAX_ERROR),
						 errmsg("conflicting or redundant options")));
			min_value = defel;
		}
		else if (strcmp(defel->defname, "cache") == 0)
		{
			if (cache_value)
				ereport(ERROR,
						(errcode(ERRCODE_SYNTAX_ERROR),
						 errmsg("conflicting or redundant options")));
			cache_value = defel;
		}
		else if (strcmp(defel->defname, "cycle") == 0)
		{
			if (is_cycled)
				ereport(ERROR,
						(errcode(ERRCODE_SYNTAX_ERROR),
						 errmsg("conflicting or redundant options")));
			is_cycled = defel;
		}
		else if (strcmp(defel->defname, "owned_by") == 0)
		{
			if (*owned_by)
				ereport(ERROR,
						(errcode(ERRCODE_SYNTAX_ERROR),
						 errmsg("conflicting or redundant options")));
			*owned_by = defGetQualifiedName(defel);
		}
		else
			elog(ERROR, "option \"%s\" not recognized",
				 defel->defname);
	}

	/*
	 * We must reset log_cnt when isInit or when changing any parameters that
	 * would affect future nextval allocations.
	 */
	if (isInit)
		new->log_cnt = 0;

	/* INCREMENT BY */
	if (increment_by != NULL)
	{
		new->increment_by = defGetInt64(increment_by);
		if (new->increment_by == 0)
			ereport(ERROR,
					(errcode(ERRCODE_INVALID_PARAMETER_VALUE),
					 errmsg("INCREMENT must not be zero")));
		new->log_cnt = 0;
	}
	else if (isInit)
		new->increment_by = 1;

	/* CYCLE */
	if (is_cycled != NULL)
	{
		new->is_cycled = intVal(is_cycled->arg);
		Assert(BoolIsValid(new->is_cycled));
		new->log_cnt = 0;
	}
	else if (isInit)
		new->is_cycled = false;

	/* MAXVALUE (null arg means NO MAXVALUE) */
	if (max_value != NULL && max_value->arg)
	{
		new->max_value = defGetInt64(max_value);
		new->log_cnt = 0;
	}
	else if (isInit || max_value != NULL)
	{
		if (new->increment_by > 0)
			new->max_value = SEQ_MAXVALUE;		/* ascending seq */
		else
			new->max_value = -1;	/* descending seq */
		new->log_cnt = 0;
	}

	/* MINVALUE (null arg means NO MINVALUE) */
	if (min_value != NULL && min_value->arg)
	{
		new->min_value = defGetInt64(min_value);
		new->log_cnt = 0;
	}
	else if (isInit || min_value != NULL)
	{
		if (new->increment_by > 0)
			new->min_value = 1; /* ascending seq */
		else
			new->min_value = SEQ_MINVALUE;		/* descending seq */
		new->log_cnt = 0;
	}

	/* crosscheck min/max */
	if (new->min_value >= new->max_value)
	{
		char		bufm[100],
					bufx[100];

		snprintf(bufm, sizeof(bufm), INT64_FORMAT, new->min_value);
		snprintf(bufx, sizeof(bufx), INT64_FORMAT, new->max_value);
		ereport(ERROR,
				(errcode(ERRCODE_INVALID_PARAMETER_VALUE),
				 errmsg("MINVALUE (%s) must be less than MAXVALUE (%s)",
						bufm, bufx)));
	}

	/* START WITH */
	if (start_value != NULL)
		new->start_value = defGetInt64(start_value);
	else if (isInit)
	{
		if (new->increment_by > 0)
			new->start_value = new->min_value;	/* ascending seq */
		else
			new->start_value = new->max_value;	/* descending seq */
	}

	/* crosscheck START */
	if (new->start_value < new->min_value)
	{
		char		bufs[100],
					bufm[100];

		snprintf(bufs, sizeof(bufs), INT64_FORMAT, new->start_value);
		snprintf(bufm, sizeof(bufm), INT64_FORMAT, new->min_value);
		ereport(ERROR,
				(errcode(ERRCODE_INVALID_PARAMETER_VALUE),
				 errmsg("START value (%s) cannot be less than MINVALUE (%s)",
						bufs, bufm)));
	}
	if (new->start_value > new->max_value)
	{
		char		bufs[100],
					bufm[100];

		snprintf(bufs, sizeof(bufs), INT64_FORMAT, new->start_value);
		snprintf(bufm, sizeof(bufm), INT64_FORMAT, new->max_value);
		ereport(ERROR,
				(errcode(ERRCODE_INVALID_PARAMETER_VALUE),
			  errmsg("START value (%s) cannot be greater than MAXVALUE (%s)",
					 bufs, bufm)));
	}

	/* RESTART [WITH] */
	if (restart_value != NULL)
	{
		if (restart_value->arg != NULL)
			new->last_value = defGetInt64(restart_value);
		else
			new->last_value = new->start_value;
#ifdef PGXC
		*is_restart = true;
#endif
		new->is_called = false;
		new->log_cnt = 0;
	}
	else if (isInit)
	{
		new->last_value = new->start_value;
		new->is_called = false;
	}

	/* crosscheck RESTART (or current value, if changing MIN/MAX) */
	if (new->last_value < new->min_value)
	{
		char		bufs[100],
					bufm[100];

		snprintf(bufs, sizeof(bufs), INT64_FORMAT, new->last_value);
		snprintf(bufm, sizeof(bufm), INT64_FORMAT, new->min_value);
		ereport(ERROR,
				(errcode(ERRCODE_INVALID_PARAMETER_VALUE),
			   errmsg("RESTART value (%s) cannot be less than MINVALUE (%s)",
					  bufs, bufm)));
	}
	if (new->last_value > new->max_value)
	{
		char		bufs[100],
					bufm[100];

		snprintf(bufs, sizeof(bufs), INT64_FORMAT, new->last_value);
		snprintf(bufm, sizeof(bufm), INT64_FORMAT, new->max_value);
		ereport(ERROR,
				(errcode(ERRCODE_INVALID_PARAMETER_VALUE),
			errmsg("RESTART value (%s) cannot be greater than MAXVALUE (%s)",
				   bufs, bufm)));
	}

	/* CACHE */
	if (cache_value != NULL)
	{
		new->cache_value = defGetInt64(cache_value);
		if (new->cache_value <= 0)
		{
			char		buf[100];

			snprintf(buf, sizeof(buf), INT64_FORMAT, new->cache_value);
			ereport(ERROR,
					(errcode(ERRCODE_INVALID_PARAMETER_VALUE),
					 errmsg("CACHE (%s) must be greater than zero",
							buf)));
		}
		new->log_cnt = 0;
	}
	else if (isInit)
		new->cache_value = 1;
}

#ifdef PGXC
/*
 * GetGlobalSeqName
 *
 * Returns a global sequence name adapted to GTM
 * Name format is dbname.schemaname.seqname
 * so as to identify in a unique way in the whole cluster each sequence
 */
char *
GetGlobalSeqName(Relation seqrel, const char *new_seqname, const char *new_schemaname)
{
	char *seqname, *dbname, *schemaname, *relname;
	int charlen;

	/* Get all the necessary relation names */
	dbname = get_database_name(seqrel->rd_node.dbNode);

	if (new_seqname)
		relname = (char *) new_seqname;
	else
		relname = RelationGetRelationName(seqrel);

	if (new_schemaname)
		schemaname = (char *) new_schemaname;
	else
		schemaname = get_namespace_name(RelationGetNamespace(seqrel));

	/* Calculate the global name size including the dots and \0 */
	charlen = strlen(dbname) + strlen(schemaname) + strlen(relname) + 3;
	seqname = (char *) palloc(charlen);

	/* Form a unique sequence name with schema and database name for GTM */
	snprintf(seqname,
			 charlen,
			 "%s.%s.%s",
			 dbname,
			 schemaname,
			 relname);

	if (dbname)
		pfree(dbname);
	if (schemaname)
		pfree(schemaname);

	return seqname;
}

/*
 * IsTempSequence
 *
 * Determine if given sequence is temporary or not.
 */
bool
IsTempSequence(Oid relid)
{
	Relation seqrel;
	bool res;
	SeqTable	elm;

	/* open and AccessShareLock sequence */
	init_sequence(relid, &elm, &seqrel);

	res = seqrel->rd_backend == MyBackendId;
	relation_close(seqrel, NoLock);
	return res;
}
#endif

/*
 * Process an OWNED BY option for CREATE/ALTER SEQUENCE
 *
 * Ownership permissions on the sequence are already checked,
 * but if we are establishing a new owned-by dependency, we must
 * enforce that the referenced table has the same owner and namespace
 * as the sequence.
 */
static void
process_owned_by(Relation seqrel, List *owned_by)
{
	int			nnames;
	Relation	tablerel;
	AttrNumber	attnum;

	nnames = list_length(owned_by);
	Assert(nnames > 0);
	if (nnames == 1)
	{
		/* Must be OWNED BY NONE */
		if (strcmp(strVal(linitial(owned_by)), "none") != 0)
			ereport(ERROR,
					(errcode(ERRCODE_SYNTAX_ERROR),
					 errmsg("invalid OWNED BY option"),
				errhint("Specify OWNED BY table.column or OWNED BY NONE.")));
		tablerel = NULL;
		attnum = 0;
	}
	else
	{
		List	   *relname;
		char	   *attrname;
		RangeVar   *rel;

		/* Separate relname and attr name */
		relname = list_truncate(list_copy(owned_by), nnames - 1);
		attrname = strVal(lfirst(list_tail(owned_by)));

		/* Open and lock rel to ensure it won't go away meanwhile */
		rel = makeRangeVarFromNameList(relname);
		tablerel = relation_openrv(rel, AccessShareLock);

		/* Must be a regular or foreign table */
		if (!(tablerel->rd_rel->relkind == RELKIND_RELATION ||
			  tablerel->rd_rel->relkind == RELKIND_FOREIGN_TABLE))
			ereport(ERROR,
					(errcode(ERRCODE_WRONG_OBJECT_TYPE),
					 errmsg("referenced relation \"%s\" is not a table or foreign table",
							RelationGetRelationName(tablerel))));

		/* We insist on same owner and schema */
		if (seqrel->rd_rel->relowner != tablerel->rd_rel->relowner)
			ereport(ERROR,
					(errcode(ERRCODE_OBJECT_NOT_IN_PREREQUISITE_STATE),
					 errmsg("sequence must have same owner as table it is linked to")));
		if (RelationGetNamespace(seqrel) != RelationGetNamespace(tablerel))
			ereport(ERROR,
					(errcode(ERRCODE_OBJECT_NOT_IN_PREREQUISITE_STATE),
					 errmsg("sequence must be in same schema as table it is linked to")));

		/* Now, fetch the attribute number from the system cache */
		attnum = get_attnum(RelationGetRelid(tablerel), attrname);
		if (attnum == InvalidAttrNumber)
			ereport(ERROR,
					(errcode(ERRCODE_UNDEFINED_COLUMN),
					 errmsg("column \"%s\" of relation \"%s\" does not exist",
							attrname, RelationGetRelationName(tablerel))));
	}

	/*
	 * OK, we are ready to update pg_depend.  First remove any existing AUTO
	 * dependencies for the sequence, then optionally add a new one.
	 */
	markSequenceUnowned(RelationGetRelid(seqrel));

	if (tablerel)
	{
		ObjectAddress refobject,
					depobject;

		refobject.classId = RelationRelationId;
		refobject.objectId = RelationGetRelid(tablerel);
		refobject.objectSubId = attnum;
		depobject.classId = RelationRelationId;
		depobject.objectId = RelationGetRelid(seqrel);
		depobject.objectSubId = 0;
		recordDependencyOn(&depobject, &refobject, DEPENDENCY_AUTO);
	}

	/* Done, but hold lock until commit */
	if (tablerel)
		relation_close(tablerel, NoLock);
}


/*
 * Return sequence parameters, for use by information schema
 */
Datum
pg_sequence_parameters(PG_FUNCTION_ARGS)
{
	Oid			relid = PG_GETARG_OID(0);
	TupleDesc	tupdesc;
	Datum		values[5];
	bool		isnull[5];
	SeqTable	elm;
	Relation	seqrel;
	Buffer		buf;
	HeapTupleData seqtuple;
	Form_pg_sequence seq;

	/* open and AccessShareLock sequence */
	init_sequence(relid, &elm, &seqrel);

	if (pg_class_aclcheck(relid, GetUserId(), ACL_SELECT | ACL_UPDATE | ACL_USAGE) != ACLCHECK_OK)
		ereport(ERROR,
				(errcode(ERRCODE_INSUFFICIENT_PRIVILEGE),
				 errmsg("permission denied for sequence %s",
						RelationGetRelationName(seqrel))));

	tupdesc = CreateTemplateTupleDesc(5, false);
	TupleDescInitEntry(tupdesc, (AttrNumber) 1, "start_value",
					   INT8OID, -1, 0);
	TupleDescInitEntry(tupdesc, (AttrNumber) 2, "minimum_value",
					   INT8OID, -1, 0);
	TupleDescInitEntry(tupdesc, (AttrNumber) 3, "maximum_value",
					   INT8OID, -1, 0);
	TupleDescInitEntry(tupdesc, (AttrNumber) 4, "increment",
					   INT8OID, -1, 0);
	TupleDescInitEntry(tupdesc, (AttrNumber) 5, "cycle_option",
					   BOOLOID, -1, 0);

	BlessTupleDesc(tupdesc);

	memset(isnull, 0, sizeof(isnull));

	seq = read_seq_tuple(elm, seqrel, &buf, &seqtuple);

	values[0] = Int64GetDatum(seq->start_value);
	values[1] = Int64GetDatum(seq->min_value);
	values[2] = Int64GetDatum(seq->max_value);
	values[3] = Int64GetDatum(seq->increment_by);
	values[4] = BoolGetDatum(seq->is_cycled);

	UnlockReleaseBuffer(buf);
	relation_close(seqrel, NoLock);

	return HeapTupleGetDatum(heap_form_tuple(tupdesc, values, isnull));
}


void
seq_redo(XLogRecPtr lsn, XLogRecord *record)
{
	uint8		info = record->xl_info & ~XLR_INFO_MASK;
	Buffer		buffer;
	Page		page;
	Page		localpage;
	char	   *item;
	Size		itemsz;
	xl_seq_rec *xlrec = (xl_seq_rec *) XLogRecGetData(record);
	sequence_magic *sm;

	/* Backup blocks are not used in seq records */
	Assert(!(record->xl_info & XLR_BKP_BLOCK_MASK));

	if (info != XLOG_SEQ_LOG)
		elog(PANIC, "seq_redo: unknown op code %u", info);

	buffer = XLogReadBuffer(xlrec->node, 0, true);
	Assert(BufferIsValid(buffer));
	page = (Page) BufferGetPage(buffer);

	/*
	 * We always reinit the page.  However, since this WAL record type is also
	 * used for updating sequences, it's possible that a hot-standby backend
	 * is examining the page concurrently; so we mustn't transiently trash the
	 * buffer.  The solution is to build the correct new page contents in
	 * local workspace and then memcpy into the buffer.  Then only bytes that
	 * are supposed to change will change, even transiently. We must palloc
	 * the local page for alignment reasons.
	 */
	localpage = (Page) palloc(BufferGetPageSize(buffer));

	PageInit(localpage, BufferGetPageSize(buffer), sizeof(sequence_magic));
	sm = (sequence_magic *) PageGetSpecialPointer(localpage);
	sm->magic = SEQ_MAGIC;

	item = (char *) xlrec + sizeof(xl_seq_rec);
	itemsz = record->xl_len - sizeof(xl_seq_rec);

	if (PageAddItem(localpage, (Item) item, itemsz,
					FirstOffsetNumber, false, false) == InvalidOffsetNumber)
		elog(PANIC, "seq_redo: failed to add item to page");

	PageSetLSN(localpage, lsn);

	memcpy(page, localpage, BufferGetPageSize(buffer));
	MarkBufferDirty(buffer);
	UnlockReleaseBuffer(buffer);

	pfree(localpage);
}

/*
 * Flush cached sequence information.
 */
void
ResetSequenceCaches(void)
{
	if (seqhashtab)
	{
		hash_destroy(seqhashtab);
		seqhashtab = NULL;
	}

<<<<<<< HEAD
	appendStringInfo(buf, "rel %u/%u/%u",
			   xlrec->node.spcNode, xlrec->node.dbNode, xlrec->node.relNode);
}

#ifdef PGXC
/*
 * Register a callback for a sequence rename drop on GTM
 */
void
register_sequence_rename_cb(char *oldseqname, char *newseqname)
{
	rename_sequence_callback_arg *args;
	char *oldseqnamearg = NULL;
	char *newseqnamearg = NULL;

	/* All the arguments are transaction-dependent, so save them in TopTransactionContext */
	args = (rename_sequence_callback_arg *)
		MemoryContextAlloc(TopTransactionContext, sizeof(rename_sequence_callback_arg));

	oldseqnamearg = MemoryContextAlloc(TopTransactionContext, strlen(oldseqname) + 1);
	newseqnamearg = MemoryContextAlloc(TopTransactionContext, strlen(newseqname) + 1);
	sprintf(oldseqnamearg, "%s", oldseqname);
	sprintf(newseqnamearg, "%s", newseqname);

	args->oldseqname = oldseqnamearg;
	args->newseqname = newseqnamearg;

	RegisterGTMCallback(rename_sequence_cb, (void *) args);
}

/*
 * Callback a sequence rename
 */
void
rename_sequence_cb(GTMEvent event, void *args)
{
	rename_sequence_callback_arg *cbargs = (rename_sequence_callback_arg *) args;
	char *newseqname = cbargs->newseqname;
	char *oldseqname = cbargs->oldseqname;
	int err = 0;

	/*
	 * A sequence is here renamed to its former name only when a transaction
	 * that involved a sequence rename was dropped.
	 */
	switch (event)
	{
		case GTM_EVENT_ABORT:
			/*
			 * Here sequence is renamed to its former name
			 * so what was new becomes old.
			 */
			err = RenameSequenceGTM(newseqname, oldseqname);
			break;
		case GTM_EVENT_COMMIT:
		case GTM_EVENT_PREPARE:
			/* Nothing to do */
			break;
		default:
			Assert(0);
	}

	/* Report error if necessary */
	if (err < 0 && event != GTM_EVENT_ABORT)
		ereport(ERROR,
				(errcode(ERRCODE_CONNECTION_FAILURE),
				 errmsg("GTM error, could not rename sequence")));
}


/*
 * Register a callback for a sequence drop on GTM
 */
void
register_sequence_cb(char *seqname, GTM_SequenceKeyType key, GTM_SequenceDropType type)
{
	drop_sequence_callback_arg *args;
	char *seqnamearg = NULL;

	/* All the arguments are transaction-dependent, so save them in TopTransactionContext */
	args = (drop_sequence_callback_arg *)
		MemoryContextAlloc(TopTransactionContext, sizeof(drop_sequence_callback_arg));

	seqnamearg = MemoryContextAlloc(TopTransactionContext, strlen(seqname) + 1);
	sprintf(seqnamearg, "%s", seqname);
	args->seqname = seqnamearg;
	args->key = key;
	args->type = type;

	RegisterGTMCallback(drop_sequence_cb, (void *) args);
}

/*
 * Callback of sequence drop
 */
void
drop_sequence_cb(GTMEvent event, void *args)
{
	drop_sequence_callback_arg *cbargs = (drop_sequence_callback_arg *) args;
	char *seqname = cbargs->seqname;
	GTM_SequenceKeyType key = cbargs->key;
	GTM_SequenceDropType type = cbargs->type;
	int err = 0;

	/*
	 * A sequence is dropped on GTM if the transaction that created sequence
	 * aborts or if the transaction that dropped the sequence commits. This mechanism
	 * insures that sequence information is consistent on all the cluster nodes including
	 * GTM. This callback is done before transaction really commits so it can still fail
	 * if an error occurs.
	 */
	switch (event)
	{
		case GTM_EVENT_COMMIT:
		case GTM_EVENT_PREPARE:
			if (type == GTM_DROP_SEQ)
				err = DropSequenceGTM(seqname, key);
			break;
		case GTM_EVENT_ABORT:
			if (type == GTM_CREATE_SEQ)
				err = DropSequenceGTM(seqname, key);
			break;
		default:
			/* Should not come here */
			Assert(0);
	}

	/* Report error if necessary */
	if (err < 0 && event != GTM_EVENT_ABORT)
		ereport(ERROR,
				(errcode(ERRCODE_CONNECTION_FAILURE),
				 errmsg("GTM error, could not drop sequence")));
}
#endif
=======
	last_used_seq = NULL;
}
>>>>>>> ab76208e
<|MERGE_RESOLUTION|>--- conflicted
+++ resolved
@@ -3,16 +3,12 @@
  * sequence.c
  *	  PostgreSQL sequences support code.
  *
-<<<<<<< HEAD
  * This Source Code Form is subject to the terms of the Mozilla Public
  * License, v. 2.0. If a copy of the MPL was not distributed with this
  * file, You can obtain one at http://mozilla.org/MPL/2.0/.
  *
  * Portions Copyright (c) 2012-2014, TransLattice, Inc.
- * Portions Copyright (c) 1996-2012, PostgreSQL Global Development Group
-=======
  * Portions Copyright (c) 1996-2014, PostgreSQL Global Development Group
->>>>>>> ab76208e
  * Portions Copyright (c) 1994, Regents of the University of California
  * Portions Copyright (c) 2010-2012 Postgres-XC Development Group
  *
@@ -97,15 +93,11 @@
 	int64		cached;			/* last value already cached for nextval */
 	/* if last != cached, we have not used up all the cached values */
 	int64		increment;		/* copy of sequence's increment field */
-<<<<<<< HEAD
-	/* note that increment is zero until we first do read_info() */
+	/* note that increment is zero until we first do read_seq_tuple() */
 #ifdef XCP
 	TimestampTz last_call_time; /* the time when the last call as made */
 	int64		range_multiplier; /* multiply this value with 2 next time */
 #endif
-=======
-	/* note that increment is zero until we first do read_seq_tuple() */
->>>>>>> ab76208e
 } SeqTableData;
 
 typedef SeqTableData *SeqTable;
@@ -144,16 +136,12 @@
 static Relation open_share_lock(SeqTable seq);
 static void create_seq_hashtable(void);
 static void init_sequence(Oid relid, SeqTable *p_elm, Relation *p_rel);
-<<<<<<< HEAD
-static Form_pg_sequence read_info(SeqTable elm, Relation rel, Buffer *buf);
+static Form_pg_sequence read_seq_tuple(SeqTable elm, Relation rel,
+			   Buffer *buf, HeapTuple seqtuple);
 #ifdef PGXC
 static void init_params(List *options, bool isInit,
 						Form_pg_sequence new, List **owned_by, bool *is_restart);
 #else
-=======
-static Form_pg_sequence read_seq_tuple(SeqTable elm, Relation rel,
-			   Buffer *buf, HeapTuple seqtuple);
->>>>>>> ab76208e
 static void init_params(List *options, bool isInit,
 			Form_pg_sequence new, List **owned_by);
 #endif
@@ -319,7 +307,6 @@
 
 	heap_close(rel, NoLock);
 
-<<<<<<< HEAD
 #ifdef PGXC  /* PGXC_COORD */
 	/*
 	 * Remote Coordinator is in charge of creating sequence in GTM.
@@ -350,9 +337,7 @@
 		pfree(seqname);
 	}
 #endif
-=======
 	return seqoid;
->>>>>>> ab76208e
 }
 
 /*
@@ -560,8 +545,6 @@
 	elm->cached = elm->last;
 
 	/* Now okay to update the on-disk tuple */
-<<<<<<< HEAD
-	memcpy(seq, &new, sizeof(FormData_pg_sequence));
 #ifdef PGXC
 	increment = new.increment_by;
 	min_value = new.min_value;
@@ -571,8 +554,6 @@
 	cycle = new.is_cycled;
 #endif
 
-=======
->>>>>>> ab76208e
 	START_CRIT_SECTION();
 
 	memcpy(seq, &new, sizeof(FormData_pg_sequence));
@@ -615,7 +596,6 @@
 
 	relation_close(seqrel, NoLock);
 
-<<<<<<< HEAD
 #ifdef PGXC
 	/*
 	 * Remote Coordinator is in charge of create sequence in GTM
@@ -642,9 +622,7 @@
 		pfree(seqname);
 	}
 #endif
-=======
 	return relid;
->>>>>>> ab76208e
 }
 
 
@@ -1421,15 +1399,10 @@
 		elm->lxid = InvalidLocalTransactionId;
 		elm->last_valid = false;
 		elm->last = elm->cached = elm->increment = 0;
-<<<<<<< HEAD
 #ifdef XCP
 		elm->last_call_time = 0;
 		elm->range_multiplier = DEFAULT_CACHEVAL;
 #endif
-		elm->next = seqtab;
-		seqtab = elm;
-=======
->>>>>>> ab76208e
 	}
 
 	/*
@@ -2084,9 +2057,7 @@
 		seqhashtab = NULL;
 	}
 
-<<<<<<< HEAD
-	appendStringInfo(buf, "rel %u/%u/%u",
-			   xlrec->node.spcNode, xlrec->node.dbNode, xlrec->node.relNode);
+	last_used_seq = NULL;
 }
 
 #ifdef PGXC
@@ -2218,8 +2189,4 @@
 				(errcode(ERRCODE_CONNECTION_FAILURE),
 				 errmsg("GTM error, could not drop sequence")));
 }
-#endif
-=======
-	last_used_seq = NULL;
-}
->>>>>>> ab76208e
+#endif
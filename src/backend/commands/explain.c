/*-------------------------------------------------------------------------
 *
 * explain.c
 *	  Explain query execution plans
 *
 * Portions Copyright (c) 1996-2011, PostgreSQL Global Development Group
 * Portions Copyright (c) 1994-5, Regents of the University of California
 *
 * IDENTIFICATION
 *	  src/backend/commands/explain.c
 *
 *-------------------------------------------------------------------------
 */
#include "postgres.h"

#include "access/xact.h"
#include "catalog/pg_constraint.h"
#include "catalog/pg_type.h"
#include "commands/defrem.h"
#include "commands/explain.h"
#include "commands/prepare.h"
#include "commands/trigger.h"
#include "executor/hashjoin.h"
#include "executor/instrument.h"
#include "foreign/fdwapi.h"
#include "optimizer/clauses.h"
#include "optimizer/planner.h"
#include "optimizer/var.h"
#include "parser/parsetree.h"
#include "rewrite/rewriteHandler.h"
#include "tcop/tcopprot.h"
#include "utils/builtins.h"
#include "utils/guc.h"
#include "utils/lsyscache.h"
#include "utils/tuplesort.h"
#include "utils/snapmgr.h"
#include "utils/xml.h"


/* Hook for plugins to get control in ExplainOneQuery() */
ExplainOneQuery_hook_type ExplainOneQuery_hook = NULL;

/* Hook for plugins to get control in explain_get_index_name() */
explain_get_index_name_hook_type explain_get_index_name_hook = NULL;


/* OR-able flags for ExplainXMLTag() */
#define X_OPENING 0
#define X_CLOSING 1
#define X_CLOSE_IMMEDIATE 2
#define X_NOWHITESPACE 4

static void ExplainOneQuery(Query *query, ExplainState *es,
				const char *queryString, ParamListInfo params);
static void report_triggers(ResultRelInfo *rInfo, bool show_relname,
				ExplainState *es);
static double elapsed_time(instr_time *starttime);
static void ExplainNode(PlanState *planstate, List *ancestors,
			const char *relationship, const char *plan_name,
			ExplainState *es);
static void show_plan_tlist(PlanState *planstate, List *ancestors,
				ExplainState *es);
static void show_expression(Node *node, const char *qlabel,
				PlanState *planstate, List *ancestors,
				bool useprefix, ExplainState *es);
static void show_qual(List *qual, const char *qlabel,
		  PlanState *planstate, List *ancestors,
		  bool useprefix, ExplainState *es);
static void show_scan_qual(List *qual, const char *qlabel,
			   PlanState *planstate, List *ancestors,
			   ExplainState *es);
static void show_upper_qual(List *qual, const char *qlabel,
				PlanState *planstate, List *ancestors,
				ExplainState *es);
static void show_sort_keys(SortState *sortstate, List *ancestors,
			   ExplainState *es);
static void show_merge_append_keys(MergeAppendState *mstate, List *ancestors,
					   ExplainState *es);
static void show_sort_keys_common(PlanState *planstate,
					  int nkeys, AttrNumber *keycols,
					  List *ancestors, ExplainState *es);
static void show_sort_info(SortState *sortstate, ExplainState *es);
static void show_hash_info(HashState *hashstate, ExplainState *es);
static void show_foreignscan_info(ForeignScanState *fsstate, ExplainState *es);
static const char *explain_get_index_name(Oid indexId);
static void ExplainScanTarget(Scan *plan, ExplainState *es);
static void ExplainModifyTarget(ModifyTable *plan, ExplainState *es);
static void ExplainTargetRel(Plan *plan, Index rti, ExplainState *es);
static void ExplainMemberNodes(List *plans, PlanState **planstates,
				   List *ancestors, ExplainState *es);
static void ExplainSubPlans(List *plans, List *ancestors,
				const char *relationship, ExplainState *es);
static void ExplainProperty(const char *qlabel, const char *value,
				bool numeric, ExplainState *es);
static void ExplainOpenGroup(const char *objtype, const char *labelname,
				 bool labeled, ExplainState *es);
static void ExplainCloseGroup(const char *objtype, const char *labelname,
				  bool labeled, ExplainState *es);
static void ExplainDummyGroup(const char *objtype, const char *labelname,
				  ExplainState *es);
static void ExplainXMLTag(const char *tagname, int flags, ExplainState *es);
static void ExplainJSONLineEnding(ExplainState *es);
static void ExplainYAMLLineStarting(ExplainState *es);
static void escape_json(StringInfo buf, const char *str);
static void escape_yaml(StringInfo buf, const char *str);



/*
 * ExplainQuery -
 *	  execute an EXPLAIN command
 */
void
ExplainQuery(ExplainStmt *stmt, const char *queryString,
			 ParamListInfo params, DestReceiver *dest)
{
	ExplainState es;
	TupOutputState *tstate;
	List	   *rewritten;
	ListCell   *lc;

	/* Initialize ExplainState. */
	ExplainInitState(&es);

	/* Parse options list. */
	foreach(lc, stmt->options)
	{
		DefElem    *opt = (DefElem *) lfirst(lc);

		if (strcmp(opt->defname, "analyze") == 0)
			es.analyze = defGetBoolean(opt);
		else if (strcmp(opt->defname, "verbose") == 0)
			es.verbose = defGetBoolean(opt);
		else if (strcmp(opt->defname, "costs") == 0)
			es.costs = defGetBoolean(opt);
		else if (strcmp(opt->defname, "buffers") == 0)
			es.buffers = defGetBoolean(opt);
		else if (strcmp(opt->defname, "format") == 0)
		{
			char	   *p = defGetString(opt);

			if (strcmp(p, "text") == 0)
				es.format = EXPLAIN_FORMAT_TEXT;
			else if (strcmp(p, "xml") == 0)
				es.format = EXPLAIN_FORMAT_XML;
			else if (strcmp(p, "json") == 0)
				es.format = EXPLAIN_FORMAT_JSON;
			else if (strcmp(p, "yaml") == 0)
				es.format = EXPLAIN_FORMAT_YAML;
			else
				ereport(ERROR,
						(errcode(ERRCODE_INVALID_PARAMETER_VALUE),
				errmsg("unrecognized value for EXPLAIN option \"%s\": \"%s\"",
					   opt->defname, p)));
		}
		else
			ereport(ERROR,
					(errcode(ERRCODE_SYNTAX_ERROR),
					 errmsg("unrecognized EXPLAIN option \"%s\"",
							opt->defname)));
	}

	if (es.buffers && !es.analyze)
		ereport(ERROR,
				(errcode(ERRCODE_INVALID_PARAMETER_VALUE),
				 errmsg("EXPLAIN option BUFFERS requires ANALYZE")));

	/*
	 * Parse analysis was done already, but we still have to run the rule
	 * rewriter.  We do not do AcquireRewriteLocks: we assume the query either
	 * came straight from the parser, or suitable locks were acquired by
	 * plancache.c.
	 *
	 * Because the rewriter and planner tend to scribble on the input, we make
	 * a preliminary copy of the source querytree.	This prevents problems in
	 * the case that the EXPLAIN is in a portal or plpgsql function and is
	 * executed repeatedly.  (See also the same hack in DECLARE CURSOR and
	 * PREPARE.)  XXX FIXME someday.
	 */
	Assert(IsA(stmt->query, Query));
	rewritten = QueryRewrite((Query *) copyObject(stmt->query));

	/* emit opening boilerplate */
	ExplainBeginOutput(&es);

	if (rewritten == NIL)
	{
		/*
		 * In the case of an INSTEAD NOTHING, tell at least that.  But in
		 * non-text format, the output is delimited, so this isn't necessary.
		 */
		if (es.format == EXPLAIN_FORMAT_TEXT)
			appendStringInfoString(es.str, "Query rewrites to nothing\n");
	}
	else
	{
		ListCell   *l;

		/* Explain every plan */
		foreach(l, rewritten)
		{
			ExplainOneQuery((Query *) lfirst(l), &es, queryString, params);

			/* Separate plans with an appropriate separator */
			if (lnext(l) != NULL)
				ExplainSeparatePlans(&es);
		}
	}

	/* emit closing boilerplate */
	ExplainEndOutput(&es);
	Assert(es.indent == 0);

	/* output tuples */
	tstate = begin_tup_output_tupdesc(dest, ExplainResultDesc(stmt));
	if (es.format == EXPLAIN_FORMAT_TEXT)
		do_text_output_multiline(tstate, es.str->data);
	else
		do_text_output_oneline(tstate, es.str->data);
	end_tup_output(tstate);

	pfree(es.str->data);
}

/*
 * Initialize ExplainState.
 */
void
ExplainInitState(ExplainState *es)
{
	/* Set default options. */
	memset(es, 0, sizeof(ExplainState));
	es->costs = true;
	/* Prepare output buffer. */
	es->str = makeStringInfo();
}

/*
 * ExplainResultDesc -
 *	  construct the result tupledesc for an EXPLAIN
 */
TupleDesc
ExplainResultDesc(ExplainStmt *stmt)
{
	TupleDesc	tupdesc;
	ListCell   *lc;
	bool		xml = false;

	/* Check for XML format option */
	foreach(lc, stmt->options)
	{
		DefElem    *opt = (DefElem *) lfirst(lc);

		if (strcmp(opt->defname, "format") == 0)
		{
			char	   *p = defGetString(opt);

			xml = (strcmp(p, "xml") == 0);
			/* don't "break", as ExplainQuery will use the last value */
		}
	}

	/* Need a tuple descriptor representing a single TEXT or XML column */
	tupdesc = CreateTemplateTupleDesc(1, false);
	TupleDescInitEntry(tupdesc, (AttrNumber) 1, "QUERY PLAN",
					   xml ? XMLOID : TEXTOID, -1, 0);
	return tupdesc;
}

/*
 * ExplainOneQuery -
 *	  print out the execution plan for one Query
 */
static void
ExplainOneQuery(Query *query, ExplainState *es,
				const char *queryString, ParamListInfo params)
{
	/* planner will not cope with utility statements */
	if (query->commandType == CMD_UTILITY)
	{
		ExplainOneUtility(query->utilityStmt, es, queryString, params);
		return;
	}

	/* if an advisor plugin is present, let it manage things */
	if (ExplainOneQuery_hook)
		(*ExplainOneQuery_hook) (query, es, queryString, params);
	else
	{
		PlannedStmt *plan;

		/* plan the query */
		plan = pg_plan_query(query, 0, params);

		/* run it (if needed) and produce output */
		ExplainOnePlan(plan, es, queryString, params);
	}
}

/*
 * ExplainOneUtility -
 *	  print out the execution plan for one utility statement
 *	  (In general, utility statements don't have plans, but there are some
 *	  we treat as special cases)
 *
 * This is exported because it's called back from prepare.c in the
 * EXPLAIN EXECUTE case
 */
void
ExplainOneUtility(Node *utilityStmt, ExplainState *es,
				  const char *queryString, ParamListInfo params)
{
	if (utilityStmt == NULL)
		return;

	if (IsA(utilityStmt, ExecuteStmt))
		ExplainExecuteQuery((ExecuteStmt *) utilityStmt, es,
							queryString, params);
	else if (IsA(utilityStmt, NotifyStmt))
	{
		if (es->format == EXPLAIN_FORMAT_TEXT)
			appendStringInfoString(es->str, "NOTIFY\n");
		else
			ExplainDummyGroup("Notify", NULL, es);
	}
	else
	{
		if (es->format == EXPLAIN_FORMAT_TEXT)
			appendStringInfoString(es->str,
							  "Utility statements have no plan structure\n");
		else
			ExplainDummyGroup("Utility Statement", NULL, es);
	}
}

/*
 * ExplainOnePlan -
 *		given a planned query, execute it if needed, and then print
 *		EXPLAIN output
 *
 * Since we ignore any DeclareCursorStmt that might be attached to the query,
 * if you say EXPLAIN ANALYZE DECLARE CURSOR then we'll actually run the
 * query.  This is different from pre-8.3 behavior but seems more useful than
 * not running the query.  No cursor will be created, however.
 *
 * This is exported because it's called back from prepare.c in the
 * EXPLAIN EXECUTE case, and because an index advisor plugin would need
 * to call it.
 */
void
ExplainOnePlan(PlannedStmt *plannedstmt, ExplainState *es,
			   const char *queryString, ParamListInfo params)
{
	QueryDesc  *queryDesc;
	instr_time	starttime;
	double		totaltime = 0;
	int			eflags;
	int			instrument_option = 0;

	if (es->analyze)
		instrument_option |= INSTRUMENT_TIMER;
	if (es->buffers)
		instrument_option |= INSTRUMENT_BUFFERS;

	INSTR_TIME_SET_CURRENT(starttime);

	/*
	 * Use a snapshot with an updated command ID to ensure this query sees
	 * results of any previously executed queries.
	 */
	PushCopiedSnapshot(GetActiveSnapshot());
	UpdateActiveSnapshotCommandId();

	/* Create a QueryDesc requesting no output */
	queryDesc = CreateQueryDesc(plannedstmt, queryString,
								GetActiveSnapshot(), InvalidSnapshot,
								None_Receiver, params, instrument_option);

	/* Select execution options */
	if (es->analyze)
		eflags = 0;				/* default run-to-completion flags */
	else
		eflags = EXEC_FLAG_EXPLAIN_ONLY;

	/* call ExecutorStart to prepare the plan for execution */
	ExecutorStart(queryDesc, eflags);

	/* Execute the plan for statistics if asked for */
	if (es->analyze)
	{
		/* run the plan */
		ExecutorRun(queryDesc, ForwardScanDirection, 0L);

		/* run cleanup too */
		ExecutorFinish(queryDesc);

		/* We can't run ExecutorEnd 'till we're done printing the stats... */
		totaltime += elapsed_time(&starttime);
	}

	ExplainOpenGroup("Query", NULL, true, es);

	/* Create textual dump of plan tree */
	ExplainPrintPlan(es, queryDesc);

	/* Print info about runtime of triggers */
	if (es->analyze)
	{
		ResultRelInfo *rInfo;
		bool		show_relname;
		int			numrels = queryDesc->estate->es_num_result_relations;
		List	   *targrels = queryDesc->estate->es_trig_target_relations;
		int			nr;
		ListCell   *l;

		ExplainOpenGroup("Triggers", "Triggers", false, es);

		show_relname = (numrels > 1 || targrels != NIL);
		rInfo = queryDesc->estate->es_result_relations;
		for (nr = 0; nr < numrels; rInfo++, nr++)
			report_triggers(rInfo, show_relname, es);

		foreach(l, targrels)
		{
			rInfo = (ResultRelInfo *) lfirst(l);
			report_triggers(rInfo, show_relname, es);
		}

		ExplainCloseGroup("Triggers", "Triggers", false, es);
	}

	/*
	 * Close down the query and free resources.  Include time for this in the
	 * total runtime (although it should be pretty minimal).
	 */
	INSTR_TIME_SET_CURRENT(starttime);

	ExecutorEnd(queryDesc);

	FreeQueryDesc(queryDesc);

	PopActiveSnapshot();

	/* We need a CCI just in case query expanded to multiple plans */
	if (es->analyze)
		CommandCounterIncrement();

	totaltime += elapsed_time(&starttime);

	if (es->analyze)
	{
		if (es->format == EXPLAIN_FORMAT_TEXT)
			appendStringInfo(es->str, "Total runtime: %.3f ms\n",
							 1000.0 * totaltime);
		else
			ExplainPropertyFloat("Total Runtime", 1000.0 * totaltime,
								 3, es);
	}

	ExplainCloseGroup("Query", NULL, true, es);
}

/*
 * ExplainPrintPlan -
 *	  convert a QueryDesc's plan tree to text and append it to es->str
 *
 * The caller should have set up the options fields of *es, as well as
 * initializing the output buffer es->str.	Other fields in *es are
 * initialized here.
 *
 * NB: will not work on utility statements
 */
void
ExplainPrintPlan(ExplainState *es, QueryDesc *queryDesc)
{
	Assert(queryDesc->plannedstmt != NULL);
	es->pstmt = queryDesc->plannedstmt;
	es->rtable = queryDesc->plannedstmt->rtable;
	ExplainNode(queryDesc->planstate, NIL, NULL, NULL, es);
}

/*
 * ExplainQueryText -
 *	  add a "Query Text" node that contains the actual text of the query
 *
 * The caller should have set up the options fields of *es, as well as
 * initializing the output buffer es->str.
 *
 */
void
ExplainQueryText(ExplainState *es, QueryDesc *queryDesc)
{
	if (queryDesc->sourceText)
		ExplainPropertyText("Query Text", queryDesc->sourceText, es);
}

/*
 * report_triggers -
 *		report execution stats for a single relation's triggers
 */
static void
report_triggers(ResultRelInfo *rInfo, bool show_relname, ExplainState *es)
{
	int			nt;

	if (!rInfo->ri_TrigDesc || !rInfo->ri_TrigInstrument)
		return;
	for (nt = 0; nt < rInfo->ri_TrigDesc->numtriggers; nt++)
	{
		Trigger    *trig = rInfo->ri_TrigDesc->triggers + nt;
		Instrumentation *instr = rInfo->ri_TrigInstrument + nt;
		char	   *relname;
		char	   *conname = NULL;

		/* Must clean up instrumentation state */
		InstrEndLoop(instr);

		/*
		 * We ignore triggers that were never invoked; they likely aren't
		 * relevant to the current query type.
		 */
		if (instr->ntuples == 0)
			continue;

		ExplainOpenGroup("Trigger", NULL, true, es);

		relname = RelationGetRelationName(rInfo->ri_RelationDesc);
		if (OidIsValid(trig->tgconstraint))
			conname = get_constraint_name(trig->tgconstraint);

		/*
		 * In text format, we avoid printing both the trigger name and the
		 * constraint name unless VERBOSE is specified.  In non-text formats
		 * we just print everything.
		 */
		if (es->format == EXPLAIN_FORMAT_TEXT)
		{
			if (es->verbose || conname == NULL)
				appendStringInfo(es->str, "Trigger %s", trig->tgname);
			else
				appendStringInfoString(es->str, "Trigger");
			if (conname)
				appendStringInfo(es->str, " for constraint %s", conname);
			if (show_relname)
				appendStringInfo(es->str, " on %s", relname);
			appendStringInfo(es->str, ": time=%.3f calls=%.0f\n",
							 1000.0 * instr->total, instr->ntuples);
		}
		else
		{
			ExplainPropertyText("Trigger Name", trig->tgname, es);
			if (conname)
				ExplainPropertyText("Constraint Name", conname, es);
			ExplainPropertyText("Relation", relname, es);
			ExplainPropertyFloat("Time", 1000.0 * instr->total, 3, es);
			ExplainPropertyFloat("Calls", instr->ntuples, 0, es);
		}

		if (conname)
			pfree(conname);

		ExplainCloseGroup("Trigger", NULL, true, es);
	}
}

/* Compute elapsed time in seconds since given timestamp */
static double
elapsed_time(instr_time *starttime)
{
	instr_time	endtime;

	INSTR_TIME_SET_CURRENT(endtime);
	INSTR_TIME_SUBTRACT(endtime, *starttime);
	return INSTR_TIME_GET_DOUBLE(endtime);
}

/*
 * ExplainNode -
 *	  Appends a description of a plan tree to es->str
 *
 * planstate points to the executor state node for the current plan node.
 * We need to work from a PlanState node, not just a Plan node, in order to
 * get at the instrumentation data (if any) as well as the list of subplans.
 *
 * ancestors is a list of parent PlanState nodes, most-closely-nested first.
 * These are needed in order to interpret PARAM_EXEC Params.
 *
 * relationship describes the relationship of this plan node to its parent
 * (eg, "Outer", "Inner"); it can be null at top level.  plan_name is an
 * optional name to be attached to the node.
 *
 * In text format, es->indent is controlled in this function since we only
 * want it to change at plan-node boundaries.  In non-text formats, es->indent
 * corresponds to the nesting depth of logical output groups, and therefore
 * is controlled by ExplainOpenGroup/ExplainCloseGroup.
 */
static void
ExplainNode(PlanState *planstate, List *ancestors,
			const char *relationship, const char *plan_name,
			ExplainState *es)
{
	Plan	   *plan = planstate->plan;
	const char *pname;			/* node type name for text output */
	const char *sname;			/* node type name for non-text output */
	const char *strategy = NULL;
	const char *operation = NULL;
	int			save_indent = es->indent;
	bool		haschildren;

	switch (nodeTag(plan))
	{
		case T_Result:
			pname = sname = "Result";
			break;
		case T_ModifyTable:
			sname = "ModifyTable";
			switch (((ModifyTable *) plan)->operation)
			{
				case CMD_INSERT:
					pname = operation = "Insert";
					break;
				case CMD_UPDATE:
					pname = operation = "Update";
					break;
				case CMD_DELETE:
					pname = operation = "Delete";
					break;
				default:
					pname = "???";
					break;
			}
			break;
		case T_Append:
			pname = sname = "Append";
			break;
		case T_MergeAppend:
			pname = sname = "Merge Append";
			break;
		case T_RecursiveUnion:
			pname = sname = "Recursive Union";
			break;
		case T_BitmapAnd:
			pname = sname = "BitmapAnd";
			break;
		case T_BitmapOr:
			pname = sname = "BitmapOr";
			break;
		case T_NestLoop:
			pname = sname = "Nested Loop";
			break;
		case T_MergeJoin:
			pname = "Merge";	/* "Join" gets added by jointype switch */
			sname = "Merge Join";
			break;
		case T_HashJoin:
			pname = "Hash";		/* "Join" gets added by jointype switch */
			sname = "Hash Join";
			break;
		case T_SeqScan:
			pname = sname = "Seq Scan";
			break;
		case T_IndexScan:
			pname = sname = "Index Scan";
			break;
		case T_BitmapIndexScan:
			pname = sname = "Bitmap Index Scan";
			break;
		case T_BitmapHeapScan:
			pname = sname = "Bitmap Heap Scan";
			break;
		case T_TidScan:
			pname = sname = "Tid Scan";
			break;
		case T_SubqueryScan:
			pname = sname = "Subquery Scan";
			break;
		case T_FunctionScan:
			pname = sname = "Function Scan";
			break;
		case T_ValuesScan:
			pname = sname = "Values Scan";
			break;
		case T_CteScan:
			pname = sname = "CTE Scan";
			break;
		case T_WorkTableScan:
			pname = sname = "WorkTable Scan";
			break;
#ifdef PGXC
		case T_RemoteQuery:
			pname = "Data Node Scan";
			break;
#endif
		case T_ForeignScan:
			pname = sname = "Foreign Scan";
			break;
#ifdef XCP
		case T_RemoteSubplan:
			pname = "Remote Subquery Scan";
			break;
#endif /* XCP */
		case T_Material:
			pname = sname = "Materialize";
			break;
		case T_Sort:
			pname = sname = "Sort";
			break;
		case T_Group:
			pname = sname = "Group";
			break;
		case T_Agg:
			sname = "Aggregate";
			switch (((Agg *) plan)->aggstrategy)
			{
				case AGG_PLAIN:
					pname = "Aggregate";
					strategy = "Plain";
					break;
				case AGG_SORTED:
					pname = "GroupAggregate";
					strategy = "Sorted";
					break;
				case AGG_HASHED:
					pname = "HashAggregate";
					strategy = "Hashed";
					break;
				default:
					pname = "Aggregate ???";
					strategy = "???";
					break;
			}
#ifdef XCP
			switch (((Agg *) plan)->aggstrategy)
			{
				case AGG_SLAVE:
					operation = "Transition";
					break;
				case AGG_MASTER:
					operation = "Collection";
					break;
				default:
					operation = NULL;
					break;
			}
#endif

			break;
		case T_WindowAgg:
			pname = sname = "WindowAgg";
			break;
		case T_Unique:
			pname = sname = "Unique";
			break;
		case T_SetOp:
			sname = "SetOp";
			switch (((SetOp *) plan)->strategy)
			{
				case SETOP_SORTED:
					pname = "SetOp";
					strategy = "Sorted";
					break;
				case SETOP_HASHED:
					pname = "HashSetOp";
					strategy = "Hashed";
					break;
				default:
					pname = "SetOp ???";
					strategy = "???";
					break;
			}
			break;
		case T_LockRows:
			pname = sname = "LockRows";
			break;
		case T_Limit:
			pname = sname = "Limit";
			break;
		case T_Hash:
			pname = sname = "Hash";
			break;
		default:
			pname = sname = "???";
			break;
	}

	ExplainOpenGroup("Plan",
					 relationship ? NULL : "Plan",
					 true, es);

	if (es->format == EXPLAIN_FORMAT_TEXT)
	{
		if (plan_name)
		{
			appendStringInfoSpaces(es->str, es->indent * 2);
			appendStringInfo(es->str, "%s\n", plan_name);
			es->indent++;
		}
		if (es->indent)
		{
			appendStringInfoSpaces(es->str, es->indent * 2);
			appendStringInfoString(es->str, "->  ");
			es->indent += 2;
		}
		appendStringInfoString(es->str, pname);
		es->indent++;
	}
	else
	{
		ExplainPropertyText("Node Type", sname, es);
		if (strategy)
			ExplainPropertyText("Strategy", strategy, es);
		if (operation)
			ExplainPropertyText("Operation", operation, es);
		if (relationship)
			ExplainPropertyText("Parent Relationship", relationship, es);
		if (plan_name)
			ExplainPropertyText("Subplan Name", plan_name, es);
	}

	switch (nodeTag(plan))
	{
		case T_IndexScan:
			{
				IndexScan  *indexscan = (IndexScan *) plan;
				const char *indexname =
				explain_get_index_name(indexscan->indexid);

				if (es->format == EXPLAIN_FORMAT_TEXT)
				{
					if (ScanDirectionIsBackward(indexscan->indexorderdir))
						appendStringInfoString(es->str, " Backward");
					appendStringInfo(es->str, " using %s", indexname);
				}
				else
				{
					const char *scandir;

					switch (indexscan->indexorderdir)
					{
						case BackwardScanDirection:
							scandir = "Backward";
							break;
						case NoMovementScanDirection:
							scandir = "NoMovement";
							break;
						case ForwardScanDirection:
							scandir = "Forward";
							break;
						default:
							scandir = "???";
							break;
					}
					ExplainPropertyText("Scan Direction", scandir, es);
					ExplainPropertyText("Index Name", indexname, es);
				}
			}
			/* FALL THRU */
		case T_SeqScan:
		case T_BitmapHeapScan:
		case T_TidScan:
		case T_SubqueryScan:
		case T_FunctionScan:
		case T_ValuesScan:
		case T_CteScan:
		case T_WorkTableScan:
<<<<<<< HEAD
		/*
		 * !!! XCP !!! in this fragment ugly PGXC bug is fixed
		 * PGXC code would not even compile without defined PGXC, and with
		 * defined PGXC it could cause Sefmentation fault.
		 * The note is for easier merge when they fix the problem.
		 */
=======
>>>>>>> 9875b6a3
		case T_ForeignScan:
			ExplainScanTarget((Scan *) plan, es);
			break;
#ifdef PGXC
		case T_RemoteQuery:
			{
				RemoteQuery *remote_query = (RemoteQuery *) plan;
				int pnc, nc;
	
				pnc = 0;
				nc = 0;
				if (remote_query->exec_nodes != NULL)
				{
					if (remote_query->exec_nodes->primarynodelist != NULL)
					{
						pnc = list_length(remote_query->exec_nodes->primarynodelist);
						appendStringInfo(es->str, " (Primary Node Count [%d])", pnc);
					}
					if (remote_query->exec_nodes->nodelist)
					{
						nc = list_length(remote_query->exec_nodes->nodelist);
						appendStringInfo(es->str, " (Node Count [%d])", nc);
					}
				}
				ExplainScanTarget((Scan *) plan, es);
			}
			break;
<<<<<<< HEAD
#endif
		/*
		 * !!! XCP !!! end note
		 */
#ifdef XCP
		case T_RemoteSubplan:
			{
				RemoteSubplan  *rsubplan = (RemoteSubplan *) plan;
				bool 			replicated;
				replicated = IsReplicated(rsubplan->distributionType);
				/* print out destination nodes */
				if (es->format == EXPLAIN_FORMAT_TEXT)
				{
					bool 			first = true;
					ListCell 	   *lc;

					foreach(lc, rsubplan->nodeList)
					{
						if (first)
						{
							appendStringInfo(es->str, " on %s (%d",
											 replicated ? "any" : "all",
											 lfirst_int(lc));
							first = false;
						}
						else
							appendStringInfo(es->str, ",%d", lfirst_int(lc));
					}
					appendStringInfoChar(es->str, ')');
				}
				else
				{
					ExplainPropertyText("Replicated",
										replicated ? "yes" : "no",
										es);
					ExplainPropertyList("Node List",
										((RemoteSubplan *) plan)->nodeList,
										es);
				}
			}
			break;
#endif /* XCP */
=======
>>>>>>> 9875b6a3
		case T_BitmapIndexScan:
			{
				BitmapIndexScan *bitmapindexscan = (BitmapIndexScan *) plan;
				const char *indexname =
				explain_get_index_name(bitmapindexscan->indexid);

				if (es->format == EXPLAIN_FORMAT_TEXT)
					appendStringInfo(es->str, " on %s", indexname);
				else
					ExplainPropertyText("Index Name", indexname, es);
			}
			break;
		case T_ModifyTable:
			ExplainModifyTarget((ModifyTable *) plan, es);
			break;
		case T_NestLoop:
		case T_MergeJoin:
		case T_HashJoin:
			{
				const char *jointype;

				switch (((Join *) plan)->jointype)
				{
					case JOIN_INNER:
						jointype = "Inner";
						break;
					case JOIN_LEFT:
						jointype = "Left";
						break;
					case JOIN_FULL:
						jointype = "Full";
						break;
					case JOIN_RIGHT:
						jointype = "Right";
						break;
					case JOIN_SEMI:
						jointype = "Semi";
						break;
					case JOIN_ANTI:
						jointype = "Anti";
						break;
					default:
						jointype = "???";
						break;
				}
				if (es->format == EXPLAIN_FORMAT_TEXT)
				{
					/*
					 * For historical reasons, the join type is interpolated
					 * into the node type name...
					 */
					if (((Join *) plan)->jointype != JOIN_INNER)
						appendStringInfo(es->str, " %s Join", jointype);
					else if (!IsA(plan, NestLoop))
						appendStringInfo(es->str, " Join");
				}
				else
					ExplainPropertyText("Join Type", jointype, es);
			}
			break;
		case T_SetOp:
			{
				const char *setopcmd;

				switch (((SetOp *) plan)->cmd)
				{
					case SETOPCMD_INTERSECT:
						setopcmd = "Intersect";
						break;
					case SETOPCMD_INTERSECT_ALL:
						setopcmd = "Intersect All";
						break;
					case SETOPCMD_EXCEPT:
						setopcmd = "Except";
						break;
					case SETOPCMD_EXCEPT_ALL:
						setopcmd = "Except All";
						break;
					default:
						setopcmd = "???";
						break;
				}
				if (es->format == EXPLAIN_FORMAT_TEXT)
					appendStringInfo(es->str, " %s", setopcmd);
				else
					ExplainPropertyText("Command", setopcmd, es);
			}
			break;
		default:
			break;
	}

	if (es->costs)
	{
		if (es->format == EXPLAIN_FORMAT_TEXT)
		{
			appendStringInfo(es->str, "  (cost=%.2f..%.2f rows=%.0f width=%d)",
							 plan->startup_cost, plan->total_cost,
							 plan->plan_rows, plan->plan_width);
		}
		else
		{
			ExplainPropertyFloat("Startup Cost", plan->startup_cost, 2, es);
			ExplainPropertyFloat("Total Cost", plan->total_cost, 2, es);
			ExplainPropertyFloat("Plan Rows", plan->plan_rows, 0, es);
			ExplainPropertyInteger("Plan Width", plan->plan_width, es);
		}
	}

	/*
	 * We have to forcibly clean up the instrumentation state because we
	 * haven't done ExecutorEnd yet.  This is pretty grotty ...
	 */
	if (planstate->instrument)
		InstrEndLoop(planstate->instrument);

	if (planstate->instrument && planstate->instrument->nloops > 0)
	{
		double		nloops = planstate->instrument->nloops;
		double		startup_sec = 1000.0 * planstate->instrument->startup / nloops;
		double		total_sec = 1000.0 * planstate->instrument->total / nloops;
		double		rows = planstate->instrument->ntuples / nloops;

		if (es->format == EXPLAIN_FORMAT_TEXT)
		{
			appendStringInfo(es->str,
							 " (actual time=%.3f..%.3f rows=%.0f loops=%.0f)",
							 startup_sec, total_sec, rows, nloops);
		}
		else
		{
			ExplainPropertyFloat("Actual Startup Time", startup_sec, 3, es);
			ExplainPropertyFloat("Actual Total Time", total_sec, 3, es);
			ExplainPropertyFloat("Actual Rows", rows, 0, es);
			ExplainPropertyFloat("Actual Loops", nloops, 0, es);
		}
	}
	else if (es->analyze)
	{
		if (es->format == EXPLAIN_FORMAT_TEXT)
			appendStringInfo(es->str, " (never executed)");
		else
		{
			ExplainPropertyFloat("Actual Startup Time", 0.0, 3, es);
			ExplainPropertyFloat("Actual Total Time", 0.0, 3, es);
			ExplainPropertyFloat("Actual Rows", 0.0, 0, es);
			ExplainPropertyFloat("Actual Loops", 0.0, 0, es);
		}
	}

	/* in text format, first line ends here */
	if (es->format == EXPLAIN_FORMAT_TEXT)
		appendStringInfoChar(es->str, '\n');

	/* target list */
	if (es->verbose)
		show_plan_tlist(planstate, ancestors, es);

	/* quals, sort keys, etc */
	switch (nodeTag(plan))
	{
		case T_IndexScan:
			show_scan_qual(((IndexScan *) plan)->indexqualorig,
						   "Index Cond", planstate, ancestors, es);
			show_scan_qual(((IndexScan *) plan)->indexorderbyorig,
						   "Order By", planstate, ancestors, es);
			show_scan_qual(plan->qual, "Filter", planstate, ancestors, es);
			break;
		case T_BitmapIndexScan:
			show_scan_qual(((BitmapIndexScan *) plan)->indexqualorig,
						   "Index Cond", planstate, ancestors, es);
			break;
		case T_BitmapHeapScan:
			show_scan_qual(((BitmapHeapScan *) plan)->bitmapqualorig,
						   "Recheck Cond", planstate, ancestors, es);
			/* FALL THRU */
		case T_SeqScan:
		case T_ValuesScan:
		case T_CteScan:
		case T_WorkTableScan:
#ifdef PGXC
		case T_RemoteQuery:
#endif
		case T_SubqueryScan:
			show_scan_qual(plan->qual, "Filter", planstate, ancestors, es);
			break;
		case T_FunctionScan:
			if (es->verbose)
				show_expression(((FunctionScan *) plan)->funcexpr,
								"Function Call", planstate, ancestors,
								es->verbose, es);
			show_scan_qual(plan->qual, "Filter", planstate, ancestors, es);
			break;
		case T_TidScan:
			{
				/*
				 * The tidquals list has OR semantics, so be sure to show it
				 * as an OR condition.
				 */
				List	   *tidquals = ((TidScan *) plan)->tidquals;

				if (list_length(tidquals) > 1)
					tidquals = list_make1(make_orclause(tidquals));
				show_scan_qual(tidquals, "TID Cond", planstate, ancestors, es);
				show_scan_qual(plan->qual, "Filter", planstate, ancestors, es);
			}
			break;
		case T_ForeignScan:
			show_scan_qual(plan->qual, "Filter", planstate, ancestors, es);
			show_foreignscan_info((ForeignScanState *) planstate, es);
			break;
		case T_NestLoop:
			show_upper_qual(((NestLoop *) plan)->join.joinqual,
							"Join Filter", planstate, ancestors, es);
			show_upper_qual(plan->qual, "Filter", planstate, ancestors, es);
			break;
		case T_MergeJoin:
			show_upper_qual(((MergeJoin *) plan)->mergeclauses,
							"Merge Cond", planstate, ancestors, es);
			show_upper_qual(((MergeJoin *) plan)->join.joinqual,
							"Join Filter", planstate, ancestors, es);
			show_upper_qual(plan->qual, "Filter", planstate, ancestors, es);
			break;
		case T_HashJoin:
			show_upper_qual(((HashJoin *) plan)->hashclauses,
							"Hash Cond", planstate, ancestors, es);
			show_upper_qual(((HashJoin *) plan)->join.joinqual,
							"Join Filter", planstate, ancestors, es);
			show_upper_qual(plan->qual, "Filter", planstate, ancestors, es);
			break;
		case T_Agg:
		case T_Group:
			show_upper_qual(plan->qual, "Filter", planstate, ancestors, es);
			break;
		case T_Sort:
			show_sort_keys((SortState *) planstate, ancestors, es);
			show_sort_info((SortState *) planstate, es);
			break;
		case T_MergeAppend:
			show_merge_append_keys((MergeAppendState *) planstate,
								   ancestors, es);
			break;
		case T_Result:
			show_upper_qual((List *) ((Result *) plan)->resconstantqual,
							"One-Time Filter", planstate, ancestors, es);
			show_upper_qual(plan->qual, "Filter", planstate, ancestors, es);
			break;
		case T_Hash:
			show_hash_info((HashState *) planstate, es);
			break;
		default:
			break;
	}

	/* Show buffer usage */
	if (es->buffers)
	{
		const BufferUsage *usage = &planstate->instrument->bufusage;

		if (es->format == EXPLAIN_FORMAT_TEXT)
		{
			bool		has_shared = (usage->shared_blks_hit > 0 ||
									  usage->shared_blks_read > 0 ||
									  usage->shared_blks_written);
			bool		has_local = (usage->local_blks_hit > 0 ||
									 usage->local_blks_read > 0 ||
									 usage->local_blks_written);
			bool		has_temp = (usage->temp_blks_read > 0 ||
									usage->temp_blks_written);

			/* Show only positive counter values. */
			if (has_shared || has_local || has_temp)
			{
				appendStringInfoSpaces(es->str, es->indent * 2);
				appendStringInfoString(es->str, "Buffers:");

				if (has_shared)
				{
					appendStringInfoString(es->str, " shared");
					if (usage->shared_blks_hit > 0)
						appendStringInfo(es->str, " hit=%ld",
										 usage->shared_blks_hit);
					if (usage->shared_blks_read > 0)
						appendStringInfo(es->str, " read=%ld",
										 usage->shared_blks_read);
					if (usage->shared_blks_written > 0)
						appendStringInfo(es->str, " written=%ld",
										 usage->shared_blks_written);
					if (has_local || has_temp)
						appendStringInfoChar(es->str, ',');
				}
				if (has_local)
				{
					appendStringInfoString(es->str, " local");
					if (usage->local_blks_hit > 0)
						appendStringInfo(es->str, " hit=%ld",
										 usage->local_blks_hit);
					if (usage->local_blks_read > 0)
						appendStringInfo(es->str, " read=%ld",
										 usage->local_blks_read);
					if (usage->local_blks_written > 0)
						appendStringInfo(es->str, " written=%ld",
										 usage->local_blks_written);
					if (has_temp)
						appendStringInfoChar(es->str, ',');
				}
				if (has_temp)
				{
					appendStringInfoString(es->str, " temp");
					if (usage->temp_blks_read > 0)
						appendStringInfo(es->str, " read=%ld",
										 usage->temp_blks_read);
					if (usage->temp_blks_written > 0)
						appendStringInfo(es->str, " written=%ld",
										 usage->temp_blks_written);
				}
				appendStringInfoChar(es->str, '\n');
			}
		}
		else
		{
			ExplainPropertyLong("Shared Hit Blocks", usage->shared_blks_hit, es);
			ExplainPropertyLong("Shared Read Blocks", usage->shared_blks_read, es);
			ExplainPropertyLong("Shared Written Blocks", usage->shared_blks_written, es);
			ExplainPropertyLong("Local Hit Blocks", usage->local_blks_hit, es);
			ExplainPropertyLong("Local Read Blocks", usage->local_blks_read, es);
			ExplainPropertyLong("Local Written Blocks", usage->local_blks_written, es);
			ExplainPropertyLong("Temp Read Blocks", usage->temp_blks_read, es);
			ExplainPropertyLong("Temp Written Blocks", usage->temp_blks_written, es);
		}
	}

	/* Get ready to display the child plans */
	haschildren = planstate->initPlan ||
		outerPlanState(planstate) ||
		innerPlanState(planstate) ||
		IsA(plan, ModifyTable) ||
		IsA(plan, Append) ||
		IsA(plan, MergeAppend) ||
		IsA(plan, BitmapAnd) ||
		IsA(plan, BitmapOr) ||
		IsA(plan, SubqueryScan) ||
		planstate->subPlan;
	if (haschildren)
	{
		ExplainOpenGroup("Plans", "Plans", false, es);
		/* Pass current PlanState as head of ancestors list for children */
		ancestors = lcons(planstate, ancestors);
	}

	/* initPlan-s */
	if (planstate->initPlan)
		ExplainSubPlans(planstate->initPlan, ancestors, "InitPlan", es);

	/* lefttree */
	if (outerPlanState(planstate))
		ExplainNode(outerPlanState(planstate), ancestors,
					"Outer", NULL, es);

	/* righttree */
	if (innerPlanState(planstate))
		ExplainNode(innerPlanState(planstate), ancestors,
					"Inner", NULL, es);

	/* special child plans */
	switch (nodeTag(plan))
	{
		case T_ModifyTable:
			ExplainMemberNodes(((ModifyTable *) plan)->plans,
							   ((ModifyTableState *) planstate)->mt_plans,
							   ancestors, es);
			break;
		case T_Append:
			ExplainMemberNodes(((Append *) plan)->appendplans,
							   ((AppendState *) planstate)->appendplans,
							   ancestors, es);
			break;
		case T_MergeAppend:
			ExplainMemberNodes(((MergeAppend *) plan)->mergeplans,
							   ((MergeAppendState *) planstate)->mergeplans,
							   ancestors, es);
			break;
		case T_BitmapAnd:
			ExplainMemberNodes(((BitmapAnd *) plan)->bitmapplans,
							   ((BitmapAndState *) planstate)->bitmapplans,
							   ancestors, es);
			break;
		case T_BitmapOr:
			ExplainMemberNodes(((BitmapOr *) plan)->bitmapplans,
							   ((BitmapOrState *) planstate)->bitmapplans,
							   ancestors, es);
			break;
		case T_SubqueryScan:
			ExplainNode(((SubqueryScanState *) planstate)->subplan, ancestors,
						"Subquery", NULL, es);
			break;
		default:
			break;
	}

	/* subPlan-s */
	if (planstate->subPlan)
		ExplainSubPlans(planstate->subPlan, ancestors, "SubPlan", es);

	/* end of child plans */
	if (haschildren)
	{
		ancestors = list_delete_first(ancestors);
		ExplainCloseGroup("Plans", "Plans", false, es);
	}

	/* in text format, undo whatever indentation we added */
	if (es->format == EXPLAIN_FORMAT_TEXT)
		es->indent = save_indent;

	ExplainCloseGroup("Plan",
					  relationship ? NULL : "Plan",
					  true, es);
}

/*
 * Show the targetlist of a plan node
 */
static void
show_plan_tlist(PlanState *planstate, List *ancestors, ExplainState *es)
{
	Plan	   *plan = planstate->plan;
	List	   *context;
	List	   *result = NIL;
	bool		useprefix;
	ListCell   *lc;

	/* No work if empty tlist (this occurs eg in bitmap indexscans) */
	if (plan->targetlist == NIL)
		return;
	/* The tlist of an Append isn't real helpful, so suppress it */
	if (IsA(plan, Append))
		return;
	/* Likewise for MergeAppend and RecursiveUnion */
	if (IsA(plan, MergeAppend))
		return;
	if (IsA(plan, RecursiveUnion))
		return;

	/* Set up deparsing context */
	context = deparse_context_for_planstate((Node *) planstate,
											ancestors,
											es->rtable);
	useprefix = list_length(es->rtable) > 1;

	/* Deparse each result column (we now include resjunk ones) */
	foreach(lc, plan->targetlist)
	{
		TargetEntry *tle = (TargetEntry *) lfirst(lc);

		result = lappend(result,
						 deparse_expression((Node *) tle->expr, context,
											useprefix, false));
	}

	/* Print results */
	ExplainPropertyList("Output", result, es);
}

/*
 * Show a generic expression
 */
static void
show_expression(Node *node, const char *qlabel,
				PlanState *planstate, List *ancestors,
				bool useprefix, ExplainState *es)
{
	List	   *context;
	char	   *exprstr;

	/* Set up deparsing context */
	context = deparse_context_for_planstate((Node *) planstate,
											ancestors,
											es->rtable);

	/* Deparse the expression */
	exprstr = deparse_expression(node, context, useprefix, false);

	/* And add to es->str */
	ExplainPropertyText(qlabel, exprstr, es);
}

/*
 * Show a qualifier expression (which is a List with implicit AND semantics)
 */
static void
show_qual(List *qual, const char *qlabel,
		  PlanState *planstate, List *ancestors,
		  bool useprefix, ExplainState *es)
{
	Node	   *node;

	/* No work if empty qual */
	if (qual == NIL)
		return;

	/* Convert AND list to explicit AND */
	node = (Node *) make_ands_explicit(qual);

	/* And show it */
	show_expression(node, qlabel, planstate, ancestors, useprefix, es);
}

/*
 * Show a qualifier expression for a scan plan node
 */
static void
show_scan_qual(List *qual, const char *qlabel,
			   PlanState *planstate, List *ancestors,
			   ExplainState *es)
{
	bool		useprefix;

	useprefix = (IsA(planstate->plan, SubqueryScan) ||es->verbose);
	show_qual(qual, qlabel, planstate, ancestors, useprefix, es);
}

/*
 * Show a qualifier expression for an upper-level plan node
 */
static void
show_upper_qual(List *qual, const char *qlabel,
				PlanState *planstate, List *ancestors,
				ExplainState *es)
{
	bool		useprefix;

	useprefix = (list_length(es->rtable) > 1 || es->verbose);
	show_qual(qual, qlabel, planstate, ancestors, useprefix, es);
}

/*
 * Show the sort keys for a Sort node.
 */
static void
show_sort_keys(SortState *sortstate, List *ancestors, ExplainState *es)
{
	Sort	   *plan = (Sort *) sortstate->ss.ps.plan;

	show_sort_keys_common((PlanState *) sortstate,
						  plan->numCols, plan->sortColIdx,
						  ancestors, es);
}

/*
 * Likewise, for a MergeAppend node.
 */
static void
show_merge_append_keys(MergeAppendState *mstate, List *ancestors,
					   ExplainState *es)
{
	MergeAppend *plan = (MergeAppend *) mstate->ps.plan;

	show_sort_keys_common((PlanState *) mstate,
						  plan->numCols, plan->sortColIdx,
						  ancestors, es);
}

static void
show_sort_keys_common(PlanState *planstate, int nkeys, AttrNumber *keycols,
					  List *ancestors, ExplainState *es)
{
	Plan	   *plan = planstate->plan;
	List	   *context;
	List	   *result = NIL;
	bool		useprefix;
	int			keyno;
	char	   *exprstr;

	if (nkeys <= 0)
		return;

	/* Set up deparsing context */
	context = deparse_context_for_planstate((Node *) planstate,
											ancestors,
											es->rtable);
	useprefix = (list_length(es->rtable) > 1 || es->verbose);

	for (keyno = 0; keyno < nkeys; keyno++)
	{
		/* find key expression in tlist */
		AttrNumber	keyresno = keycols[keyno];
		TargetEntry *target = get_tle_by_resno(plan->targetlist,
											   keyresno);

		if (!target)
			elog(ERROR, "no tlist entry for key %d", keyresno);
		/* Deparse the expression, showing any top-level cast */
		exprstr = deparse_expression((Node *) target->expr, context,
									 useprefix, true);
		result = lappend(result, exprstr);
	}

	ExplainPropertyList("Sort Key", result, es);
}

/*
 * If it's EXPLAIN ANALYZE, show tuplesort stats for a sort node
 */
static void
show_sort_info(SortState *sortstate, ExplainState *es)
{
	Assert(IsA(sortstate, SortState));
	if (es->analyze && sortstate->sort_Done &&
		sortstate->tuplesortstate != NULL)
	{
		Tuplesortstate *state = (Tuplesortstate *) sortstate->tuplesortstate;
		const char *sortMethod;
		const char *spaceType;
		long		spaceUsed;

		tuplesort_get_stats(state, &sortMethod, &spaceType, &spaceUsed);

		if (es->format == EXPLAIN_FORMAT_TEXT)
		{
			appendStringInfoSpaces(es->str, es->indent * 2);
			appendStringInfo(es->str, "Sort Method: %s  %s: %ldkB\n",
							 sortMethod, spaceType, spaceUsed);
		}
		else
		{
			ExplainPropertyText("Sort Method", sortMethod, es);
			ExplainPropertyLong("Sort Space Used", spaceUsed, es);
			ExplainPropertyText("Sort Space Type", spaceType, es);
		}
	}
}

/*
 * Show information on hash buckets/batches.
 */
static void
show_hash_info(HashState *hashstate, ExplainState *es)
{
	HashJoinTable hashtable;

	Assert(IsA(hashstate, HashState));
	hashtable = hashstate->hashtable;

	if (hashtable)
	{
		long		spacePeakKb = (hashtable->spacePeak + 1023) / 1024;

		if (es->format != EXPLAIN_FORMAT_TEXT)
		{
			ExplainPropertyLong("Hash Buckets", hashtable->nbuckets, es);
			ExplainPropertyLong("Hash Batches", hashtable->nbatch, es);
			ExplainPropertyLong("Original Hash Batches",
								hashtable->nbatch_original, es);
			ExplainPropertyLong("Peak Memory Usage", spacePeakKb, es);
		}
		else if (hashtable->nbatch_original != hashtable->nbatch)
		{
			appendStringInfoSpaces(es->str, es->indent * 2);
			appendStringInfo(es->str,
			"Buckets: %d  Batches: %d (originally %d)  Memory Usage: %ldkB\n",
							 hashtable->nbuckets, hashtable->nbatch,
							 hashtable->nbatch_original, spacePeakKb);
		}
		else
		{
			appendStringInfoSpaces(es->str, es->indent * 2);
			appendStringInfo(es->str,
						   "Buckets: %d  Batches: %d  Memory Usage: %ldkB\n",
							 hashtable->nbuckets, hashtable->nbatch,
							 spacePeakKb);
		}
	}
}

/*
 * Show extra information for a ForeignScan node.
 */
static void
show_foreignscan_info(ForeignScanState *fsstate, ExplainState *es)
{
	FdwRoutine *fdwroutine = fsstate->fdwroutine;

	/* Let the FDW emit whatever fields it wants */
	fdwroutine->ExplainForeignScan(fsstate, es);
}

/*
 * Fetch the name of an index in an EXPLAIN
 *
 * We allow plugins to get control here so that plans involving hypothetical
 * indexes can be explained.
 */
static const char *
explain_get_index_name(Oid indexId)
{
	const char *result;

	if (explain_get_index_name_hook)
		result = (*explain_get_index_name_hook) (indexId);
	else
		result = NULL;
	if (result == NULL)
	{
		/* default behavior: look in the catalogs and quote it */
		result = get_rel_name(indexId);
		if (result == NULL)
			elog(ERROR, "cache lookup failed for index %u", indexId);
		result = quote_identifier(result);
	}
	return result;
}

/*
 * Show the target of a Scan node
 */
static void
ExplainScanTarget(Scan *plan, ExplainState *es)
{
#ifdef PGXC
	if (plan->scanrelid <= 0 ||
		es->rtable == NULL ||
		plan->scanrelid >= es->rtable->length ||
		plan->scanrelid < 0)
		return;
#endif

	ExplainTargetRel((Plan *) plan, plan->scanrelid, es);
}

/*
 * Show the target of a ModifyTable node
 */
static void
ExplainModifyTarget(ModifyTable *plan, ExplainState *es)
{
	Index		rti;

	/*
	 * We show the name of the first target relation.  In multi-target-table
	 * cases this should always be the parent of the inheritance tree.
	 */
	Assert(plan->resultRelations != NIL);
	rti = linitial_int(plan->resultRelations);

	ExplainTargetRel((Plan *) plan, rti, es);
}

/*
 * Show the target relation of a scan or modify node
 */
static void
ExplainTargetRel(Plan *plan, Index rti, ExplainState *es)
{
	char	   *objectname = NULL;
	char	   *namespace = NULL;
	const char *objecttag = NULL;
	RangeTblEntry *rte;

	rte = rt_fetch(rti, es->rtable);

	switch (nodeTag(plan))
	{
		case T_SeqScan:
		case T_IndexScan:
		case T_BitmapHeapScan:
		case T_TidScan:
		case T_ForeignScan:
		case T_ModifyTable:
			/* Assert it's on a real relation */
			Assert(rte->rtekind == RTE_RELATION);
			objectname = get_rel_name(rte->relid);
			if (es->verbose)
				namespace = get_namespace_name(get_rel_namespace(rte->relid));
			objecttag = "Relation Name";
			break;
		case T_FunctionScan:
			{
				Node	   *funcexpr;

				/* Assert it's on a RangeFunction */
				Assert(rte->rtekind == RTE_FUNCTION);

				/*
				 * If the expression is still a function call, we can get the
				 * real name of the function.  Otherwise, punt (this can
				 * happen if the optimizer simplified away the function call,
				 * for example).
				 */
				funcexpr = ((FunctionScan *) plan)->funcexpr;
				if (funcexpr && IsA(funcexpr, FuncExpr))
				{
					Oid			funcid = ((FuncExpr *) funcexpr)->funcid;

					objectname = get_func_name(funcid);
					if (es->verbose)
						namespace =
							get_namespace_name(get_func_namespace(funcid));
				}
				objecttag = "Function Name";
			}
			break;
		case T_ValuesScan:
			Assert(rte->rtekind == RTE_VALUES);
			break;
		case T_CteScan:
			/* Assert it's on a non-self-reference CTE */
			Assert(rte->rtekind == RTE_CTE);
			Assert(!rte->self_reference);
			objectname = rte->ctename;
			objecttag = "CTE Name";
			break;
		case T_WorkTableScan:
			/* Assert it's on a self-reference CTE */
			Assert(rte->rtekind == RTE_CTE);
			Assert(rte->self_reference);
			objectname = rte->ctename;
			objecttag = "CTE Name";
			break;
		default:
			break;
	}

	if (es->format == EXPLAIN_FORMAT_TEXT)
	{
		appendStringInfoString(es->str, " on");
		if (namespace != NULL)
			appendStringInfo(es->str, " %s.%s", quote_identifier(namespace),
							 quote_identifier(objectname));
		else if (objectname != NULL)
			appendStringInfo(es->str, " %s", quote_identifier(objectname));
		if (objectname == NULL ||
			strcmp(rte->eref->aliasname, objectname) != 0)
			appendStringInfo(es->str, " %s",
							 quote_identifier(rte->eref->aliasname));
	}
	else
	{
		if (objecttag != NULL && objectname != NULL)
			ExplainPropertyText(objecttag, objectname, es);
		if (namespace != NULL)
			ExplainPropertyText("Schema", namespace, es);
		ExplainPropertyText("Alias", rte->eref->aliasname, es);
	}
}

/*
 * Explain the constituent plans of a ModifyTable, Append, MergeAppend,
 * BitmapAnd, or BitmapOr node.
 *
 * The ancestors list should already contain the immediate parent of these
 * plans.
 *
 * Note: we don't actually need to examine the Plan list members, but
 * we need the list in order to determine the length of the PlanState array.
 */
static void
ExplainMemberNodes(List *plans, PlanState **planstates,
				   List *ancestors, ExplainState *es)
{
	int			nplans = list_length(plans);
	int			j;

	for (j = 0; j < nplans; j++)
		ExplainNode(planstates[j], ancestors,
					"Member", NULL, es);
}

/*
 * Explain a list of SubPlans (or initPlans, which also use SubPlan nodes).
 *
 * The ancestors list should already contain the immediate parent of these
 * SubPlanStates.
 */
static void
ExplainSubPlans(List *plans, List *ancestors,
				const char *relationship, ExplainState *es)
{
	ListCell   *lst;

	foreach(lst, plans)
	{
		SubPlanState *sps = (SubPlanState *) lfirst(lst);
		SubPlan    *sp = (SubPlan *) sps->xprstate.expr;

		ExplainNode(sps->planstate, ancestors,
					relationship, sp->plan_name, es);
	}
}

/*
 * Explain a property, such as sort keys or targets, that takes the form of
 * a list of unlabeled items.  "data" is a list of C strings.
 */
void
ExplainPropertyList(const char *qlabel, List *data, ExplainState *es)
{
	ListCell   *lc;
	bool		first = true;

	switch (es->format)
	{
		case EXPLAIN_FORMAT_TEXT:
			appendStringInfoSpaces(es->str, es->indent * 2);
			appendStringInfo(es->str, "%s: ", qlabel);
			foreach(lc, data)
			{
				if (!first)
					appendStringInfoString(es->str, ", ");
				appendStringInfoString(es->str, (const char *) lfirst(lc));
				first = false;
			}
			appendStringInfoChar(es->str, '\n');
			break;

		case EXPLAIN_FORMAT_XML:
			ExplainXMLTag(qlabel, X_OPENING, es);
			foreach(lc, data)
			{
				char	   *str;

				appendStringInfoSpaces(es->str, es->indent * 2 + 2);
				appendStringInfoString(es->str, "<Item>");
				str = escape_xml((const char *) lfirst(lc));
				appendStringInfoString(es->str, str);
				pfree(str);
				appendStringInfoString(es->str, "</Item>\n");
			}
			ExplainXMLTag(qlabel, X_CLOSING, es);
			break;

		case EXPLAIN_FORMAT_JSON:
			ExplainJSONLineEnding(es);
			appendStringInfoSpaces(es->str, es->indent * 2);
			escape_json(es->str, qlabel);
			appendStringInfoString(es->str, ": [");
			foreach(lc, data)
			{
				if (!first)
					appendStringInfoString(es->str, ", ");
				escape_json(es->str, (const char *) lfirst(lc));
				first = false;
			}
			appendStringInfoChar(es->str, ']');
			break;

		case EXPLAIN_FORMAT_YAML:
			ExplainYAMLLineStarting(es);
			appendStringInfo(es->str, "%s: ", qlabel);
			foreach(lc, data)
			{
				appendStringInfoChar(es->str, '\n');
				appendStringInfoSpaces(es->str, es->indent * 2 + 2);
				appendStringInfoString(es->str, "- ");
				escape_yaml(es->str, (const char *) lfirst(lc));
			}
			break;
	}
}

/*
 * Explain a simple property.
 *
 * If "numeric" is true, the value is a number (or other value that
 * doesn't need quoting in JSON).
 *
 * This usually should not be invoked directly, but via one of the datatype
 * specific routines ExplainPropertyText, ExplainPropertyInteger, etc.
 */
static void
ExplainProperty(const char *qlabel, const char *value, bool numeric,
				ExplainState *es)
{
	switch (es->format)
	{
		case EXPLAIN_FORMAT_TEXT:
			appendStringInfoSpaces(es->str, es->indent * 2);
			appendStringInfo(es->str, "%s: %s\n", qlabel, value);
			break;

		case EXPLAIN_FORMAT_XML:
			{
				char	   *str;

				appendStringInfoSpaces(es->str, es->indent * 2);
				ExplainXMLTag(qlabel, X_OPENING | X_NOWHITESPACE, es);
				str = escape_xml(value);
				appendStringInfoString(es->str, str);
				pfree(str);
				ExplainXMLTag(qlabel, X_CLOSING | X_NOWHITESPACE, es);
				appendStringInfoChar(es->str, '\n');
			}
			break;

		case EXPLAIN_FORMAT_JSON:
			ExplainJSONLineEnding(es);
			appendStringInfoSpaces(es->str, es->indent * 2);
			escape_json(es->str, qlabel);
			appendStringInfoString(es->str, ": ");
			if (numeric)
				appendStringInfoString(es->str, value);
			else
				escape_json(es->str, value);
			break;

		case EXPLAIN_FORMAT_YAML:
			ExplainYAMLLineStarting(es);
			appendStringInfo(es->str, "%s: ", qlabel);
			if (numeric)
				appendStringInfoString(es->str, value);
			else
				escape_yaml(es->str, value);
			break;
	}
}

/*
 * Explain a string-valued property.
 */
void
ExplainPropertyText(const char *qlabel, const char *value, ExplainState *es)
{
	ExplainProperty(qlabel, value, false, es);
}

/*
 * Explain an integer-valued property.
 */
void
ExplainPropertyInteger(const char *qlabel, int value, ExplainState *es)
{
	char		buf[32];

	snprintf(buf, sizeof(buf), "%d", value);
	ExplainProperty(qlabel, buf, true, es);
}

/*
 * Explain a long-integer-valued property.
 */
void
ExplainPropertyLong(const char *qlabel, long value, ExplainState *es)
{
	char		buf[32];

	snprintf(buf, sizeof(buf), "%ld", value);
	ExplainProperty(qlabel, buf, true, es);
}

/*
 * Explain a float-valued property, using the specified number of
 * fractional digits.
 */
void
ExplainPropertyFloat(const char *qlabel, double value, int ndigits,
					 ExplainState *es)
{
	char		buf[256];

	snprintf(buf, sizeof(buf), "%.*f", ndigits, value);
	ExplainProperty(qlabel, buf, true, es);
}

/*
 * Open a group of related objects.
 *
 * objtype is the type of the group object, labelname is its label within
 * a containing object (if any).
 *
 * If labeled is true, the group members will be labeled properties,
 * while if it's false, they'll be unlabeled objects.
 */
static void
ExplainOpenGroup(const char *objtype, const char *labelname,
				 bool labeled, ExplainState *es)
{
	switch (es->format)
	{
		case EXPLAIN_FORMAT_TEXT:
			/* nothing to do */
			break;

		case EXPLAIN_FORMAT_XML:
			ExplainXMLTag(objtype, X_OPENING, es);
			es->indent++;
			break;

		case EXPLAIN_FORMAT_JSON:
			ExplainJSONLineEnding(es);
			appendStringInfoSpaces(es->str, 2 * es->indent);
			if (labelname)
			{
				escape_json(es->str, labelname);
				appendStringInfoString(es->str, ": ");
			}
			appendStringInfoChar(es->str, labeled ? '{' : '[');

			/*
			 * In JSON format, the grouping_stack is an integer list.  0 means
			 * we've emitted nothing at this grouping level, 1 means we've
			 * emitted something (and so the next item needs a comma). See
			 * ExplainJSONLineEnding().
			 */
			es->grouping_stack = lcons_int(0, es->grouping_stack);
			es->indent++;
			break;

		case EXPLAIN_FORMAT_YAML:

			/*
			 * In YAML format, the grouping stack is an integer list.  0 means
			 * we've emitted nothing at this grouping level AND this grouping
			 * level is unlabelled and must be marked with "- ".  See
			 * ExplainYAMLLineStarting().
			 */
			ExplainYAMLLineStarting(es);
			if (labelname)
			{
				appendStringInfo(es->str, "%s: ", labelname);
				es->grouping_stack = lcons_int(1, es->grouping_stack);
			}
			else
			{
				appendStringInfoString(es->str, "- ");
				es->grouping_stack = lcons_int(0, es->grouping_stack);
			}
			es->indent++;
			break;
	}
}

/*
 * Close a group of related objects.
 * Parameters must match the corresponding ExplainOpenGroup call.
 */
static void
ExplainCloseGroup(const char *objtype, const char *labelname,
				  bool labeled, ExplainState *es)
{
	switch (es->format)
	{
		case EXPLAIN_FORMAT_TEXT:
			/* nothing to do */
			break;

		case EXPLAIN_FORMAT_XML:
			es->indent--;
			ExplainXMLTag(objtype, X_CLOSING, es);
			break;

		case EXPLAIN_FORMAT_JSON:
			es->indent--;
			appendStringInfoChar(es->str, '\n');
			appendStringInfoSpaces(es->str, 2 * es->indent);
			appendStringInfoChar(es->str, labeled ? '}' : ']');
			es->grouping_stack = list_delete_first(es->grouping_stack);
			break;

		case EXPLAIN_FORMAT_YAML:
			es->indent--;
			es->grouping_stack = list_delete_first(es->grouping_stack);
			break;
	}
}

/*
 * Emit a "dummy" group that never has any members.
 *
 * objtype is the type of the group object, labelname is its label within
 * a containing object (if any).
 */
static void
ExplainDummyGroup(const char *objtype, const char *labelname, ExplainState *es)
{
	switch (es->format)
	{
		case EXPLAIN_FORMAT_TEXT:
			/* nothing to do */
			break;

		case EXPLAIN_FORMAT_XML:
			ExplainXMLTag(objtype, X_CLOSE_IMMEDIATE, es);
			break;

		case EXPLAIN_FORMAT_JSON:
			ExplainJSONLineEnding(es);
			appendStringInfoSpaces(es->str, 2 * es->indent);
			if (labelname)
			{
				escape_json(es->str, labelname);
				appendStringInfoString(es->str, ": ");
			}
			escape_json(es->str, objtype);
			break;

		case EXPLAIN_FORMAT_YAML:
			ExplainYAMLLineStarting(es);
			if (labelname)
			{
				escape_yaml(es->str, labelname);
				appendStringInfoString(es->str, ": ");
			}
			else
			{
				appendStringInfoString(es->str, "- ");
			}
			escape_yaml(es->str, objtype);
			break;
	}
}

/*
 * Emit the start-of-output boilerplate.
 *
 * This is just enough different from processing a subgroup that we need
 * a separate pair of subroutines.
 */
void
ExplainBeginOutput(ExplainState *es)
{
	switch (es->format)
	{
		case EXPLAIN_FORMAT_TEXT:
			/* nothing to do */
			break;

		case EXPLAIN_FORMAT_XML:
			appendStringInfoString(es->str,
			 "<explain xmlns=\"http://www.postgresql.org/2009/explain\">\n");
			es->indent++;
			break;

		case EXPLAIN_FORMAT_JSON:
			/* top-level structure is an array of plans */
			appendStringInfoChar(es->str, '[');
			es->grouping_stack = lcons_int(0, es->grouping_stack);
			es->indent++;
			break;

		case EXPLAIN_FORMAT_YAML:
			es->grouping_stack = lcons_int(0, es->grouping_stack);
			break;
	}
}

/*
 * Emit the end-of-output boilerplate.
 */
void
ExplainEndOutput(ExplainState *es)
{
	switch (es->format)
	{
		case EXPLAIN_FORMAT_TEXT:
			/* nothing to do */
			break;

		case EXPLAIN_FORMAT_XML:
			es->indent--;
			appendStringInfoString(es->str, "</explain>");
			break;

		case EXPLAIN_FORMAT_JSON:
			es->indent--;
			appendStringInfoString(es->str, "\n]");
			es->grouping_stack = list_delete_first(es->grouping_stack);
			break;

		case EXPLAIN_FORMAT_YAML:
			es->grouping_stack = list_delete_first(es->grouping_stack);
			break;
	}
}

/*
 * Put an appropriate separator between multiple plans
 */
void
ExplainSeparatePlans(ExplainState *es)
{
	switch (es->format)
	{
		case EXPLAIN_FORMAT_TEXT:
			/* add a blank line */
			appendStringInfoChar(es->str, '\n');
			break;

		case EXPLAIN_FORMAT_XML:
		case EXPLAIN_FORMAT_JSON:
		case EXPLAIN_FORMAT_YAML:
			/* nothing to do */
			break;
	}
}

/*
 * Emit opening or closing XML tag.
 *
 * "flags" must contain X_OPENING, X_CLOSING, or X_CLOSE_IMMEDIATE.
 * Optionally, OR in X_NOWHITESPACE to suppress the whitespace we'd normally
 * add.
 *
 * XML tag names can't contain white space, so we replace any spaces in
 * "tagname" with dashes.
 */
static void
ExplainXMLTag(const char *tagname, int flags, ExplainState *es)
{
	const char *s;

	if ((flags & X_NOWHITESPACE) == 0)
		appendStringInfoSpaces(es->str, 2 * es->indent);
	appendStringInfoCharMacro(es->str, '<');
	if ((flags & X_CLOSING) != 0)
		appendStringInfoCharMacro(es->str, '/');
	for (s = tagname; *s; s++)
		appendStringInfoCharMacro(es->str, (*s == ' ') ? '-' : *s);
	if ((flags & X_CLOSE_IMMEDIATE) != 0)
		appendStringInfoString(es->str, " /");
	appendStringInfoCharMacro(es->str, '>');
	if ((flags & X_NOWHITESPACE) == 0)
		appendStringInfoCharMacro(es->str, '\n');
}

/*
 * Emit a JSON line ending.
 *
 * JSON requires a comma after each property but the last.	To facilitate this,
 * in JSON format, the text emitted for each property begins just prior to the
 * preceding line-break (and comma, if applicable).
 */
static void
ExplainJSONLineEnding(ExplainState *es)
{
	Assert(es->format == EXPLAIN_FORMAT_JSON);
	if (linitial_int(es->grouping_stack) != 0)
		appendStringInfoChar(es->str, ',');
	else
		linitial_int(es->grouping_stack) = 1;
	appendStringInfoChar(es->str, '\n');
}

/*
 * Indent a YAML line.
 *
 * YAML lines are ordinarily indented by two spaces per indentation level.
 * The text emitted for each property begins just prior to the preceding
 * line-break, except for the first property in an unlabelled group, for which
 * it begins immediately after the "- " that introduces the group.	The first
 * property of the group appears on the same line as the opening "- ".
 */
static void
ExplainYAMLLineStarting(ExplainState *es)
{
	Assert(es->format == EXPLAIN_FORMAT_YAML);
	if (linitial_int(es->grouping_stack) == 0)
	{
		linitial_int(es->grouping_stack) = 1;
	}
	else
	{
		appendStringInfoChar(es->str, '\n');
		appendStringInfoSpaces(es->str, es->indent * 2);
	}
}

/*
 * Produce a JSON string literal, properly escaping characters in the text.
 */
static void
escape_json(StringInfo buf, const char *str)
{
	const char *p;

	appendStringInfoCharMacro(buf, '\"');
	for (p = str; *p; p++)
	{
		switch (*p)
		{
			case '\b':
				appendStringInfoString(buf, "\\b");
				break;
			case '\f':
				appendStringInfoString(buf, "\\f");
				break;
			case '\n':
				appendStringInfoString(buf, "\\n");
				break;
			case '\r':
				appendStringInfoString(buf, "\\r");
				break;
			case '\t':
				appendStringInfoString(buf, "\\t");
				break;
			case '"':
				appendStringInfoString(buf, "\\\"");
				break;
			case '\\':
				appendStringInfoString(buf, "\\\\");
				break;
			default:
				if ((unsigned char) *p < ' ')
					appendStringInfo(buf, "\\u%04x", (int) *p);
				else
					appendStringInfoCharMacro(buf, *p);
				break;
		}
	}
	appendStringInfoCharMacro(buf, '\"');
}

/*
 * YAML is a superset of JSON; unfortuantely, the YAML quoting rules are
 * ridiculously complicated -- as documented in sections 5.3 and 7.3.3 of
 * http://yaml.org/spec/1.2/spec.html -- so we chose to just quote everything.
 * Empty strings, strings with leading or trailing whitespace, and strings
 * containing a variety of special characters must certainly be quoted or the
 * output is invalid; and other seemingly harmless strings like "0xa" or
 * "true" must be quoted, lest they be interpreted as a hexadecimal or Boolean
 * constant rather than a string.
 */
static void
escape_yaml(StringInfo buf, const char *str)
{
	escape_json(buf, str);
}<|MERGE_RESOLUTION|>--- conflicted
+++ resolved
@@ -863,15 +863,6 @@
 		case T_ValuesScan:
 		case T_CteScan:
 		case T_WorkTableScan:
-<<<<<<< HEAD
-		/*
-		 * !!! XCP !!! in this fragment ugly PGXC bug is fixed
-		 * PGXC code would not even compile without defined PGXC, and with
-		 * defined PGXC it could cause Sefmentation fault.
-		 * The note is for easier merge when they fix the problem.
-		 */
-=======
->>>>>>> 9875b6a3
 		case T_ForeignScan:
 			ExplainScanTarget((Scan *) plan, es);
 			break;
@@ -899,11 +890,7 @@
 				ExplainScanTarget((Scan *) plan, es);
 			}
 			break;
-<<<<<<< HEAD
 #endif
-		/*
-		 * !!! XCP !!! end note
-		 */
 #ifdef XCP
 		case T_RemoteSubplan:
 			{
@@ -942,8 +929,6 @@
 			}
 			break;
 #endif /* XCP */
-=======
->>>>>>> 9875b6a3
 		case T_BitmapIndexScan:
 			{
 				BitmapIndexScan *bitmapindexscan = (BitmapIndexScan *) plan;

/*-------------------------------------------------------------------------
 *
 * explain.c
 *	  Explain query execution plans
 *
 * Portions Copyright (c) 1996-2011, PostgreSQL Global Development Group
 * Portions Copyright (c) 1994-5, Regents of the University of California
 *
 * IDENTIFICATION
 *	  src/backend/commands/explain.c
 *
 *-------------------------------------------------------------------------
 */
#include "postgres.h"

#include "access/xact.h"
#include "catalog/pg_constraint.h"
#include "catalog/pg_type.h"
#include "catalog/pgxc_node.h"
#include "commands/defrem.h"
#include "commands/explain.h"
#include "commands/prepare.h"
#include "commands/trigger.h"
#include "executor/hashjoin.h"
#include "executor/instrument.h"
#include "foreign/fdwapi.h"
#include "optimizer/clauses.h"
#include "optimizer/planner.h"
#include "optimizer/var.h"
#include "parser/parsetree.h"
#include "rewrite/rewriteHandler.h"
#include "tcop/tcopprot.h"
#include "utils/builtins.h"
#include "utils/guc.h"
#include "utils/lsyscache.h"
#include "utils/tuplesort.h"
#include "utils/snapmgr.h"
#include "utils/xml.h"


/* Hook for plugins to get control in ExplainOneQuery() */
ExplainOneQuery_hook_type ExplainOneQuery_hook = NULL;

/* Hook for plugins to get control in explain_get_index_name() */
explain_get_index_name_hook_type explain_get_index_name_hook = NULL;


/* OR-able flags for ExplainXMLTag() */
#define X_OPENING 0
#define X_CLOSING 1
#define X_CLOSE_IMMEDIATE 2
#define X_NOWHITESPACE 4

static void ExplainOneQuery(Query *query, ExplainState *es,
				const char *queryString, ParamListInfo params);
static void report_triggers(ResultRelInfo *rInfo, bool show_relname,
				ExplainState *es);
static double elapsed_time(instr_time *starttime);
static void ExplainNode(PlanState *planstate, List *ancestors,
			const char *relationship, const char *plan_name,
			ExplainState *es);
static void show_plan_tlist(PlanState *planstate, List *ancestors,
				ExplainState *es);
static void show_expression(Node *node, const char *qlabel,
				PlanState *planstate, List *ancestors,
				bool useprefix, ExplainState *es);
static void show_qual(List *qual, const char *qlabel,
		  PlanState *planstate, List *ancestors,
		  bool useprefix, ExplainState *es);
static void show_scan_qual(List *qual, const char *qlabel,
			   PlanState *planstate, List *ancestors,
			   ExplainState *es);
static void show_upper_qual(List *qual, const char *qlabel,
				PlanState *planstate, List *ancestors,
				ExplainState *es);
static void show_sort_keys(SortState *sortstate, List *ancestors,
			   ExplainState *es);
static void show_merge_append_keys(MergeAppendState *mstate, List *ancestors,
					   ExplainState *es);
static void show_sort_keys_common(PlanState *planstate,
					  int nkeys, AttrNumber *keycols,
					  List *ancestors, ExplainState *es);
static void show_sort_info(SortState *sortstate, ExplainState *es);
static void show_hash_info(HashState *hashstate, ExplainState *es);
static void show_foreignscan_info(ForeignScanState *fsstate, ExplainState *es);
static const char *explain_get_index_name(Oid indexId);
static void ExplainScanTarget(Scan *plan, ExplainState *es);
static void ExplainModifyTarget(ModifyTable *plan, ExplainState *es);
static void ExplainTargetRel(Plan *plan, Index rti, ExplainState *es);
static void ExplainMemberNodes(List *plans, PlanState **planstates,
				   List *ancestors, ExplainState *es);
static void ExplainSubPlans(List *plans, List *ancestors,
				const char *relationship, ExplainState *es);
static void ExplainProperty(const char *qlabel, const char *value,
				bool numeric, ExplainState *es);
static void ExplainOpenGroup(const char *objtype, const char *labelname,
				 bool labeled, ExplainState *es);
static void ExplainCloseGroup(const char *objtype, const char *labelname,
				  bool labeled, ExplainState *es);
static void ExplainDummyGroup(const char *objtype, const char *labelname,
				  ExplainState *es);
#ifdef PGXC
static void ExplainExecNodes(ExecNodes *en, ExplainState *es);
static void ExplainRemoteQuery(RemoteQuery *plan, PlanState *planstate,
								List *ancestors, ExplainState *es);
#endif
static void ExplainXMLTag(const char *tagname, int flags, ExplainState *es);
static void ExplainJSONLineEnding(ExplainState *es);
static void ExplainYAMLLineStarting(ExplainState *es);
static void escape_json(StringInfo buf, const char *str);
static void escape_yaml(StringInfo buf, const char *str);



/*
 * ExplainQuery -
 *	  execute an EXPLAIN command
 */
void
ExplainQuery(ExplainStmt *stmt, const char *queryString,
			 ParamListInfo params, DestReceiver *dest)
{
	ExplainState es;
	TupOutputState *tstate;
	List	   *rewritten;
	ListCell   *lc;

	/* Initialize ExplainState. */
	ExplainInitState(&es);

	/* Parse options list. */
	foreach(lc, stmt->options)
	{
		DefElem    *opt = (DefElem *) lfirst(lc);

		if (strcmp(opt->defname, "analyze") == 0)
			es.analyze = defGetBoolean(opt);
		else if (strcmp(opt->defname, "verbose") == 0)
			es.verbose = defGetBoolean(opt);
		else if (strcmp(opt->defname, "costs") == 0)
			es.costs = defGetBoolean(opt);
		else if (strcmp(opt->defname, "buffers") == 0)
			es.buffers = defGetBoolean(opt);
#ifdef PGXC
		else if (strcmp(opt->defname, "nodes") == 0)
			es.nodes = defGetBoolean(opt);
		else if (strcmp(opt->defname, "num_nodes") == 0)
			es.num_nodes = defGetBoolean(opt);
#endif /* PGXC */
		else if (strcmp(opt->defname, "format") == 0)
		{
			char	   *p = defGetString(opt);

			if (strcmp(p, "text") == 0)
				es.format = EXPLAIN_FORMAT_TEXT;
			else if (strcmp(p, "xml") == 0)
				es.format = EXPLAIN_FORMAT_XML;
			else if (strcmp(p, "json") == 0)
				es.format = EXPLAIN_FORMAT_JSON;
			else if (strcmp(p, "yaml") == 0)
				es.format = EXPLAIN_FORMAT_YAML;
			else
				ereport(ERROR,
						(errcode(ERRCODE_INVALID_PARAMETER_VALUE),
				errmsg("unrecognized value for EXPLAIN option \"%s\": \"%s\"",
					   opt->defname, p)));
		}
		else
			ereport(ERROR,
					(errcode(ERRCODE_SYNTAX_ERROR),
					 errmsg("unrecognized EXPLAIN option \"%s\"",
							opt->defname)));
	}

	if (es.buffers && !es.analyze)
		ereport(ERROR,
				(errcode(ERRCODE_INVALID_PARAMETER_VALUE),
				 errmsg("EXPLAIN option BUFFERS requires ANALYZE")));

	/*
	 * Parse analysis was done already, but we still have to run the rule
	 * rewriter.  We do not do AcquireRewriteLocks: we assume the query either
	 * came straight from the parser, or suitable locks were acquired by
	 * plancache.c.
	 *
	 * Because the rewriter and planner tend to scribble on the input, we make
	 * a preliminary copy of the source querytree.	This prevents problems in
	 * the case that the EXPLAIN is in a portal or plpgsql function and is
	 * executed repeatedly.  (See also the same hack in DECLARE CURSOR and
	 * PREPARE.)  XXX FIXME someday.
	 */
	Assert(IsA(stmt->query, Query));
	rewritten = QueryRewrite((Query *) copyObject(stmt->query));

	/* emit opening boilerplate */
	ExplainBeginOutput(&es);

	if (rewritten == NIL)
	{
		/*
		 * In the case of an INSTEAD NOTHING, tell at least that.  But in
		 * non-text format, the output is delimited, so this isn't necessary.
		 */
		if (es.format == EXPLAIN_FORMAT_TEXT)
			appendStringInfoString(es.str, "Query rewrites to nothing\n");
	}
	else
	{
		ListCell   *l;

		/* Explain every plan */
		foreach(l, rewritten)
		{
			ExplainOneQuery((Query *) lfirst(l), &es, queryString, params);

			/* Separate plans with an appropriate separator */
			if (lnext(l) != NULL)
				ExplainSeparatePlans(&es);
		}
	}

	/* emit closing boilerplate */
	ExplainEndOutput(&es);
	Assert(es.indent == 0);

	/* output tuples */
	tstate = begin_tup_output_tupdesc(dest, ExplainResultDesc(stmt));
	if (es.format == EXPLAIN_FORMAT_TEXT)
		do_text_output_multiline(tstate, es.str->data);
	else
		do_text_output_oneline(tstate, es.str->data);
	end_tup_output(tstate);

	pfree(es.str->data);
}

/*
 * Initialize ExplainState.
 */
void
ExplainInitState(ExplainState *es)
{
	/* Set default options. */
	memset(es, 0, sizeof(ExplainState));
	es->costs = true;
#ifdef PGXC
	es->nodes = true;
#endif /* PGXC */
	/* Prepare output buffer. */
	es->str = makeStringInfo();
}

/*
 * ExplainResultDesc -
 *	  construct the result tupledesc for an EXPLAIN
 */
TupleDesc
ExplainResultDesc(ExplainStmt *stmt)
{
	TupleDesc	tupdesc;
	ListCell   *lc;
	bool		xml = false;

	/* Check for XML format option */
	foreach(lc, stmt->options)
	{
		DefElem    *opt = (DefElem *) lfirst(lc);

		if (strcmp(opt->defname, "format") == 0)
		{
			char	   *p = defGetString(opt);

			xml = (strcmp(p, "xml") == 0);
			/* don't "break", as ExplainQuery will use the last value */
		}
	}

	/* Need a tuple descriptor representing a single TEXT or XML column */
	tupdesc = CreateTemplateTupleDesc(1, false);
	TupleDescInitEntry(tupdesc, (AttrNumber) 1, "QUERY PLAN",
					   xml ? XMLOID : TEXTOID, -1, 0);
	return tupdesc;
}

/*
 * ExplainOneQuery -
 *	  print out the execution plan for one Query
 */
static void
ExplainOneQuery(Query *query, ExplainState *es,
				const char *queryString, ParamListInfo params)
{
	/* planner will not cope with utility statements */
	if (query->commandType == CMD_UTILITY)
	{
		ExplainOneUtility(query->utilityStmt, es, queryString, params);
		return;
	}

	/* if an advisor plugin is present, let it manage things */
	if (ExplainOneQuery_hook)
		(*ExplainOneQuery_hook) (query, es, queryString, params);
	else
	{
		PlannedStmt *plan;

		/* plan the query */
		plan = pg_plan_query(query, 0, params);

		/* run it (if needed) and produce output */
		ExplainOnePlan(plan, es, queryString, params);
	}
}

/*
 * ExplainOneUtility -
 *	  print out the execution plan for one utility statement
 *	  (In general, utility statements don't have plans, but there are some
 *	  we treat as special cases)
 *
 * This is exported because it's called back from prepare.c in the
 * EXPLAIN EXECUTE case
 */
void
ExplainOneUtility(Node *utilityStmt, ExplainState *es,
				  const char *queryString, ParamListInfo params)
{
	if (utilityStmt == NULL)
		return;

	if (IsA(utilityStmt, ExecuteStmt))
		ExplainExecuteQuery((ExecuteStmt *) utilityStmt, es,
							queryString, params);
	else if (IsA(utilityStmt, NotifyStmt))
	{
		if (es->format == EXPLAIN_FORMAT_TEXT)
			appendStringInfoString(es->str, "NOTIFY\n");
		else
			ExplainDummyGroup("Notify", NULL, es);
	}
	else
	{
		if (es->format == EXPLAIN_FORMAT_TEXT)
			appendStringInfoString(es->str,
							  "Utility statements have no plan structure\n");
		else
			ExplainDummyGroup("Utility Statement", NULL, es);
	}
}

/*
 * ExplainOnePlan -
 *		given a planned query, execute it if needed, and then print
 *		EXPLAIN output
 *
 * Since we ignore any DeclareCursorStmt that might be attached to the query,
 * if you say EXPLAIN ANALYZE DECLARE CURSOR then we'll actually run the
 * query.  This is different from pre-8.3 behavior but seems more useful than
 * not running the query.  No cursor will be created, however.
 *
 * This is exported because it's called back from prepare.c in the
 * EXPLAIN EXECUTE case, and because an index advisor plugin would need
 * to call it.
 */
void
ExplainOnePlan(PlannedStmt *plannedstmt, ExplainState *es,
			   const char *queryString, ParamListInfo params)
{
	QueryDesc  *queryDesc;
	instr_time	starttime;
	double		totaltime = 0;
	int			eflags;
	int			instrument_option = 0;

	if (es->analyze)
		instrument_option |= INSTRUMENT_TIMER;
	if (es->buffers)
		instrument_option |= INSTRUMENT_BUFFERS;

	INSTR_TIME_SET_CURRENT(starttime);

	/*
	 * Use a snapshot with an updated command ID to ensure this query sees
	 * results of any previously executed queries.
	 */
	PushCopiedSnapshot(GetActiveSnapshot());
	UpdateActiveSnapshotCommandId();

	/* Create a QueryDesc requesting no output */
	queryDesc = CreateQueryDesc(plannedstmt, queryString,
								GetActiveSnapshot(), InvalidSnapshot,
								None_Receiver, params, instrument_option);

	/* Select execution options */
	if (es->analyze)
		eflags = 0;				/* default run-to-completion flags */
	else
		eflags = EXEC_FLAG_EXPLAIN_ONLY;

	/* call ExecutorStart to prepare the plan for execution */
	ExecutorStart(queryDesc, eflags);

	/* Execute the plan for statistics if asked for */
	if (es->analyze)
	{
		/* run the plan */
		ExecutorRun(queryDesc, ForwardScanDirection, 0L);

		/* run cleanup too */
		ExecutorFinish(queryDesc);

		/* We can't run ExecutorEnd 'till we're done printing the stats... */
		totaltime += elapsed_time(&starttime);
	}

	ExplainOpenGroup("Query", NULL, true, es);

	/* Create textual dump of plan tree */
	ExplainPrintPlan(es, queryDesc);

	/* Print info about runtime of triggers */
	if (es->analyze)
	{
		ResultRelInfo *rInfo;
		bool		show_relname;
		int			numrels = queryDesc->estate->es_num_result_relations;
		List	   *targrels = queryDesc->estate->es_trig_target_relations;
		int			nr;
		ListCell   *l;

		ExplainOpenGroup("Triggers", "Triggers", false, es);

		show_relname = (numrels > 1 || targrels != NIL);
		rInfo = queryDesc->estate->es_result_relations;
		for (nr = 0; nr < numrels; rInfo++, nr++)
			report_triggers(rInfo, show_relname, es);

		foreach(l, targrels)
		{
			rInfo = (ResultRelInfo *) lfirst(l);
			report_triggers(rInfo, show_relname, es);
		}

		ExplainCloseGroup("Triggers", "Triggers", false, es);
	}

	/*
	 * Close down the query and free resources.  Include time for this in the
	 * total runtime (although it should be pretty minimal).
	 */
	INSTR_TIME_SET_CURRENT(starttime);

	ExecutorEnd(queryDesc);

	FreeQueryDesc(queryDesc);

	PopActiveSnapshot();

	/* We need a CCI just in case query expanded to multiple plans */
	if (es->analyze)
		CommandCounterIncrement();

	totaltime += elapsed_time(&starttime);

	if (es->analyze)
	{
		if (es->format == EXPLAIN_FORMAT_TEXT)
			appendStringInfo(es->str, "Total runtime: %.3f ms\n",
							 1000.0 * totaltime);
		else
			ExplainPropertyFloat("Total Runtime", 1000.0 * totaltime,
								 3, es);
	}

	ExplainCloseGroup("Query", NULL, true, es);
}

/*
 * ExplainPrintPlan -
 *	  convert a QueryDesc's plan tree to text and append it to es->str
 *
 * The caller should have set up the options fields of *es, as well as
 * initializing the output buffer es->str.	Other fields in *es are
 * initialized here.
 *
 * NB: will not work on utility statements
 */
void
ExplainPrintPlan(ExplainState *es, QueryDesc *queryDesc)
{
	Assert(queryDesc->plannedstmt != NULL);
	es->pstmt = queryDesc->plannedstmt;
	es->rtable = queryDesc->plannedstmt->rtable;
	ExplainNode(queryDesc->planstate, NIL, NULL, NULL, es);
}

/*
 * ExplainQueryText -
 *	  add a "Query Text" node that contains the actual text of the query
 *
 * The caller should have set up the options fields of *es, as well as
 * initializing the output buffer es->str.
 *
 */
void
ExplainQueryText(ExplainState *es, QueryDesc *queryDesc)
{
	if (queryDesc->sourceText)
		ExplainPropertyText("Query Text", queryDesc->sourceText, es);
}

/*
 * report_triggers -
 *		report execution stats for a single relation's triggers
 */
static void
report_triggers(ResultRelInfo *rInfo, bool show_relname, ExplainState *es)
{
	int			nt;

	if (!rInfo->ri_TrigDesc || !rInfo->ri_TrigInstrument)
		return;
	for (nt = 0; nt < rInfo->ri_TrigDesc->numtriggers; nt++)
	{
		Trigger    *trig = rInfo->ri_TrigDesc->triggers + nt;
		Instrumentation *instr = rInfo->ri_TrigInstrument + nt;
		char	   *relname;
		char	   *conname = NULL;

		/* Must clean up instrumentation state */
		InstrEndLoop(instr);

		/*
		 * We ignore triggers that were never invoked; they likely aren't
		 * relevant to the current query type.
		 */
		if (instr->ntuples == 0)
			continue;

		ExplainOpenGroup("Trigger", NULL, true, es);

		relname = RelationGetRelationName(rInfo->ri_RelationDesc);
		if (OidIsValid(trig->tgconstraint))
			conname = get_constraint_name(trig->tgconstraint);

		/*
		 * In text format, we avoid printing both the trigger name and the
		 * constraint name unless VERBOSE is specified.  In non-text formats
		 * we just print everything.
		 */
		if (es->format == EXPLAIN_FORMAT_TEXT)
		{
			if (es->verbose || conname == NULL)
				appendStringInfo(es->str, "Trigger %s", trig->tgname);
			else
				appendStringInfoString(es->str, "Trigger");
			if (conname)
				appendStringInfo(es->str, " for constraint %s", conname);
			if (show_relname)
				appendStringInfo(es->str, " on %s", relname);
			appendStringInfo(es->str, ": time=%.3f calls=%.0f\n",
							 1000.0 * instr->total, instr->ntuples);
		}
		else
		{
			ExplainPropertyText("Trigger Name", trig->tgname, es);
			if (conname)
				ExplainPropertyText("Constraint Name", conname, es);
			ExplainPropertyText("Relation", relname, es);
			ExplainPropertyFloat("Time", 1000.0 * instr->total, 3, es);
			ExplainPropertyFloat("Calls", instr->ntuples, 0, es);
		}

		if (conname)
			pfree(conname);

		ExplainCloseGroup("Trigger", NULL, true, es);
	}
}

/* Compute elapsed time in seconds since given timestamp */
static double
elapsed_time(instr_time *starttime)
{
	instr_time	endtime;

	INSTR_TIME_SET_CURRENT(endtime);
	INSTR_TIME_SUBTRACT(endtime, *starttime);
	return INSTR_TIME_GET_DOUBLE(endtime);
}

/*
 * ExplainNode -
 *	  Appends a description of a plan tree to es->str
 *
 * planstate points to the executor state node for the current plan node.
 * We need to work from a PlanState node, not just a Plan node, in order to
 * get at the instrumentation data (if any) as well as the list of subplans.
 *
 * ancestors is a list of parent PlanState nodes, most-closely-nested first.
 * These are needed in order to interpret PARAM_EXEC Params.
 *
 * relationship describes the relationship of this plan node to its parent
 * (eg, "Outer", "Inner"); it can be null at top level.  plan_name is an
 * optional name to be attached to the node.
 *
 * In text format, es->indent is controlled in this function since we only
 * want it to change at plan-node boundaries.  In non-text formats, es->indent
 * corresponds to the nesting depth of logical output groups, and therefore
 * is controlled by ExplainOpenGroup/ExplainCloseGroup.
 */
static void
ExplainNode(PlanState *planstate, List *ancestors,
			const char *relationship, const char *plan_name,
			ExplainState *es)
{
	Plan	   *plan = planstate->plan;
	const char *pname;			/* node type name for text output */
	const char *sname;			/* node type name for non-text output */
	const char *strategy = NULL;
	const char *operation = NULL;
	int			save_indent = es->indent;
	bool		haschildren;

	switch (nodeTag(plan))
	{
		case T_Result:
			pname = sname = "Result";
			break;
		case T_ModifyTable:
			sname = "ModifyTable";
			switch (((ModifyTable *) plan)->operation)
			{
				case CMD_INSERT:
					pname = operation = "Insert";
					break;
				case CMD_UPDATE:
					pname = operation = "Update";
					break;
				case CMD_DELETE:
					pname = operation = "Delete";
					break;
				default:
					pname = "???";
					break;
			}
			break;
		case T_Append:
			pname = sname = "Append";
			break;
		case T_MergeAppend:
			pname = sname = "Merge Append";
			break;
		case T_RecursiveUnion:
			pname = sname = "Recursive Union";
			break;
		case T_BitmapAnd:
			pname = sname = "BitmapAnd";
			break;
		case T_BitmapOr:
			pname = sname = "BitmapOr";
			break;
		case T_NestLoop:
			pname = sname = "Nested Loop";
			break;
		case T_MergeJoin:
			pname = "Merge";	/* "Join" gets added by jointype switch */
			sname = "Merge Join";
			break;
		case T_HashJoin:
			pname = "Hash";		/* "Join" gets added by jointype switch */
			sname = "Hash Join";
			break;
		case T_SeqScan:
			pname = sname = "Seq Scan";
			break;
		case T_IndexScan:
			pname = sname = "Index Scan";
			break;
		case T_BitmapIndexScan:
			pname = sname = "Bitmap Index Scan";
			break;
		case T_BitmapHeapScan:
			pname = sname = "Bitmap Heap Scan";
			break;
		case T_TidScan:
			pname = sname = "Tid Scan";
			break;
		case T_SubqueryScan:
			pname = sname = "Subquery Scan";
			break;
		case T_FunctionScan:
			pname = sname = "Function Scan";
			break;
		case T_ValuesScan:
			pname = sname = "Values Scan";
			break;
		case T_CteScan:
			pname = sname = "CTE Scan";
			break;
		case T_WorkTableScan:
			pname = sname = "WorkTable Scan";
			break;
#ifdef PGXC
		case T_RemoteQuery:
			pname = "Data Node Scan";
			break;
#endif
		case T_ForeignScan:
			pname = sname = "Foreign Scan";
			break;
#ifdef XCP
		case T_RemoteSubplan:
			pname = "Remote Subquery Scan";
			break;
#endif /* XCP */
		case T_Material:
			pname = sname = "Materialize";
			break;
		case T_Sort:
			pname = sname = "Sort";
			break;
		case T_Group:
			pname = sname = "Group";
			break;
		case T_Agg:
			sname = "Aggregate";
			switch (((Agg *) plan)->aggstrategy)
			{
				case AGG_PLAIN:
					pname = "Aggregate";
					strategy = "Plain";
					break;
				case AGG_SORTED:
					pname = "GroupAggregate";
					strategy = "Sorted";
					break;
				case AGG_HASHED:
					pname = "HashAggregate";
					strategy = "Hashed";
					break;
				default:
					pname = "Aggregate ???";
					strategy = "???";
					break;
			}
#ifdef XCP
			switch (((Agg *) plan)->aggstrategy)
			{
				case AGG_SLAVE:
					operation = "Transition";
					break;
				case AGG_MASTER:
					operation = "Collection";
					break;
				default:
					operation = NULL;
					break;
			}
#endif

			break;
		case T_WindowAgg:
			pname = sname = "WindowAgg";
			break;
		case T_Unique:
			pname = sname = "Unique";
			break;
		case T_SetOp:
			sname = "SetOp";
			switch (((SetOp *) plan)->strategy)
			{
				case SETOP_SORTED:
					pname = "SetOp";
					strategy = "Sorted";
					break;
				case SETOP_HASHED:
					pname = "HashSetOp";
					strategy = "Hashed";
					break;
				default:
					pname = "SetOp ???";
					strategy = "???";
					break;
			}
			break;
		case T_LockRows:
			pname = sname = "LockRows";
			break;
		case T_Limit:
			pname = sname = "Limit";
			break;
		case T_Hash:
			pname = sname = "Hash";
			break;
		default:
			pname = sname = "???";
			break;
	}

	ExplainOpenGroup("Plan",
					 relationship ? NULL : "Plan",
					 true, es);

	if (es->format == EXPLAIN_FORMAT_TEXT)
	{
		if (plan_name)
		{
			appendStringInfoSpaces(es->str, es->indent * 2);
			appendStringInfo(es->str, "%s\n", plan_name);
			es->indent++;
		}
		if (es->indent)
		{
			appendStringInfoSpaces(es->str, es->indent * 2);
			appendStringInfoString(es->str, "->  ");
			es->indent += 2;
		}
		appendStringInfoString(es->str, pname);
		es->indent++;
	}
	else
	{
		ExplainPropertyText("Node Type", sname, es);
		if (strategy)
			ExplainPropertyText("Strategy", strategy, es);
		if (operation)
			ExplainPropertyText("Operation", operation, es);
		if (relationship)
			ExplainPropertyText("Parent Relationship", relationship, es);
		if (plan_name)
			ExplainPropertyText("Subplan Name", plan_name, es);
	}

	switch (nodeTag(plan))
	{
		case T_IndexScan:
			{
				IndexScan  *indexscan = (IndexScan *) plan;
				const char *indexname =
				explain_get_index_name(indexscan->indexid);

				if (es->format == EXPLAIN_FORMAT_TEXT)
				{
					if (ScanDirectionIsBackward(indexscan->indexorderdir))
						appendStringInfoString(es->str, " Backward");
					appendStringInfo(es->str, " using %s", indexname);
				}
				else
				{
					const char *scandir;

					switch (indexscan->indexorderdir)
					{
						case BackwardScanDirection:
							scandir = "Backward";
							break;
						case NoMovementScanDirection:
							scandir = "NoMovement";
							break;
						case ForwardScanDirection:
							scandir = "Forward";
							break;
						default:
							scandir = "???";
							break;
					}
					ExplainPropertyText("Scan Direction", scandir, es);
					ExplainPropertyText("Index Name", indexname, es);
				}
			}
			/* FALL THRU */
		case T_SeqScan:
		case T_BitmapHeapScan:
		case T_TidScan:
		case T_SubqueryScan:
		case T_FunctionScan:
		case T_ValuesScan:
		case T_CteScan:
		case T_WorkTableScan:
		case T_ForeignScan:
			ExplainScanTarget((Scan *) plan, es);
			break;
#ifdef PGXC
		case T_RemoteQuery:
<<<<<<< HEAD
			{
				RemoteQuery *remote_query = (RemoteQuery *) plan;
				int pnc, nc;
	
				pnc = 0;
				nc = 0;
				if (remote_query->exec_nodes != NULL)
				{
					if (remote_query->exec_nodes->primarynodelist != NULL)
					{
						pnc = list_length(remote_query->exec_nodes->primarynodelist);
						appendStringInfo(es->str, " (Primary Node Count [%d])", pnc);
					}
					if (remote_query->exec_nodes->nodeList)
					{
						nc = list_length(remote_query->exec_nodes->nodeList);
						appendStringInfo(es->str, " (Node Count [%d])", nc);
					}
				}
				ExplainScanTarget((Scan *) plan, es);
			}
			break;
#endif
#ifdef XCP
		case T_RemoteSubplan:
			{
				RemoteSubplan  *rsubplan = (RemoteSubplan *) plan;
				bool 			replicated;
				replicated = IsReplicated(rsubplan->distributionType);
				/* print out destination nodes */
				if (es->format == EXPLAIN_FORMAT_TEXT)
				{
					bool 			first = true;
					ListCell 	   *lc;

					foreach(lc, rsubplan->nodeList)
					{
						if (first)
						{
							appendStringInfo(es->str, " on %s (%d",
											 replicated ? "any" : "all",
											 lfirst_int(lc));
							first = false;
						}
						else
							appendStringInfo(es->str, ",%d", lfirst_int(lc));
					}
					appendStringInfoChar(es->str, ')');
				}
				else
				{
					ExplainPropertyText("Replicated",
										replicated ? "yes" : "no",
										es);
					ExplainPropertyList("Node List",
										((RemoteSubplan *) plan)->nodeList,
										es);
				}
			}
			break;
#endif /* XCP */
=======
			/* Emit node execution list */
			ExplainExecNodes(((RemoteQuery *)plan)->exec_nodes, es);
			ExplainScanTarget((Scan *) plan, es);
			break;
#endif
>>>>>>> 09cc5e73
		case T_BitmapIndexScan:
			{
				BitmapIndexScan *bitmapindexscan = (BitmapIndexScan *) plan;
				const char *indexname =
				explain_get_index_name(bitmapindexscan->indexid);

				if (es->format == EXPLAIN_FORMAT_TEXT)
					appendStringInfo(es->str, " on %s", indexname);
				else
					ExplainPropertyText("Index Name", indexname, es);
			}
			break;
		case T_ModifyTable:
			ExplainModifyTarget((ModifyTable *) plan, es);
			break;
		case T_NestLoop:
		case T_MergeJoin:
		case T_HashJoin:
			{
				const char *jointype;

				switch (((Join *) plan)->jointype)
				{
					case JOIN_INNER:
						jointype = "Inner";
						break;
					case JOIN_LEFT:
						jointype = "Left";
						break;
					case JOIN_FULL:
						jointype = "Full";
						break;
					case JOIN_RIGHT:
						jointype = "Right";
						break;
					case JOIN_SEMI:
						jointype = "Semi";
						break;
					case JOIN_ANTI:
						jointype = "Anti";
						break;
					default:
						jointype = "???";
						break;
				}
				if (es->format == EXPLAIN_FORMAT_TEXT)
				{
					/*
					 * For historical reasons, the join type is interpolated
					 * into the node type name...
					 */
					if (((Join *) plan)->jointype != JOIN_INNER)
						appendStringInfo(es->str, " %s Join", jointype);
					else if (!IsA(plan, NestLoop))
						appendStringInfo(es->str, " Join");
				}
				else
					ExplainPropertyText("Join Type", jointype, es);
			}
			break;
		case T_SetOp:
			{
				const char *setopcmd;

				switch (((SetOp *) plan)->cmd)
				{
					case SETOPCMD_INTERSECT:
						setopcmd = "Intersect";
						break;
					case SETOPCMD_INTERSECT_ALL:
						setopcmd = "Intersect All";
						break;
					case SETOPCMD_EXCEPT:
						setopcmd = "Except";
						break;
					case SETOPCMD_EXCEPT_ALL:
						setopcmd = "Except All";
						break;
					default:
						setopcmd = "???";
						break;
				}
				if (es->format == EXPLAIN_FORMAT_TEXT)
					appendStringInfo(es->str, " %s", setopcmd);
				else
					ExplainPropertyText("Command", setopcmd, es);
			}
			break;
		default:
			break;
	}

	if (es->costs)
	{
		if (es->format == EXPLAIN_FORMAT_TEXT)
		{
			appendStringInfo(es->str, "  (cost=%.2f..%.2f rows=%.0f width=%d)",
							 plan->startup_cost, plan->total_cost,
							 plan->plan_rows, plan->plan_width);
		}
		else
		{
			ExplainPropertyFloat("Startup Cost", plan->startup_cost, 2, es);
			ExplainPropertyFloat("Total Cost", plan->total_cost, 2, es);
			ExplainPropertyFloat("Plan Rows", plan->plan_rows, 0, es);
			ExplainPropertyInteger("Plan Width", plan->plan_width, es);
		}
	}

	/*
	 * We have to forcibly clean up the instrumentation state because we
	 * haven't done ExecutorEnd yet.  This is pretty grotty ...
	 */
	if (planstate->instrument)
		InstrEndLoop(planstate->instrument);

	if (planstate->instrument && planstate->instrument->nloops > 0)
	{
		double		nloops = planstate->instrument->nloops;
		double		startup_sec = 1000.0 * planstate->instrument->startup / nloops;
		double		total_sec = 1000.0 * planstate->instrument->total / nloops;
		double		rows = planstate->instrument->ntuples / nloops;

		if (es->format == EXPLAIN_FORMAT_TEXT)
		{
			appendStringInfo(es->str,
							 " (actual time=%.3f..%.3f rows=%.0f loops=%.0f)",
							 startup_sec, total_sec, rows, nloops);
		}
		else
		{
			ExplainPropertyFloat("Actual Startup Time", startup_sec, 3, es);
			ExplainPropertyFloat("Actual Total Time", total_sec, 3, es);
			ExplainPropertyFloat("Actual Rows", rows, 0, es);
			ExplainPropertyFloat("Actual Loops", nloops, 0, es);
		}
	}
	else if (es->analyze)
	{
		if (es->format == EXPLAIN_FORMAT_TEXT)
			appendStringInfo(es->str, " (never executed)");
		else
		{
			ExplainPropertyFloat("Actual Startup Time", 0.0, 3, es);
			ExplainPropertyFloat("Actual Total Time", 0.0, 3, es);
			ExplainPropertyFloat("Actual Rows", 0.0, 0, es);
			ExplainPropertyFloat("Actual Loops", 0.0, 0, es);
		}
	}

	/* in text format, first line ends here */
	if (es->format == EXPLAIN_FORMAT_TEXT)
		appendStringInfoChar(es->str, '\n');

	/* target list */
	if (es->verbose)
		show_plan_tlist(planstate, ancestors, es);

	/* quals, sort keys, etc */
	switch (nodeTag(plan))
	{
		case T_IndexScan:
			show_scan_qual(((IndexScan *) plan)->indexqualorig,
						   "Index Cond", planstate, ancestors, es);
			show_scan_qual(((IndexScan *) plan)->indexorderbyorig,
						   "Order By", planstate, ancestors, es);
			show_scan_qual(plan->qual, "Filter", planstate, ancestors, es);
			break;
		case T_BitmapIndexScan:
			show_scan_qual(((BitmapIndexScan *) plan)->indexqualorig,
						   "Index Cond", planstate, ancestors, es);
			break;
#ifdef PGXC
		case T_ModifyTable:
			{
				/* Remote query planning on DMLs */
				ModifyTable *mt = (ModifyTable *)plan;
				ListCell *elt;
				foreach(elt, mt->remote_plans)
					ExplainRemoteQuery((RemoteQuery *) lfirst(elt), planstate, ancestors, es);
			}
			break;
		case T_RemoteQuery:
			/* Remote query */
			ExplainRemoteQuery((RemoteQuery *)plan, planstate, ancestors, es);
			show_scan_qual(plan->qual, "Coordinator quals", planstate, ancestors, es);
			break;
#endif
		case T_BitmapHeapScan:
			show_scan_qual(((BitmapHeapScan *) plan)->bitmapqualorig,
						   "Recheck Cond", planstate, ancestors, es);
			/* FALL THRU */
		case T_SeqScan:
		case T_ValuesScan:
		case T_CteScan:
		case T_WorkTableScan:
		case T_SubqueryScan:
			show_scan_qual(plan->qual, "Filter", planstate, ancestors, es);
			break;
		case T_FunctionScan:
			if (es->verbose)
				show_expression(((FunctionScan *) plan)->funcexpr,
								"Function Call", planstate, ancestors,
								es->verbose, es);
			show_scan_qual(plan->qual, "Filter", planstate, ancestors, es);
			break;
		case T_TidScan:
			{
				/*
				 * The tidquals list has OR semantics, so be sure to show it
				 * as an OR condition.
				 */
				List	   *tidquals = ((TidScan *) plan)->tidquals;

				if (list_length(tidquals) > 1)
					tidquals = list_make1(make_orclause(tidquals));
				show_scan_qual(tidquals, "TID Cond", planstate, ancestors, es);
				show_scan_qual(plan->qual, "Filter", planstate, ancestors, es);
			}
			break;
		case T_ForeignScan:
			show_scan_qual(plan->qual, "Filter", planstate, ancestors, es);
			show_foreignscan_info((ForeignScanState *) planstate, es);
			break;
		case T_NestLoop:
			show_upper_qual(((NestLoop *) plan)->join.joinqual,
							"Join Filter", planstate, ancestors, es);
			show_upper_qual(plan->qual, "Filter", planstate, ancestors, es);
			break;
		case T_MergeJoin:
			show_upper_qual(((MergeJoin *) plan)->mergeclauses,
							"Merge Cond", planstate, ancestors, es);
			show_upper_qual(((MergeJoin *) plan)->join.joinqual,
							"Join Filter", planstate, ancestors, es);
			show_upper_qual(plan->qual, "Filter", planstate, ancestors, es);
			break;
		case T_HashJoin:
			show_upper_qual(((HashJoin *) plan)->hashclauses,
							"Hash Cond", planstate, ancestors, es);
			show_upper_qual(((HashJoin *) plan)->join.joinqual,
							"Join Filter", planstate, ancestors, es);
			show_upper_qual(plan->qual, "Filter", planstate, ancestors, es);
			break;
		case T_Agg:
		case T_Group:
			show_upper_qual(plan->qual, "Filter", planstate, ancestors, es);
			break;
		case T_Sort:
			show_sort_keys((SortState *) planstate, ancestors, es);
			show_sort_info((SortState *) planstate, es);
			break;
		case T_MergeAppend:
			show_merge_append_keys((MergeAppendState *) planstate,
								   ancestors, es);
			break;
		case T_Result:
			show_upper_qual((List *) ((Result *) plan)->resconstantqual,
							"One-Time Filter", planstate, ancestors, es);
			show_upper_qual(plan->qual, "Filter", planstate, ancestors, es);
			break;
		case T_Hash:
			show_hash_info((HashState *) planstate, es);
			break;
		default:
			break;
	}

	/* Show buffer usage */
	if (es->buffers)
	{
		const BufferUsage *usage = &planstate->instrument->bufusage;

		if (es->format == EXPLAIN_FORMAT_TEXT)
		{
			bool		has_shared = (usage->shared_blks_hit > 0 ||
									  usage->shared_blks_read > 0 ||
									  usage->shared_blks_written);
			bool		has_local = (usage->local_blks_hit > 0 ||
									 usage->local_blks_read > 0 ||
									 usage->local_blks_written);
			bool		has_temp = (usage->temp_blks_read > 0 ||
									usage->temp_blks_written);

			/* Show only positive counter values. */
			if (has_shared || has_local || has_temp)
			{
				appendStringInfoSpaces(es->str, es->indent * 2);
				appendStringInfoString(es->str, "Buffers:");

				if (has_shared)
				{
					appendStringInfoString(es->str, " shared");
					if (usage->shared_blks_hit > 0)
						appendStringInfo(es->str, " hit=%ld",
										 usage->shared_blks_hit);
					if (usage->shared_blks_read > 0)
						appendStringInfo(es->str, " read=%ld",
										 usage->shared_blks_read);
					if (usage->shared_blks_written > 0)
						appendStringInfo(es->str, " written=%ld",
										 usage->shared_blks_written);
					if (has_local || has_temp)
						appendStringInfoChar(es->str, ',');
				}
				if (has_local)
				{
					appendStringInfoString(es->str, " local");
					if (usage->local_blks_hit > 0)
						appendStringInfo(es->str, " hit=%ld",
										 usage->local_blks_hit);
					if (usage->local_blks_read > 0)
						appendStringInfo(es->str, " read=%ld",
										 usage->local_blks_read);
					if (usage->local_blks_written > 0)
						appendStringInfo(es->str, " written=%ld",
										 usage->local_blks_written);
					if (has_temp)
						appendStringInfoChar(es->str, ',');
				}
				if (has_temp)
				{
					appendStringInfoString(es->str, " temp");
					if (usage->temp_blks_read > 0)
						appendStringInfo(es->str, " read=%ld",
										 usage->temp_blks_read);
					if (usage->temp_blks_written > 0)
						appendStringInfo(es->str, " written=%ld",
										 usage->temp_blks_written);
				}
				appendStringInfoChar(es->str, '\n');
			}
		}
		else
		{
			ExplainPropertyLong("Shared Hit Blocks", usage->shared_blks_hit, es);
			ExplainPropertyLong("Shared Read Blocks", usage->shared_blks_read, es);
			ExplainPropertyLong("Shared Written Blocks", usage->shared_blks_written, es);
			ExplainPropertyLong("Local Hit Blocks", usage->local_blks_hit, es);
			ExplainPropertyLong("Local Read Blocks", usage->local_blks_read, es);
			ExplainPropertyLong("Local Written Blocks", usage->local_blks_written, es);
			ExplainPropertyLong("Temp Read Blocks", usage->temp_blks_read, es);
			ExplainPropertyLong("Temp Written Blocks", usage->temp_blks_written, es);
		}
	}

	/* Get ready to display the child plans */
	haschildren = planstate->initPlan ||
		outerPlanState(planstate) ||
		innerPlanState(planstate) ||
		IsA(plan, ModifyTable) ||
		IsA(plan, Append) ||
		IsA(plan, MergeAppend) ||
		IsA(plan, BitmapAnd) ||
		IsA(plan, BitmapOr) ||
		IsA(plan, SubqueryScan) ||
		planstate->subPlan;
	if (haschildren)
	{
		ExplainOpenGroup("Plans", "Plans", false, es);
		/* Pass current PlanState as head of ancestors list for children */
		ancestors = lcons(planstate, ancestors);
	}

	/* initPlan-s */
	if (planstate->initPlan)
		ExplainSubPlans(planstate->initPlan, ancestors, "InitPlan", es);

	/* lefttree */
	if (outerPlanState(planstate))
		ExplainNode(outerPlanState(planstate), ancestors,
					"Outer", NULL, es);

	/* righttree */
	if (innerPlanState(planstate))
		ExplainNode(innerPlanState(planstate), ancestors,
					"Inner", NULL, es);

	/* special child plans */
	switch (nodeTag(plan))
	{
		case T_ModifyTable:
			ExplainMemberNodes(((ModifyTable *) plan)->plans,
							   ((ModifyTableState *) planstate)->mt_plans,
							   ancestors, es);
			break;
		case T_Append:
			ExplainMemberNodes(((Append *) plan)->appendplans,
							   ((AppendState *) planstate)->appendplans,
							   ancestors, es);
			break;
		case T_MergeAppend:
			ExplainMemberNodes(((MergeAppend *) plan)->mergeplans,
							   ((MergeAppendState *) planstate)->mergeplans,
							   ancestors, es);
			break;
		case T_BitmapAnd:
			ExplainMemberNodes(((BitmapAnd *) plan)->bitmapplans,
							   ((BitmapAndState *) planstate)->bitmapplans,
							   ancestors, es);
			break;
		case T_BitmapOr:
			ExplainMemberNodes(((BitmapOr *) plan)->bitmapplans,
							   ((BitmapOrState *) planstate)->bitmapplans,
							   ancestors, es);
			break;
		case T_SubqueryScan:
			ExplainNode(((SubqueryScanState *) planstate)->subplan, ancestors,
						"Subquery", NULL, es);
			break;
		default:
			break;
	}

	/* subPlan-s */
	if (planstate->subPlan)
		ExplainSubPlans(planstate->subPlan, ancestors, "SubPlan", es);

	/* end of child plans */
	if (haschildren)
	{
		ancestors = list_delete_first(ancestors);
		ExplainCloseGroup("Plans", "Plans", false, es);
	}

	/* in text format, undo whatever indentation we added */
	if (es->format == EXPLAIN_FORMAT_TEXT)
		es->indent = save_indent;

	ExplainCloseGroup("Plan",
					  relationship ? NULL : "Plan",
					  true, es);
}

/*
 * Show the targetlist of a plan node
 */
static void
show_plan_tlist(PlanState *planstate, List *ancestors, ExplainState *es)
{
	Plan	   *plan = planstate->plan;
	List	   *context;
	List	   *result = NIL;
	bool		useprefix;
	ListCell   *lc;

	/* No work if empty tlist (this occurs eg in bitmap indexscans) */
	if (plan->targetlist == NIL)
		return;
	/* The tlist of an Append isn't real helpful, so suppress it */
	if (IsA(plan, Append))
		return;
	/* Likewise for MergeAppend and RecursiveUnion */
	if (IsA(plan, MergeAppend))
		return;
	if (IsA(plan, RecursiveUnion))
		return;

	/* Set up deparsing context */
	context = deparse_context_for_planstate((Node *) planstate,
											ancestors,
											es->rtable);
	useprefix = list_length(es->rtable) > 1;

	/* Deparse each result column (we now include resjunk ones) */
	foreach(lc, plan->targetlist)
	{
		TargetEntry *tle = (TargetEntry *) lfirst(lc);

		result = lappend(result,
						 deparse_expression((Node *) tle->expr, context,
											useprefix, false));
	}

	/* Print results */
	ExplainPropertyList("Output", result, es);
}

/*
 * Show a generic expression
 */
static void
show_expression(Node *node, const char *qlabel,
				PlanState *planstate, List *ancestors,
				bool useprefix, ExplainState *es)
{
	List	   *context;
	char	   *exprstr;

	/* Set up deparsing context */
	context = deparse_context_for_planstate((Node *) planstate,
											ancestors,
											es->rtable);

	/* Deparse the expression */
	exprstr = deparse_expression(node, context, useprefix, false);

	/* And add to es->str */
	ExplainPropertyText(qlabel, exprstr, es);
}

/*
 * Show a qualifier expression (which is a List with implicit AND semantics)
 */
static void
show_qual(List *qual, const char *qlabel,
		  PlanState *planstate, List *ancestors,
		  bool useprefix, ExplainState *es)
{
	Node	   *node;

	/* No work if empty qual */
	if (qual == NIL)
		return;

	/* Convert AND list to explicit AND */
	node = (Node *) make_ands_explicit(qual);

	/* And show it */
	show_expression(node, qlabel, planstate, ancestors, useprefix, es);
}

/*
 * Show a qualifier expression for a scan plan node
 */
static void
show_scan_qual(List *qual, const char *qlabel,
			   PlanState *planstate, List *ancestors,
			   ExplainState *es)
{
	bool		useprefix;

	useprefix = (IsA(planstate->plan, SubqueryScan) ||es->verbose);
	show_qual(qual, qlabel, planstate, ancestors, useprefix, es);
}

/*
 * Show a qualifier expression for an upper-level plan node
 */
static void
show_upper_qual(List *qual, const char *qlabel,
				PlanState *planstate, List *ancestors,
				ExplainState *es)
{
	bool		useprefix;

	useprefix = (list_length(es->rtable) > 1 || es->verbose);
	show_qual(qual, qlabel, planstate, ancestors, useprefix, es);
}

/*
 * Show the sort keys for a Sort node.
 */
static void
show_sort_keys(SortState *sortstate, List *ancestors, ExplainState *es)
{
	Sort	   *plan = (Sort *) sortstate->ss.ps.plan;

	show_sort_keys_common((PlanState *) sortstate,
						  plan->numCols, plan->sortColIdx,
						  ancestors, es);
}

/*
 * Likewise, for a MergeAppend node.
 */
static void
show_merge_append_keys(MergeAppendState *mstate, List *ancestors,
					   ExplainState *es)
{
	MergeAppend *plan = (MergeAppend *) mstate->ps.plan;

	show_sort_keys_common((PlanState *) mstate,
						  plan->numCols, plan->sortColIdx,
						  ancestors, es);
}

static void
show_sort_keys_common(PlanState *planstate, int nkeys, AttrNumber *keycols,
					  List *ancestors, ExplainState *es)
{
	Plan	   *plan = planstate->plan;
	List	   *context;
	List	   *result = NIL;
	bool		useprefix;
	int			keyno;
	char	   *exprstr;

	if (nkeys <= 0)
		return;

	/* Set up deparsing context */
	context = deparse_context_for_planstate((Node *) planstate,
											ancestors,
											es->rtable);
	useprefix = (list_length(es->rtable) > 1 || es->verbose);

	for (keyno = 0; keyno < nkeys; keyno++)
	{
		/* find key expression in tlist */
		AttrNumber	keyresno = keycols[keyno];
		TargetEntry *target = get_tle_by_resno(plan->targetlist,
											   keyresno);

		if (!target)
			elog(ERROR, "no tlist entry for key %d", keyresno);
		/* Deparse the expression, showing any top-level cast */
		exprstr = deparse_expression((Node *) target->expr, context,
									 useprefix, true);
		result = lappend(result, exprstr);
	}

	ExplainPropertyList("Sort Key", result, es);
}

/*
 * If it's EXPLAIN ANALYZE, show tuplesort stats for a sort node
 */
static void
show_sort_info(SortState *sortstate, ExplainState *es)
{
	Assert(IsA(sortstate, SortState));
	if (es->analyze && sortstate->sort_Done &&
		sortstate->tuplesortstate != NULL)
	{
		Tuplesortstate *state = (Tuplesortstate *) sortstate->tuplesortstate;
		const char *sortMethod;
		const char *spaceType;
		long		spaceUsed;

		tuplesort_get_stats(state, &sortMethod, &spaceType, &spaceUsed);

		if (es->format == EXPLAIN_FORMAT_TEXT)
		{
			appendStringInfoSpaces(es->str, es->indent * 2);
			appendStringInfo(es->str, "Sort Method: %s  %s: %ldkB\n",
							 sortMethod, spaceType, spaceUsed);
		}
		else
		{
			ExplainPropertyText("Sort Method", sortMethod, es);
			ExplainPropertyLong("Sort Space Used", spaceUsed, es);
			ExplainPropertyText("Sort Space Type", spaceType, es);
		}
	}
}

/*
 * Show information on hash buckets/batches.
 */
static void
show_hash_info(HashState *hashstate, ExplainState *es)
{
	HashJoinTable hashtable;

	Assert(IsA(hashstate, HashState));
	hashtable = hashstate->hashtable;

	if (hashtable)
	{
		long		spacePeakKb = (hashtable->spacePeak + 1023) / 1024;

		if (es->format != EXPLAIN_FORMAT_TEXT)
		{
			ExplainPropertyLong("Hash Buckets", hashtable->nbuckets, es);
			ExplainPropertyLong("Hash Batches", hashtable->nbatch, es);
			ExplainPropertyLong("Original Hash Batches",
								hashtable->nbatch_original, es);
			ExplainPropertyLong("Peak Memory Usage", spacePeakKb, es);
		}
		else if (hashtable->nbatch_original != hashtable->nbatch)
		{
			appendStringInfoSpaces(es->str, es->indent * 2);
			appendStringInfo(es->str,
			"Buckets: %d  Batches: %d (originally %d)  Memory Usage: %ldkB\n",
							 hashtable->nbuckets, hashtable->nbatch,
							 hashtable->nbatch_original, spacePeakKb);
		}
		else
		{
			appendStringInfoSpaces(es->str, es->indent * 2);
			appendStringInfo(es->str,
						   "Buckets: %d  Batches: %d  Memory Usage: %ldkB\n",
							 hashtable->nbuckets, hashtable->nbatch,
							 spacePeakKb);
		}
	}
}

/*
 * Show extra information for a ForeignScan node.
 */
static void
show_foreignscan_info(ForeignScanState *fsstate, ExplainState *es)
{
	FdwRoutine *fdwroutine = fsstate->fdwroutine;

	/* Let the FDW emit whatever fields it wants */
	fdwroutine->ExplainForeignScan(fsstate, es);
}

/*
 * Fetch the name of an index in an EXPLAIN
 *
 * We allow plugins to get control here so that plans involving hypothetical
 * indexes can be explained.
 */
static const char *
explain_get_index_name(Oid indexId)
{
	const char *result;

	if (explain_get_index_name_hook)
		result = (*explain_get_index_name_hook) (indexId);
	else
		result = NULL;
	if (result == NULL)
	{
		/* default behavior: look in the catalogs and quote it */
		result = get_rel_name(indexId);
		if (result == NULL)
			elog(ERROR, "cache lookup failed for index %u", indexId);
		result = quote_identifier(result);
	}
	return result;
}

/*
 * Show the target of a Scan node
 */
static void
ExplainScanTarget(Scan *plan, ExplainState *es)
{
	ExplainTargetRel((Plan *) plan, plan->scanrelid, es);
}

/*
 * Show the target of a ModifyTable node
 */
static void
ExplainModifyTarget(ModifyTable *plan, ExplainState *es)
{
	Index		rti;

	/*
	 * We show the name of the first target relation.  In multi-target-table
	 * cases this should always be the parent of the inheritance tree.
	 */
	Assert(plan->resultRelations != NIL);
	rti = linitial_int(plan->resultRelations);

	ExplainTargetRel((Plan *) plan, rti, es);
}

/*
 * Show the target relation of a scan or modify node
 */
static void
ExplainTargetRel(Plan *plan, Index rti, ExplainState *es)
{
	char	   *objectname = NULL;
	char	   *namespace = NULL;
	const char *objecttag = NULL;
	RangeTblEntry *rte;

	rte = rt_fetch(rti, es->rtable);

	switch (nodeTag(plan))
	{
		case T_SeqScan:
		case T_IndexScan:
		case T_BitmapHeapScan:
		case T_TidScan:
		case T_ForeignScan:
		case T_ModifyTable:
			/* Assert it's on a real relation */
			Assert(rte->rtekind == RTE_RELATION);
			objectname = get_rel_name(rte->relid);
			if (es->verbose)
				namespace = get_namespace_name(get_rel_namespace(rte->relid));
			objecttag = "Relation Name";
			break;
		case T_FunctionScan:
			{
				Node	   *funcexpr;

				/* Assert it's on a RangeFunction */
				Assert(rte->rtekind == RTE_FUNCTION);

				/*
				 * If the expression is still a function call, we can get the
				 * real name of the function.  Otherwise, punt (this can
				 * happen if the optimizer simplified away the function call,
				 * for example).
				 */
				funcexpr = ((FunctionScan *) plan)->funcexpr;
				if (funcexpr && IsA(funcexpr, FuncExpr))
				{
					Oid			funcid = ((FuncExpr *) funcexpr)->funcid;

					objectname = get_func_name(funcid);
					if (es->verbose)
						namespace =
							get_namespace_name(get_func_namespace(funcid));
				}
				objecttag = "Function Name";
			}
			break;
		case T_ValuesScan:
			Assert(rte->rtekind == RTE_VALUES);
			break;
		case T_CteScan:
			/* Assert it's on a non-self-reference CTE */
			Assert(rte->rtekind == RTE_CTE);
			Assert(!rte->self_reference);
			objectname = rte->ctename;
			objecttag = "CTE Name";
			break;
		case T_WorkTableScan:
			/* Assert it's on a self-reference CTE */
			Assert(rte->rtekind == RTE_CTE);
			Assert(rte->self_reference);
			objectname = rte->ctename;
			objecttag = "CTE Name";
			break;
		default:
			break;
	}

	if (es->format == EXPLAIN_FORMAT_TEXT)
	{
		appendStringInfoString(es->str, " on");
		if (namespace != NULL)
			appendStringInfo(es->str, " %s.%s", quote_identifier(namespace),
							 quote_identifier(objectname));
		else if (objectname != NULL)
			appendStringInfo(es->str, " %s", quote_identifier(objectname));
		if (objectname == NULL ||
			strcmp(rte->eref->aliasname, objectname) != 0)
			appendStringInfo(es->str, " %s",
							 quote_identifier(rte->eref->aliasname));
	}
	else
	{
		if (objecttag != NULL && objectname != NULL)
			ExplainPropertyText(objecttag, objectname, es);
		if (namespace != NULL)
			ExplainPropertyText("Schema", namespace, es);
		ExplainPropertyText("Alias", rte->eref->aliasname, es);
	}
}

/*
 * Explain the constituent plans of a ModifyTable, Append, MergeAppend,
 * BitmapAnd, or BitmapOr node.
 *
 * The ancestors list should already contain the immediate parent of these
 * plans.
 *
 * Note: we don't actually need to examine the Plan list members, but
 * we need the list in order to determine the length of the PlanState array.
 */
static void
ExplainMemberNodes(List *plans, PlanState **planstates,
				   List *ancestors, ExplainState *es)
{
	int			nplans = list_length(plans);
	int			j;

	for (j = 0; j < nplans; j++)
		ExplainNode(planstates[j], ancestors,
					"Member", NULL, es);
}

/*
 * Explain a list of SubPlans (or initPlans, which also use SubPlan nodes).
 *
 * The ancestors list should already contain the immediate parent of these
 * SubPlanStates.
 */
static void
ExplainSubPlans(List *plans, List *ancestors,
				const char *relationship, ExplainState *es)
{
	ListCell   *lst;

	foreach(lst, plans)
	{
		SubPlanState *sps = (SubPlanState *) lfirst(lst);
		SubPlan    *sp = (SubPlan *) sps->xprstate.expr;

		ExplainNode(sps->planstate, ancestors,
					relationship, sp->plan_name, es);
	}
}

/*
 * Explain a property, such as sort keys or targets, that takes the form of
 * a list of unlabeled items.  "data" is a list of C strings.
 */
void
ExplainPropertyList(const char *qlabel, List *data, ExplainState *es)
{
	ListCell   *lc;
	bool		first = true;

	switch (es->format)
	{
		case EXPLAIN_FORMAT_TEXT:
			appendStringInfoSpaces(es->str, es->indent * 2);
			appendStringInfo(es->str, "%s: ", qlabel);
			foreach(lc, data)
			{
				if (!first)
					appendStringInfoString(es->str, ", ");
				appendStringInfoString(es->str, (const char *) lfirst(lc));
				first = false;
			}
			appendStringInfoChar(es->str, '\n');
			break;

		case EXPLAIN_FORMAT_XML:
			ExplainXMLTag(qlabel, X_OPENING, es);
			foreach(lc, data)
			{
				char	   *str;

				appendStringInfoSpaces(es->str, es->indent * 2 + 2);
				appendStringInfoString(es->str, "<Item>");
				str = escape_xml((const char *) lfirst(lc));
				appendStringInfoString(es->str, str);
				pfree(str);
				appendStringInfoString(es->str, "</Item>\n");
			}
			ExplainXMLTag(qlabel, X_CLOSING, es);
			break;

		case EXPLAIN_FORMAT_JSON:
			ExplainJSONLineEnding(es);
			appendStringInfoSpaces(es->str, es->indent * 2);
			escape_json(es->str, qlabel);
			appendStringInfoString(es->str, ": [");
			foreach(lc, data)
			{
				if (!first)
					appendStringInfoString(es->str, ", ");
				escape_json(es->str, (const char *) lfirst(lc));
				first = false;
			}
			appendStringInfoChar(es->str, ']');
			break;

		case EXPLAIN_FORMAT_YAML:
			ExplainYAMLLineStarting(es);
			appendStringInfo(es->str, "%s: ", qlabel);
			foreach(lc, data)
			{
				appendStringInfoChar(es->str, '\n');
				appendStringInfoSpaces(es->str, es->indent * 2 + 2);
				appendStringInfoString(es->str, "- ");
				escape_yaml(es->str, (const char *) lfirst(lc));
			}
			break;
	}
}

/*
 * Explain a simple property.
 *
 * If "numeric" is true, the value is a number (or other value that
 * doesn't need quoting in JSON).
 *
 * This usually should not be invoked directly, but via one of the datatype
 * specific routines ExplainPropertyText, ExplainPropertyInteger, etc.
 */
static void
ExplainProperty(const char *qlabel, const char *value, bool numeric,
				ExplainState *es)
{
	switch (es->format)
	{
		case EXPLAIN_FORMAT_TEXT:
			appendStringInfoSpaces(es->str, es->indent * 2);
			appendStringInfo(es->str, "%s: %s\n", qlabel, value);
			break;

		case EXPLAIN_FORMAT_XML:
			{
				char	   *str;

				appendStringInfoSpaces(es->str, es->indent * 2);
				ExplainXMLTag(qlabel, X_OPENING | X_NOWHITESPACE, es);
				str = escape_xml(value);
				appendStringInfoString(es->str, str);
				pfree(str);
				ExplainXMLTag(qlabel, X_CLOSING | X_NOWHITESPACE, es);
				appendStringInfoChar(es->str, '\n');
			}
			break;

		case EXPLAIN_FORMAT_JSON:
			ExplainJSONLineEnding(es);
			appendStringInfoSpaces(es->str, es->indent * 2);
			escape_json(es->str, qlabel);
			appendStringInfoString(es->str, ": ");
			if (numeric)
				appendStringInfoString(es->str, value);
			else
				escape_json(es->str, value);
			break;

		case EXPLAIN_FORMAT_YAML:
			ExplainYAMLLineStarting(es);
			appendStringInfo(es->str, "%s: ", qlabel);
			if (numeric)
				appendStringInfoString(es->str, value);
			else
				escape_yaml(es->str, value);
			break;
	}
}

/*
 * Explain a string-valued property.
 */
void
ExplainPropertyText(const char *qlabel, const char *value, ExplainState *es)
{
	ExplainProperty(qlabel, value, false, es);
}

/*
 * Explain an integer-valued property.
 */
void
ExplainPropertyInteger(const char *qlabel, int value, ExplainState *es)
{
	char		buf[32];

	snprintf(buf, sizeof(buf), "%d", value);
	ExplainProperty(qlabel, buf, true, es);
}

/*
 * Explain a long-integer-valued property.
 */
void
ExplainPropertyLong(const char *qlabel, long value, ExplainState *es)
{
	char		buf[32];

	snprintf(buf, sizeof(buf), "%ld", value);
	ExplainProperty(qlabel, buf, true, es);
}

/*
 * Explain a float-valued property, using the specified number of
 * fractional digits.
 */
void
ExplainPropertyFloat(const char *qlabel, double value, int ndigits,
					 ExplainState *es)
{
	char		buf[256];

	snprintf(buf, sizeof(buf), "%.*f", ndigits, value);
	ExplainProperty(qlabel, buf, true, es);
}

/*
 * Open a group of related objects.
 *
 * objtype is the type of the group object, labelname is its label within
 * a containing object (if any).
 *
 * If labeled is true, the group members will be labeled properties,
 * while if it's false, they'll be unlabeled objects.
 */
static void
ExplainOpenGroup(const char *objtype, const char *labelname,
				 bool labeled, ExplainState *es)
{
	switch (es->format)
	{
		case EXPLAIN_FORMAT_TEXT:
			/* nothing to do */
			break;

		case EXPLAIN_FORMAT_XML:
			ExplainXMLTag(objtype, X_OPENING, es);
			es->indent++;
			break;

		case EXPLAIN_FORMAT_JSON:
			ExplainJSONLineEnding(es);
			appendStringInfoSpaces(es->str, 2 * es->indent);
			if (labelname)
			{
				escape_json(es->str, labelname);
				appendStringInfoString(es->str, ": ");
			}
			appendStringInfoChar(es->str, labeled ? '{' : '[');

			/*
			 * In JSON format, the grouping_stack is an integer list.  0 means
			 * we've emitted nothing at this grouping level, 1 means we've
			 * emitted something (and so the next item needs a comma). See
			 * ExplainJSONLineEnding().
			 */
			es->grouping_stack = lcons_int(0, es->grouping_stack);
			es->indent++;
			break;

		case EXPLAIN_FORMAT_YAML:

			/*
			 * In YAML format, the grouping stack is an integer list.  0 means
			 * we've emitted nothing at this grouping level AND this grouping
			 * level is unlabelled and must be marked with "- ".  See
			 * ExplainYAMLLineStarting().
			 */
			ExplainYAMLLineStarting(es);
			if (labelname)
			{
				appendStringInfo(es->str, "%s: ", labelname);
				es->grouping_stack = lcons_int(1, es->grouping_stack);
			}
			else
			{
				appendStringInfoString(es->str, "- ");
				es->grouping_stack = lcons_int(0, es->grouping_stack);
			}
			es->indent++;
			break;
	}
}

/*
 * Close a group of related objects.
 * Parameters must match the corresponding ExplainOpenGroup call.
 */
static void
ExplainCloseGroup(const char *objtype, const char *labelname,
				  bool labeled, ExplainState *es)
{
	switch (es->format)
	{
		case EXPLAIN_FORMAT_TEXT:
			/* nothing to do */
			break;

		case EXPLAIN_FORMAT_XML:
			es->indent--;
			ExplainXMLTag(objtype, X_CLOSING, es);
			break;

		case EXPLAIN_FORMAT_JSON:
			es->indent--;
			appendStringInfoChar(es->str, '\n');
			appendStringInfoSpaces(es->str, 2 * es->indent);
			appendStringInfoChar(es->str, labeled ? '}' : ']');
			es->grouping_stack = list_delete_first(es->grouping_stack);
			break;

		case EXPLAIN_FORMAT_YAML:
			es->indent--;
			es->grouping_stack = list_delete_first(es->grouping_stack);
			break;
	}
}

/*
 * Emit a "dummy" group that never has any members.
 *
 * objtype is the type of the group object, labelname is its label within
 * a containing object (if any).
 */
static void
ExplainDummyGroup(const char *objtype, const char *labelname, ExplainState *es)
{
	switch (es->format)
	{
		case EXPLAIN_FORMAT_TEXT:
			/* nothing to do */
			break;

		case EXPLAIN_FORMAT_XML:
			ExplainXMLTag(objtype, X_CLOSE_IMMEDIATE, es);
			break;

		case EXPLAIN_FORMAT_JSON:
			ExplainJSONLineEnding(es);
			appendStringInfoSpaces(es->str, 2 * es->indent);
			if (labelname)
			{
				escape_json(es->str, labelname);
				appendStringInfoString(es->str, ": ");
			}
			escape_json(es->str, objtype);
			break;

		case EXPLAIN_FORMAT_YAML:
			ExplainYAMLLineStarting(es);
			if (labelname)
			{
				escape_yaml(es->str, labelname);
				appendStringInfoString(es->str, ": ");
			}
			else
			{
				appendStringInfoString(es->str, "- ");
			}
			escape_yaml(es->str, objtype);
			break;
	}
}

/*
 * Emit the start-of-output boilerplate.
 *
 * This is just enough different from processing a subgroup that we need
 * a separate pair of subroutines.
 */
void
ExplainBeginOutput(ExplainState *es)
{
	switch (es->format)
	{
		case EXPLAIN_FORMAT_TEXT:
			/* nothing to do */
			break;

		case EXPLAIN_FORMAT_XML:
			appendStringInfoString(es->str,
			 "<explain xmlns=\"http://www.postgresql.org/2009/explain\">\n");
			es->indent++;
			break;

		case EXPLAIN_FORMAT_JSON:
			/* top-level structure is an array of plans */
			appendStringInfoChar(es->str, '[');
			es->grouping_stack = lcons_int(0, es->grouping_stack);
			es->indent++;
			break;

		case EXPLAIN_FORMAT_YAML:
			es->grouping_stack = lcons_int(0, es->grouping_stack);
			break;
	}
}

/*
 * Emit the end-of-output boilerplate.
 */
void
ExplainEndOutput(ExplainState *es)
{
	switch (es->format)
	{
		case EXPLAIN_FORMAT_TEXT:
			/* nothing to do */
			break;

		case EXPLAIN_FORMAT_XML:
			es->indent--;
			appendStringInfoString(es->str, "</explain>");
			break;

		case EXPLAIN_FORMAT_JSON:
			es->indent--;
			appendStringInfoString(es->str, "\n]");
			es->grouping_stack = list_delete_first(es->grouping_stack);
			break;

		case EXPLAIN_FORMAT_YAML:
			es->grouping_stack = list_delete_first(es->grouping_stack);
			break;
	}
}

/*
 * Put an appropriate separator between multiple plans
 */
void
ExplainSeparatePlans(ExplainState *es)
{
	switch (es->format)
	{
		case EXPLAIN_FORMAT_TEXT:
			/* add a blank line */
			appendStringInfoChar(es->str, '\n');
			break;

		case EXPLAIN_FORMAT_XML:
		case EXPLAIN_FORMAT_JSON:
		case EXPLAIN_FORMAT_YAML:
			/* nothing to do */
			break;
	}
}

#ifdef PGXC
/*
 * Emit execution node list number.
 */
static void
ExplainExecNodes(ExecNodes *en, ExplainState *es)
{
	int primary_node_count = en ? list_length(en->primarynodelist) : 0;
	int node_count = en ? list_length(en->nodeList) : 0;

	if (!es->num_nodes)
		return;

	if (es->format == EXPLAIN_FORMAT_TEXT)
	{
		appendStringInfo(es->str, " (primary node count=%d, node count=%d)",
						 primary_node_count, node_count);
	}
	else
	{
		ExplainPropertyInteger("Primary node count", primary_node_count, es);
		ExplainPropertyInteger("Node count", node_count, es);
	}
}

/*
 * Emit remote query planning details
 */
static void
ExplainRemoteQuery(RemoteQuery *plan, PlanState *planstate, List *ancestors, ExplainState *es)
{
	ExecNodes	*en = plan->exec_nodes;
	/* add names of the nodes if they exist */
	if (en && es->nodes)
	{
		StringInfo node_names = makeStringInfo();
		ListCell *lcell;
		char	*sep;
		int		node_no;
		if (en->primarynodelist)
		{
			sep = "";
			foreach(lcell, en->primarynodelist)
			{
				node_no = lfirst_int(lcell);
				appendStringInfo(node_names, "%s%s", sep,
									get_pgxc_nodename(PGXCNodeGetNodeOid(node_no, PGXC_NODE_DATANODE)));
				sep = ", ";
			}
			ExplainPropertyText("Primary node/s", node_names->data, es);
		}
		if (en->nodeList)
		{
			resetStringInfo(node_names);
			sep = "";
			foreach(lcell, en->nodeList)
			{
				node_no = lfirst_int(lcell);
				appendStringInfo(node_names, "%s%s", sep,
									get_pgxc_nodename(PGXCNodeGetNodeOid(node_no, PGXC_NODE_DATANODE)));
				sep = ", ";
			}
			ExplainPropertyText("Node/s", node_names->data, es);
		}
	}

	if (en && en->en_expr)
		show_expression((Node *)en->en_expr, "Node expr", planstate, ancestors,
						es->verbose, es);

	/* Remote query statement */
	if (es->verbose)
		ExplainPropertyText("Remote query", plan->sql_statement, es);
}
#endif

/*
 * Emit opening or closing XML tag.
 *
 * "flags" must contain X_OPENING, X_CLOSING, or X_CLOSE_IMMEDIATE.
 * Optionally, OR in X_NOWHITESPACE to suppress the whitespace we'd normally
 * add.
 *
 * XML tag names can't contain white space, so we replace any spaces in
 * "tagname" with dashes.
 */
static void
ExplainXMLTag(const char *tagname, int flags, ExplainState *es)
{
	const char *s;

	if ((flags & X_NOWHITESPACE) == 0)
		appendStringInfoSpaces(es->str, 2 * es->indent);
	appendStringInfoCharMacro(es->str, '<');
	if ((flags & X_CLOSING) != 0)
		appendStringInfoCharMacro(es->str, '/');
	for (s = tagname; *s; s++)
		appendStringInfoCharMacro(es->str, (*s == ' ') ? '-' : *s);
	if ((flags & X_CLOSE_IMMEDIATE) != 0)
		appendStringInfoString(es->str, " /");
	appendStringInfoCharMacro(es->str, '>');
	if ((flags & X_NOWHITESPACE) == 0)
		appendStringInfoCharMacro(es->str, '\n');
}

/*
 * Emit a JSON line ending.
 *
 * JSON requires a comma after each property but the last.	To facilitate this,
 * in JSON format, the text emitted for each property begins just prior to the
 * preceding line-break (and comma, if applicable).
 */
static void
ExplainJSONLineEnding(ExplainState *es)
{
	Assert(es->format == EXPLAIN_FORMAT_JSON);
	if (linitial_int(es->grouping_stack) != 0)
		appendStringInfoChar(es->str, ',');
	else
		linitial_int(es->grouping_stack) = 1;
	appendStringInfoChar(es->str, '\n');
}

/*
 * Indent a YAML line.
 *
 * YAML lines are ordinarily indented by two spaces per indentation level.
 * The text emitted for each property begins just prior to the preceding
 * line-break, except for the first property in an unlabelled group, for which
 * it begins immediately after the "- " that introduces the group.	The first
 * property of the group appears on the same line as the opening "- ".
 */
static void
ExplainYAMLLineStarting(ExplainState *es)
{
	Assert(es->format == EXPLAIN_FORMAT_YAML);
	if (linitial_int(es->grouping_stack) == 0)
	{
		linitial_int(es->grouping_stack) = 1;
	}
	else
	{
		appendStringInfoChar(es->str, '\n');
		appendStringInfoSpaces(es->str, es->indent * 2);
	}
}

/*
 * Produce a JSON string literal, properly escaping characters in the text.
 */
static void
escape_json(StringInfo buf, const char *str)
{
	const char *p;

	appendStringInfoCharMacro(buf, '\"');
	for (p = str; *p; p++)
	{
		switch (*p)
		{
			case '\b':
				appendStringInfoString(buf, "\\b");
				break;
			case '\f':
				appendStringInfoString(buf, "\\f");
				break;
			case '\n':
				appendStringInfoString(buf, "\\n");
				break;
			case '\r':
				appendStringInfoString(buf, "\\r");
				break;
			case '\t':
				appendStringInfoString(buf, "\\t");
				break;
			case '"':
				appendStringInfoString(buf, "\\\"");
				break;
			case '\\':
				appendStringInfoString(buf, "\\\\");
				break;
			default:
				if ((unsigned char) *p < ' ')
					appendStringInfo(buf, "\\u%04x", (int) *p);
				else
					appendStringInfoCharMacro(buf, *p);
				break;
		}
	}
	appendStringInfoCharMacro(buf, '\"');
}

/*
 * YAML is a superset of JSON; unfortuantely, the YAML quoting rules are
 * ridiculously complicated -- as documented in sections 5.3 and 7.3.3 of
 * http://yaml.org/spec/1.2/spec.html -- so we chose to just quote everything.
 * Empty strings, strings with leading or trailing whitespace, and strings
 * containing a variety of special characters must certainly be quoted or the
 * output is invalid; and other seemingly harmless strings like "0xa" or
 * "true" must be quoted, lest they be interpreted as a hexadecimal or Boolean
 * constant rather than a string.
 */
static void
escape_yaml(StringInfo buf, const char *str)
{
	escape_json(buf, str);
}<|MERGE_RESOLUTION|>--- conflicted
+++ resolved
@@ -883,28 +883,9 @@
 			break;
 #ifdef PGXC
 		case T_RemoteQuery:
-<<<<<<< HEAD
-			{
-				RemoteQuery *remote_query = (RemoteQuery *) plan;
-				int pnc, nc;
-	
-				pnc = 0;
-				nc = 0;
-				if (remote_query->exec_nodes != NULL)
-				{
-					if (remote_query->exec_nodes->primarynodelist != NULL)
-					{
-						pnc = list_length(remote_query->exec_nodes->primarynodelist);
-						appendStringInfo(es->str, " (Primary Node Count [%d])", pnc);
-					}
-					if (remote_query->exec_nodes->nodeList)
-					{
-						nc = list_length(remote_query->exec_nodes->nodeList);
-						appendStringInfo(es->str, " (Node Count [%d])", nc);
-					}
-				}
-				ExplainScanTarget((Scan *) plan, es);
-			}
+			/* Emit node execution list */
+			ExplainExecNodes(((RemoteQuery *)plan)->exec_nodes, es);
+			ExplainScanTarget((Scan *) plan, es);
 			break;
 #endif
 #ifdef XCP
@@ -945,13 +926,6 @@
 			}
 			break;
 #endif /* XCP */
-=======
-			/* Emit node execution list */
-			ExplainExecNodes(((RemoteQuery *)plan)->exec_nodes, es);
-			ExplainScanTarget((Scan *) plan, es);
-			break;
-#endif
->>>>>>> 09cc5e73
 		case T_BitmapIndexScan:
 			{
 				BitmapIndexScan *bitmapindexscan = (BitmapIndexScan *) plan;
@@ -1125,6 +1099,7 @@
 						   "Index Cond", planstate, ancestors, es);
 			break;
 #ifdef PGXC
+#ifndef XCP
 		case T_ModifyTable:
 			{
 				/* Remote query planning on DMLs */
@@ -1134,6 +1109,7 @@
 					ExplainRemoteQuery((RemoteQuery *) lfirst(elt), planstate, ancestors, es);
 			}
 			break;
+#endif
 		case T_RemoteQuery:
 			/* Remote query */
 			ExplainRemoteQuery((RemoteQuery *)plan, planstate, ancestors, es);

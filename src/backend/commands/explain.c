/*-------------------------------------------------------------------------
 *
 * explain.c
 *	  Explain query execution plans
 *
 * Portions Copyright (c) 1996-2012, PostgreSQL Global Development Group
 * Portions Copyright (c) 1994-5, Regents of the University of California
 *
 * IDENTIFICATION
 *	  src/backend/commands/explain.c
 *
 *-------------------------------------------------------------------------
 */
#include "postgres.h"

#include "access/xact.h"
#include "catalog/pg_type.h"
#include "commands/createas.h"
#include "commands/defrem.h"
#include "commands/prepare.h"
#include "executor/hashjoin.h"
#include "foreign/fdwapi.h"
#include "optimizer/clauses.h"
#include "parser/parsetree.h"
#include "rewrite/rewriteHandler.h"
#include "tcop/tcopprot.h"
#include "utils/builtins.h"
#include "utils/json.h"
#include "utils/lsyscache.h"
#include "utils/rel.h"
#include "utils/snapmgr.h"
#include "utils/tuplesort.h"
#include "utils/xml.h"
#ifdef PGXC
#include "catalog/pgxc_node.h"
#endif

/* Hook for plugins to get control in ExplainOneQuery() */
ExplainOneQuery_hook_type ExplainOneQuery_hook = NULL;

/* Hook for plugins to get control in explain_get_index_name() */
explain_get_index_name_hook_type explain_get_index_name_hook = NULL;


/* OR-able flags for ExplainXMLTag() */
#define X_OPENING 0
#define X_CLOSING 1
#define X_CLOSE_IMMEDIATE 2
#define X_NOWHITESPACE 4

static void ExplainOneQuery(Query *query, IntoClause *into, ExplainState *es,
				const char *queryString, ParamListInfo params);
static void report_triggers(ResultRelInfo *rInfo, bool show_relname,
				ExplainState *es);
static double elapsed_time(instr_time *starttime);
static void ExplainNode(PlanState *planstate, List *ancestors,
			const char *relationship, const char *plan_name,
			ExplainState *es);
static void show_plan_tlist(PlanState *planstate, List *ancestors,
				ExplainState *es);
static void show_expression(Node *node, const char *qlabel,
				PlanState *planstate, List *ancestors,
				bool useprefix, ExplainState *es);
static void show_qual(List *qual, const char *qlabel,
		  PlanState *planstate, List *ancestors,
		  bool useprefix, ExplainState *es);
static void show_scan_qual(List *qual, const char *qlabel,
			   PlanState *planstate, List *ancestors,
			   ExplainState *es);
static void show_upper_qual(List *qual, const char *qlabel,
				PlanState *planstate, List *ancestors,
				ExplainState *es);
static void show_sort_keys(SortState *sortstate, List *ancestors,
			   ExplainState *es);
static void show_merge_append_keys(MergeAppendState *mstate, List *ancestors,
					   ExplainState *es);
static void show_sort_keys_common(PlanState *planstate,
					  int nkeys, AttrNumber *keycols,
					  List *ancestors, ExplainState *es);
static void show_sort_info(SortState *sortstate, ExplainState *es);
static void show_hash_info(HashState *hashstate, ExplainState *es);
static void show_instrumentation_count(const char *qlabel, int which,
						   PlanState *planstate, ExplainState *es);
static void show_foreignscan_info(ForeignScanState *fsstate, ExplainState *es);
static const char *explain_get_index_name(Oid indexId);
static void ExplainIndexScanDetails(Oid indexid, ScanDirection indexorderdir,
						ExplainState *es);
static void ExplainScanTarget(Scan *plan, ExplainState *es);
static void ExplainModifyTarget(ModifyTable *plan, ExplainState *es);
static void ExplainTargetRel(Plan *plan, Index rti, ExplainState *es);
static void ExplainMemberNodes(List *plans, PlanState **planstates,
				   List *ancestors, ExplainState *es);
static void ExplainSubPlans(List *plans, List *ancestors,
				const char *relationship, ExplainState *es);
static void ExplainProperty(const char *qlabel, const char *value,
				bool numeric, ExplainState *es);
static void ExplainOpenGroup(const char *objtype, const char *labelname,
				 bool labeled, ExplainState *es);
static void ExplainCloseGroup(const char *objtype, const char *labelname,
				  bool labeled, ExplainState *es);
static void ExplainDummyGroup(const char *objtype, const char *labelname,
				  ExplainState *es);
#ifdef PGXC
static void ExplainExecNodes(ExecNodes *en, ExplainState *es);
static void ExplainRemoteQuery(RemoteQuery *plan, PlanState *planstate,
								List *ancestors, ExplainState *es);
#endif
static void ExplainXMLTag(const char *tagname, int flags, ExplainState *es);
static void ExplainJSONLineEnding(ExplainState *es);
static void ExplainYAMLLineStarting(ExplainState *es);
static void escape_yaml(StringInfo buf, const char *str);



/*
 * ExplainQuery -
 *	  execute an EXPLAIN command
 */
void
ExplainQuery(ExplainStmt *stmt, const char *queryString,
			 ParamListInfo params, DestReceiver *dest)
{
	ExplainState es;
	TupOutputState *tstate;
	List	   *rewritten;
	ListCell   *lc;
	bool		timing_set = false;

	/* Initialize ExplainState. */
	ExplainInitState(&es);

	/* Parse options list. */
	foreach(lc, stmt->options)
	{
		DefElem    *opt = (DefElem *) lfirst(lc);

		if (strcmp(opt->defname, "analyze") == 0)
			es.analyze = defGetBoolean(opt);
		else if (strcmp(opt->defname, "verbose") == 0)
			es.verbose = defGetBoolean(opt);
		else if (strcmp(opt->defname, "costs") == 0)
			es.costs = defGetBoolean(opt);
		else if (strcmp(opt->defname, "buffers") == 0)
			es.buffers = defGetBoolean(opt);
#ifdef PGXC
		else if (strcmp(opt->defname, "nodes") == 0)
			es.nodes = defGetBoolean(opt);
		else if (strcmp(opt->defname, "num_nodes") == 0)
			es.num_nodes = defGetBoolean(opt);
#endif /* PGXC */
		else if (strcmp(opt->defname, "timing") == 0)
		{
			timing_set = true;
			es.timing = defGetBoolean(opt);
		}
		else if (strcmp(opt->defname, "format") == 0)
		{
			char	   *p = defGetString(opt);

			if (strcmp(p, "text") == 0)
				es.format = EXPLAIN_FORMAT_TEXT;
			else if (strcmp(p, "xml") == 0)
				es.format = EXPLAIN_FORMAT_XML;
			else if (strcmp(p, "json") == 0)
				es.format = EXPLAIN_FORMAT_JSON;
			else if (strcmp(p, "yaml") == 0)
				es.format = EXPLAIN_FORMAT_YAML;
			else
				ereport(ERROR,
						(errcode(ERRCODE_INVALID_PARAMETER_VALUE),
				errmsg("unrecognized value for EXPLAIN option \"%s\": \"%s\"",
					   opt->defname, p)));
		}
		else
			ereport(ERROR,
					(errcode(ERRCODE_SYNTAX_ERROR),
					 errmsg("unrecognized EXPLAIN option \"%s\"",
							opt->defname)));
	}

	if (es.buffers && !es.analyze)
		ereport(ERROR,
				(errcode(ERRCODE_INVALID_PARAMETER_VALUE),
				 errmsg("EXPLAIN option BUFFERS requires ANALYZE")));

	/* if the timing was not set explicitly, set default value */
	es.timing = (timing_set) ? es.timing : es.analyze;

	/* check that timing is used with EXPLAIN ANALYZE */
	if (es.timing && !es.analyze)
		ereport(ERROR,
				(errcode(ERRCODE_INVALID_PARAMETER_VALUE),
				 errmsg("EXPLAIN option TIMING requires ANALYZE")));

	/*
	 * Parse analysis was done already, but we still have to run the rule
	 * rewriter.  We do not do AcquireRewriteLocks: we assume the query either
	 * came straight from the parser, or suitable locks were acquired by
	 * plancache.c.
	 *
	 * Because the rewriter and planner tend to scribble on the input, we make
	 * a preliminary copy of the source querytree.	This prevents problems in
	 * the case that the EXPLAIN is in a portal or plpgsql function and is
	 * executed repeatedly.  (See also the same hack in DECLARE CURSOR and
	 * PREPARE.)  XXX FIXME someday.
	 */
	Assert(IsA(stmt->query, Query));
	rewritten = QueryRewrite((Query *) copyObject(stmt->query));

	/* emit opening boilerplate */
	ExplainBeginOutput(&es);

	if (rewritten == NIL)
	{
		/*
		 * In the case of an INSTEAD NOTHING, tell at least that.  But in
		 * non-text format, the output is delimited, so this isn't necessary.
		 */
		if (es.format == EXPLAIN_FORMAT_TEXT)
			appendStringInfoString(es.str, "Query rewrites to nothing\n");
	}
	else
	{
		ListCell   *l;

		/* Explain every plan */
		foreach(l, rewritten)
		{
			ExplainOneQuery((Query *) lfirst(l), NULL, &es,
							queryString, params);

			/* Separate plans with an appropriate separator */
			if (lnext(l) != NULL)
				ExplainSeparatePlans(&es);
		}
	}

	/* emit closing boilerplate */
	ExplainEndOutput(&es);
	Assert(es.indent == 0);

	/* output tuples */
	tstate = begin_tup_output_tupdesc(dest, ExplainResultDesc(stmt));
	if (es.format == EXPLAIN_FORMAT_TEXT)
		do_text_output_multiline(tstate, es.str->data);
	else
		do_text_output_oneline(tstate, es.str->data);
	end_tup_output(tstate);

	pfree(es.str->data);
}

/*
 * Initialize ExplainState.
 */
void
ExplainInitState(ExplainState *es)
{
	/* Set default options. */
	memset(es, 0, sizeof(ExplainState));
	es->costs = true;
#ifdef PGXC
	es->nodes = true;
#endif /* PGXC */
	/* Prepare output buffer. */
	es->str = makeStringInfo();
}

/*
 * ExplainResultDesc -
 *	  construct the result tupledesc for an EXPLAIN
 */
TupleDesc
ExplainResultDesc(ExplainStmt *stmt)
{
	TupleDesc	tupdesc;
	ListCell   *lc;
	Oid			result_type = TEXTOID;

	/* Check for XML format option */
	foreach(lc, stmt->options)
	{
		DefElem    *opt = (DefElem *) lfirst(lc);

		if (strcmp(opt->defname, "format") == 0)
		{
			char	   *p = defGetString(opt);

			if (strcmp(p, "xml") == 0)
				result_type = XMLOID;
			else if (strcmp(p, "json") == 0)
				result_type = JSONOID;
			else
				result_type = TEXTOID;
			/* don't "break", as ExplainQuery will use the last value */
		}
	}

	/* Need a tuple descriptor representing a single TEXT or XML column */
	tupdesc = CreateTemplateTupleDesc(1, false);
	TupleDescInitEntry(tupdesc, (AttrNumber) 1, "QUERY PLAN",
					   result_type, -1, 0);
	return tupdesc;
}

/*
 * ExplainOneQuery -
 *	  print out the execution plan for one Query
 *
 * "into" is NULL unless we are explaining the contents of a CreateTableAsStmt.
 */
static void
ExplainOneQuery(Query *query, IntoClause *into, ExplainState *es,
				const char *queryString, ParamListInfo params)
{
	/* planner will not cope with utility statements */
	if (query->commandType == CMD_UTILITY)
	{
		ExplainOneUtility(query->utilityStmt, into, es, queryString, params);
		return;
	}

	/* if an advisor plugin is present, let it manage things */
	if (ExplainOneQuery_hook)
		(*ExplainOneQuery_hook) (query, into, es, queryString, params);
	else
	{
		PlannedStmt *plan;

		/* plan the query */
		plan = pg_plan_query(query, 0, params);

		/* run it (if needed) and produce output */
		ExplainOnePlan(plan, into, es, queryString, params);
	}
}

/*
 * ExplainOneUtility -
 *	  print out the execution plan for one utility statement
 *	  (In general, utility statements don't have plans, but there are some
 *	  we treat as special cases)
 *
 * "into" is NULL unless we are explaining the contents of a CreateTableAsStmt.
 *
 * This is exported because it's called back from prepare.c in the
 * EXPLAIN EXECUTE case.
 */
void
ExplainOneUtility(Node *utilityStmt, IntoClause *into, ExplainState *es,
				  const char *queryString, ParamListInfo params)
{
	if (utilityStmt == NULL)
		return;

	if (IsA(utilityStmt, CreateTableAsStmt))
	{
		/*
		 * We have to rewrite the contained SELECT and then pass it back to
		 * ExplainOneQuery.  It's probably not really necessary to copy the
		 * contained parsetree another time, but let's be safe.
		 */
		CreateTableAsStmt *ctas = (CreateTableAsStmt *) utilityStmt;
		List	   *rewritten;

		Assert(IsA(ctas->query, Query));
		rewritten = QueryRewrite((Query *) copyObject(ctas->query));
		Assert(list_length(rewritten) == 1);
		ExplainOneQuery((Query *) linitial(rewritten), ctas->into, es,
						queryString, params);
	}
	else if (IsA(utilityStmt, ExecuteStmt))
		ExplainExecuteQuery((ExecuteStmt *) utilityStmt, into, es,
							queryString, params);
	else if (IsA(utilityStmt, NotifyStmt))
	{
		if (es->format == EXPLAIN_FORMAT_TEXT)
			appendStringInfoString(es->str, "NOTIFY\n");
		else
			ExplainDummyGroup("Notify", NULL, es);
	}
	else
	{
		if (es->format == EXPLAIN_FORMAT_TEXT)
			appendStringInfoString(es->str,
							  "Utility statements have no plan structure\n");
		else
			ExplainDummyGroup("Utility Statement", NULL, es);
	}
}

/*
 * ExplainOnePlan -
 *		given a planned query, execute it if needed, and then print
 *		EXPLAIN output
 *
 * "into" is NULL unless we are explaining the contents of a CreateTableAsStmt,
 * in which case executing the query should result in creating that table.
 *
 * Since we ignore any DeclareCursorStmt that might be attached to the query,
 * if you say EXPLAIN ANALYZE DECLARE CURSOR then we'll actually run the
 * query.  This is different from pre-8.3 behavior but seems more useful than
 * not running the query.  No cursor will be created, however.
 *
 * This is exported because it's called back from prepare.c in the
 * EXPLAIN EXECUTE case, and because an index advisor plugin would need
 * to call it.
 */
void
ExplainOnePlan(PlannedStmt *plannedstmt, IntoClause *into, ExplainState *es,
			   const char *queryString, ParamListInfo params)
{
	DestReceiver *dest;
	QueryDesc  *queryDesc;
	instr_time	starttime;
	double		totaltime = 0;
	int			eflags;
	int			instrument_option = 0;

	if (es->analyze && es->timing)
		instrument_option |= INSTRUMENT_TIMER;
	else if (es->analyze)
		instrument_option |= INSTRUMENT_ROWS;

	if (es->buffers)
		instrument_option |= INSTRUMENT_BUFFERS;

	INSTR_TIME_SET_CURRENT(starttime);

	/*
	 * Use a snapshot with an updated command ID to ensure this query sees
	 * results of any previously executed queries.
	 */
	PushCopiedSnapshot(GetActiveSnapshot());
	UpdateActiveSnapshotCommandId();

	/*
	 * Normally we discard the query's output, but if explaining CREATE TABLE
	 * AS, we'd better use the appropriate tuple receiver.
	 */
	if (into)
		dest = CreateIntoRelDestReceiver(into);
	else
		dest = None_Receiver;

	/* Create a QueryDesc for the query */
	queryDesc = CreateQueryDesc(plannedstmt, queryString,
								GetActiveSnapshot(), InvalidSnapshot,
								dest, params, instrument_option);

	/* Select execution options */
	if (es->analyze)
		eflags = 0;				/* default run-to-completion flags */
	else
		eflags = EXEC_FLAG_EXPLAIN_ONLY;
	if (into)
		eflags |= GetIntoRelEFlags(into);

	/* call ExecutorStart to prepare the plan for execution */
	ExecutorStart(queryDesc, eflags);

	/* Execute the plan for statistics if asked for */
	if (es->analyze)
	{
		ScanDirection dir;

		/* EXPLAIN ANALYZE CREATE TABLE AS WITH NO DATA is weird */
		if (into && into->skipData)
			dir = NoMovementScanDirection;
		else
			dir = ForwardScanDirection;

		/* run the plan */
		ExecutorRun(queryDesc, dir, 0L);

		/* run cleanup too */
		ExecutorFinish(queryDesc);

		/* We can't run ExecutorEnd 'till we're done printing the stats... */
		totaltime += elapsed_time(&starttime);
	}

	ExplainOpenGroup("Query", NULL, true, es);

	/* Create textual dump of plan tree */
	ExplainPrintPlan(es, queryDesc);

	/* Print info about runtime of triggers */
	if (es->analyze)
	{
		ResultRelInfo *rInfo;
		bool		show_relname;
		int			numrels = queryDesc->estate->es_num_result_relations;
		List	   *targrels = queryDesc->estate->es_trig_target_relations;
		int			nr;
		ListCell   *l;

		ExplainOpenGroup("Triggers", "Triggers", false, es);

		show_relname = (numrels > 1 || targrels != NIL);
		rInfo = queryDesc->estate->es_result_relations;
		for (nr = 0; nr < numrels; rInfo++, nr++)
			report_triggers(rInfo, show_relname, es);

		foreach(l, targrels)
		{
			rInfo = (ResultRelInfo *) lfirst(l);
			report_triggers(rInfo, show_relname, es);
		}

		ExplainCloseGroup("Triggers", "Triggers", false, es);
	}

	/*
	 * Close down the query and free resources.  Include time for this in the
	 * total runtime (although it should be pretty minimal).
	 */
	INSTR_TIME_SET_CURRENT(starttime);

	ExecutorEnd(queryDesc);

	FreeQueryDesc(queryDesc);

	PopActiveSnapshot();

	/* We need a CCI just in case query expanded to multiple plans */
	if (es->analyze)
		CommandCounterIncrement();

	totaltime += elapsed_time(&starttime);

	if (es->analyze)
	{
		if (es->format == EXPLAIN_FORMAT_TEXT)
			appendStringInfo(es->str, "Total runtime: %.3f ms\n",
							 1000.0 * totaltime);
		else
			ExplainPropertyFloat("Total Runtime", 1000.0 * totaltime,
								 3, es);
	}

	ExplainCloseGroup("Query", NULL, true, es);
}

/*
 * ExplainPrintPlan -
 *	  convert a QueryDesc's plan tree to text and append it to es->str
 *
 * The caller should have set up the options fields of *es, as well as
 * initializing the output buffer es->str.	Other fields in *es are
 * initialized here.
 *
 * NB: will not work on utility statements
 */
void
ExplainPrintPlan(ExplainState *es, QueryDesc *queryDesc)
{
	Assert(queryDesc->plannedstmt != NULL);
	es->pstmt = queryDesc->plannedstmt;
	es->rtable = queryDesc->plannedstmt->rtable;
	ExplainNode(queryDesc->planstate, NIL, NULL, NULL, es);
}

/*
 * ExplainQueryText -
 *	  add a "Query Text" node that contains the actual text of the query
 *
 * The caller should have set up the options fields of *es, as well as
 * initializing the output buffer es->str.
 *
 */
void
ExplainQueryText(ExplainState *es, QueryDesc *queryDesc)
{
	if (queryDesc->sourceText)
		ExplainPropertyText("Query Text", queryDesc->sourceText, es);
}

/*
 * report_triggers -
 *		report execution stats for a single relation's triggers
 */
static void
report_triggers(ResultRelInfo *rInfo, bool show_relname, ExplainState *es)
{
	int			nt;

	if (!rInfo->ri_TrigDesc || !rInfo->ri_TrigInstrument)
		return;
	for (nt = 0; nt < rInfo->ri_TrigDesc->numtriggers; nt++)
	{
		Trigger    *trig = rInfo->ri_TrigDesc->triggers + nt;
		Instrumentation *instr = rInfo->ri_TrigInstrument + nt;
		char	   *relname;
		char	   *conname = NULL;

		/* Must clean up instrumentation state */
		InstrEndLoop(instr);

		/*
		 * We ignore triggers that were never invoked; they likely aren't
		 * relevant to the current query type.
		 */
		if (instr->ntuples == 0)
			continue;

		ExplainOpenGroup("Trigger", NULL, true, es);

		relname = RelationGetRelationName(rInfo->ri_RelationDesc);
		if (OidIsValid(trig->tgconstraint))
			conname = get_constraint_name(trig->tgconstraint);

		/*
		 * In text format, we avoid printing both the trigger name and the
		 * constraint name unless VERBOSE is specified.  In non-text formats
		 * we just print everything.
		 */
		if (es->format == EXPLAIN_FORMAT_TEXT)
		{
			if (es->verbose || conname == NULL)
				appendStringInfo(es->str, "Trigger %s", trig->tgname);
			else
				appendStringInfoString(es->str, "Trigger");
			if (conname)
				appendStringInfo(es->str, " for constraint %s", conname);
			if (show_relname)
				appendStringInfo(es->str, " on %s", relname);
			appendStringInfo(es->str, ": time=%.3f calls=%.0f\n",
							 1000.0 * instr->total, instr->ntuples);
		}
		else
		{
			ExplainPropertyText("Trigger Name", trig->tgname, es);
			if (conname)
				ExplainPropertyText("Constraint Name", conname, es);
			ExplainPropertyText("Relation", relname, es);
			ExplainPropertyFloat("Time", 1000.0 * instr->total, 3, es);
			ExplainPropertyFloat("Calls", instr->ntuples, 0, es);
		}

		if (conname)
			pfree(conname);

		ExplainCloseGroup("Trigger", NULL, true, es);
	}
}

/* Compute elapsed time in seconds since given timestamp */
static double
elapsed_time(instr_time *starttime)
{
	instr_time	endtime;

	INSTR_TIME_SET_CURRENT(endtime);
	INSTR_TIME_SUBTRACT(endtime, *starttime);
	return INSTR_TIME_GET_DOUBLE(endtime);
}

/*
 * ExplainNode -
 *	  Appends a description of a plan tree to es->str
 *
 * planstate points to the executor state node for the current plan node.
 * We need to work from a PlanState node, not just a Plan node, in order to
 * get at the instrumentation data (if any) as well as the list of subplans.
 *
 * ancestors is a list of parent PlanState nodes, most-closely-nested first.
 * These are needed in order to interpret PARAM_EXEC Params.
 *
 * relationship describes the relationship of this plan node to its parent
 * (eg, "Outer", "Inner"); it can be null at top level.  plan_name is an
 * optional name to be attached to the node.
 *
 * In text format, es->indent is controlled in this function since we only
 * want it to change at plan-node boundaries.  In non-text formats, es->indent
 * corresponds to the nesting depth of logical output groups, and therefore
 * is controlled by ExplainOpenGroup/ExplainCloseGroup.
 */
static void
ExplainNode(PlanState *planstate, List *ancestors,
			const char *relationship, const char *plan_name,
			ExplainState *es)
{
	Plan	   *plan = planstate->plan;
	const char *pname;			/* node type name for text output */
	const char *sname;			/* node type name for non-text output */
	const char *strategy = NULL;
	const char *operation = NULL;
	int			save_indent = es->indent;
	bool		haschildren;

	switch (nodeTag(plan))
	{
		case T_Result:
			pname = sname = "Result";
			break;
		case T_ModifyTable:
			sname = "ModifyTable";
			switch (((ModifyTable *) plan)->operation)
			{
				case CMD_INSERT:
					pname = operation = "Insert";
					break;
				case CMD_UPDATE:
					pname = operation = "Update";
					break;
				case CMD_DELETE:
					pname = operation = "Delete";
					break;
				default:
					pname = "???";
					break;
			}
			break;
		case T_Append:
			pname = sname = "Append";
			break;
		case T_MergeAppend:
			pname = sname = "Merge Append";
			break;
		case T_RecursiveUnion:
			pname = sname = "Recursive Union";
			break;
		case T_BitmapAnd:
			pname = sname = "BitmapAnd";
			break;
		case T_BitmapOr:
			pname = sname = "BitmapOr";
			break;
		case T_NestLoop:
			pname = sname = "Nested Loop";
			break;
		case T_MergeJoin:
			pname = "Merge";	/* "Join" gets added by jointype switch */
			sname = "Merge Join";
			break;
		case T_HashJoin:
			pname = "Hash";		/* "Join" gets added by jointype switch */
			sname = "Hash Join";
			break;
		case T_SeqScan:
			pname = sname = "Seq Scan";
			break;
		case T_IndexScan:
			pname = sname = "Index Scan";
			break;
		case T_IndexOnlyScan:
			pname = sname = "Index Only Scan";
			break;
		case T_BitmapIndexScan:
			pname = sname = "Bitmap Index Scan";
			break;
		case T_BitmapHeapScan:
			pname = sname = "Bitmap Heap Scan";
			break;
		case T_TidScan:
			pname = sname = "Tid Scan";
			break;
		case T_SubqueryScan:
			pname = sname = "Subquery Scan";
			break;
		case T_FunctionScan:
			pname = sname = "Function Scan";
			break;
		case T_ValuesScan:
			pname = sname = "Values Scan";
			break;
		case T_CteScan:
			pname = sname = "CTE Scan";
			break;
		case T_WorkTableScan:
			pname = sname = "WorkTable Scan";
			break;
#ifdef PGXC
		case T_RemoteQuery:
			pname = "Data Node Scan";
			break;
#endif
		case T_ForeignScan:
			pname = sname = "Foreign Scan";
			break;
#ifdef XCP
		case T_RemoteSubplan:
			pname = sname = "Remote Subquery Scan";
			break;
#endif /* XCP */
		case T_Material:
			pname = sname = "Materialize";
			break;
		case T_Sort:
			pname = sname = "Sort";
			break;
		case T_Group:
			pname = sname = "Group";
			break;
		case T_Agg:
			sname = "Aggregate";
			switch (((Agg *) plan)->aggstrategy)
			{
				case AGG_PLAIN:
					pname = "Aggregate";
					strategy = "Plain";
					break;
				case AGG_SORTED:
					pname = "GroupAggregate";
					strategy = "Sorted";
					break;
				case AGG_HASHED:
					pname = "HashAggregate";
					strategy = "Hashed";
					break;
				default:
					pname = "Aggregate ???";
					strategy = "???";
					break;
			}
#ifdef XCP
			switch (((Agg *) plan)->aggstrategy)
			{
				case AGG_SLAVE:
					operation = "Transition";
					break;
				case AGG_MASTER:
					operation = "Collection";
					break;
				default:
					operation = NULL;
					break;
			}
#endif

			break;
		case T_WindowAgg:
			pname = sname = "WindowAgg";
			break;
		case T_Unique:
			pname = sname = "Unique";
			break;
		case T_SetOp:
			sname = "SetOp";
			switch (((SetOp *) plan)->strategy)
			{
				case SETOP_SORTED:
					pname = "SetOp";
					strategy = "Sorted";
					break;
				case SETOP_HASHED:
					pname = "HashSetOp";
					strategy = "Hashed";
					break;
				default:
					pname = "SetOp ???";
					strategy = "???";
					break;
			}
			break;
		case T_LockRows:
			pname = sname = "LockRows";
			break;
		case T_Limit:
			pname = sname = "Limit";
			break;
		case T_Hash:
			pname = sname = "Hash";
			break;
		default:
			pname = sname = "???";
			break;
	}

	ExplainOpenGroup("Plan",
					 relationship ? NULL : "Plan",
					 true, es);

	if (es->format == EXPLAIN_FORMAT_TEXT)
	{
		if (plan_name)
		{
			appendStringInfoSpaces(es->str, es->indent * 2);
			appendStringInfo(es->str, "%s\n", plan_name);
			es->indent++;
		}
		if (es->indent)
		{
			appendStringInfoSpaces(es->str, es->indent * 2);
			appendStringInfoString(es->str, "->  ");
			es->indent += 2;
		}
		appendStringInfoString(es->str, pname);
		es->indent++;
	}
	else
	{
		ExplainPropertyText("Node Type", sname, es);
		if (strategy)
			ExplainPropertyText("Strategy", strategy, es);
		if (operation)
			ExplainPropertyText("Operation", operation, es);
		if (relationship)
			ExplainPropertyText("Parent Relationship", relationship, es);
		if (plan_name)
			ExplainPropertyText("Subplan Name", plan_name, es);
	}

	switch (nodeTag(plan))
	{
		case T_SeqScan:
		case T_BitmapHeapScan:
		case T_TidScan:
		case T_SubqueryScan:
		case T_FunctionScan:
		case T_ValuesScan:
		case T_CteScan:
		case T_WorkTableScan:
		case T_ForeignScan:
			ExplainScanTarget((Scan *) plan, es);
			break;
#ifdef PGXC
		case T_RemoteQuery:
			/* Emit node execution list */
			ExplainExecNodes(((RemoteQuery *)plan)->exec_nodes, es);
			ExplainScanTarget((Scan *) plan, es);
			break;
#endif
<<<<<<< HEAD
#ifdef XCP
		case T_RemoteSubplan:
			{
				RemoteSubplan  *rsubplan = (RemoteSubplan *) plan;
				List *nodeNameList = NIL;
				ListCell *lc;

				foreach(lc, rsubplan->nodeList)
				{
					char *nodename = get_pgxc_nodename(
							PGXCNodeGetNodeOid(lfirst_int(lc),
											   PGXC_NODE_DATANODE));
					nodeNameList = lappend(nodeNameList, nodename);
				}

				/* print out destination nodes */
				if (es->format == EXPLAIN_FORMAT_TEXT)
				{
					if (nodeNameList)
					{
						if (es->nodes)
						{
							bool 			first = true;
							ListCell 	   *lc;
							foreach(lc, nodeNameList)
							{
								char *nodename = (char *) lfirst(lc);
								if (first)
								{
									appendStringInfo(es->str, " on %s (%s",
													 rsubplan->execOnAll ? "all" : "any",
													 nodename);
									first = false;
								}
								else
									appendStringInfo(es->str, ",%s", nodename);
							}
							appendStringInfoChar(es->str, ')');
						}
						else
						{
							appendStringInfo(es->str, " on %s",
										 rsubplan->execOnAll ? "all" : "any");
						}
					}
					else
					{
						appendStringInfo(es->str, " on local node");
					}
				}
				else
				{
					ExplainPropertyText("Replicated",
										rsubplan->execOnAll ? "no" : "yes",
										es);
					ExplainPropertyList("Node List", nodeNameList, es);
				}
			}
			break;
#endif /* XCP */
=======
		case T_IndexScan:
			{
				IndexScan  *indexscan = (IndexScan *) plan;

				ExplainIndexScanDetails(indexscan->indexid,
										indexscan->indexorderdir,
										es);
				ExplainScanTarget((Scan *) indexscan, es);
			}
			break;
		case T_IndexOnlyScan:
			{
				IndexOnlyScan *indexonlyscan = (IndexOnlyScan *) plan;

				ExplainIndexScanDetails(indexonlyscan->indexid,
										indexonlyscan->indexorderdir,
										es);
				ExplainScanTarget((Scan *) indexonlyscan, es);
			}
			break;
>>>>>>> c346e92c
		case T_BitmapIndexScan:
			{
				BitmapIndexScan *bitmapindexscan = (BitmapIndexScan *) plan;
				const char *indexname =
				explain_get_index_name(bitmapindexscan->indexid);

				if (es->format == EXPLAIN_FORMAT_TEXT)
					appendStringInfo(es->str, " on %s", indexname);
				else
					ExplainPropertyText("Index Name", indexname, es);
			}
			break;
		case T_ModifyTable:
			ExplainModifyTarget((ModifyTable *) plan, es);
			break;
		case T_NestLoop:
		case T_MergeJoin:
		case T_HashJoin:
			{
				const char *jointype;

				switch (((Join *) plan)->jointype)
				{
					case JOIN_INNER:
						jointype = "Inner";
						break;
					case JOIN_LEFT:
						jointype = "Left";
						break;
					case JOIN_FULL:
						jointype = "Full";
						break;
					case JOIN_RIGHT:
						jointype = "Right";
						break;
					case JOIN_SEMI:
						jointype = "Semi";
						break;
					case JOIN_ANTI:
						jointype = "Anti";
						break;
					default:
						jointype = "???";
						break;
				}
				if (es->format == EXPLAIN_FORMAT_TEXT)
				{
					/*
					 * For historical reasons, the join type is interpolated
					 * into the node type name...
					 */
					if (((Join *) plan)->jointype != JOIN_INNER)
						appendStringInfo(es->str, " %s Join", jointype);
					else if (!IsA(plan, NestLoop))
						appendStringInfo(es->str, " Join");
				}
				else
					ExplainPropertyText("Join Type", jointype, es);
			}
			break;
		case T_SetOp:
			{
				const char *setopcmd;

				switch (((SetOp *) plan)->cmd)
				{
					case SETOPCMD_INTERSECT:
						setopcmd = "Intersect";
						break;
					case SETOPCMD_INTERSECT_ALL:
						setopcmd = "Intersect All";
						break;
					case SETOPCMD_EXCEPT:
						setopcmd = "Except";
						break;
					case SETOPCMD_EXCEPT_ALL:
						setopcmd = "Except All";
						break;
					default:
						setopcmd = "???";
						break;
				}
				if (es->format == EXPLAIN_FORMAT_TEXT)
					appendStringInfo(es->str, " %s", setopcmd);
				else
					ExplainPropertyText("Command", setopcmd, es);
			}
			break;
		default:
			break;
	}

	if (es->costs)
	{
		if (es->format == EXPLAIN_FORMAT_TEXT)
		{
			appendStringInfo(es->str, "  (cost=%.2f..%.2f rows=%.0f width=%d)",
							 plan->startup_cost, plan->total_cost,
							 plan->plan_rows, plan->plan_width);
		}
		else
		{
			ExplainPropertyFloat("Startup Cost", plan->startup_cost, 2, es);
			ExplainPropertyFloat("Total Cost", plan->total_cost, 2, es);
			ExplainPropertyFloat("Plan Rows", plan->plan_rows, 0, es);
			ExplainPropertyInteger("Plan Width", plan->plan_width, es);
		}
	}

	/*
	 * We have to forcibly clean up the instrumentation state because we
	 * haven't done ExecutorEnd yet.  This is pretty grotty ...
	 */
	if (planstate->instrument)
		InstrEndLoop(planstate->instrument);

	if (planstate->instrument && planstate->instrument->nloops > 0)
	{
		double		nloops = planstate->instrument->nloops;
		double		startup_sec = 1000.0 * planstate->instrument->startup / nloops;
		double		total_sec = 1000.0 * planstate->instrument->total / nloops;
		double		rows = planstate->instrument->ntuples / nloops;

		if (es->format == EXPLAIN_FORMAT_TEXT)
		{
			if (planstate->instrument->need_timer)
				appendStringInfo(es->str,
							" (actual time=%.3f..%.3f rows=%.0f loops=%.0f)",
								 startup_sec, total_sec, rows, nloops);
			else
				appendStringInfo(es->str,
								 " (actual rows=%.0f loops=%.0f)",
								 rows, nloops);
		}
		else
		{
			if (planstate->instrument->need_timer)
			{
				ExplainPropertyFloat("Actual Startup Time", startup_sec, 3, es);
				ExplainPropertyFloat("Actual Total Time", total_sec, 3, es);
			}
			ExplainPropertyFloat("Actual Rows", rows, 0, es);
			ExplainPropertyFloat("Actual Loops", nloops, 0, es);
		}
	}
	else if (es->analyze)
	{

		if (es->format == EXPLAIN_FORMAT_TEXT)
			appendStringInfo(es->str, " (never executed)");
		else if (planstate->instrument->need_timer)
		{
			ExplainPropertyFloat("Actual Startup Time", 0.0, 3, es);
			ExplainPropertyFloat("Actual Total Time", 0.0, 3, es);
		}
		else
		{
			ExplainPropertyFloat("Actual Rows", 0.0, 0, es);
			ExplainPropertyFloat("Actual Loops", 0.0, 0, es);
		}

	}

	/* in text format, first line ends here */
	if (es->format == EXPLAIN_FORMAT_TEXT)
		appendStringInfoChar(es->str, '\n');

	/* target list */
	if (es->verbose)
		show_plan_tlist(planstate, ancestors, es);

	/* quals, sort keys, etc */
	switch (nodeTag(plan))
	{
		case T_IndexScan:
			show_scan_qual(((IndexScan *) plan)->indexqualorig,
						   "Index Cond", planstate, ancestors, es);
			if (((IndexScan *) plan)->indexqualorig)
				show_instrumentation_count("Rows Removed by Index Recheck", 2,
										   planstate, es);
			show_scan_qual(((IndexScan *) plan)->indexorderbyorig,
						   "Order By", planstate, ancestors, es);
			show_scan_qual(plan->qual, "Filter", planstate, ancestors, es);
			if (plan->qual)
				show_instrumentation_count("Rows Removed by Filter", 1,
										   planstate, es);
			break;
		case T_IndexOnlyScan:
			show_scan_qual(((IndexOnlyScan *) plan)->indexqual,
						   "Index Cond", planstate, ancestors, es);
			if (((IndexOnlyScan *) plan)->indexqual)
				show_instrumentation_count("Rows Removed by Index Recheck", 2,
										   planstate, es);
			show_scan_qual(((IndexOnlyScan *) plan)->indexorderby,
						   "Order By", planstate, ancestors, es);
			show_scan_qual(plan->qual, "Filter", planstate, ancestors, es);
			if (plan->qual)
				show_instrumentation_count("Rows Removed by Filter", 1,
										   planstate, es);
			if (es->analyze)
				ExplainPropertyLong("Heap Fetches",
				   ((IndexOnlyScanState *) planstate)->ioss_HeapFetches, es);
			break;
		case T_BitmapIndexScan:
			show_scan_qual(((BitmapIndexScan *) plan)->indexqualorig,
						   "Index Cond", planstate, ancestors, es);
			break;
#ifdef PGXC
#ifndef XCP
		case T_ModifyTable:
			{
				/* Remote query planning on DMLs */
				ModifyTable *mt = (ModifyTable *)plan;
				ListCell *elt;
				foreach(elt, mt->remote_plans)
					ExplainRemoteQuery((RemoteQuery *) lfirst(elt), planstate, ancestors, es);
			}
			break;
#endif
		case T_RemoteQuery:
			/* Remote query */
			ExplainRemoteQuery((RemoteQuery *)plan, planstate, ancestors, es);
			show_scan_qual(plan->qual, "Coordinator quals", planstate, ancestors, es);
			break;
#endif
#ifdef XCP
		case T_RemoteSubplan:
			{
				RemoteSubplan  *rsubplan = (RemoteSubplan *) plan;

				/* print out destination nodes */
				if (es->format == EXPLAIN_FORMAT_TEXT)
				{
					if (list_length(rsubplan->distributionNodes) > 0)
					{
						char 		label[24];
						AttrNumber 	dkey = rsubplan->distributionKey;
						sprintf(label, "Distribute results by %c",
								rsubplan->distributionType);
						if (dkey == InvalidAttrNumber)
						{
							appendStringInfoSpaces(es->str, es->indent * 2);
							appendStringInfo(es->str, "%s\n", label);
						}
						else
						{
							TargetEntry *tle = NULL;
							if (plan->targetlist)
								tle = (TargetEntry *) list_nth(plan->targetlist,
															   dkey-1);
							if (IsA(tle, TargetEntry))
								show_expression((Node *) tle->expr, label,
												planstate, ancestors,
												false, es);
						}
					}
				}
			}
			break;
#endif
		case T_BitmapHeapScan:
			show_scan_qual(((BitmapHeapScan *) plan)->bitmapqualorig,
						   "Recheck Cond", planstate, ancestors, es);
			if (((BitmapHeapScan *) plan)->bitmapqualorig)
				show_instrumentation_count("Rows Removed by Index Recheck", 2,
										   planstate, es);
			/* FALL THRU */
		case T_SeqScan:
		case T_ValuesScan:
		case T_CteScan:
		case T_WorkTableScan:
		case T_SubqueryScan:
			show_scan_qual(plan->qual, "Filter", planstate, ancestors, es);
			if (plan->qual)
				show_instrumentation_count("Rows Removed by Filter", 1,
										   planstate, es);
			break;
		case T_FunctionScan:
			if (es->verbose)
				show_expression(((FunctionScan *) plan)->funcexpr,
								"Function Call", planstate, ancestors,
								es->verbose, es);
			show_scan_qual(plan->qual, "Filter", planstate, ancestors, es);
			if (plan->qual)
				show_instrumentation_count("Rows Removed by Filter", 1,
										   planstate, es);
			break;
		case T_TidScan:
			{
				/*
				 * The tidquals list has OR semantics, so be sure to show it
				 * as an OR condition.
				 */
				List	   *tidquals = ((TidScan *) plan)->tidquals;

				if (list_length(tidquals) > 1)
					tidquals = list_make1(make_orclause(tidquals));
				show_scan_qual(tidquals, "TID Cond", planstate, ancestors, es);
				show_scan_qual(plan->qual, "Filter", planstate, ancestors, es);
				if (plan->qual)
					show_instrumentation_count("Rows Removed by Filter", 1,
											   planstate, es);
			}
			break;
		case T_ForeignScan:
			show_scan_qual(plan->qual, "Filter", planstate, ancestors, es);
			if (plan->qual)
				show_instrumentation_count("Rows Removed by Filter", 1,
										   planstate, es);
			show_foreignscan_info((ForeignScanState *) planstate, es);
			break;
		case T_NestLoop:
			show_upper_qual(((NestLoop *) plan)->join.joinqual,
							"Join Filter", planstate, ancestors, es);
			if (((NestLoop *) plan)->join.joinqual)
				show_instrumentation_count("Rows Removed by Join Filter", 1,
										   planstate, es);
			show_upper_qual(plan->qual, "Filter", planstate, ancestors, es);
			if (plan->qual)
				show_instrumentation_count("Rows Removed by Filter", 2,
										   planstate, es);
			break;
		case T_MergeJoin:
			show_upper_qual(((MergeJoin *) plan)->mergeclauses,
							"Merge Cond", planstate, ancestors, es);
			show_upper_qual(((MergeJoin *) plan)->join.joinqual,
							"Join Filter", planstate, ancestors, es);
			if (((MergeJoin *) plan)->join.joinqual)
				show_instrumentation_count("Rows Removed by Join Filter", 1,
										   planstate, es);
			show_upper_qual(plan->qual, "Filter", planstate, ancestors, es);
			if (plan->qual)
				show_instrumentation_count("Rows Removed by Filter", 2,
										   planstate, es);
			break;
		case T_HashJoin:
			show_upper_qual(((HashJoin *) plan)->hashclauses,
							"Hash Cond", planstate, ancestors, es);
			show_upper_qual(((HashJoin *) plan)->join.joinqual,
							"Join Filter", planstate, ancestors, es);
			if (((HashJoin *) plan)->join.joinqual)
				show_instrumentation_count("Rows Removed by Join Filter", 1,
										   planstate, es);
			show_upper_qual(plan->qual, "Filter", planstate, ancestors, es);
			if (plan->qual)
				show_instrumentation_count("Rows Removed by Filter", 2,
										   planstate, es);
			break;
		case T_Agg:
		case T_Group:
			show_upper_qual(plan->qual, "Filter", planstate, ancestors, es);
			if (plan->qual)
				show_instrumentation_count("Rows Removed by Filter", 1,
										   planstate, es);
			break;
		case T_Sort:
			show_sort_keys((SortState *) planstate, ancestors, es);
			show_sort_info((SortState *) planstate, es);
			break;
		case T_MergeAppend:
			show_merge_append_keys((MergeAppendState *) planstate,
								   ancestors, es);
			break;
		case T_Result:
			show_upper_qual((List *) ((Result *) plan)->resconstantqual,
							"One-Time Filter", planstate, ancestors, es);
			show_upper_qual(plan->qual, "Filter", planstate, ancestors, es);
			if (plan->qual)
				show_instrumentation_count("Rows Removed by Filter", 1,
										   planstate, es);
			break;
		case T_Hash:
			show_hash_info((HashState *) planstate, es);
			break;
		default:
			break;
	}

	/* Show buffer usage */
	if (es->buffers)
	{
		const BufferUsage *usage = &planstate->instrument->bufusage;

		if (es->format == EXPLAIN_FORMAT_TEXT)
		{
			bool		has_shared = (usage->shared_blks_hit > 0 ||
									  usage->shared_blks_read > 0 ||
									  usage->shared_blks_dirtied > 0 ||
									  usage->shared_blks_written > 0);
			bool		has_local = (usage->local_blks_hit > 0 ||
									 usage->local_blks_read > 0 ||
									 usage->local_blks_dirtied > 0 ||
									 usage->local_blks_written > 0);
			bool		has_temp = (usage->temp_blks_read > 0 ||
									usage->temp_blks_written > 0);
			bool		has_timing = (!INSTR_TIME_IS_ZERO(usage->blk_read_time) ||
								 !INSTR_TIME_IS_ZERO(usage->blk_write_time));

			/* Show only positive counter values. */
			if (has_shared || has_local || has_temp)
			{
				appendStringInfoSpaces(es->str, es->indent * 2);
				appendStringInfoString(es->str, "Buffers:");

				if (has_shared)
				{
					appendStringInfoString(es->str, " shared");
					if (usage->shared_blks_hit > 0)
						appendStringInfo(es->str, " hit=%ld",
										 usage->shared_blks_hit);
					if (usage->shared_blks_read > 0)
						appendStringInfo(es->str, " read=%ld",
										 usage->shared_blks_read);
					if (usage->shared_blks_dirtied > 0)
						appendStringInfo(es->str, " dirtied=%ld",
										 usage->shared_blks_dirtied);
					if (usage->shared_blks_written > 0)
						appendStringInfo(es->str, " written=%ld",
										 usage->shared_blks_written);
					if (has_local || has_temp)
						appendStringInfoChar(es->str, ',');
				}
				if (has_local)
				{
					appendStringInfoString(es->str, " local");
					if (usage->local_blks_hit > 0)
						appendStringInfo(es->str, " hit=%ld",
										 usage->local_blks_hit);
					if (usage->local_blks_read > 0)
						appendStringInfo(es->str, " read=%ld",
										 usage->local_blks_read);
					if (usage->local_blks_dirtied > 0)
						appendStringInfo(es->str, " dirtied=%ld",
										 usage->local_blks_dirtied);
					if (usage->local_blks_written > 0)
						appendStringInfo(es->str, " written=%ld",
										 usage->local_blks_written);
					if (has_temp)
						appendStringInfoChar(es->str, ',');
				}
				if (has_temp)
				{
					appendStringInfoString(es->str, " temp");
					if (usage->temp_blks_read > 0)
						appendStringInfo(es->str, " read=%ld",
										 usage->temp_blks_read);
					if (usage->temp_blks_written > 0)
						appendStringInfo(es->str, " written=%ld",
										 usage->temp_blks_written);
				}
				appendStringInfoChar(es->str, '\n');
			}

			/* As above, show only positive counter values. */
			if (has_timing)
			{
				appendStringInfoSpaces(es->str, es->indent * 2);
				appendStringInfoString(es->str, "I/O Timings:");
				if (!INSTR_TIME_IS_ZERO(usage->blk_read_time))
					appendStringInfo(es->str, " read=%0.3f",
							  INSTR_TIME_GET_MILLISEC(usage->blk_read_time));
				if (!INSTR_TIME_IS_ZERO(usage->blk_write_time))
					appendStringInfo(es->str, " write=%0.3f",
							 INSTR_TIME_GET_MILLISEC(usage->blk_write_time));
				appendStringInfoChar(es->str, '\n');
			}
		}
		else
		{
			ExplainPropertyLong("Shared Hit Blocks", usage->shared_blks_hit, es);
			ExplainPropertyLong("Shared Read Blocks", usage->shared_blks_read, es);
			ExplainPropertyLong("Shared Dirtied Blocks", usage->shared_blks_dirtied, es);
			ExplainPropertyLong("Shared Written Blocks", usage->shared_blks_written, es);
			ExplainPropertyLong("Local Hit Blocks", usage->local_blks_hit, es);
			ExplainPropertyLong("Local Read Blocks", usage->local_blks_read, es);
			ExplainPropertyLong("Local Dirtied Blocks", usage->local_blks_dirtied, es);
			ExplainPropertyLong("Local Written Blocks", usage->local_blks_written, es);
			ExplainPropertyLong("Temp Read Blocks", usage->temp_blks_read, es);
			ExplainPropertyLong("Temp Written Blocks", usage->temp_blks_written, es);
			ExplainPropertyFloat("I/O Read Time", INSTR_TIME_GET_MILLISEC(usage->blk_read_time), 3, es);
			ExplainPropertyFloat("I/O Write Time", INSTR_TIME_GET_MILLISEC(usage->blk_write_time), 3, es);
		}
	}

	/* Get ready to display the child plans */
	haschildren = planstate->initPlan ||
		outerPlanState(planstate) ||
		innerPlanState(planstate) ||
		IsA(plan, ModifyTable) ||
		IsA(plan, Append) ||
		IsA(plan, MergeAppend) ||
		IsA(plan, BitmapAnd) ||
		IsA(plan, BitmapOr) ||
		IsA(plan, SubqueryScan) ||
		planstate->subPlan;
	if (haschildren)
	{
		ExplainOpenGroup("Plans", "Plans", false, es);
		/* Pass current PlanState as head of ancestors list for children */
		ancestors = lcons(planstate, ancestors);
	}

	/* initPlan-s */
	if (planstate->initPlan)
		ExplainSubPlans(planstate->initPlan, ancestors, "InitPlan", es);

	/* lefttree */
	if (outerPlanState(planstate))
		ExplainNode(outerPlanState(planstate), ancestors,
					"Outer", NULL, es);

	/* righttree */
	if (innerPlanState(planstate))
		ExplainNode(innerPlanState(planstate), ancestors,
					"Inner", NULL, es);

	/* special child plans */
	switch (nodeTag(plan))
	{
		case T_ModifyTable:
			ExplainMemberNodes(((ModifyTable *) plan)->plans,
							   ((ModifyTableState *) planstate)->mt_plans,
							   ancestors, es);
			break;
		case T_Append:
			ExplainMemberNodes(((Append *) plan)->appendplans,
							   ((AppendState *) planstate)->appendplans,
							   ancestors, es);
			break;
		case T_MergeAppend:
			ExplainMemberNodes(((MergeAppend *) plan)->mergeplans,
							   ((MergeAppendState *) planstate)->mergeplans,
							   ancestors, es);
			break;
		case T_BitmapAnd:
			ExplainMemberNodes(((BitmapAnd *) plan)->bitmapplans,
							   ((BitmapAndState *) planstate)->bitmapplans,
							   ancestors, es);
			break;
		case T_BitmapOr:
			ExplainMemberNodes(((BitmapOr *) plan)->bitmapplans,
							   ((BitmapOrState *) planstate)->bitmapplans,
							   ancestors, es);
			break;
		case T_SubqueryScan:
			ExplainNode(((SubqueryScanState *) planstate)->subplan, ancestors,
						"Subquery", NULL, es);
			break;
		default:
			break;
	}

	/* subPlan-s */
	if (planstate->subPlan)
		ExplainSubPlans(planstate->subPlan, ancestors, "SubPlan", es);

	/* end of child plans */
	if (haschildren)
	{
		ancestors = list_delete_first(ancestors);
		ExplainCloseGroup("Plans", "Plans", false, es);
	}

	/* in text format, undo whatever indentation we added */
	if (es->format == EXPLAIN_FORMAT_TEXT)
		es->indent = save_indent;

	ExplainCloseGroup("Plan",
					  relationship ? NULL : "Plan",
					  true, es);
}

/*
 * Show the targetlist of a plan node
 */
static void
show_plan_tlist(PlanState *planstate, List *ancestors, ExplainState *es)
{
	Plan	   *plan = planstate->plan;
	List	   *context;
	List	   *result = NIL;
	bool		useprefix;
	ListCell   *lc;

	/* No work if empty tlist (this occurs eg in bitmap indexscans) */
	if (plan->targetlist == NIL)
		return;
	/* The tlist of an Append isn't real helpful, so suppress it */
	if (IsA(plan, Append))
		return;
	/* Likewise for MergeAppend and RecursiveUnion */
	if (IsA(plan, MergeAppend))
		return;
	if (IsA(plan, RecursiveUnion))
		return;

	/* Set up deparsing context */
	context = deparse_context_for_planstate((Node *) planstate,
											ancestors,
											es->rtable);
	useprefix = list_length(es->rtable) > 1;

	/* Deparse each result column (we now include resjunk ones) */
	foreach(lc, plan->targetlist)
	{
		TargetEntry *tle = (TargetEntry *) lfirst(lc);

		result = lappend(result,
						 deparse_expression((Node *) tle->expr, context,
											useprefix, false));
	}

	/* Print results */
	ExplainPropertyList("Output", result, es);
}

/*
 * Show a generic expression
 */
static void
show_expression(Node *node, const char *qlabel,
				PlanState *planstate, List *ancestors,
				bool useprefix, ExplainState *es)
{
	List	   *context;
	char	   *exprstr;

	/* Set up deparsing context */
	context = deparse_context_for_planstate((Node *) planstate,
											ancestors,
											es->rtable);

	/* Deparse the expression */
	exprstr = deparse_expression(node, context, useprefix, false);

	/* And add to es->str */
	ExplainPropertyText(qlabel, exprstr, es);
}

/*
 * Show a qualifier expression (which is a List with implicit AND semantics)
 */
static void
show_qual(List *qual, const char *qlabel,
		  PlanState *planstate, List *ancestors,
		  bool useprefix, ExplainState *es)
{
	Node	   *node;

	/* No work if empty qual */
	if (qual == NIL)
		return;

	/* Convert AND list to explicit AND */
	node = (Node *) make_ands_explicit(qual);

	/* And show it */
	show_expression(node, qlabel, planstate, ancestors, useprefix, es);
}

/*
 * Show a qualifier expression for a scan plan node
 */
static void
show_scan_qual(List *qual, const char *qlabel,
			   PlanState *planstate, List *ancestors,
			   ExplainState *es)
{
	bool		useprefix;

	useprefix = (IsA(planstate->plan, SubqueryScan) ||es->verbose);
	show_qual(qual, qlabel, planstate, ancestors, useprefix, es);
}

/*
 * Show a qualifier expression for an upper-level plan node
 */
static void
show_upper_qual(List *qual, const char *qlabel,
				PlanState *planstate, List *ancestors,
				ExplainState *es)
{
	bool		useprefix;

	useprefix = (list_length(es->rtable) > 1 || es->verbose);
	show_qual(qual, qlabel, planstate, ancestors, useprefix, es);
}

/*
 * Show the sort keys for a Sort node.
 */
static void
show_sort_keys(SortState *sortstate, List *ancestors, ExplainState *es)
{
	Sort	   *plan = (Sort *) sortstate->ss.ps.plan;

	show_sort_keys_common((PlanState *) sortstate,
						  plan->numCols, plan->sortColIdx,
						  ancestors, es);
}

/*
 * Likewise, for a MergeAppend node.
 */
static void
show_merge_append_keys(MergeAppendState *mstate, List *ancestors,
					   ExplainState *es)
{
	MergeAppend *plan = (MergeAppend *) mstate->ps.plan;

	show_sort_keys_common((PlanState *) mstate,
						  plan->numCols, plan->sortColIdx,
						  ancestors, es);
}

static void
show_sort_keys_common(PlanState *planstate, int nkeys, AttrNumber *keycols,
					  List *ancestors, ExplainState *es)
{
	Plan	   *plan = planstate->plan;
	List	   *context;
	List	   *result = NIL;
	bool		useprefix;
	int			keyno;
	char	   *exprstr;

	if (nkeys <= 0)
		return;

	/* Set up deparsing context */
	context = deparse_context_for_planstate((Node *) planstate,
											ancestors,
											es->rtable);
	useprefix = (list_length(es->rtable) > 1 || es->verbose);

	for (keyno = 0; keyno < nkeys; keyno++)
	{
		/* find key expression in tlist */
		AttrNumber	keyresno = keycols[keyno];
		TargetEntry *target = get_tle_by_resno(plan->targetlist,
											   keyresno);

		if (!target)
			elog(ERROR, "no tlist entry for key %d", keyresno);
		/* Deparse the expression, showing any top-level cast */
		exprstr = deparse_expression((Node *) target->expr, context,
									 useprefix, true);
		result = lappend(result, exprstr);
	}

	ExplainPropertyList("Sort Key", result, es);
}

/*
 * If it's EXPLAIN ANALYZE, show tuplesort stats for a sort node
 */
static void
show_sort_info(SortState *sortstate, ExplainState *es)
{
	Assert(IsA(sortstate, SortState));
	if (es->analyze && sortstate->sort_Done &&
		sortstate->tuplesortstate != NULL)
	{
		Tuplesortstate *state = (Tuplesortstate *) sortstate->tuplesortstate;
		const char *sortMethod;
		const char *spaceType;
		long		spaceUsed;

		tuplesort_get_stats(state, &sortMethod, &spaceType, &spaceUsed);

		if (es->format == EXPLAIN_FORMAT_TEXT)
		{
			appendStringInfoSpaces(es->str, es->indent * 2);
			appendStringInfo(es->str, "Sort Method: %s  %s: %ldkB\n",
							 sortMethod, spaceType, spaceUsed);
		}
		else
		{
			ExplainPropertyText("Sort Method", sortMethod, es);
			ExplainPropertyLong("Sort Space Used", spaceUsed, es);
			ExplainPropertyText("Sort Space Type", spaceType, es);
		}
	}
}

/*
 * Show information on hash buckets/batches.
 */
static void
show_hash_info(HashState *hashstate, ExplainState *es)
{
	HashJoinTable hashtable;

	Assert(IsA(hashstate, HashState));
	hashtable = hashstate->hashtable;

	if (hashtable)
	{
		long		spacePeakKb = (hashtable->spacePeak + 1023) / 1024;

		if (es->format != EXPLAIN_FORMAT_TEXT)
		{
			ExplainPropertyLong("Hash Buckets", hashtable->nbuckets, es);
			ExplainPropertyLong("Hash Batches", hashtable->nbatch, es);
			ExplainPropertyLong("Original Hash Batches",
								hashtable->nbatch_original, es);
			ExplainPropertyLong("Peak Memory Usage", spacePeakKb, es);
		}
		else if (hashtable->nbatch_original != hashtable->nbatch)
		{
			appendStringInfoSpaces(es->str, es->indent * 2);
			appendStringInfo(es->str,
			"Buckets: %d  Batches: %d (originally %d)  Memory Usage: %ldkB\n",
							 hashtable->nbuckets, hashtable->nbatch,
							 hashtable->nbatch_original, spacePeakKb);
		}
		else
		{
			appendStringInfoSpaces(es->str, es->indent * 2);
			appendStringInfo(es->str,
						   "Buckets: %d  Batches: %d  Memory Usage: %ldkB\n",
							 hashtable->nbuckets, hashtable->nbatch,
							 spacePeakKb);
		}
	}
}

/*
 * If it's EXPLAIN ANALYZE, show instrumentation information for a plan node
 *
 * "which" identifies which instrumentation counter to print
 */
static void
show_instrumentation_count(const char *qlabel, int which,
						   PlanState *planstate, ExplainState *es)
{
	double		nfiltered;
	double		nloops;

	if (!es->analyze || !planstate->instrument)
		return;

	if (which == 2)
		nfiltered = planstate->instrument->nfiltered2;
	else
		nfiltered = planstate->instrument->nfiltered1;
	nloops = planstate->instrument->nloops;

	/* In text mode, suppress zero counts; they're not interesting enough */
	if (nfiltered > 0 || es->format != EXPLAIN_FORMAT_TEXT)
	{
		if (nloops > 0)
			ExplainPropertyFloat(qlabel, nfiltered / nloops, 0, es);
		else
			ExplainPropertyFloat(qlabel, 0.0, 0, es);
	}
}

/*
 * Show extra information for a ForeignScan node.
 */
static void
show_foreignscan_info(ForeignScanState *fsstate, ExplainState *es)
{
	FdwRoutine *fdwroutine = fsstate->fdwroutine;

	/* Let the FDW emit whatever fields it wants */
	fdwroutine->ExplainForeignScan(fsstate, es);
}

/*
 * Fetch the name of an index in an EXPLAIN
 *
 * We allow plugins to get control here so that plans involving hypothetical
 * indexes can be explained.
 */
static const char *
explain_get_index_name(Oid indexId)
{
	const char *result;

	if (explain_get_index_name_hook)
		result = (*explain_get_index_name_hook) (indexId);
	else
		result = NULL;
	if (result == NULL)
	{
		/* default behavior: look in the catalogs and quote it */
		result = get_rel_name(indexId);
		if (result == NULL)
			elog(ERROR, "cache lookup failed for index %u", indexId);
		result = quote_identifier(result);
	}
	return result;
}

/*
 * Add some additional details about an IndexScan or IndexOnlyScan
 */
static void
ExplainIndexScanDetails(Oid indexid, ScanDirection indexorderdir,
						ExplainState *es)
{
	const char *indexname = explain_get_index_name(indexid);

	if (es->format == EXPLAIN_FORMAT_TEXT)
	{
		if (ScanDirectionIsBackward(indexorderdir))
			appendStringInfoString(es->str, " Backward");
		appendStringInfo(es->str, " using %s", indexname);
	}
	else
	{
		const char *scandir;

		switch (indexorderdir)
		{
			case BackwardScanDirection:
				scandir = "Backward";
				break;
			case NoMovementScanDirection:
				scandir = "NoMovement";
				break;
			case ForwardScanDirection:
				scandir = "Forward";
				break;
			default:
				scandir = "???";
				break;
		}
		ExplainPropertyText("Scan Direction", scandir, es);
		ExplainPropertyText("Index Name", indexname, es);
	}
}

/*
 * Show the target of a Scan node
 */
static void
ExplainScanTarget(Scan *plan, ExplainState *es)
{
	ExplainTargetRel((Plan *) plan, plan->scanrelid, es);
}

/*
 * Show the target of a ModifyTable node
 */
static void
ExplainModifyTarget(ModifyTable *plan, ExplainState *es)
{
	Index		rti;

	/*
	 * We show the name of the first target relation.  In multi-target-table
	 * cases this should always be the parent of the inheritance tree.
	 */
	Assert(plan->resultRelations != NIL);
	rti = linitial_int(plan->resultRelations);

	ExplainTargetRel((Plan *) plan, rti, es);
}

/*
 * Show the target relation of a scan or modify node
 */
static void
ExplainTargetRel(Plan *plan, Index rti, ExplainState *es)
{
	char	   *objectname = NULL;
	char	   *namespace = NULL;
	const char *objecttag = NULL;
	RangeTblEntry *rte;

	rte = rt_fetch(rti, es->rtable);

	switch (nodeTag(plan))
	{
		case T_SeqScan:
		case T_IndexScan:
		case T_IndexOnlyScan:
		case T_BitmapHeapScan:
		case T_TidScan:
		case T_ForeignScan:
		case T_ModifyTable:
			/* Assert it's on a real relation */
			Assert(rte->rtekind == RTE_RELATION);
			objectname = get_rel_name(rte->relid);
			if (es->verbose)
				namespace = get_namespace_name(get_rel_namespace(rte->relid));
			objecttag = "Relation Name";
			break;
		case T_FunctionScan:
			{
				Node	   *funcexpr;

				/* Assert it's on a RangeFunction */
				Assert(rte->rtekind == RTE_FUNCTION);

				/*
				 * If the expression is still a function call, we can get the
				 * real name of the function.  Otherwise, punt (this can
				 * happen if the optimizer simplified away the function call,
				 * for example).
				 */
				funcexpr = ((FunctionScan *) plan)->funcexpr;
				if (funcexpr && IsA(funcexpr, FuncExpr))
				{
					Oid			funcid = ((FuncExpr *) funcexpr)->funcid;

					objectname = get_func_name(funcid);
					if (es->verbose)
						namespace =
							get_namespace_name(get_func_namespace(funcid));
				}
				objecttag = "Function Name";
			}
			break;
		case T_ValuesScan:
			Assert(rte->rtekind == RTE_VALUES);
			break;
		case T_CteScan:
			/* Assert it's on a non-self-reference CTE */
			Assert(rte->rtekind == RTE_CTE);
			Assert(!rte->self_reference);
			objectname = rte->ctename;
			objecttag = "CTE Name";
			break;
		case T_WorkTableScan:
			/* Assert it's on a self-reference CTE */
			Assert(rte->rtekind == RTE_CTE);
			Assert(rte->self_reference);
			objectname = rte->ctename;
			objecttag = "CTE Name";
			break;
		case T_RemoteQuery:
			/* get the object name from RTE itself */
			Assert(rte->rtekind == RTE_REMOTE_DUMMY);
			objectname = get_rel_name(rte->relid);
			objecttag = "RemoteQuery name";
			break;
		default:
			break;
	}

	if (es->format == EXPLAIN_FORMAT_TEXT)
	{
		appendStringInfoString(es->str, " on");
		if (namespace != NULL)
			appendStringInfo(es->str, " %s.%s", quote_identifier(namespace),
							 quote_identifier(objectname));
		else if (objectname != NULL)
			appendStringInfo(es->str, " %s", quote_identifier(objectname));
		if (objectname == NULL ||
			strcmp(rte->eref->aliasname, objectname) != 0)
			appendStringInfo(es->str, " %s",
							 quote_identifier(rte->eref->aliasname));
	}
	else
	{
		if (objecttag != NULL && objectname != NULL)
			ExplainPropertyText(objecttag, objectname, es);
		if (namespace != NULL)
			ExplainPropertyText("Schema", namespace, es);
		ExplainPropertyText("Alias", rte->eref->aliasname, es);
	}
}

/*
 * Explain the constituent plans of a ModifyTable, Append, MergeAppend,
 * BitmapAnd, or BitmapOr node.
 *
 * The ancestors list should already contain the immediate parent of these
 * plans.
 *
 * Note: we don't actually need to examine the Plan list members, but
 * we need the list in order to determine the length of the PlanState array.
 */
static void
ExplainMemberNodes(List *plans, PlanState **planstates,
				   List *ancestors, ExplainState *es)
{
	int			nplans = list_length(plans);
	int			j;

	for (j = 0; j < nplans; j++)
		ExplainNode(planstates[j], ancestors,
					"Member", NULL, es);
}

/*
 * Explain a list of SubPlans (or initPlans, which also use SubPlan nodes).
 *
 * The ancestors list should already contain the immediate parent of these
 * SubPlanStates.
 */
static void
ExplainSubPlans(List *plans, List *ancestors,
				const char *relationship, ExplainState *es)
{
	ListCell   *lst;

	foreach(lst, plans)
	{
		SubPlanState *sps = (SubPlanState *) lfirst(lst);
		SubPlan    *sp = (SubPlan *) sps->xprstate.expr;

		ExplainNode(sps->planstate, ancestors,
					relationship, sp->plan_name, es);
	}
}

/*
 * Explain a property, such as sort keys or targets, that takes the form of
 * a list of unlabeled items.  "data" is a list of C strings.
 */
void
ExplainPropertyList(const char *qlabel, List *data, ExplainState *es)
{
	ListCell   *lc;
	bool		first = true;

	switch (es->format)
	{
		case EXPLAIN_FORMAT_TEXT:
			appendStringInfoSpaces(es->str, es->indent * 2);
			appendStringInfo(es->str, "%s: ", qlabel);
			foreach(lc, data)
			{
				if (!first)
					appendStringInfoString(es->str, ", ");
				appendStringInfoString(es->str, (const char *) lfirst(lc));
				first = false;
			}
			appendStringInfoChar(es->str, '\n');
			break;

		case EXPLAIN_FORMAT_XML:
			ExplainXMLTag(qlabel, X_OPENING, es);
			foreach(lc, data)
			{
				char	   *str;

				appendStringInfoSpaces(es->str, es->indent * 2 + 2);
				appendStringInfoString(es->str, "<Item>");
				str = escape_xml((const char *) lfirst(lc));
				appendStringInfoString(es->str, str);
				pfree(str);
				appendStringInfoString(es->str, "</Item>\n");
			}
			ExplainXMLTag(qlabel, X_CLOSING, es);
			break;

		case EXPLAIN_FORMAT_JSON:
			ExplainJSONLineEnding(es);
			appendStringInfoSpaces(es->str, es->indent * 2);
			escape_json(es->str, qlabel);
			appendStringInfoString(es->str, ": [");
			foreach(lc, data)
			{
				if (!first)
					appendStringInfoString(es->str, ", ");
				escape_json(es->str, (const char *) lfirst(lc));
				first = false;
			}
			appendStringInfoChar(es->str, ']');
			break;

		case EXPLAIN_FORMAT_YAML:
			ExplainYAMLLineStarting(es);
			appendStringInfo(es->str, "%s: ", qlabel);
			foreach(lc, data)
			{
				appendStringInfoChar(es->str, '\n');
				appendStringInfoSpaces(es->str, es->indent * 2 + 2);
				appendStringInfoString(es->str, "- ");
				escape_yaml(es->str, (const char *) lfirst(lc));
			}
			break;
	}
}

/*
 * Explain a simple property.
 *
 * If "numeric" is true, the value is a number (or other value that
 * doesn't need quoting in JSON).
 *
 * This usually should not be invoked directly, but via one of the datatype
 * specific routines ExplainPropertyText, ExplainPropertyInteger, etc.
 */
static void
ExplainProperty(const char *qlabel, const char *value, bool numeric,
				ExplainState *es)
{
	switch (es->format)
	{
		case EXPLAIN_FORMAT_TEXT:
			appendStringInfoSpaces(es->str, es->indent * 2);
			appendStringInfo(es->str, "%s: %s\n", qlabel, value);
			break;

		case EXPLAIN_FORMAT_XML:
			{
				char	   *str;

				appendStringInfoSpaces(es->str, es->indent * 2);
				ExplainXMLTag(qlabel, X_OPENING | X_NOWHITESPACE, es);
				str = escape_xml(value);
				appendStringInfoString(es->str, str);
				pfree(str);
				ExplainXMLTag(qlabel, X_CLOSING | X_NOWHITESPACE, es);
				appendStringInfoChar(es->str, '\n');
			}
			break;

		case EXPLAIN_FORMAT_JSON:
			ExplainJSONLineEnding(es);
			appendStringInfoSpaces(es->str, es->indent * 2);
			escape_json(es->str, qlabel);
			appendStringInfoString(es->str, ": ");
			if (numeric)
				appendStringInfoString(es->str, value);
			else
				escape_json(es->str, value);
			break;

		case EXPLAIN_FORMAT_YAML:
			ExplainYAMLLineStarting(es);
			appendStringInfo(es->str, "%s: ", qlabel);
			if (numeric)
				appendStringInfoString(es->str, value);
			else
				escape_yaml(es->str, value);
			break;
	}
}

/*
 * Explain a string-valued property.
 */
void
ExplainPropertyText(const char *qlabel, const char *value, ExplainState *es)
{
	ExplainProperty(qlabel, value, false, es);
}

/*
 * Explain an integer-valued property.
 */
void
ExplainPropertyInteger(const char *qlabel, int value, ExplainState *es)
{
	char		buf[32];

	snprintf(buf, sizeof(buf), "%d", value);
	ExplainProperty(qlabel, buf, true, es);
}

/*
 * Explain a long-integer-valued property.
 */
void
ExplainPropertyLong(const char *qlabel, long value, ExplainState *es)
{
	char		buf[32];

	snprintf(buf, sizeof(buf), "%ld", value);
	ExplainProperty(qlabel, buf, true, es);
}

/*
 * Explain a float-valued property, using the specified number of
 * fractional digits.
 */
void
ExplainPropertyFloat(const char *qlabel, double value, int ndigits,
					 ExplainState *es)
{
	char		buf[256];

	snprintf(buf, sizeof(buf), "%.*f", ndigits, value);
	ExplainProperty(qlabel, buf, true, es);
}

/*
 * Open a group of related objects.
 *
 * objtype is the type of the group object, labelname is its label within
 * a containing object (if any).
 *
 * If labeled is true, the group members will be labeled properties,
 * while if it's false, they'll be unlabeled objects.
 */
static void
ExplainOpenGroup(const char *objtype, const char *labelname,
				 bool labeled, ExplainState *es)
{
	switch (es->format)
	{
		case EXPLAIN_FORMAT_TEXT:
			/* nothing to do */
			break;

		case EXPLAIN_FORMAT_XML:
			ExplainXMLTag(objtype, X_OPENING, es);
			es->indent++;
			break;

		case EXPLAIN_FORMAT_JSON:
			ExplainJSONLineEnding(es);
			appendStringInfoSpaces(es->str, 2 * es->indent);
			if (labelname)
			{
				escape_json(es->str, labelname);
				appendStringInfoString(es->str, ": ");
			}
			appendStringInfoChar(es->str, labeled ? '{' : '[');

			/*
			 * In JSON format, the grouping_stack is an integer list.  0 means
			 * we've emitted nothing at this grouping level, 1 means we've
			 * emitted something (and so the next item needs a comma). See
			 * ExplainJSONLineEnding().
			 */
			es->grouping_stack = lcons_int(0, es->grouping_stack);
			es->indent++;
			break;

		case EXPLAIN_FORMAT_YAML:

			/*
			 * In YAML format, the grouping stack is an integer list.  0 means
			 * we've emitted nothing at this grouping level AND this grouping
			 * level is unlabelled and must be marked with "- ".  See
			 * ExplainYAMLLineStarting().
			 */
			ExplainYAMLLineStarting(es);
			if (labelname)
			{
				appendStringInfo(es->str, "%s: ", labelname);
				es->grouping_stack = lcons_int(1, es->grouping_stack);
			}
			else
			{
				appendStringInfoString(es->str, "- ");
				es->grouping_stack = lcons_int(0, es->grouping_stack);
			}
			es->indent++;
			break;
	}
}

/*
 * Close a group of related objects.
 * Parameters must match the corresponding ExplainOpenGroup call.
 */
static void
ExplainCloseGroup(const char *objtype, const char *labelname,
				  bool labeled, ExplainState *es)
{
	switch (es->format)
	{
		case EXPLAIN_FORMAT_TEXT:
			/* nothing to do */
			break;

		case EXPLAIN_FORMAT_XML:
			es->indent--;
			ExplainXMLTag(objtype, X_CLOSING, es);
			break;

		case EXPLAIN_FORMAT_JSON:
			es->indent--;
			appendStringInfoChar(es->str, '\n');
			appendStringInfoSpaces(es->str, 2 * es->indent);
			appendStringInfoChar(es->str, labeled ? '}' : ']');
			es->grouping_stack = list_delete_first(es->grouping_stack);
			break;

		case EXPLAIN_FORMAT_YAML:
			es->indent--;
			es->grouping_stack = list_delete_first(es->grouping_stack);
			break;
	}
}

/*
 * Emit a "dummy" group that never has any members.
 *
 * objtype is the type of the group object, labelname is its label within
 * a containing object (if any).
 */
static void
ExplainDummyGroup(const char *objtype, const char *labelname, ExplainState *es)
{
	switch (es->format)
	{
		case EXPLAIN_FORMAT_TEXT:
			/* nothing to do */
			break;

		case EXPLAIN_FORMAT_XML:
			ExplainXMLTag(objtype, X_CLOSE_IMMEDIATE, es);
			break;

		case EXPLAIN_FORMAT_JSON:
			ExplainJSONLineEnding(es);
			appendStringInfoSpaces(es->str, 2 * es->indent);
			if (labelname)
			{
				escape_json(es->str, labelname);
				appendStringInfoString(es->str, ": ");
			}
			escape_json(es->str, objtype);
			break;

		case EXPLAIN_FORMAT_YAML:
			ExplainYAMLLineStarting(es);
			if (labelname)
			{
				escape_yaml(es->str, labelname);
				appendStringInfoString(es->str, ": ");
			}
			else
			{
				appendStringInfoString(es->str, "- ");
			}
			escape_yaml(es->str, objtype);
			break;
	}
}

/*
 * Emit the start-of-output boilerplate.
 *
 * This is just enough different from processing a subgroup that we need
 * a separate pair of subroutines.
 */
void
ExplainBeginOutput(ExplainState *es)
{
	switch (es->format)
	{
		case EXPLAIN_FORMAT_TEXT:
			/* nothing to do */
			break;

		case EXPLAIN_FORMAT_XML:
			appendStringInfoString(es->str,
			 "<explain xmlns=\"http://www.postgresql.org/2009/explain\">\n");
			es->indent++;
			break;

		case EXPLAIN_FORMAT_JSON:
			/* top-level structure is an array of plans */
			appendStringInfoChar(es->str, '[');
			es->grouping_stack = lcons_int(0, es->grouping_stack);
			es->indent++;
			break;

		case EXPLAIN_FORMAT_YAML:
			es->grouping_stack = lcons_int(0, es->grouping_stack);
			break;
	}
}

/*
 * Emit the end-of-output boilerplate.
 */
void
ExplainEndOutput(ExplainState *es)
{
	switch (es->format)
	{
		case EXPLAIN_FORMAT_TEXT:
			/* nothing to do */
			break;

		case EXPLAIN_FORMAT_XML:
			es->indent--;
			appendStringInfoString(es->str, "</explain>");
			break;

		case EXPLAIN_FORMAT_JSON:
			es->indent--;
			appendStringInfoString(es->str, "\n]");
			es->grouping_stack = list_delete_first(es->grouping_stack);
			break;

		case EXPLAIN_FORMAT_YAML:
			es->grouping_stack = list_delete_first(es->grouping_stack);
			break;
	}
}

/*
 * Put an appropriate separator between multiple plans
 */
void
ExplainSeparatePlans(ExplainState *es)
{
	switch (es->format)
	{
		case EXPLAIN_FORMAT_TEXT:
			/* add a blank line */
			appendStringInfoChar(es->str, '\n');
			break;

		case EXPLAIN_FORMAT_XML:
		case EXPLAIN_FORMAT_JSON:
		case EXPLAIN_FORMAT_YAML:
			/* nothing to do */
			break;
	}
}

#ifdef PGXC
/*
 * Emit execution node list number.
 */
static void
ExplainExecNodes(ExecNodes *en, ExplainState *es)
{
	int primary_node_count = en ? list_length(en->primarynodelist) : 0;
	int node_count = en ? list_length(en->nodeList) : 0;

	if (!es->num_nodes)
		return;

	if (es->format == EXPLAIN_FORMAT_TEXT)
	{
		appendStringInfo(es->str, " (primary node count=%d, node count=%d)",
						 primary_node_count, node_count);
	}
	else
	{
		ExplainPropertyInteger("Primary node count", primary_node_count, es);
		ExplainPropertyInteger("Node count", node_count, es);
	}
}

/*
 * Emit remote query planning details
 */
static void
ExplainRemoteQuery(RemoteQuery *plan, PlanState *planstate, List *ancestors, ExplainState *es)
{
	ExecNodes	*en = plan->exec_nodes;
	/* add names of the nodes if they exist */
	if (en && es->nodes)
	{
		StringInfo node_names = makeStringInfo();
		ListCell *lcell;
		char	*sep;
		int		node_no;
		if (en->primarynodelist)
		{
			sep = "";
			foreach(lcell, en->primarynodelist)
			{
				node_no = lfirst_int(lcell);
				appendStringInfo(node_names, "%s%s", sep,
									get_pgxc_nodename(PGXCNodeGetNodeOid(node_no, PGXC_NODE_DATANODE)));
				sep = ", ";
			}
			ExplainPropertyText("Primary node/s", node_names->data, es);
		}
		if (en->nodeList)
		{
			resetStringInfo(node_names);
			sep = "";
			foreach(lcell, en->nodeList)
			{
				node_no = lfirst_int(lcell);
				appendStringInfo(node_names, "%s%s", sep,
									get_pgxc_nodename(PGXCNodeGetNodeOid(node_no, PGXC_NODE_DATANODE)));
				sep = ", ";
			}
			ExplainPropertyText("Node/s", node_names->data, es);
		}
	}

	if (en && en->en_expr)
		show_expression((Node *)en->en_expr, "Node expr", planstate, ancestors,
						es->verbose, es);

	/* Remote query statement */
	if (es->verbose)
		ExplainPropertyText("Remote query", plan->sql_statement, es);
}
#endif

/*
 * Emit opening or closing XML tag.
 *
 * "flags" must contain X_OPENING, X_CLOSING, or X_CLOSE_IMMEDIATE.
 * Optionally, OR in X_NOWHITESPACE to suppress the whitespace we'd normally
 * add.
 *
 * XML tag names can't contain white space, so we replace any spaces in
 * "tagname" with dashes.
 */
static void
ExplainXMLTag(const char *tagname, int flags, ExplainState *es)
{
	const char *s;

	if ((flags & X_NOWHITESPACE) == 0)
		appendStringInfoSpaces(es->str, 2 * es->indent);
	appendStringInfoCharMacro(es->str, '<');
	if ((flags & X_CLOSING) != 0)
		appendStringInfoCharMacro(es->str, '/');
	for (s = tagname; *s; s++)
		appendStringInfoCharMacro(es->str, (*s == ' ') ? '-' : *s);
	if ((flags & X_CLOSE_IMMEDIATE) != 0)
		appendStringInfoString(es->str, " /");
	appendStringInfoCharMacro(es->str, '>');
	if ((flags & X_NOWHITESPACE) == 0)
		appendStringInfoCharMacro(es->str, '\n');
}

/*
 * Emit a JSON line ending.
 *
 * JSON requires a comma after each property but the last.	To facilitate this,
 * in JSON format, the text emitted for each property begins just prior to the
 * preceding line-break (and comma, if applicable).
 */
static void
ExplainJSONLineEnding(ExplainState *es)
{
	Assert(es->format == EXPLAIN_FORMAT_JSON);
	if (linitial_int(es->grouping_stack) != 0)
		appendStringInfoChar(es->str, ',');
	else
		linitial_int(es->grouping_stack) = 1;
	appendStringInfoChar(es->str, '\n');
}

/*
 * Indent a YAML line.
 *
 * YAML lines are ordinarily indented by two spaces per indentation level.
 * The text emitted for each property begins just prior to the preceding
 * line-break, except for the first property in an unlabelled group, for which
 * it begins immediately after the "- " that introduces the group.	The first
 * property of the group appears on the same line as the opening "- ".
 */
static void
ExplainYAMLLineStarting(ExplainState *es)
{
	Assert(es->format == EXPLAIN_FORMAT_YAML);
	if (linitial_int(es->grouping_stack) == 0)
	{
		linitial_int(es->grouping_stack) = 1;
	}
	else
	{
		appendStringInfoChar(es->str, '\n');
		appendStringInfoSpaces(es->str, es->indent * 2);
	}
}

/*
 * YAML is a superset of JSON; unfortuantely, the YAML quoting rules are
 * ridiculously complicated -- as documented in sections 5.3 and 7.3.3 of
 * http://yaml.org/spec/1.2/spec.html -- so we chose to just quote everything.
 * Empty strings, strings with leading or trailing whitespace, and strings
 * containing a variety of special characters must certainly be quoted or the
 * output is invalid; and other seemingly harmless strings like "0xa" or
 * "true" must be quoted, lest they be interpreted as a hexadecimal or Boolean
 * constant rather than a string.
 */
static void
escape_yaml(StringInfo buf, const char *str)
{
	escape_json(buf, str);
}<|MERGE_RESOLUTION|>--- conflicted
+++ resolved
@@ -922,7 +922,6 @@
 			ExplainScanTarget((Scan *) plan, es);
 			break;
 #endif
-<<<<<<< HEAD
 #ifdef XCP
 		case T_RemoteSubplan:
 			{
@@ -983,7 +982,6 @@
 			}
 			break;
 #endif /* XCP */
-=======
 		case T_IndexScan:
 			{
 				IndexScan  *indexscan = (IndexScan *) plan;
@@ -1004,7 +1002,6 @@
 				ExplainScanTarget((Scan *) indexonlyscan, es);
 			}
 			break;
->>>>>>> c346e92c
 		case T_BitmapIndexScan:
 			{
 				BitmapIndexScan *bitmapindexscan = (BitmapIndexScan *) plan;

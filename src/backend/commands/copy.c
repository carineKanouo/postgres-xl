--- conflicted
+++ resolved
@@ -200,34 +200,8 @@
 	int			raw_buf_index;	/* next byte to process */
 	int			raw_buf_len;	/* total # of bytes stored */
 #ifdef PGXC
-<<<<<<< HEAD
-	/*
-	 * On coordinator we need to rewrite query.
-	 * While client may submit a copy command dealing with file, data nodes
-	 * always send/receive data to/from the coordinator. So we can not use
-	 * original statement and should rewrite statement, specifing STDIN/STDOUT
-	 * as copy source or destination
-	 */
-	StringInfoData query_buf;
-
-	/* Locator information */
-	RelationLocInfo *rel_loc;	/* the locator key */
-#ifdef XCP
-	Locator    *locator;
-	Oid			dist_type;
-#else
-	/* Execution nodes for COPY */
-	ExecNodes	*exec_nodes;
-
-	int		idx_dist_by_col;		/* index of the distributed by column */
-
-	PGXCNodeHandle **connections; /* Involved data node connections */
-	TupleDesc	tupDesc;		/* for INSERT SELECT */
-=======
 	/* Remote COPY state data */
 	RemoteCopyData *remoteCopyState;
->>>>>>> d03ea805
-#endif
 #endif
 } CopyStateData;
 
@@ -352,18 +326,8 @@
 
 
 #ifdef PGXC
-<<<<<<< HEAD
-#ifdef XCP
-static void build_copy_statement(CopyState cstate, List *attnamelist,
-					 TupleDesc tupDesc, bool is_from);
-#else
-static ExecNodes *build_copy_statement(CopyState cstate, List *attnamelist,
-				TupleDesc tupDesc, bool is_from, List *force_quote, List *force_notnull);
-=======
 static RemoteCopyOptions *GetRemoteCopyOptions(CopyState cstate);
 static void append_defvals(Datum *values, CopyState cstate);
->>>>>>> d03ea805
-#endif
 #endif
 
 /*
@@ -1214,14 +1178,6 @@
 	TupleDesc	tupDesc;
 	int			num_phys_attrs;
 	MemoryContext oldcontext;
-<<<<<<< HEAD
-#ifdef PGXC
-#ifndef XCP
-	ExecNodes   *exec_nodes;
-#endif
-#endif
-=======
->>>>>>> d03ea805
 
 	/* Allocate workspace and zero all fields */
 	cstate = (CopyStateData *) palloc0(sizeof(CopyStateData));
@@ -1258,12 +1214,6 @@
 							RelationGetRelationName(cstate->rel))));
 #ifdef PGXC
 		/* Get copy statement and execution node information */
-#ifdef XCP
-		if (IS_PGXC_COORDINATOR)
-		{
-			build_copy_statement(cstate, attnamelist, tupDesc, is_from);
-		}
-#else
 		if (IS_PGXC_COORDINATOR)
 		{
 			RemoteCopyData *remoteCopyState = (RemoteCopyData *) palloc0(sizeof(RemoteCopyData));
@@ -1286,7 +1236,6 @@
 			/* Then assign built structure */
 			cstate->remoteCopyState = remoteCopyState;
 		}
-#endif
 #endif
 	}
 	else
@@ -1459,35 +1408,18 @@
 		 */
 		if (remoteCopyState && remoteCopyState->rel_loc)
 		{
-<<<<<<< HEAD
 #ifdef XCP
-			cstate->locator = DataNodeCopyBegin(cstate->query_buf.data,
-												cstate->rel_loc,
-												cstate->dist_type,
-												is_from);
-			if (!cstate->locator)
-				ereport(ERROR,
-						(errcode(ERRCODE_CONNECTION_EXCEPTION),
-						 errmsg("Failed to initialize data nodes for COPY")));
+			DataNodeCopyBegin(remoteCopyState);
+			if (!remoteCopyState->locator)
 #else
-			cstate->connections = DataNodeCopyBegin(cstate->query_buf.data,
-								exec_nodes->nodeList,
-								GetActiveSnapshot(),
-								is_from);
-			if (!cstate->connections)
-				ereport(ERROR,
-						(errcode(ERRCODE_CONNECTION_EXCEPTION),
-						 errmsg("Failed to initialize data nodes for COPY")));
-#endif
-=======
 			remoteCopyState->connections = DataNodeCopyBegin(remoteCopyState->query_buf.data,
 														 remoteCopyState->exec_nodes->nodeList,
 														 GetActiveSnapshot());
 			if (!remoteCopyState->connections)
+#endif
 				ereport(ERROR,
 						(errcode(ERRCODE_CONNECTION_EXCEPTION),
 						 errmsg("Failed to initialize Datanodes for COPY")));
->>>>>>> d03ea805
 		}
 	}
 #endif
@@ -1774,16 +1706,13 @@
 		cstate->remoteCopyState &&
 		cstate->remoteCopyState->rel_loc)
 	{
-<<<<<<< HEAD
+		RemoteCopyData *rcstate = cstate->remoteCopyState;
 #ifdef XCP
 		processed = DataNodeCopyOut(
-				(PGXCNodeHandle **) getLocatorNodeMap(cstate->locator),
-									getLocatorNodeCount(cstate->locator),
-									cstate->copy_file);
-
+					(PGXCNodeHandle **) getLocatorNodeMap(rcstate->locator),
+					getLocatorNodeCount(rcstate->locator),
+					cstate->copy_dest == COPY_FILE ? cstate->copy_file : NULL);
 #else
-=======
-		RemoteCopyData *remoteCopyState = cstate->remoteCopyState;
 		RemoteCopyType remoteCopyType;
 
 		/* Set up remote COPY to correct operation */
@@ -1792,18 +1721,10 @@
 		else
 			remoteCopyType = REMOTE_COPY_STDOUT;
 
->>>>>>> d03ea805
 		/*
 		 * We don't know the value of the distribution column value, so need to
 		 * read from all nodes. Hence indicate that the value is NULL.
 		 */
-<<<<<<< HEAD
-		processed = DataNodeCopyOut(
-				GetRelationNodes(cstate->rel_loc, 0, true, UNKNOWNOID, RELATION_ACCESS_READ),
-				cstate->connections,
-				cstate->copy_file);
-#endif
-=======
 		processed = DataNodeCopyOut(GetRelationNodes(remoteCopyState->rel_loc, 0,
 													 true, UNKNOWNOID,
 													 RELATION_ACCESS_READ),
@@ -1812,7 +1733,7 @@
 									cstate->copy_file,
 									NULL,
 									remoteCopyType);
->>>>>>> d03ea805
+#endif
 	}
 	else
 	{
@@ -2241,7 +2162,9 @@
 #ifdef XCP
 			Datum 				value = (Datum) 0;
 			bool				isnull = true;
-			AttrNumber			dist_col = cstate->rel_loc->partAttrNum;
+			RemoteCopyData 	   *rcstate = cstate->remoteCopyState;
+			AttrNumber			dist_col = rcstate->rel_loc->partAttrNum;
+
 			if (AttributeNumberIsValid(dist_col))
 			{
 				value = values[dist_col-1];
@@ -2250,8 +2173,8 @@
 
 			if (DataNodeCopyIn(cstate->line_buf.data,
 							   cstate->line_buf.len,
-							   GET_NODES(cstate->locator, value, isnull, NULL),
-					   (PGXCNodeHandle**) getLocatorResults(cstate->locator)))
+							   GET_NODES(rcstate->locator, value, isnull, NULL),
+					   (PGXCNodeHandle**) getLocatorResults(rcstate->locator)))
 					ereport(ERROR,
 							(errcode(ERRCODE_CONNECTION_EXCEPTION),
 							 errmsg("Copy failed on a data node")));
@@ -2286,18 +2209,13 @@
 						   remoteCopyState->connections))
 				ereport(ERROR,
 						(errcode(ERRCODE_CONNECTION_EXCEPTION),
-<<<<<<< HEAD
-						 errmsg("Copy failed on a data node")));
+						 errmsg("Copy failed on a Datanode")));
+			processed++;
 #endif
-=======
-						 errmsg("Copy failed on a Datanode")));
->>>>>>> d03ea805
-			processed++;
 		}
 		else
 		{
 #endif
-
 		/* And now we can form the input tuple. */
 		tuple = heap_form_tuple(tupDesc, values, nulls);
 
@@ -2365,10 +2283,11 @@
 	 */
 	if (cstate->line_buf.len > 0)
 	{
+		RemoteCopyData 	   *rcstate = cstate->remoteCopyState;
 		if (DataNodeCopyIn(cstate->line_buf.data,
 						   cstate->line_buf.len,
-						   getLocatorNodeCount(cstate->locator),
-					   (PGXCNodeHandle **) getLocatorNodeMap(cstate->locator)))
+						   getLocatorNodeCount(rcstate->locator),
+					   (PGXCNodeHandle **) getLocatorNodeMap(rcstate->locator)))
 				ereport(ERROR,
 						(errcode(ERRCODE_CONNECTION_EXCEPTION),
 						 errmsg("Copy failed on a data node")));
@@ -2645,18 +2564,14 @@
 			tmp = htonl(tmp);
 			appendBinaryStringInfo(&cstate->line_buf, (char *) &tmp, 4);
 
-<<<<<<< HEAD
 #ifdef XCP
 			if (DataNodeCopyInBinaryForAll(cstate->line_buf.data, 19,
-					getLocatorNodeCount(cstate->locator),
-					(PGXCNodeHandle **) getLocatorNodeMap(cstate->locator)))
+					getLocatorNodeCount(remoteCopyState->locator),
+					(PGXCNodeHandle **) getLocatorNodeMap(remoteCopyState->locator)))
 #else
-			if (DataNodeCopyInBinaryForAll(cstate->line_buf.data, 19, cstate->connections))
+			if (DataNodeCopyInBinaryForAll(cstate->line_buf.data, 19, remoteCopyState->connections))
 #endif
-=======
-			if (DataNodeCopyInBinaryForAll(cstate->line_buf.data, 19, remoteCopyState->connections))
->>>>>>> d03ea805
-					ereport(ERROR,
+				ereport(ERROR,
 							(errcode(ERRCODE_BAD_COPY_FILE_FORMAT),
 							 errmsg("invalid COPY file header (COPY SEND)")));
 		}
@@ -3102,28 +3017,17 @@
 	/* For PGXC related COPY, free also relation location data */
 	if (IS_PGXC_COORDINATOR && remoteCopyState->rel_loc)
 	{
-<<<<<<< HEAD
 #ifdef XCP
-		DataNodeCopyFinish(getLocatorNodeCount(cstate->locator),
-					   (PGXCNodeHandle **) getLocatorNodeMap(cstate->locator));
-		freeLocator(cstate->locator);
+		DataNodeCopyFinish(getLocatorNodeCount(remoteCopyState->locator),
+				(PGXCNodeHandle **) getLocatorNodeMap(remoteCopyState->locator));
 #else
-		bool replicated = cstate->rel_loc->locatorType == LOCATOR_TYPE_REPLICATED;
-=======
 		bool replicated = remoteCopyState->rel_loc->locatorType == LOCATOR_TYPE_REPLICATED;
->>>>>>> d03ea805
 		DataNodeCopyFinish(
 				remoteCopyState->connections,
 				replicated ? PGXCNodeGetNodeId(primary_data_node, PGXC_NODE_DATANODE) : -1,
 				replicated ? COMBINE_TYPE_SAME : COMBINE_TYPE_SUM);
-<<<<<<< HEAD
-		pfree(cstate->connections);
 #endif
-		pfree(cstate->query_buf.data);
-		FreeRelationLocInfo(cstate->rel_loc);
-=======
 		FreeRemoteCopyData(remoteCopyState);
->>>>>>> d03ea805
 	}
 #endif
 	/* No COPY FROM related resources except memory. */
@@ -4012,17 +3916,6 @@
 		ereport(ERROR,
 				(errcode(ERRCODE_BAD_COPY_FILE_FORMAT),
 				 errmsg("unexpected EOF in COPY data")));
-<<<<<<< HEAD
-#ifdef XCP
-	if (IS_PGXC_COORDINATOR)
-	{
-		/* Get the field size from Datanode */
-		enlargeStringInfo(&cstate->line_buf, sizeof(int32));
-		nSize = htonl(fld_size);
-		appendBinaryStringInfo(&cstate->line_buf, (char *) &nSize, sizeof(int32));
-	}
-#endif
-=======
 
 #ifdef PGXC
 	if (IS_PGXC_COORDINATOR)
@@ -4037,7 +3930,6 @@
 	}
 #endif
 
->>>>>>> d03ea805
 	if (fld_size == -1)
 	{
 		*isnull = true;
@@ -4047,20 +3939,6 @@
 		ereport(ERROR,
 				(errcode(ERRCODE_BAD_COPY_FILE_FORMAT),
 				 errmsg("invalid field size")));
-<<<<<<< HEAD
-#ifdef PGXC
-#ifndef XCP
-	if (IS_PGXC_COORDINATOR)
-	{
-		/* Get the field size from Datanode */
-		enlargeStringInfo(&cstate->line_buf, sizeof(int32));
-		nSize = htonl(fld_size);
-		appendBinaryStringInfo(&cstate->line_buf, (char *) &nSize, sizeof(int32));
-	}
-#endif
-#endif
-=======
->>>>>>> d03ea805
 
 	/* reset attribute_buf to empty, and load raw data in it */
 	resetStringInfo(&cstate->attribute_buf);
@@ -4483,143 +4361,8 @@
 }
 
 #ifdef PGXC
-<<<<<<< HEAD
-/*
- * Rebuild a COPY statement in cstate and set ExecNodes
- */
-#ifdef XCP
-static void
-build_copy_statement(CopyState cstate, List *attnamelist,
-					 TupleDesc tupDesc, bool is_from)
-{
-	/*
-	 * If target table does not exists on nodes (e.g. system table)
-	 * the location info returned is NULL. This is the criteria, when
-	 * we need to run Copy on coordinator
-	 */
-	cstate->rel_loc = GetRelationLocInfo(RelationGetRelid(cstate->rel));
-
-	/* Run local COPY */
-	if (cstate->rel_loc == NULL)
-		return;
-
-	/* COPY TO never needs to care about partitioning key */
-	if (is_from)
-	{
-		AttrNumber attnum = cstate->rel_loc->partAttrNum;
-		cstate->dist_type = AttributeNumberIsValid(attnum) ?
-							tupDesc->attrs[attnum - 1]->atttypid : InvalidOid;
-	}
-
-	/*
-	 * Build up query string for the data nodes, it should match
-	 * to original string, but should have STDIN/STDOUT instead
-	 * of filename.
-	 */
-	initStringInfo(&cstate->query_buf);
-
-	appendStringInfoString(&cstate->query_buf, "COPY ");
-	appendStringInfo(&cstate->query_buf, "%s", RelationGetRelationName(cstate->rel));
-
-	if (attnamelist)
-	{
-		ListCell *cell;
-		ListCell *prev = NULL;
-		appendStringInfoString(&cstate->query_buf, " (");
-		foreach (cell, attnamelist)
-		{
-			if (prev)
-				appendStringInfoString(&cstate->query_buf, ", ");
-			CopyQuoteIdentifier(&cstate->query_buf, strVal(lfirst(cell)));
-			prev = cell;
-		}
-		appendStringInfoChar(&cstate->query_buf, ')');
-	}
-
-	if (is_from)
-		appendStringInfoString(&cstate->query_buf, " FROM STDIN");
-	else
-		appendStringInfoString(&cstate->query_buf, " TO STDOUT");
-
-
-	if (cstate->binary)
-		appendStringInfoString(&cstate->query_buf, " BINARY");
-
-	if (cstate->oids)
-		appendStringInfoString(&cstate->query_buf, " OIDS");
-
-	if (cstate->delim)
-		if ((!cstate->csv_mode && cstate->delim[0] != '\t')
-			|| (cstate->csv_mode && cstate->delim[0] != ','))
-		{
-			appendStringInfoString(&cstate->query_buf, " DELIMITER AS ");
-			CopyQuoteStr(&cstate->query_buf, cstate->delim);
-		}
-
-	if (cstate->null_print)
-		if ((!cstate->csv_mode && strcmp(cstate->null_print, "\\N"))
-			|| (cstate->csv_mode && strcmp(cstate->null_print, "")))
-		{
-			appendStringInfoString(&cstate->query_buf, " NULL AS ");
-			CopyQuoteStr(&cstate->query_buf, cstate->null_print);
-		}
-
-	if (cstate->csv_mode)
-		appendStringInfoString(&cstate->query_buf, " CSV");
-
-	/*
-	 * It is not necessary to send the HEADER part to Datanodes.
-	 * Sending data is sufficient.
-	 */
-
-	if (cstate->quote && cstate->quote[0] != '"')
-	{
-		appendStringInfoString(&cstate->query_buf, " QUOTE AS ");
-		CopyQuoteStr(&cstate->query_buf, cstate->quote);
-	}
-
-	if (cstate->escape && cstate->quote && cstate->escape[0] != cstate->quote[0])
-	{
-		appendStringInfoString(&cstate->query_buf, " ESCAPE AS ");
-		CopyQuoteStr(&cstate->query_buf, cstate->escape);
-	}
-
-	if (cstate->force_quote)
-	{
-		ListCell *cell;
-		ListCell *prev = NULL;
-		appendStringInfoString(&cstate->query_buf, " FORCE QUOTE ");
-		foreach (cell, cstate->force_quote)
-		{
-			if (prev)
-				appendStringInfoString(&cstate->query_buf, ", ");
-			CopyQuoteIdentifier(&cstate->query_buf, strVal(lfirst(cell)));
-			prev = cell;
-		}
-	}
-
-	if (cstate->force_notnull)
-	{
-		ListCell *cell;
-		ListCell *prev = NULL;
-		appendStringInfoString(&cstate->query_buf, " FORCE NOT NULL ");
-		foreach (cell, cstate->force_notnull)
-		{
-			if (prev)
-				appendStringInfoString(&cstate->query_buf, ", ");
-			CopyQuoteIdentifier(&cstate->query_buf, strVal(lfirst(cell)));
-			prev = cell;
-		}
-	}
-}
-#else
-static ExecNodes*
-build_copy_statement(CopyState cstate, List *attnamelist,
-				TupleDesc tupDesc, bool is_from, List *force_quote, List *force_notnull)
-=======
 static RemoteCopyOptions *
 GetRemoteCopyOptions(CopyState cstate)
->>>>>>> d03ea805
 {
 	RemoteCopyOptions *res = makeRemoteCopyOptions();
 	Assert(cstate);
@@ -4643,5 +4386,4 @@
 
 	return res;
 }
-#endif
 #endif
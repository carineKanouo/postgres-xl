/*-------------------------------------------------------------------------
 *
 * copy.c
 *		Implements the COPY utility command
 *
 * Portions Copyright (c) 1996-2011, PostgreSQL Global Development Group
 * Portions Copyright (c) 1994, Regents of the University of California
 *
 *
 * IDENTIFICATION
 *	  src/backend/commands/copy.c
 *
 *-------------------------------------------------------------------------
 */
#include "postgres.h"

#include <ctype.h>
#include <unistd.h>
#include <sys/stat.h>
#include <netinet/in.h>
#include <arpa/inet.h>

#include "access/heapam.h"
#include "access/sysattr.h"
#include "access/xact.h"
#include "catalog/namespace.h"
#include "catalog/pg_type.h"
#include "commands/copy.h"
#include "commands/defrem.h"
#include "commands/trigger.h"
#include "executor/executor.h"
#include "libpq/libpq.h"
#include "libpq/pqformat.h"
#include "mb/pg_wchar.h"
#include "miscadmin.h"
#include "optimizer/planner.h"
#include "parser/parse_relation.h"
#ifdef PGXC
#include "pgxc/pgxc.h"
#include "pgxc/execRemote.h"
#include "pgxc/locator.h"
#include "nodes/nodes.h"
#include "pgxc/poolmgr.h"
#include "catalog/pgxc_node.h"
#endif
#include "rewrite/rewriteHandler.h"
#include "storage/fd.h"
#include "tcop/tcopprot.h"
#include "utils/acl.h"
#include "utils/builtins.h"
#include "utils/lsyscache.h"
#include "utils/memutils.h"
#include "utils/snapmgr.h"


#define ISOCTAL(c) (((c) >= '0') && ((c) <= '7'))
#define OCTVALUE(c) ((c) - '0')

/*
 * Represents the different source/dest cases we need to worry about at
 * the bottom level
 */
typedef enum CopyDest
{
	COPY_FILE,					/* to/from file */
	COPY_OLD_FE,				/* to/from frontend (2.0 protocol) */
	COPY_NEW_FE					/* to/from frontend (3.0 protocol) */
#ifdef PGXC
	,COPY_BUFFER				/* Do not send, just prepare */
#endif
} CopyDest;

/*
 *	Represents the end-of-line terminator type of the input
 */
typedef enum EolType
{
	EOL_UNKNOWN,
	EOL_NL,
	EOL_CR,
	EOL_CRNL
} EolType;

/*
 * This struct contains all the state variables used throughout a COPY
 * operation. For simplicity, we use the same struct for all variants of COPY,
 * even though some fields are used in only some cases.
 *
 * Multi-byte encodings: all supported client-side encodings encode multi-byte
 * characters by having the first byte's high bit set. Subsequent bytes of the
 * character can have the high bit not set. When scanning data in such an
 * encoding to look for a match to a single-byte (ie ASCII) character, we must
 * use the full pg_encoding_mblen() machinery to skip over multibyte
 * characters, else we might find a false match to a trailing byte. In
 * supported server encodings, there is no possibility of a false match, and
 * it's faster to make useless comparisons to trailing bytes than it is to
 * invoke pg_encoding_mblen() to skip over them. encoding_embeds_ascii is TRUE
 * when we have to do it the hard way.
 */
typedef struct CopyStateData
{
	/* low-level state data */
	CopyDest	copy_dest;		/* type of copy source/destination */
	FILE	   *copy_file;		/* used if copy_dest == COPY_FILE */
	StringInfo	fe_msgbuf;		/* used for all dests during COPY TO, only for
								 * dest == COPY_NEW_FE in COPY FROM */
	bool		fe_eof;			/* true if detected end of copy data */
	EolType		eol_type;		/* EOL type of input */
	int			file_encoding;	/* file or remote side's character encoding */
	bool		need_transcoding;		/* file encoding diff from server? */
	bool		encoding_embeds_ascii;	/* ASCII can be non-first byte? */

	/* parameters from the COPY command */
	Relation	rel;			/* relation to copy to or from */
	QueryDesc  *queryDesc;		/* executable query to copy from */
	List	   *attnumlist;		/* integer list of attnums to copy */
	char	   *filename;		/* filename, or NULL for STDIN/STDOUT */
	bool		binary;			/* binary format? */
	bool		oids;			/* include OIDs? */
	bool		csv_mode;		/* Comma Separated Value format? */
	bool		header_line;	/* CSV header line? */
	char	   *null_print;		/* NULL marker string (server encoding!) */
	int			null_print_len; /* length of same */
	char	   *null_print_client;		/* same converted to file encoding */
	char	   *delim;			/* column delimiter (must be 1 byte) */
	char	   *quote;			/* CSV quote char (must be 1 byte) */
	char	   *escape;			/* CSV escape char (must be 1 byte) */
	List	   *force_quote;	/* list of column names */
	bool		force_quote_all;	/* FORCE QUOTE *? */
	bool	   *force_quote_flags;		/* per-column CSV FQ flags */
	List	   *force_notnull;	/* list of column names */
	bool	   *force_notnull_flags;	/* per-column CSV FNN flags */

	/* these are just for error messages, see CopyFromErrorCallback */
	const char *cur_relname;	/* table name for error messages */
	int			cur_lineno;		/* line number for error messages */
	const char *cur_attname;	/* current att for error messages */
	const char *cur_attval;		/* current att value for error messages */

	/*
	 * Working state for COPY TO/FROM
	 */
	MemoryContext copycontext;	/* per-copy execution context */

	/*
	 * Working state for COPY TO
	 */
	FmgrInfo   *out_functions;	/* lookup info for output functions */
	MemoryContext rowcontext;	/* per-row evaluation context */

	/*
	 * Working state for COPY FROM
	 */
	AttrNumber	num_defaults;
	bool		file_has_oids;
	FmgrInfo	oid_in_function;
	Oid			oid_typioparam;
	FmgrInfo   *in_functions;	/* array of input functions for each attrs */
	Oid		   *typioparams;	/* array of element types for in_functions */
	int		   *defmap;			/* array of default att numbers */
	ExprState **defexprs;		/* array of default att expressions */

	/*
	 * These variables are used to reduce overhead in textual COPY FROM.
	 *
	 * attribute_buf holds the separated, de-escaped text for each field of
	 * the current line.  The CopyReadAttributes functions return arrays of
	 * pointers into this buffer.  We avoid palloc/pfree overhead by re-using
	 * the buffer on each cycle.
	 */
	StringInfoData attribute_buf;

	/* field raw data pointers found by COPY FROM */

	int			max_fields;
	char	  **raw_fields;

	/*
	 * Similarly, line_buf holds the whole input line being processed. The
	 * input cycle is first to read the whole line into line_buf, convert it
	 * to server encoding there, and then extract the individual attribute
	 * fields into attribute_buf.  line_buf is preserved unmodified so that we
	 * can display it in error messages if appropriate.
	 */
	StringInfoData line_buf;
	bool		line_buf_converted;		/* converted to server encoding? */

	/*
	 * Finally, raw_buf holds raw data read from the data source (file or
	 * client connection).	CopyReadLine parses this data sufficiently to
	 * locate line boundaries, then transfers the data to line_buf and
	 * converts it.  Note: we guarantee that there is a \0 at
	 * raw_buf[raw_buf_len].
	 */
#define RAW_BUF_SIZE 65536		/* we palloc RAW_BUF_SIZE+1 bytes */
	char	   *raw_buf;
	int			raw_buf_index;	/* next byte to process */
	int			raw_buf_len;	/* total # of bytes stored */
#ifdef PGXC
	/*
	 * On coordinator we need to rewrite query.
	 * While client may submit a copy command dealing with file, data nodes
	 * always send/receive data to/from the coordinator. So we can not use
	 * original statement and should rewrite statement, specifing STDIN/STDOUT
	 * as copy source or destination
	 */
	StringInfoData query_buf;

	/* Locator information */
	RelationLocInfo *rel_loc;	/* the locator key */
#ifdef XCP
	Locator    *locator;
	AttrNumber  dist_col;
	Oid			dist_type;
#else
	/* Execution nodes for COPY */
	ExecNodes	*exec_nodes;

	int		idx_dist_by_col;		/* index of the distributed by column */

	PGXCNodeHandle **connections; /* Involved data node connections */
	TupleDesc	tupDesc;		/* for INSERT SELECT */
#endif
#endif
} CopyStateData;

/* DestReceiver for COPY (SELECT) TO */
typedef struct
{
	DestReceiver pub;			/* publicly-known function pointers */
	CopyState	cstate;			/* CopyStateData for the command */
	uint64		processed;		/* # of tuples processed */
} DR_copy;


/*
 * These macros centralize code used to process line_buf and raw_buf buffers.
 * They are macros because they often do continue/break control and to avoid
 * function call overhead in tight COPY loops.
 *
 * We must use "if (1)" because the usual "do {...} while(0)" wrapper would
 * prevent the continue/break processing from working.	We end the "if (1)"
 * with "else ((void) 0)" to ensure the "if" does not unintentionally match
 * any "else" in the calling code, and to avoid any compiler warnings about
 * empty statements.  See http://www.cit.gu.edu.au/~anthony/info/C/C.macros.
 */

/*
 * This keeps the character read at the top of the loop in the buffer
 * even if there is more than one read-ahead.
 */
#define IF_NEED_REFILL_AND_NOT_EOF_CONTINUE(extralen) \
if (1) \
{ \
	if (raw_buf_ptr + (extralen) >= copy_buf_len && !hit_eof) \
	{ \
		raw_buf_ptr = prev_raw_ptr; /* undo fetch */ \
		need_data = true; \
		continue; \
	} \
} else ((void) 0)

/* This consumes the remainder of the buffer and breaks */
#define IF_NEED_REFILL_AND_EOF_BREAK(extralen) \
if (1) \
{ \
	if (raw_buf_ptr + (extralen) >= copy_buf_len && hit_eof) \
	{ \
		if (extralen) \
			raw_buf_ptr = copy_buf_len; /* consume the partial character */ \
		/* backslash just before EOF, treat as data char */ \
		result = true; \
		break; \
	} \
} else ((void) 0)

/*
 * Transfer any approved data to line_buf; must do this to be sure
 * there is some room in raw_buf.
 */
#define REFILL_LINEBUF \
if (1) \
{ \
	if (raw_buf_ptr > cstate->raw_buf_index) \
	{ \
		appendBinaryStringInfo(&cstate->line_buf, \
							 cstate->raw_buf + cstate->raw_buf_index, \
							   raw_buf_ptr - cstate->raw_buf_index); \
		cstate->raw_buf_index = raw_buf_ptr; \
	} \
} else ((void) 0)

/* Undo any read-ahead and jump out of the block. */
#define NO_END_OF_COPY_GOTO \
if (1) \
{ \
	raw_buf_ptr = prev_raw_ptr + 1; \
	goto not_end_of_copy; \
} else ((void) 0)

static const char BinarySignature[11] = "PGCOPY\n\377\r\n\0";


/* non-export function prototypes */
static CopyState BeginCopy(bool is_from, Relation rel, Node *raw_query,
		  const char *queryString, List *attnamelist, List *options);
static void EndCopy(CopyState cstate);
static CopyState BeginCopyTo(Relation rel, Node *query, const char *queryString,
			const char *filename, List *attnamelist, List *options);
static void EndCopyTo(CopyState cstate);
static uint64 DoCopyTo(CopyState cstate);
static uint64 CopyTo(CopyState cstate);
static void CopyOneRowTo(CopyState cstate, Oid tupleOid,
			 Datum *values, bool *nulls);
static uint64 CopyFrom(CopyState cstate);
static bool CopyReadLine(CopyState cstate);
static bool CopyReadLineText(CopyState cstate);
static int	CopyReadAttributesText(CopyState cstate);
static int	CopyReadAttributesCSV(CopyState cstate);
static Datum CopyReadBinaryAttribute(CopyState cstate,
						int column_no, FmgrInfo *flinfo,
						Oid typioparam, int32 typmod,
						bool *isnull);
static void CopyAttributeOutText(CopyState cstate, char *string);
static void CopyAttributeOutCSV(CopyState cstate, char *string,
					bool use_quote, bool single_attr);
static List *CopyGetAttnums(TupleDesc tupDesc, Relation rel,
			   List *attnamelist);
static char *limit_printout_length(const char *str);

/* Low-level communications functions */
static void SendCopyBegin(CopyState cstate);
static void ReceiveCopyBegin(CopyState cstate);
static void SendCopyEnd(CopyState cstate);
static void CopySendData(CopyState cstate, void *databuf, int datasize);
static void CopySendString(CopyState cstate, const char *str);
static void CopySendChar(CopyState cstate, char c);
static void CopySendEndOfRow(CopyState cstate);
static int CopyGetData(CopyState cstate, void *databuf,
			int minread, int maxread);
static void CopySendInt32(CopyState cstate, int32 val);
static bool CopyGetInt32(CopyState cstate, int32 *val);
static void CopySendInt16(CopyState cstate, int16 val);
static bool CopyGetInt16(CopyState cstate, int16 *val);


#ifdef PGXC
#ifdef XCP
static void build_copy_statement(CopyState cstate, List *attnamelist,
					 TupleDesc tupDesc, bool is_from);
#else
static ExecNodes *build_copy_statement(CopyState cstate, List *attnamelist,
				TupleDesc tupDesc, bool is_from, List *force_quote, List *force_notnull);
#endif
#endif

/*
 * Send copy start/stop messages for frontend copies.  These have changed
 * in past protocol redesigns.
 */
static void
SendCopyBegin(CopyState cstate)
{
	if (PG_PROTOCOL_MAJOR(FrontendProtocol) >= 3)
	{
		/* new way */
		StringInfoData buf;
		int			natts = list_length(cstate->attnumlist);
		int16		format = (cstate->binary ? 1 : 0);
		int			i;

		pq_beginmessage(&buf, 'H');
		pq_sendbyte(&buf, format);		/* overall format */
		pq_sendint(&buf, natts, 2);
		for (i = 0; i < natts; i++)
			pq_sendint(&buf, format, 2);		/* per-column formats */
		pq_endmessage(&buf);
		cstate->copy_dest = COPY_NEW_FE;
	}
	else if (PG_PROTOCOL_MAJOR(FrontendProtocol) >= 2)
	{
		/* old way */
		if (cstate->binary)
			ereport(ERROR,
					(errcode(ERRCODE_FEATURE_NOT_SUPPORTED),
			errmsg("COPY BINARY is not supported to stdout or from stdin")));
		pq_putemptymessage('H');
		/* grottiness needed for old COPY OUT protocol */
		pq_startcopyout();
		cstate->copy_dest = COPY_OLD_FE;
	}
	else
	{
		/* very old way */
		if (cstate->binary)
			ereport(ERROR,
					(errcode(ERRCODE_FEATURE_NOT_SUPPORTED),
			errmsg("COPY BINARY is not supported to stdout or from stdin")));
		pq_putemptymessage('B');
		/* grottiness needed for old COPY OUT protocol */
		pq_startcopyout();
		cstate->copy_dest = COPY_OLD_FE;
	}
}

static void
ReceiveCopyBegin(CopyState cstate)
{
	if (PG_PROTOCOL_MAJOR(FrontendProtocol) >= 3)
	{
		/* new way */
		StringInfoData buf;
		int			natts = list_length(cstate->attnumlist);
		int16		format = (cstate->binary ? 1 : 0);
		int			i;

		pq_beginmessage(&buf, 'G');
		pq_sendbyte(&buf, format);		/* overall format */
		pq_sendint(&buf, natts, 2);
		for (i = 0; i < natts; i++)
			pq_sendint(&buf, format, 2);		/* per-column formats */
		pq_endmessage(&buf);
		cstate->copy_dest = COPY_NEW_FE;
		cstate->fe_msgbuf = makeStringInfo();
	}
	else if (PG_PROTOCOL_MAJOR(FrontendProtocol) >= 2)
	{
		/* old way */
		if (cstate->binary)
			ereport(ERROR,
					(errcode(ERRCODE_FEATURE_NOT_SUPPORTED),
			errmsg("COPY BINARY is not supported to stdout or from stdin")));
		pq_putemptymessage('G');
		cstate->copy_dest = COPY_OLD_FE;
	}
	else
	{
		/* very old way */
		if (cstate->binary)
			ereport(ERROR,
					(errcode(ERRCODE_FEATURE_NOT_SUPPORTED),
			errmsg("COPY BINARY is not supported to stdout or from stdin")));
		pq_putemptymessage('D');
		cstate->copy_dest = COPY_OLD_FE;
	}
	/* We *must* flush here to ensure FE knows it can send. */
	pq_flush();
}

static void
SendCopyEnd(CopyState cstate)
{
	if (cstate->copy_dest == COPY_NEW_FE)
	{
		/* Shouldn't have any unsent data */
		Assert(cstate->fe_msgbuf->len == 0);
		/* Send Copy Done message */
		pq_putemptymessage('c');
	}
	else
	{
		CopySendData(cstate, "\\.", 2);
		/* Need to flush out the trailer (this also appends a newline) */
		CopySendEndOfRow(cstate);
		pq_endcopyout(false);
	}
}

/*----------
 * CopySendData sends output data to the destination (file or frontend)
 * CopySendString does the same for null-terminated strings
 * CopySendChar does the same for single characters
 * CopySendEndOfRow does the appropriate thing at end of each data row
 *	(data is not actually flushed except by CopySendEndOfRow)
 *
 * NB: no data conversion is applied by these functions
 *----------
 */
static void
CopySendData(CopyState cstate, void *databuf, int datasize)
{
	appendBinaryStringInfo(cstate->fe_msgbuf, (char *) databuf, datasize);
}

static void
CopySendString(CopyState cstate, const char *str)
{
	appendBinaryStringInfo(cstate->fe_msgbuf, str, strlen(str));
}

static void
CopySendChar(CopyState cstate, char c)
{
	appendStringInfoCharMacro(cstate->fe_msgbuf, c);
}

static void
CopySendEndOfRow(CopyState cstate)
{
	StringInfo	fe_msgbuf = cstate->fe_msgbuf;

	switch (cstate->copy_dest)
	{
		case COPY_FILE:
			if (!cstate->binary)
			{
				/* Default line termination depends on platform */
#ifndef WIN32
				CopySendChar(cstate, '\n');
#else
				CopySendString(cstate, "\r\n");
#endif
			}

			(void) fwrite(fe_msgbuf->data, fe_msgbuf->len,
						  1, cstate->copy_file);
			if (ferror(cstate->copy_file))
				ereport(ERROR,
						(errcode_for_file_access(),
						 errmsg("could not write to COPY file: %m")));
			break;
		case COPY_OLD_FE:
			/* The FE/BE protocol uses \n as newline for all platforms */
			if (!cstate->binary)
				CopySendChar(cstate, '\n');

			if (pq_putbytes(fe_msgbuf->data, fe_msgbuf->len))
			{
				/* no hope of recovering connection sync, so FATAL */
				ereport(FATAL,
						(errcode(ERRCODE_CONNECTION_FAILURE),
						 errmsg("connection lost during COPY to stdout")));
			}
			break;
		case COPY_NEW_FE:
			/* The FE/BE protocol uses \n as newline for all platforms */
			if (!cstate->binary)
				CopySendChar(cstate, '\n');

			/* Dump the accumulated row as one CopyData message */
			(void) pq_putmessage('d', fe_msgbuf->data, fe_msgbuf->len);
			break;
#ifdef PGXC
		case COPY_BUFFER:
			/* Do not send yet anywhere, just return */
			return;
#endif
	}

	resetStringInfo(fe_msgbuf);
}

/*
 * CopyGetData reads data from the source (file or frontend)
 *
 * We attempt to read at least minread, and at most maxread, bytes from
 * the source.	The actual number of bytes read is returned; if this is
 * less than minread, EOF was detected.
 *
 * Note: when copying from the frontend, we expect a proper EOF mark per
 * protocol; if the frontend simply drops the connection, we raise error.
 * It seems unwise to allow the COPY IN to complete normally in that case.
 *
 * NB: no data conversion is applied here.
 */
static int
CopyGetData(CopyState cstate, void *databuf, int minread, int maxread)
{
	int			bytesread = 0;

	switch (cstate->copy_dest)
	{
		case COPY_FILE:
			bytesread = fread(databuf, 1, maxread, cstate->copy_file);
			if (ferror(cstate->copy_file))
				ereport(ERROR,
						(errcode_for_file_access(),
						 errmsg("could not read from COPY file: %m")));
			break;
		case COPY_OLD_FE:

			/*
			 * We cannot read more than minread bytes (which in practice is 1)
			 * because old protocol doesn't have any clear way of separating
			 * the COPY stream from following data.  This is slow, but not any
			 * slower than the code path was originally, and we don't care
			 * much anymore about the performance of old protocol.
			 */
			if (pq_getbytes((char *) databuf, minread))
			{
				/* Only a \. terminator is legal EOF in old protocol */
				ereport(ERROR,
						(errcode(ERRCODE_CONNECTION_FAILURE),
						 errmsg("unexpected EOF on client connection")));
			}
			bytesread = minread;
			break;
		case COPY_NEW_FE:
			while (maxread > 0 && bytesread < minread && !cstate->fe_eof)
			{
				int			avail;

				while (cstate->fe_msgbuf->cursor >= cstate->fe_msgbuf->len)
				{
					/* Try to receive another message */
					int			mtype;

			readmessage:
					mtype = pq_getbyte();
					if (mtype == EOF)
						ereport(ERROR,
								(errcode(ERRCODE_CONNECTION_FAILURE),
							 errmsg("unexpected EOF on client connection")));
					if (pq_getmessage(cstate->fe_msgbuf, 0))
						ereport(ERROR,
								(errcode(ERRCODE_CONNECTION_FAILURE),
							 errmsg("unexpected EOF on client connection")));
					switch (mtype)
					{
						case 'd':		/* CopyData */
							break;
						case 'c':		/* CopyDone */
							/* COPY IN correctly terminated by frontend */
							cstate->fe_eof = true;
							return bytesread;
						case 'f':		/* CopyFail */
							ereport(ERROR,
									(errcode(ERRCODE_QUERY_CANCELED),
									 errmsg("COPY from stdin failed: %s",
									   pq_getmsgstring(cstate->fe_msgbuf))));
							break;
						case 'H':		/* Flush */
						case 'S':		/* Sync */

							/*
							 * Ignore Flush/Sync for the convenience of client
							 * libraries (such as libpq) that may send those
							 * without noticing that the command they just
							 * sent was COPY.
							 */
							goto readmessage;
						default:
							ereport(ERROR,
									(errcode(ERRCODE_PROTOCOL_VIOLATION),
									 errmsg("unexpected message type 0x%02X during COPY from stdin",
											mtype)));
							break;
					}
				}
#ifdef PGXC
				/* A PGXC Datanode does not need to read the header data received from Coordinator */
				if (IS_PGXC_DATANODE &&
					cstate->binary &&
					cstate->fe_msgbuf->data[cstate->fe_msgbuf->len-1] == '\n')
					cstate->fe_msgbuf->len--;
#endif
				avail = cstate->fe_msgbuf->len - cstate->fe_msgbuf->cursor;
				if (avail > maxread)
					avail = maxread;
				pq_copymsgbytes(cstate->fe_msgbuf, databuf, avail);
				databuf = (void *) ((char *) databuf + avail);
				maxread -= avail;
				bytesread += avail;
			}
			break;
#ifdef PGXC
		case COPY_BUFFER:
			elog(ERROR, "COPY_BUFFER not allowed in this context");
			break;
#endif
	}

	return bytesread;
}


/*
 * These functions do apply some data conversion
 */

/*
 * CopySendInt32 sends an int32 in network byte order
 */
static void
CopySendInt32(CopyState cstate, int32 val)
{
	uint32		buf;

	buf = htonl((uint32) val);
	CopySendData(cstate, &buf, sizeof(buf));
}

/*
 * CopyGetInt32 reads an int32 that appears in network byte order
 *
 * Returns true if OK, false if EOF
 */
static bool
CopyGetInt32(CopyState cstate, int32 *val)
{
	uint32		buf;

	if (CopyGetData(cstate, &buf, sizeof(buf), sizeof(buf)) != sizeof(buf))
	{
		*val = 0;				/* suppress compiler warning */
		return false;
	}
	*val = (int32) ntohl(buf);
	return true;
}

/*
 * CopySendInt16 sends an int16 in network byte order
 */
static void
CopySendInt16(CopyState cstate, int16 val)
{
	uint16		buf;

	buf = htons((uint16) val);
	CopySendData(cstate, &buf, sizeof(buf));
}

/*
 * CopyGetInt16 reads an int16 that appears in network byte order
 */
static bool
CopyGetInt16(CopyState cstate, int16 *val)
{
	uint16		buf;

	if (CopyGetData(cstate, &buf, sizeof(buf), sizeof(buf)) != sizeof(buf))
	{
		*val = 0;				/* suppress compiler warning */
		return false;
	}
	*val = (int16) ntohs(buf);
	return true;
}

/*
 * CopyLoadRawBuf loads some more data into raw_buf
 *
 * Returns TRUE if able to obtain at least one more byte, else FALSE.
 *
 * If raw_buf_index < raw_buf_len, the unprocessed bytes are transferred
 * down to the start of the buffer and then we load more data after that.
 * This case is used only when a frontend multibyte character crosses a
 * bufferload boundary.
 */
static bool
CopyLoadRawBuf(CopyState cstate)
{
	int			nbytes;
	int			inbytes;

	if (cstate->raw_buf_index < cstate->raw_buf_len)
	{
		/* Copy down the unprocessed data */
		nbytes = cstate->raw_buf_len - cstate->raw_buf_index;
		memmove(cstate->raw_buf, cstate->raw_buf + cstate->raw_buf_index,
				nbytes);
	}
	else
		nbytes = 0;				/* no data need be saved */

	inbytes = CopyGetData(cstate, cstate->raw_buf + nbytes,
						  1, RAW_BUF_SIZE - nbytes);
	nbytes += inbytes;
	cstate->raw_buf[nbytes] = '\0';
	cstate->raw_buf_index = 0;
	cstate->raw_buf_len = nbytes;
	return (inbytes > 0);
}

#ifdef PGXC
/*
 *  CopyQuoteStr appends quoted value to the query buffer. Value is escaped
 * if needed
 *
 * When rewriting query to be sent down to nodes we should escape special
 * characters, that may present in the value. The characters are backslash(\)
 * and single quote ('). These characters are escaped by doubling. We do not
 * have to escape characters like \t, \v, \b, etc. because datanode interprets
 * them properly.
 * We use E'...' syntax for litherals containing backslashes.
 */
static void
CopyQuoteStr(StringInfo query_buf, char *value)
{
	char   *start = value;
	char   *current = value;
	char	c;
	bool	has_backslash = (strchr(value, '\\') != NULL);

	if (has_backslash)
		appendStringInfoChar(query_buf, 'E');

	appendStringInfoChar(query_buf, '\'');

#define APPENDSOFAR \
	if (current > start) \
		appendBinaryStringInfo(query_buf, start, current - start)

	while ((c = *current) != '\0')
	{
		switch (c)
		{
			case '\\':
			case '\'':
				APPENDSOFAR;
				/* Double current */
				appendStringInfoChar(query_buf, c);
				/* Second current will be appended next time */
				start = current;
				/* fallthru */
			default:
				current++;
		}
	}
	APPENDSOFAR;
	appendStringInfoChar(query_buf, '\'');
}

/*
 *  CopyQuoteIdentifier determine if identifier needs to be quoted and surround
 * it with double quotes
 */
static void
CopyQuoteIdentifier(StringInfo query_buf, char *value)
{
	char   *start = value;
	char   *current = value;
	char	c;
	int 	len = strlen(value);
	bool	need_quote = (strspn(value, "_abcdefghijklmnopqrstuvwxyz0123456789") < len)
			|| (strchr("_abcdefghijklmnopqrstuvwxyz", value[0]) == NULL);

	if (need_quote)
	{
		appendStringInfoChar(query_buf, '"');

#define APPENDSOFAR \
		if (current > start) \
			appendBinaryStringInfo(query_buf, start, current - start)

		while ((c = *current) != '\0')
		{
			switch (c)
			{
				case '"':
					APPENDSOFAR;
					/* Double current */
					appendStringInfoChar(query_buf, c);
					/* Second current will be appended next time */
					start = current;
					/* fallthru */
				default:
					current++;
			}
		}
		APPENDSOFAR;
		appendStringInfoChar(query_buf, '"');
	}
	else
	{
		appendBinaryStringInfo(query_buf, value, len);
	}
}
#endif


/*
 *	 DoCopy executes the SQL COPY statement
 *
 * Either unload or reload contents of table <relation>, depending on <from>.
 * (<from> = TRUE means we are inserting into the table.)  In the "TO" case
 * we also support copying the output of an arbitrary SELECT query.
 *
 * If <pipe> is false, transfer is between the table and the file named
 * <filename>.	Otherwise, transfer is between the table and our regular
 * input/output stream. The latter could be either stdin/stdout or a
 * socket, depending on whether we're running under Postmaster control.
 *
 * Do not allow a Postgres user without superuser privilege to read from
 * or write to a file.
 *
 * Do not allow the copy if user doesn't have proper permission to access
 * the table or the specifically requested columns.
 */
uint64
DoCopy(const CopyStmt *stmt, const char *queryString)
{
	CopyState	cstate;
	bool		is_from = stmt->is_from;
	bool		pipe = (stmt->filename == NULL);
	Relation	rel;
	uint64		processed;

	/* Disallow file COPY except to superusers. */
	if (!pipe && !superuser())
		ereport(ERROR,
				(errcode(ERRCODE_INSUFFICIENT_PRIVILEGE),
				 errmsg("must be superuser to COPY to or from a file"),
				 errhint("Anyone can COPY to stdout or from stdin. "
						 "psql's \\copy command also works for anyone.")));

	if (stmt->relation)
	{
		TupleDesc	tupDesc;
		AclMode		required_access = (is_from ? ACL_INSERT : ACL_SELECT);
		RangeTblEntry *rte;
		List	   *attnums;
		ListCell   *cur;

		Assert(!stmt->query);

		/* Open and lock the relation, using the appropriate lock type. */
		rel = heap_openrv(stmt->relation,
						  (is_from ? RowExclusiveLock : AccessShareLock));

		rte = makeNode(RangeTblEntry);
		rte->rtekind = RTE_RELATION;
		rte->relid = RelationGetRelid(rel);
		rte->relkind = rel->rd_rel->relkind;
		rte->requiredPerms = required_access;

#ifdef PGXC
#ifndef XCP
		/* In case COPY is used on a temporary table, never use 2PC for implicit commits */
		if (rel->rd_rel->relpersistence == RELPERSISTENCE_TEMP)
			ExecSetTempObjectIncluded();
#endif
#endif

		tupDesc = RelationGetDescr(rel);
		attnums = CopyGetAttnums(tupDesc, rel, stmt->attlist);
		foreach(cur, attnums)
		{
			int			attno = lfirst_int(cur) -
			FirstLowInvalidHeapAttributeNumber;

			if (is_from)
				rte->modifiedCols = bms_add_member(rte->modifiedCols, attno);
			else
				rte->selectedCols = bms_add_member(rte->selectedCols, attno);
		}
		ExecCheckRTPerms(list_make1(rte), true);
	}
	else
	{
		Assert(stmt->query);

		rel = NULL;
	}

	if (is_from)
	{
		/* check read-only transaction */
		if (XactReadOnly && rel->rd_backend != MyBackendId)
			PreventCommandIfReadOnly("COPY FROM");

		cstate = BeginCopyFrom(rel, stmt->filename,
							   stmt->attlist, stmt->options);
		processed = CopyFrom(cstate);	/* copy from file to database */
		EndCopyFrom(cstate);
	}
	else
	{
		cstate = BeginCopyTo(rel, stmt->query, queryString, stmt->filename,
							 stmt->attlist, stmt->options);
		processed = DoCopyTo(cstate);	/* copy from database to file */
		EndCopyTo(cstate);
	}

	/*
	 * Close the relation. If reading, we can release the AccessShareLock we
	 * got; if writing, we should hold the lock until end of transaction to
	 * ensure that updates will be committed before lock is released.
	 */
	if (rel != NULL)
		heap_close(rel, (is_from ? NoLock : AccessShareLock));

	return processed;
}

/*
 * Process the statement option list for COPY.
 *
 * Scan the options list (a list of DefElem) and transpose the information
 * into cstate, applying appropriate error checking.
 *
 * cstate is assumed to be filled with zeroes initially.
 *
 * This is exported so that external users of the COPY API can sanity-check
 * a list of options.  In that usage, cstate should be passed as NULL
 * (since external users don't know sizeof(CopyStateData)) and the collected
 * data is just leaked until CurrentMemoryContext is reset.
 *
 * Note that additional checking, such as whether column names listed in FORCE
 * QUOTE actually exist, has to be applied later.  This just checks for
 * self-consistency of the options list.
 */
void
ProcessCopyOptions(CopyState cstate,
				   bool is_from,
				   List *options)
{
	bool		format_specified = false;
	ListCell   *option;

	/* Support external use for option sanity checking */
	if (cstate == NULL)
		cstate = (CopyStateData *) palloc0(sizeof(CopyStateData));

	cstate->file_encoding = -1;

	/* Extract options from the statement node tree */
	foreach(option, options)
	{
		DefElem    *defel = (DefElem *) lfirst(option);

		if (strcmp(defel->defname, "format") == 0)
		{
			char	   *fmt = defGetString(defel);

			if (format_specified)
				ereport(ERROR,
						(errcode(ERRCODE_SYNTAX_ERROR),
						 errmsg("conflicting or redundant options")));
			format_specified = true;
			if (strcmp(fmt, "text") == 0)
				 /* default format */ ;
			else if (strcmp(fmt, "csv") == 0)
				cstate->csv_mode = true;
			else if (strcmp(fmt, "binary") == 0)
				cstate->binary = true;
			else
				ereport(ERROR,
						(errcode(ERRCODE_INVALID_PARAMETER_VALUE),
						 errmsg("COPY format \"%s\" not recognized", fmt)));
		}
		else if (strcmp(defel->defname, "oids") == 0)
		{
			if (cstate->oids)
				ereport(ERROR,
						(errcode(ERRCODE_SYNTAX_ERROR),
						 errmsg("conflicting or redundant options")));
			cstate->oids = defGetBoolean(defel);
		}
		else if (strcmp(defel->defname, "delimiter") == 0)
		{
			if (cstate->delim)
				ereport(ERROR,
						(errcode(ERRCODE_SYNTAX_ERROR),
						 errmsg("conflicting or redundant options")));
			cstate->delim = defGetString(defel);
		}
		else if (strcmp(defel->defname, "null") == 0)
		{
			if (cstate->null_print)
				ereport(ERROR,
						(errcode(ERRCODE_SYNTAX_ERROR),
						 errmsg("conflicting or redundant options")));
			cstate->null_print = defGetString(defel);
		}
		else if (strcmp(defel->defname, "header") == 0)
		{
			if (cstate->header_line)
				ereport(ERROR,
						(errcode(ERRCODE_SYNTAX_ERROR),
						 errmsg("conflicting or redundant options")));
			cstate->header_line = defGetBoolean(defel);
		}
		else if (strcmp(defel->defname, "quote") == 0)
		{
			if (cstate->quote)
				ereport(ERROR,
						(errcode(ERRCODE_SYNTAX_ERROR),
						 errmsg("conflicting or redundant options")));
			cstate->quote = defGetString(defel);
		}
		else if (strcmp(defel->defname, "escape") == 0)
		{
			if (cstate->escape)
				ereport(ERROR,
						(errcode(ERRCODE_SYNTAX_ERROR),
						 errmsg("conflicting or redundant options")));
			cstate->escape = defGetString(defel);
		}
		else if (strcmp(defel->defname, "force_quote") == 0)
		{
			if (cstate->force_quote || cstate->force_quote_all)
				ereport(ERROR,
						(errcode(ERRCODE_SYNTAX_ERROR),
						 errmsg("conflicting or redundant options")));
			if (defel->arg && IsA(defel->arg, A_Star))
				cstate->force_quote_all = true;
			else if (defel->arg && IsA(defel->arg, List))
				cstate->force_quote = (List *) defel->arg;
			else
				ereport(ERROR,
						(errcode(ERRCODE_INVALID_PARAMETER_VALUE),
						 errmsg("argument to option \"%s\" must be a list of column names",
								defel->defname)));
		}
		else if (strcmp(defel->defname, "force_not_null") == 0)
		{
			if (cstate->force_notnull)
				ereport(ERROR,
						(errcode(ERRCODE_SYNTAX_ERROR),
						 errmsg("conflicting or redundant options")));
			if (defel->arg && IsA(defel->arg, List))
				cstate->force_notnull = (List *) defel->arg;
			else
				ereport(ERROR,
						(errcode(ERRCODE_INVALID_PARAMETER_VALUE),
						 errmsg("argument to option \"%s\" must be a list of column names",
								defel->defname)));
		}
		else if (strcmp(defel->defname, "encoding") == 0)
		{
			if (cstate->file_encoding >= 0)
				ereport(ERROR,
						(errcode(ERRCODE_SYNTAX_ERROR),
						 errmsg("conflicting or redundant options")));
			cstate->file_encoding = pg_char_to_encoding(defGetString(defel));
			if (cstate->file_encoding < 0)
				ereport(ERROR,
						(errcode(ERRCODE_INVALID_PARAMETER_VALUE),
						 errmsg("argument to option \"%s\" must be a valid encoding name",
								defel->defname)));
		}
		else
			ereport(ERROR,
					(errcode(ERRCODE_SYNTAX_ERROR),
					 errmsg("option \"%s\" not recognized",
							defel->defname)));
	}

	/*
	 * Check for incompatible options (must do these two before inserting
	 * defaults)
	 */
	if (cstate->binary && cstate->delim)
		ereport(ERROR,
				(errcode(ERRCODE_SYNTAX_ERROR),
				 errmsg("cannot specify DELIMITER in BINARY mode")));

	if (cstate->binary && cstate->null_print)
		ereport(ERROR,
				(errcode(ERRCODE_SYNTAX_ERROR),
				 errmsg("cannot specify NULL in BINARY mode")));

	/* Set defaults for omitted options */
	if (!cstate->delim)
		cstate->delim = cstate->csv_mode ? "," : "\t";

	if (!cstate->null_print)
		cstate->null_print = cstate->csv_mode ? "" : "\\N";
	cstate->null_print_len = strlen(cstate->null_print);

	if (cstate->csv_mode)
	{
		if (!cstate->quote)
			cstate->quote = "\"";
		if (!cstate->escape)
			cstate->escape = cstate->quote;
	}

	/* Only single-byte delimiter strings are supported. */
	if (strlen(cstate->delim) != 1)
		ereport(ERROR,
				(errcode(ERRCODE_FEATURE_NOT_SUPPORTED),
			  errmsg("COPY delimiter must be a single one-byte character")));

	/* Disallow end-of-line characters */
	if (strchr(cstate->delim, '\r') != NULL ||
		strchr(cstate->delim, '\n') != NULL)
		ereport(ERROR,
				(errcode(ERRCODE_INVALID_PARAMETER_VALUE),
			 errmsg("COPY delimiter cannot be newline or carriage return")));

	if (strchr(cstate->null_print, '\r') != NULL ||
		strchr(cstate->null_print, '\n') != NULL)
		ereport(ERROR,
				(errcode(ERRCODE_INVALID_PARAMETER_VALUE),
				 errmsg("COPY null representation cannot use newline or carriage return")));

	/*
	 * Disallow unsafe delimiter characters in non-CSV mode.  We can't allow
	 * backslash because it would be ambiguous.  We can't allow the other
	 * cases because data characters matching the delimiter must be
	 * backslashed, and certain backslash combinations are interpreted
	 * non-literally by COPY IN.  Disallowing all lower case ASCII letters is
	 * more than strictly necessary, but seems best for consistency and
	 * future-proofing.  Likewise we disallow all digits though only octal
	 * digits are actually dangerous.
	 */
	if (!cstate->csv_mode &&
		strchr("\\.abcdefghijklmnopqrstuvwxyz0123456789",
			   cstate->delim[0]) != NULL)
		ereport(ERROR,
				(errcode(ERRCODE_INVALID_PARAMETER_VALUE),
				 errmsg("COPY delimiter cannot be \"%s\"", cstate->delim)));

	/* Check header */
	if (!cstate->csv_mode && cstate->header_line)
		ereport(ERROR,
				(errcode(ERRCODE_FEATURE_NOT_SUPPORTED),
				 errmsg("COPY HEADER available only in CSV mode")));

	/* Check quote */
	if (!cstate->csv_mode && cstate->quote != NULL)
		ereport(ERROR,
				(errcode(ERRCODE_FEATURE_NOT_SUPPORTED),
				 errmsg("COPY quote available only in CSV mode")));

	if (cstate->csv_mode && strlen(cstate->quote) != 1)
		ereport(ERROR,
				(errcode(ERRCODE_FEATURE_NOT_SUPPORTED),
				 errmsg("COPY quote must be a single one-byte character")));

	if (cstate->csv_mode && cstate->delim[0] == cstate->quote[0])
		ereport(ERROR,
				(errcode(ERRCODE_INVALID_PARAMETER_VALUE),
				 errmsg("COPY delimiter and quote must be different")));

	/* Check escape */
	if (!cstate->csv_mode && cstate->escape != NULL)
		ereport(ERROR,
				(errcode(ERRCODE_FEATURE_NOT_SUPPORTED),
				 errmsg("COPY escape available only in CSV mode")));

	if (cstate->csv_mode && strlen(cstate->escape) != 1)
		ereport(ERROR,
				(errcode(ERRCODE_FEATURE_NOT_SUPPORTED),
				 errmsg("COPY escape must be a single one-byte character")));

	/* Check force_quote */
	if (!cstate->csv_mode && (cstate->force_quote || cstate->force_quote_all))
		ereport(ERROR,
				(errcode(ERRCODE_FEATURE_NOT_SUPPORTED),
				 errmsg("COPY force quote available only in CSV mode")));
	if ((cstate->force_quote || cstate->force_quote_all) && is_from)
		ereport(ERROR,
				(errcode(ERRCODE_FEATURE_NOT_SUPPORTED),
				 errmsg("COPY force quote only available using COPY TO")));

	/* Check force_notnull */
	if (!cstate->csv_mode && cstate->force_notnull != NIL)
		ereport(ERROR,
				(errcode(ERRCODE_FEATURE_NOT_SUPPORTED),
				 errmsg("COPY force not null available only in CSV mode")));
	if (cstate->force_notnull != NIL && !is_from)
		ereport(ERROR,
				(errcode(ERRCODE_FEATURE_NOT_SUPPORTED),
			  errmsg("COPY force not null only available using COPY FROM")));

	/* Don't allow the delimiter to appear in the null string. */
	if (strchr(cstate->null_print, cstate->delim[0]) != NULL)
		ereport(ERROR,
				(errcode(ERRCODE_FEATURE_NOT_SUPPORTED),
		errmsg("COPY delimiter must not appear in the NULL specification")));

	/* Don't allow the CSV quote char to appear in the null string. */
	if (cstate->csv_mode &&
		strchr(cstate->null_print, cstate->quote[0]) != NULL)
		ereport(ERROR,
				(errcode(ERRCODE_FEATURE_NOT_SUPPORTED),
				 errmsg("CSV quote character must not appear in the NULL specification")));
}

/*
 * Common setup routines used by BeginCopyFrom and BeginCopyTo.
 *
 * Iff <binary>, unload or reload in the binary format, as opposed to the
 * more wasteful but more robust and portable text format.
 *
 * Iff <oids>, unload or reload the format that includes OID information.
 * On input, we accept OIDs whether or not the table has an OID column,
 * but silently drop them if it does not.  On output, we report an error
 * if the user asks for OIDs in a table that has none (not providing an
 * OID column might seem friendlier, but could seriously confuse programs).
 *
 * If in the text format, delimit columns with delimiter <delim> and print
 * NULL values as <null_print>.
 */
static CopyState
BeginCopy(bool is_from,
		  Relation rel,
		  Node *raw_query,
		  const char *queryString,
		  List *attnamelist,
		  List *options)
{
	CopyState	cstate;
	TupleDesc	tupDesc;
	int			num_phys_attrs;
	MemoryContext oldcontext;
#ifdef PGXC
#ifndef XCP
	ExecNodes   *exec_nodes;
#endif
#endif

	/* Allocate workspace and zero all fields */
	cstate = (CopyStateData *) palloc0(sizeof(CopyStateData));

	/*
	 * We allocate everything used by a cstate in a new memory context. This
	 * avoids memory leaks during repeated use of COPY in a query.
	 */
	cstate->copycontext = AllocSetContextCreate(CurrentMemoryContext,
												"COPY",
												ALLOCSET_DEFAULT_MINSIZE,
												ALLOCSET_DEFAULT_INITSIZE,
												ALLOCSET_DEFAULT_MAXSIZE);

	oldcontext = MemoryContextSwitchTo(cstate->copycontext);

	/* Extract options from the statement node tree */
	ProcessCopyOptions(cstate, is_from, options);

	/* Process the source/target relation or query */
	if (rel)
	{
		Assert(!raw_query);

		cstate->rel = rel;

		tupDesc = RelationGetDescr(cstate->rel);

		/* Don't allow COPY w/ OIDs to or from a table without them */
		if (cstate->oids && !cstate->rel->rd_rel->relhasoids)
			ereport(ERROR,
					(errcode(ERRCODE_UNDEFINED_COLUMN),
					 errmsg("table \"%s\" does not have OIDs",
							RelationGetRelationName(cstate->rel))));
#ifdef PGXC
		/* Get copy statement and execution node information */
#ifdef XCP
		if (IS_PGXC_COORDINATOR)
		{
			build_copy_statement(cstate, attnamelist, tupDesc, is_from);
		}
#else
		if (IS_PGXC_COORDINATOR)
		{
			exec_nodes = build_copy_statement(cstate,
											  attnamelist,
											  tupDesc,
											  is_from,
											  cstate->force_quote,
											  cstate->force_notnull);
		}
#endif
#endif
	}
	else
	{
		List	   *rewritten;
		Query	   *query;
		PlannedStmt *plan;
		DestReceiver *dest;

		Assert(!is_from);
		cstate->rel = NULL;

		/* Don't allow COPY w/ OIDs from a select */
		if (cstate->oids)
			ereport(ERROR,
					(errcode(ERRCODE_FEATURE_NOT_SUPPORTED),
					 errmsg("COPY (SELECT) WITH OIDS is not supported")));

		/*
		 * Run parse analysis and rewrite.	Note this also acquires sufficient
		 * locks on the source table(s).
		 *
		 * Because the parser and planner tend to scribble on their input, we
		 * make a preliminary copy of the source querytree.  This prevents
		 * problems in the case that the COPY is in a portal or plpgsql
		 * function and is executed repeatedly.  (See also the same hack in
		 * DECLARE CURSOR and PREPARE.)  XXX FIXME someday.
		 */
		rewritten = pg_analyze_and_rewrite((Node *) copyObject(raw_query),
										   queryString, NULL, 0);

		/* We don't expect more or less than one result query */
		if (list_length(rewritten) != 1)
			elog(ERROR, "unexpected rewrite result");

		query = (Query *) linitial(rewritten);
		Assert(query->commandType == CMD_SELECT);
		Assert(query->utilityStmt == NULL);

		/* Query mustn't use INTO, either */
		if (query->intoClause)
			ereport(ERROR,
					(errcode(ERRCODE_FEATURE_NOT_SUPPORTED),
					 errmsg("COPY (SELECT INTO) is not supported")));

		/* plan the query */
		plan = planner(query, 0, NULL);

		/*
		 * Use a snapshot with an updated command ID to ensure this query sees
		 * results of any previously executed queries.
		 */
		PushCopiedSnapshot(GetActiveSnapshot());
		UpdateActiveSnapshotCommandId();

		/* Create dest receiver for COPY OUT */
		dest = CreateDestReceiver(DestCopyOut);
		((DR_copy *) dest)->cstate = cstate;

		/* Create a QueryDesc requesting no output */
		cstate->queryDesc = CreateQueryDesc(plan, queryString,
											GetActiveSnapshot(),
											InvalidSnapshot,
											dest, NULL, 0);

		/*
		 * Call ExecutorStart to prepare the plan for execution.
		 *
		 * ExecutorStart computes a result tupdesc for us
		 */
		ExecutorStart(cstate->queryDesc, 0);

		tupDesc = cstate->queryDesc->tupDesc;
	}

	/* Generate or convert list of attributes to process */
	cstate->attnumlist = CopyGetAttnums(tupDesc, cstate->rel, attnamelist);

	num_phys_attrs = tupDesc->natts;

	/* Convert FORCE QUOTE name list to per-column flags, check validity */
	cstate->force_quote_flags = (bool *) palloc0(num_phys_attrs * sizeof(bool));
	if (cstate->force_quote_all)
	{
		int			i;

		for (i = 0; i < num_phys_attrs; i++)
			cstate->force_quote_flags[i] = true;
	}
	else if (cstate->force_quote)
	{
		List	   *attnums;
		ListCell   *cur;

		attnums = CopyGetAttnums(tupDesc, cstate->rel, cstate->force_quote);

		foreach(cur, attnums)
		{
			int			attnum = lfirst_int(cur);

			if (!list_member_int(cstate->attnumlist, attnum))
				ereport(ERROR,
						(errcode(ERRCODE_INVALID_COLUMN_REFERENCE),
				   errmsg("FORCE QUOTE column \"%s\" not referenced by COPY",
						  NameStr(tupDesc->attrs[attnum - 1]->attname))));
			cstate->force_quote_flags[attnum - 1] = true;
		}
	}

	/* Convert FORCE NOT NULL name list to per-column flags, check validity */
	cstate->force_notnull_flags = (bool *) palloc0(num_phys_attrs * sizeof(bool));
	if (cstate->force_notnull)
	{
		List	   *attnums;
		ListCell   *cur;

		attnums = CopyGetAttnums(tupDesc, cstate->rel, cstate->force_notnull);

		foreach(cur, attnums)
		{
			int			attnum = lfirst_int(cur);

			if (!list_member_int(cstate->attnumlist, attnum))
				ereport(ERROR,
						(errcode(ERRCODE_INVALID_COLUMN_REFERENCE),
				errmsg("FORCE NOT NULL column \"%s\" not referenced by COPY",
					   NameStr(tupDesc->attrs[attnum - 1]->attname))));
			cstate->force_notnull_flags[attnum - 1] = true;
		}
	}

	/* Use client encoding when ENCODING option is not specified. */
	if (cstate->file_encoding < 0)
		cstate->file_encoding = pg_get_client_encoding();

	/*
	 * Set up encoding conversion info.  Even if the file and server encodings
	 * are the same, we must apply pg_any_to_server() to validate data in
	 * multibyte encodings.
	 */
	cstate->need_transcoding =
		(cstate->file_encoding != GetDatabaseEncoding() ||
		 pg_database_encoding_max_length() > 1);
	/* See Multibyte encoding comment above */
	cstate->encoding_embeds_ascii = PG_ENCODING_IS_CLIENT_ONLY(cstate->file_encoding);

	cstate->copy_dest = COPY_FILE;		/* default */

#ifdef PGXC
	/*
	 * We are here just at copy begin process,
	 * so only pick up the list of connections.
	 */
	if (IS_PGXC_COORDINATOR)
	{
		/*
		 * In the case of CopyOut, it is just necessary to pick up one node randomly.
		 * This is done when rel_loc is found.
		 */
		if (cstate->rel_loc)
		{
#ifdef XCP
			cstate->locator = DataNodeCopyBegin(cstate->query_buf.data,
												cstate->rel_loc,
												cstate->dist_type,
												is_from);
			if (!cstate->locator)
				ereport(ERROR,
						(errcode(ERRCODE_CONNECTION_EXCEPTION),
						 errmsg("Failed to initialize data nodes for COPY")));
#else
			cstate->connections = DataNodeCopyBegin(cstate->query_buf.data,
								exec_nodes->nodeList,
								GetActiveSnapshot(),
								is_from);
			if (!cstate->connections)
				ereport(ERROR,
						(errcode(ERRCODE_CONNECTION_EXCEPTION),
						 errmsg("Failed to initialize data nodes for COPY")));
#endif
		}
	}
#endif

	MemoryContextSwitchTo(oldcontext);

	return cstate;
}

/*
 * Release resources allocated in a cstate for COPY TO/FROM.
 */
static void
EndCopy(CopyState cstate)
{
	if (cstate->filename != NULL && FreeFile(cstate->copy_file))
		ereport(ERROR,
				(errcode_for_file_access(),
				 errmsg("could not close file \"%s\": %m",
						cstate->filename)));

	MemoryContextDelete(cstate->copycontext);
	pfree(cstate);
}

/*
 * Setup CopyState to read tuples from a table or a query for COPY TO.
 */
static CopyState
BeginCopyTo(Relation rel,
			Node *query,
			const char *queryString,
			const char *filename,
			List *attnamelist,
			List *options)
{
	CopyState	cstate;
	bool		pipe = (filename == NULL);
	MemoryContext oldcontext;

	if (rel != NULL && rel->rd_rel->relkind != RELKIND_RELATION)
	{
		if (rel->rd_rel->relkind == RELKIND_VIEW)
			ereport(ERROR,
					(errcode(ERRCODE_WRONG_OBJECT_TYPE),
					 errmsg("cannot copy from view \"%s\"",
							RelationGetRelationName(rel)),
					 errhint("Try the COPY (SELECT ...) TO variant.")));
		else if (rel->rd_rel->relkind == RELKIND_FOREIGN_TABLE)
			ereport(ERROR,
					(errcode(ERRCODE_WRONG_OBJECT_TYPE),
					 errmsg("cannot copy from foreign table \"%s\"",
							RelationGetRelationName(rel)),
					 errhint("Try the COPY (SELECT ...) TO variant.")));
		else if (rel->rd_rel->relkind == RELKIND_SEQUENCE)
			ereport(ERROR,
					(errcode(ERRCODE_WRONG_OBJECT_TYPE),
					 errmsg("cannot copy from sequence \"%s\"",
							RelationGetRelationName(rel))));
		else
			ereport(ERROR,
					(errcode(ERRCODE_WRONG_OBJECT_TYPE),
					 errmsg("cannot copy from non-table relation \"%s\"",
							RelationGetRelationName(rel))));
	}

	cstate = BeginCopy(false, rel, query, queryString, attnamelist, options);
	oldcontext = MemoryContextSwitchTo(cstate->copycontext);

	if (pipe)
	{
		if (whereToSendOutput != DestRemote)
			cstate->copy_file = stdout;
	}
	else
	{
		mode_t		oumask;		/* Pre-existing umask value */
		struct stat st;

		/*
		 * Prevent write to relative path ... too easy to shoot oneself in the
		 * foot by overwriting a database file ...
		 */
		if (!is_absolute_path(filename))
			ereport(ERROR,
					(errcode(ERRCODE_INVALID_NAME),
					 errmsg("relative path not allowed for COPY to file")));

		cstate->filename = pstrdup(filename);
		oumask = umask(S_IWGRP | S_IWOTH);
		cstate->copy_file = AllocateFile(cstate->filename, PG_BINARY_W);
		umask(oumask);

		if (cstate->copy_file == NULL)
			ereport(ERROR,
					(errcode_for_file_access(),
					 errmsg("could not open file \"%s\" for writing: %m",
							cstate->filename)));

		fstat(fileno(cstate->copy_file), &st);
		if (S_ISDIR(st.st_mode))
			ereport(ERROR,
					(errcode(ERRCODE_WRONG_OBJECT_TYPE),
					 errmsg("\"%s\" is a directory", cstate->filename)));
	}

	MemoryContextSwitchTo(oldcontext);

	return cstate;
}

/*
 * This intermediate routine exists mainly to localize the effects of setjmp
 * so we don't need to plaster a lot of variables with "volatile".
 */
static uint64
DoCopyTo(CopyState cstate)
{
	bool		pipe = (cstate->filename == NULL);
	bool		fe_copy = (pipe && whereToSendOutput == DestRemote);
	uint64		processed;

	PG_TRY();
	{
		if (fe_copy)
			SendCopyBegin(cstate);

		processed = CopyTo(cstate);

		if (fe_copy)
			SendCopyEnd(cstate);
	}
	PG_CATCH();
	{
		/*
		 * Make sure we turn off old-style COPY OUT mode upon error. It is
		 * okay to do this in all cases, since it does nothing if the mode is
		 * not on.
		 */
		pq_endcopyout(true);
		PG_RE_THROW();
	}
	PG_END_TRY();

	return processed;
}

/*
 * Clean up storage and release resources for COPY TO.
 */
static void
EndCopyTo(CopyState cstate)
{
	if (cstate->queryDesc != NULL)
	{
		/* Close down the query and free resources. */
		ExecutorFinish(cstate->queryDesc);
		ExecutorEnd(cstate->queryDesc);
		FreeQueryDesc(cstate->queryDesc);
		PopActiveSnapshot();
	}

	/* Clean up storage */
	EndCopy(cstate);
}

/*
 * Copy from relation or query TO file.
 */
static uint64
CopyTo(CopyState cstate)
{
	TupleDesc	tupDesc;
	int			num_phys_attrs;
	Form_pg_attribute *attr;
	ListCell   *cur;
	uint64		processed;

	if (cstate->rel)
		tupDesc = RelationGetDescr(cstate->rel);
	else
		tupDesc = cstate->queryDesc->tupDesc;
	attr = tupDesc->attrs;
	num_phys_attrs = tupDesc->natts;
	cstate->null_print_client = cstate->null_print;		/* default */

	/* We use fe_msgbuf as a per-row buffer regardless of copy_dest */
	cstate->fe_msgbuf = makeStringInfo();

	/* Get info about the columns we need to process. */
	cstate->out_functions = (FmgrInfo *) palloc(num_phys_attrs * sizeof(FmgrInfo));
	foreach(cur, cstate->attnumlist)
	{
		int			attnum = lfirst_int(cur);
		Oid			out_func_oid;
		bool		isvarlena;

		if (cstate->binary)
			getTypeBinaryOutputInfo(attr[attnum - 1]->atttypid,
									&out_func_oid,
									&isvarlena);
		else
			getTypeOutputInfo(attr[attnum - 1]->atttypid,
							  &out_func_oid,
							  &isvarlena);
		fmgr_info(out_func_oid, &cstate->out_functions[attnum - 1]);
	}

	/*
	 * Create a temporary memory context that we can reset once per row to
	 * recover palloc'd memory.  This avoids any problems with leaks inside
	 * datatype output routines, and should be faster than retail pfree's
	 * anyway.	(We don't need a whole econtext as CopyFrom does.)
	 */
	cstate->rowcontext = AllocSetContextCreate(CurrentMemoryContext,
											   "COPY TO",
											   ALLOCSET_DEFAULT_MINSIZE,
											   ALLOCSET_DEFAULT_INITSIZE,
											   ALLOCSET_DEFAULT_MAXSIZE);

	if (cstate->binary)
	{
#ifdef PGXC
	if (IS_PGXC_COORDINATOR)
	{
#endif
		/* Generate header for a binary copy */
		int32		tmp;

		/* Signature */
		CopySendData(cstate, (char *) BinarySignature, 11);
		/* Flags field */
		tmp = 0;
		if (cstate->oids)
			tmp |= (1 << 16);
		CopySendInt32(cstate, tmp);
		/* No header extension */
		tmp = 0;
		CopySendInt32(cstate, tmp);

#ifdef PGXC
		/* Need to flush out the trailer */
		CopySendEndOfRow(cstate);
	}
#endif
	}
	else
	{
		/*
		 * For non-binary copy, we need to convert null_print to file
		 * encoding, because it will be sent directly with CopySendString.
		 */
		if (cstate->need_transcoding)
			cstate->null_print_client = pg_server_to_any(cstate->null_print,
													  cstate->null_print_len,
													  cstate->file_encoding);

		/* if a header has been requested send the line */
		if (cstate->header_line)
		{
			bool		hdr_delim = false;

			foreach(cur, cstate->attnumlist)
			{
				int			attnum = lfirst_int(cur);
				char	   *colname;

				if (hdr_delim)
					CopySendChar(cstate, cstate->delim[0]);
				hdr_delim = true;

				colname = NameStr(attr[attnum - 1]->attname);

				CopyAttributeOutCSV(cstate, colname, false,
									list_length(cstate->attnumlist) == 1);
			}

			CopySendEndOfRow(cstate);
		}
	}

#ifdef PGXC
	if (IS_PGXC_COORDINATOR && cstate->rel_loc)
	{
<<<<<<< HEAD
#ifdef XCP
		processed = DataNodeCopyOut(
				(PGXCNodeHandle **) getLocatorNodeMap(cstate->locator),
									getLocatorNodeCount(cstate->locator),
									cstate->copy_file);

#else
=======
		/*
		 * We don't know the value of the distribution column value, so need to
		 * read from all nodes. Hence indicate that the value is NULL.
		 */
>>>>>>> 09cc5e73
		processed = DataNodeCopyOut(
				GetRelationNodes(cstate->rel_loc, 0, true, UNKNOWNOID, RELATION_ACCESS_READ),
				cstate->connections,
				cstate->copy_file);
#endif
	}
	else
	{
#endif

	if (cstate->rel)
	{
		Datum	   *values;
		bool	   *nulls;
		HeapScanDesc scandesc;
		HeapTuple	tuple;

		values = (Datum *) palloc(num_phys_attrs * sizeof(Datum));
		nulls = (bool *) palloc(num_phys_attrs * sizeof(bool));

		scandesc = heap_beginscan(cstate->rel, GetActiveSnapshot(), 0, NULL);

		processed = 0;
		while ((tuple = heap_getnext(scandesc, ForwardScanDirection)) != NULL)
		{
			CHECK_FOR_INTERRUPTS();

			/* Deconstruct the tuple ... faster than repeated heap_getattr */
			heap_deform_tuple(tuple, tupDesc, values, nulls);

			/* Format and send the data */
			CopyOneRowTo(cstate, HeapTupleGetOid(tuple), values, nulls);
			processed++;
		}

		heap_endscan(scandesc);

		pfree(values);
		pfree(nulls);
	}
	else
	{
		/* run the plan --- the dest receiver will send tuples */
		ExecutorRun(cstate->queryDesc, ForwardScanDirection, 0L);
		processed = ((DR_copy *) cstate->queryDesc->dest)->processed;
	}

#ifdef PGXC
	}
#endif

#ifdef PGXC
	/*
	 * In PGXC, it is not necessary for a datanode to generate
	 * the trailer as Coordinator is in charge of it
	 */
	if (cstate->binary && IS_PGXC_COORDINATOR)
#else
	if (cstate->binary)
#endif
	{
		/* Generate trailer for a binary copy */
		CopySendInt16(cstate, -1);
		/* Need to flush out the trailer */
		CopySendEndOfRow(cstate);
	}

	MemoryContextDelete(cstate->rowcontext);

	return processed;
}

/*
 * Emit one row during CopyTo().
 */
static void
CopyOneRowTo(CopyState cstate, Oid tupleOid, Datum *values, bool *nulls)
{
	bool		need_delim = false;
	FmgrInfo   *out_functions = cstate->out_functions;
	MemoryContext oldcontext;
	ListCell   *cur;
	char	   *string;

	MemoryContextReset(cstate->rowcontext);
	oldcontext = MemoryContextSwitchTo(cstate->rowcontext);

	if (cstate->binary)
	{
		/* Binary per-tuple header */
		CopySendInt16(cstate, list_length(cstate->attnumlist));
		/* Send OID if wanted --- note attnumlist doesn't include it */
		if (cstate->oids)
		{
			/* Hack --- assume Oid is same size as int32 */
			CopySendInt32(cstate, sizeof(int32));
			CopySendInt32(cstate, tupleOid);
		}
	}
	else
	{
		/* Text format has no per-tuple header, but send OID if wanted */
		/* Assume digits don't need any quoting or encoding conversion */
		if (cstate->oids)
		{
			string = DatumGetCString(DirectFunctionCall1(oidout,
												ObjectIdGetDatum(tupleOid)));
			CopySendString(cstate, string);
			need_delim = true;
		}
	}

	foreach(cur, cstate->attnumlist)
	{
		int			attnum = lfirst_int(cur);
		Datum		value = values[attnum - 1];
		bool		isnull = nulls[attnum - 1];

		if (!cstate->binary)
		{
			if (need_delim)
				CopySendChar(cstate, cstate->delim[0]);
			need_delim = true;
		}

		if (isnull)
		{
			if (!cstate->binary)
				CopySendString(cstate, cstate->null_print_client);
			else
				CopySendInt32(cstate, -1);
		}
		else
		{
			if (!cstate->binary)
			{
				string = OutputFunctionCall(&out_functions[attnum - 1],
											value);
				if (cstate->csv_mode)
					CopyAttributeOutCSV(cstate, string,
										cstate->force_quote_flags[attnum - 1],
										list_length(cstate->attnumlist) == 1);
				else
					CopyAttributeOutText(cstate, string);
			}
			else
			{
				bytea	   *outputbytes;

				outputbytes = SendFunctionCall(&out_functions[attnum - 1],
											   value);
				CopySendInt32(cstate, VARSIZE(outputbytes) - VARHDRSZ);
				CopySendData(cstate, VARDATA(outputbytes),
							 VARSIZE(outputbytes) - VARHDRSZ);
			}
		}
	}

	CopySendEndOfRow(cstate);

	MemoryContextSwitchTo(oldcontext);
}


/*
 * error context callback for COPY FROM
 *
 * The argument for the error context must be CopyState.
 */
void
CopyFromErrorCallback(void *arg)
{
	CopyState	cstate = (CopyState) arg;

	if (cstate->binary)
	{
		/* can't usefully display the data */
		if (cstate->cur_attname)
			errcontext("COPY %s, line %d, column %s",
					   cstate->cur_relname, cstate->cur_lineno,
					   cstate->cur_attname);
		else
			errcontext("COPY %s, line %d",
					   cstate->cur_relname, cstate->cur_lineno);
	}
	else
	{
		if (cstate->cur_attname && cstate->cur_attval)
		{
			/* error is relevant to a particular column */
			char	   *attval;

			attval = limit_printout_length(cstate->cur_attval);
			errcontext("COPY %s, line %d, column %s: \"%s\"",
					   cstate->cur_relname, cstate->cur_lineno,
					   cstate->cur_attname, attval);
			pfree(attval);
		}
		else if (cstate->cur_attname)
		{
			/* error is relevant to a particular column, value is NULL */
			errcontext("COPY %s, line %d, column %s: null input",
					   cstate->cur_relname, cstate->cur_lineno,
					   cstate->cur_attname);
		}
		else
		{
			/* error is relevant to a particular line */
			if (cstate->line_buf_converted || !cstate->need_transcoding)
			{
				char	   *lineval;

				lineval = limit_printout_length(cstate->line_buf.data);
				errcontext("COPY %s, line %d: \"%s\"",
						   cstate->cur_relname, cstate->cur_lineno, lineval);
				pfree(lineval);
			}
			else
			{
				/*
				 * Here, the line buffer is still in a foreign encoding, and
				 * indeed it's quite likely that the error is precisely a
				 * failure to do encoding conversion (ie, bad data).  We dare
				 * not try to convert it, and at present there's no way to
				 * regurgitate it without conversion.  So we have to punt and
				 * just report the line number.
				 */
				errcontext("COPY %s, line %d",
						   cstate->cur_relname, cstate->cur_lineno);
			}
		}
	}
}

/*
 * Make sure we don't print an unreasonable amount of COPY data in a message.
 *
 * It would seem a lot easier to just use the sprintf "precision" limit to
 * truncate the string.  However, some versions of glibc have a bug/misfeature
 * that vsnprintf will always fail (return -1) if it is asked to truncate
 * a string that contains invalid byte sequences for the current encoding.
 * So, do our own truncation.  We return a pstrdup'd copy of the input.
 */
static char *
limit_printout_length(const char *str)
{
#define MAX_COPY_DATA_DISPLAY 100

	int			slen = strlen(str);
	int			len;
	char	   *res;

	/* Fast path if definitely okay */
	if (slen <= MAX_COPY_DATA_DISPLAY)
		return pstrdup(str);

	/* Apply encoding-dependent truncation */
	len = pg_mbcliplen(str, slen, MAX_COPY_DATA_DISPLAY);

	/*
	 * Truncate, and add "..." to show we truncated the input.
	 */
	res = (char *) palloc(len + 4);
	memcpy(res, str, len);
	strcpy(res + len, "...");

	return res;
}

/*
 * Copy FROM file to relation.
 */
static uint64
CopyFrom(CopyState cstate)
{
	HeapTuple	tuple;
	TupleDesc	tupDesc;
	Datum	   *values;
	bool	   *nulls;
	ResultRelInfo *resultRelInfo;
	EState	   *estate = CreateExecutorState(); /* for ExecConstraints() */
	ExprContext *econtext;
	TupleTableSlot *myslot;
	MemoryContext oldcontext = CurrentMemoryContext;
	ErrorContextCallback errcontext;
	CommandId	mycid = GetCurrentCommandId(true);
	int			hi_options = 0; /* start with default heap_insert options */
	BulkInsertState bistate;
	uint64		processed = 0;

	Assert(cstate->rel);

	if (cstate->rel->rd_rel->relkind != RELKIND_RELATION)
	{
		if (cstate->rel->rd_rel->relkind == RELKIND_VIEW)
			ereport(ERROR,
					(errcode(ERRCODE_WRONG_OBJECT_TYPE),
					 errmsg("cannot copy to view \"%s\"",
							RelationGetRelationName(cstate->rel))));
		else if (cstate->rel->rd_rel->relkind == RELKIND_FOREIGN_TABLE)
			ereport(ERROR,
					(errcode(ERRCODE_WRONG_OBJECT_TYPE),
					 errmsg("cannot copy to foreign table \"%s\"",
							RelationGetRelationName(cstate->rel))));
		else if (cstate->rel->rd_rel->relkind == RELKIND_SEQUENCE)
			ereport(ERROR,
					(errcode(ERRCODE_WRONG_OBJECT_TYPE),
					 errmsg("cannot copy to sequence \"%s\"",
							RelationGetRelationName(cstate->rel))));
		else
			ereport(ERROR,
					(errcode(ERRCODE_WRONG_OBJECT_TYPE),
					 errmsg("cannot copy to non-table relation \"%s\"",
							RelationGetRelationName(cstate->rel))));
	}

	tupDesc = RelationGetDescr(cstate->rel);

	/*----------
	 * Check to see if we can avoid writing WAL
	 *
	 * If archive logging/streaming is not enabled *and* either
	 *	- table was created in same transaction as this COPY
	 *	- data is being written to relfilenode created in this transaction
	 * then we can skip writing WAL.  It's safe because if the transaction
	 * doesn't commit, we'll discard the table (or the new relfilenode file).
	 * If it does commit, we'll have done the heap_sync at the bottom of this
	 * routine first.
	 *
	 * As mentioned in comments in utils/rel.h, the in-same-transaction test
	 * is not completely reliable, since in rare cases rd_createSubid or
	 * rd_newRelfilenodeSubid can be cleared before the end of the transaction.
	 * However this is OK since at worst we will fail to make the optimization.
	 *
	 * Also, if the target file is new-in-transaction, we assume that checking
	 * FSM for free space is a waste of time, even if we must use WAL because
	 * of archiving.  This could possibly be wrong, but it's unlikely.
	 *
	 * The comments for heap_insert and RelationGetBufferForTuple specify that
	 * skipping WAL logging is only safe if we ensure that our tuples do not
	 * go into pages containing tuples from any other transactions --- but this
	 * must be the case if we have a new table or new relfilenode, so we need
	 * no additional work to enforce that.
	 *----------
	 */
	if (cstate->rel->rd_createSubid != InvalidSubTransactionId ||
		cstate->rel->rd_newRelfilenodeSubid != InvalidSubTransactionId)
	{
		hi_options |= HEAP_INSERT_SKIP_FSM;
		if (!XLogIsNeeded())
			hi_options |= HEAP_INSERT_SKIP_WAL;
	}

	/*
	 * We need a ResultRelInfo so we can use the regular executor's
	 * index-entry-making machinery.  (There used to be a huge amount of code
	 * here that basically duplicated execUtils.c ...)
	 */
	resultRelInfo = makeNode(ResultRelInfo);
	resultRelInfo->ri_RangeTableIndex = 1;		/* dummy */
	resultRelInfo->ri_RelationDesc = cstate->rel;
	resultRelInfo->ri_TrigDesc = CopyTriggerDesc(cstate->rel->trigdesc);
	if (resultRelInfo->ri_TrigDesc)
	{
		resultRelInfo->ri_TrigFunctions = (FmgrInfo *)
			palloc0(resultRelInfo->ri_TrigDesc->numtriggers * sizeof(FmgrInfo));
		resultRelInfo->ri_TrigWhenExprs = (List **)
			palloc0(resultRelInfo->ri_TrigDesc->numtriggers * sizeof(List *));
	}
	resultRelInfo->ri_TrigInstrument = NULL;

	ExecOpenIndices(resultRelInfo);

	estate->es_result_relations = resultRelInfo;
	estate->es_num_result_relations = 1;
	estate->es_result_relation_info = resultRelInfo;

	/* Set up a tuple slot too */
	myslot = ExecInitExtraTupleSlot(estate);
	ExecSetSlotDescriptor(myslot, tupDesc);
	/* Triggers might need a slot as well */
	estate->es_trig_tuple_slot = ExecInitExtraTupleSlot(estate);

	/* Prepare to catch AFTER triggers. */
	AfterTriggerBeginQuery();

	/*
	 * Check BEFORE STATEMENT insertion triggers. It's debateable whether we
	 * should do this for COPY, since it's not really an "INSERT" statement as
	 * such. However, executing these triggers maintains consistency with the
	 * EACH ROW triggers that we already fire on COPY.
	 */
	ExecBSInsertTriggers(estate, resultRelInfo);

	values = (Datum *) palloc(tupDesc->natts * sizeof(Datum));
	nulls = (bool *) palloc(tupDesc->natts * sizeof(bool));

	bistate = GetBulkInsertState();
	econtext = GetPerTupleExprContext(estate);

	/* Set up callback to identify error line number */
	errcontext.callback = CopyFromErrorCallback;
	errcontext.arg = (void *) cstate;
	errcontext.previous = error_context_stack;
	error_context_stack = &errcontext;

	for (;;)
	{
		TupleTableSlot *slot;
		bool		skip_tuple;
		Oid			loaded_oid = InvalidOid;

		CHECK_FOR_INTERRUPTS();

		/* Reset the per-tuple exprcontext */
		ResetPerTupleExprContext(estate);

		/* Switch into its memory context */
		MemoryContextSwitchTo(GetPerTupleMemoryContext(estate));

		if (!NextCopyFrom(cstate, econtext, values, nulls, &loaded_oid))
			break;

#ifdef PGXC
		if (IS_PGXC_COORDINATOR && cstate->rel_loc)
		{
#ifdef XCP
			Datum 				value = (Datum) 0;
			bool				isnull = true;

			if (AttributeNumberIsValid(cstate->dist_col))
			{
				value = values[cstate->dist_col-1];
				isnull = nulls[cstate->dist_col-1];
			}

			if (DataNodeCopyIn(cstate->line_buf.data,
							   cstate->line_buf.len,
							   GET_NODES(cstate->locator, value, isnull, NULL),
					   (PGXCNodeHandle**) getLocatorResults(cstate->locator)))
					ereport(ERROR,
							(errcode(ERRCODE_CONNECTION_EXCEPTION),
							 errmsg("Copy failed on a data node")));
#else
			Form_pg_attribute  *attr = tupDesc->attrs;
			Datum	dist_col_value;
			bool	dist_col_is_null;
			Oid		dist_col_type;

			if (cstate->idx_dist_by_col >= 0)
			{
				dist_col_value = values[cstate->idx_dist_by_col];
				dist_col_is_null =  nulls[cstate->idx_dist_by_col];
				dist_col_type = attr[cstate->idx_dist_by_col]->atttypid;
			}
			else
			{
				/* We really don't care, since the table is not distributed */
				dist_col_value = (Datum) 0;
				dist_col_is_null = true;
				dist_col_type = UNKNOWNOID;
			}

			if (DataNodeCopyIn(cstate->line_buf.data,
					       cstate->line_buf.len,
						   GetRelationNodes(cstate->rel_loc,
											dist_col_value,
											dist_col_is_null,
											dist_col_type,
											RELATION_ACCESS_INSERT),
						   cstate->connections))
				ereport(ERROR,
						(errcode(ERRCODE_CONNECTION_EXCEPTION),
						 errmsg("Copy failed on a data node")));
#endif
			processed++;
		}
		else
		{
#endif

		/* And now we can form the input tuple. */
		tuple = heap_form_tuple(tupDesc, values, nulls);

		if (loaded_oid != InvalidOid)
			HeapTupleSetOid(tuple, loaded_oid);

		/* Triggers and stuff need to be invoked in query context. */
		MemoryContextSwitchTo(oldcontext);

		/* Place tuple in tuple slot --- but slot shouldn't free it */
		slot = myslot;
		ExecStoreTuple(tuple, slot, InvalidBuffer, false);

		skip_tuple = false;

		/* BEFORE ROW INSERT Triggers */
		if (resultRelInfo->ri_TrigDesc &&
			resultRelInfo->ri_TrigDesc->trig_insert_before_row)
		{
			slot = ExecBRInsertTriggers(estate, resultRelInfo, slot);

			if (slot == NULL)	/* "do nothing" */
				skip_tuple = true;
			else	/* trigger might have changed tuple */
				tuple = ExecMaterializeSlot(slot);
		}

		if (!skip_tuple)
		{
			List	   *recheckIndexes = NIL;

			/* Check the constraints of the tuple */
			if (cstate->rel->rd_att->constr)
				ExecConstraints(resultRelInfo, slot, estate);

			/* OK, store the tuple and create index entries for it */
			heap_insert(cstate->rel, tuple, mycid, hi_options, bistate);

			if (resultRelInfo->ri_NumIndices > 0)
				recheckIndexes = ExecInsertIndexTuples(slot, &(tuple->t_self),
													   estate);

			/* AFTER ROW INSERT Triggers */
			ExecARInsertTriggers(estate, resultRelInfo, tuple,
								 recheckIndexes);

			list_free(recheckIndexes);

			/*
			 * We count only tuples not suppressed by a BEFORE INSERT trigger;
			 * this is the same definition used by execMain.c for counting
			 * tuples inserted by an INSERT command.
			 */
			processed++;
		}
#ifdef PGXC
		}
#endif
	}

	/* Done, clean up */
	error_context_stack = errcontext.previous;

	FreeBulkInsertState(bistate);

	MemoryContextSwitchTo(oldcontext);

	/* Execute AFTER STATEMENT insertion triggers */
	ExecASInsertTriggers(estate, resultRelInfo);

	/* Handle queued AFTER triggers */
	AfterTriggerEndQuery(estate);

	pfree(values);
	pfree(nulls);

	ExecResetTupleTable(estate->es_tupleTable, false);

	ExecCloseIndices(resultRelInfo);

	FreeExecutorState(estate);

	/*
	 * If we skipped writing WAL, then we need to sync the heap (but not
	 * indexes since those use WAL anyway)
	 */
	if (hi_options & HEAP_INSERT_SKIP_WAL)
		heap_sync(cstate->rel);

	return processed;
}

/*
 * Setup to read tuples from a file for COPY FROM.
 *
 * 'rel': Used as a template for the tuples
 * 'filename': Name of server-local file to read
 * 'attnamelist': List of char *, columns to include. NIL selects all cols.
 * 'options': List of DefElem. See copy_opt_item in gram.y for selections.
 *
 * Returns a CopyState, to be passed to NextCopyFrom and related functions.
 */
CopyState
BeginCopyFrom(Relation rel,
			  const char *filename,
			  List *attnamelist,
			  List *options)
{
	CopyState	cstate;
	bool		pipe = (filename == NULL);
	TupleDesc	tupDesc;
	Form_pg_attribute *attr;
	AttrNumber	num_phys_attrs,
				num_defaults;
	FmgrInfo   *in_functions;
	Oid		   *typioparams;
	int			attnum;
	Oid			in_func_oid;
	int		   *defmap;
	ExprState **defexprs;
	MemoryContext oldcontext;

	cstate = BeginCopy(true, rel, NULL, NULL, attnamelist, options);
	oldcontext = MemoryContextSwitchTo(cstate->copycontext);

	/* Initialize state variables */
	cstate->fe_eof = false;
	cstate->eol_type = EOL_UNKNOWN;
	cstate->cur_relname = RelationGetRelationName(cstate->rel);
	cstate->cur_lineno = 0;
	cstate->cur_attname = NULL;
	cstate->cur_attval = NULL;

	/* Set up variables to avoid per-attribute overhead. */
	initStringInfo(&cstate->attribute_buf);
	initStringInfo(&cstate->line_buf);
	cstate->line_buf_converted = false;
	cstate->raw_buf = (char *) palloc(RAW_BUF_SIZE + 1);
	cstate->raw_buf_index = cstate->raw_buf_len = 0;

	tupDesc = RelationGetDescr(cstate->rel);
	attr = tupDesc->attrs;
	num_phys_attrs = tupDesc->natts;
	num_defaults = 0;

	/*
	 * Pick up the required catalog information for each attribute in the
	 * relation, including the input function, the element type (to pass to
	 * the input function), and info about defaults and constraints. (Which
	 * input function we use depends on text/binary format choice.)
	 */
	in_functions = (FmgrInfo *) palloc(num_phys_attrs * sizeof(FmgrInfo));
	typioparams = (Oid *) palloc(num_phys_attrs * sizeof(Oid));
	defmap = (int *) palloc(num_phys_attrs * sizeof(int));
	defexprs = (ExprState **) palloc(num_phys_attrs * sizeof(ExprState *));

	for (attnum = 1; attnum <= num_phys_attrs; attnum++)
	{
		/* We don't need info for dropped attributes */
		if (attr[attnum - 1]->attisdropped)
			continue;

		/* Fetch the input function and typioparam info */
		if (cstate->binary)
			getTypeBinaryInputInfo(attr[attnum - 1]->atttypid,
								   &in_func_oid, &typioparams[attnum - 1]);
		else
			getTypeInputInfo(attr[attnum - 1]->atttypid,
							 &in_func_oid, &typioparams[attnum - 1]);
		fmgr_info(in_func_oid, &in_functions[attnum - 1]);

		/* Get default info if needed */
		if (!list_member_int(cstate->attnumlist, attnum))
		{
			/* attribute is NOT to be copied from input */
			/* use default value if one exists */
			Node	   *defexpr = build_column_default(cstate->rel, attnum);

			if (defexpr != NULL)
			{
				/* Initialize expressions in copycontext. */
				defexprs[num_defaults] = ExecInitExpr(
								 expression_planner((Expr *) defexpr), NULL);
				defmap[num_defaults] = attnum - 1;
				num_defaults++;
			}
		}
	}

	/* We keep those variables in cstate. */
	cstate->in_functions = in_functions;
	cstate->typioparams = typioparams;
	cstate->defmap = defmap;
	cstate->defexprs = defexprs;
	cstate->num_defaults = num_defaults;

	if (pipe)
	{
		if (whereToSendOutput == DestRemote)
			ReceiveCopyBegin(cstate);
		else
			cstate->copy_file = stdin;
	}
	else
	{
		struct stat st;

		cstate->filename = pstrdup(filename);
		cstate->copy_file = AllocateFile(cstate->filename, PG_BINARY_R);

		if (cstate->copy_file == NULL)
			ereport(ERROR,
					(errcode_for_file_access(),
					 errmsg("could not open file \"%s\" for reading: %m",
							cstate->filename)));

		fstat(fileno(cstate->copy_file), &st);
		if (S_ISDIR(st.st_mode))
			ereport(ERROR,
					(errcode(ERRCODE_WRONG_OBJECT_TYPE),
					 errmsg("\"%s\" is a directory", cstate->filename)));
	}

	if (!cstate->binary)
	{
		/* must rely on user to tell us... */
		cstate->file_has_oids = cstate->oids;
	}
	else
	{
		/* Read and verify binary header */
		char		readSig[11];
		int32		tmp;

		/* Signature */
		if (CopyGetData(cstate, readSig, 11, 11) != 11 ||
			memcmp(readSig, BinarySignature, 11) != 0)
			ereport(ERROR,
					(errcode(ERRCODE_BAD_COPY_FILE_FORMAT),
					 errmsg("COPY file signature not recognized")));
		/* Flags field */
		if (!CopyGetInt32(cstate, &tmp))
			ereport(ERROR,
					(errcode(ERRCODE_BAD_COPY_FILE_FORMAT),
					 errmsg("invalid COPY file header (missing flags)")));
		cstate->file_has_oids = (tmp & (1 << 16)) != 0;
		tmp &= ~(1 << 16);
		if ((tmp >> 16) != 0)
			ereport(ERROR,
					(errcode(ERRCODE_BAD_COPY_FILE_FORMAT),
				 errmsg("unrecognized critical flags in COPY file header")));
		/* Header extension length */
		if (!CopyGetInt32(cstate, &tmp) ||
			tmp < 0)
			ereport(ERROR,
					(errcode(ERRCODE_BAD_COPY_FILE_FORMAT),
					 errmsg("invalid COPY file header (missing length)")));
		/* Skip extension header, if present */
		while (tmp-- > 0)
		{
			if (CopyGetData(cstate, readSig, 1, 1) != 1)
				ereport(ERROR,
						(errcode(ERRCODE_BAD_COPY_FILE_FORMAT),
						 errmsg("invalid COPY file header (wrong length)")));
		}
#ifdef PGXC
		/* This is done at the beginning of COPY FROM from Coordinator to Datanodes */
		if (IS_PGXC_COORDINATOR)
		{
			/* Empty buffer info and send header to all the backends involved in COPY */
			resetStringInfo(&cstate->line_buf);

			enlargeStringInfo(&cstate->line_buf, 19);
			appendBinaryStringInfo(&cstate->line_buf, BinarySignature, 11);
			tmp = 0;

			if (cstate->oids)
				tmp |= (1 << 16);
			tmp = htonl(tmp);

			appendBinaryStringInfo(&cstate->line_buf, (char *) &tmp, 4);
			tmp = 0;
			tmp = htonl(tmp);
			appendBinaryStringInfo(&cstate->line_buf, (char *) &tmp, 4);

#ifdef XCP
			if (DataNodeCopyInBinaryForAll(cstate->line_buf.data, 19,
					getLocatorNodeCount(cstate->locator),
					(PGXCNodeHandle **) getLocatorNodeMap(cstate->locator)))
#else
			if (DataNodeCopyInBinaryForAll(cstate->line_buf.data, 19, cstate->connections))
#endif
					ereport(ERROR,
							(errcode(ERRCODE_BAD_COPY_FILE_FORMAT),
							 errmsg("invalid COPY file header (COPY SEND)")));
		}
#endif
	}

	if (cstate->file_has_oids && cstate->binary)
	{
		getTypeBinaryInputInfo(OIDOID,
							   &in_func_oid, &cstate->oid_typioparam);
		fmgr_info(in_func_oid, &cstate->oid_in_function);
	}

	/* create workspace for CopyReadAttributes results */
	if (!cstate->binary)
	{
		AttrNumber	attr_count = list_length(cstate->attnumlist);
		int			nfields = cstate->file_has_oids ? (attr_count + 1) : attr_count;

		cstate->max_fields = nfields;
		cstate->raw_fields = (char **) palloc(nfields * sizeof(char *));
	}

	MemoryContextSwitchTo(oldcontext);

	return cstate;
}

/*
 * Read raw fields in the next line for COPY FROM in text or csv mode.
 * Return false if no more lines.
 *
 * An internal temporary buffer is returned via 'fields'. It is valid until
 * the next call of the function. Since the function returns all raw fields
 * in the input file, 'nfields' could be different from the number of columns
 * in the relation.
 *
 * NOTE: force_not_null option are not applied to the returned fields.
 */
bool
NextCopyFromRawFields(CopyState cstate, char ***fields, int *nfields)
{
	int			fldct;
	bool		done;

	/* only available for text or csv input */
	Assert(!cstate->binary);

	/* on input just throw the header line away */
	if (cstate->cur_lineno == 0 && cstate->header_line)
	{
		cstate->cur_lineno++;
		if (CopyReadLine(cstate))
			return false;		/* done */
	}

	cstate->cur_lineno++;

	/* Actually read the line into memory here */
	done = CopyReadLine(cstate);

	/*
	 * EOF at start of line means we're done.  If we see EOF after some
	 * characters, we act as though it was newline followed by EOF, ie,
	 * process the line and then exit loop on next iteration.
	 */
	if (done && cstate->line_buf.len == 0)
		return false;

	/* Parse the line into de-escaped field values */
	if (cstate->csv_mode)
		fldct = CopyReadAttributesCSV(cstate);
	else
		fldct = CopyReadAttributesText(cstate);

	*fields = cstate->raw_fields;
	*nfields = fldct;
	return true;
}

/*
 * Read next tuple from file for COPY FROM. Return false if no more tuples.
 *
 * 'econtext' is used to evaluate default expression for each columns not
 * read from the file. It can be NULL when no default values are used, i.e.
 * when all columns are read from the file.
 *
 * 'values' and 'nulls' arrays must be the same length as columns of the
 * relation passed to BeginCopyFrom. This function fills the arrays.
 * Oid of the tuple is returned with 'tupleOid' separately.
 */
bool
NextCopyFrom(CopyState cstate, ExprContext *econtext,
			 Datum *values, bool *nulls, Oid *tupleOid)
{
	TupleDesc	tupDesc;
	Form_pg_attribute *attr;
	AttrNumber	num_phys_attrs,
				attr_count,
				num_defaults = cstate->num_defaults;
	FmgrInfo   *in_functions = cstate->in_functions;
	Oid		   *typioparams = cstate->typioparams;
	int			i;
	int			nfields;
	bool		isnull;
	bool		file_has_oids = cstate->file_has_oids;
	int		   *defmap = cstate->defmap;
	ExprState **defexprs = cstate->defexprs;

	tupDesc = RelationGetDescr(cstate->rel);
	attr = tupDesc->attrs;
	num_phys_attrs = tupDesc->natts;
	attr_count = list_length(cstate->attnumlist);
	nfields = file_has_oids ? (attr_count + 1) : attr_count;

	/* Initialize all values for row to NULL */
	MemSet(values, 0, num_phys_attrs * sizeof(Datum));
	MemSet(nulls, true, num_phys_attrs * sizeof(bool));

	if (!cstate->binary)
	{
		char	  **field_strings;
		ListCell   *cur;
		int			fldct;
		int			fieldno;
		char	   *string;

		/* read raw fields in the next line */
		if (!NextCopyFromRawFields(cstate, &field_strings, &fldct))
			return false;

		/* check for overflowing fields */
		if (nfields > 0 && fldct > nfields)
			ereport(ERROR,
					(errcode(ERRCODE_BAD_COPY_FILE_FORMAT),
					 errmsg("extra data after last expected column")));

		fieldno = 0;

		/* Read the OID field if present */
		if (file_has_oids)
		{
			if (fieldno >= fldct)
				ereport(ERROR,
						(errcode(ERRCODE_BAD_COPY_FILE_FORMAT),
						 errmsg("missing data for OID column")));
			string = field_strings[fieldno++];

			if (string == NULL)
				ereport(ERROR,
						(errcode(ERRCODE_BAD_COPY_FILE_FORMAT),
						 errmsg("null OID in COPY data")));
			else if (cstate->oids && tupleOid != NULL)
			{
				cstate->cur_attname = "oid";
				cstate->cur_attval = string;
				*tupleOid = DatumGetObjectId(DirectFunctionCall1(oidin,
												   CStringGetDatum(string)));
				if (*tupleOid == InvalidOid)
					ereport(ERROR,
							(errcode(ERRCODE_BAD_COPY_FILE_FORMAT),
							 errmsg("invalid OID in COPY data")));
				cstate->cur_attname = NULL;
				cstate->cur_attval = NULL;
			}
		}

		/* Loop to read the user attributes on the line. */
		foreach(cur, cstate->attnumlist)
		{
			int			attnum = lfirst_int(cur);
			int			m = attnum - 1;

			if (fieldno >= fldct)
				ereport(ERROR,
						(errcode(ERRCODE_BAD_COPY_FILE_FORMAT),
						 errmsg("missing data for column \"%s\"",
								NameStr(attr[m]->attname))));
			string = field_strings[fieldno++];

			if (cstate->csv_mode && string == NULL &&
				cstate->force_notnull_flags[m])
			{
				/* Go ahead and read the NULL string */
				string = cstate->null_print;
			}

			cstate->cur_attname = NameStr(attr[m]->attname);
			cstate->cur_attval = string;
			values[m] = InputFunctionCall(&in_functions[m],
										  string,
										  typioparams[m],
										  attr[m]->atttypmod);
			if (string != NULL)
				nulls[m] = false;
			cstate->cur_attname = NULL;
			cstate->cur_attval = NULL;
		}

		Assert(fieldno == nfields);
	}
	else
	{
		/* binary */
		int16		fld_count;
		ListCell   *cur;

		cstate->cur_lineno++;

		if (!CopyGetInt16(cstate, &fld_count))
		{
#ifdef PGXC
			if (IS_PGXC_COORDINATOR)
			{
				/* Empty buffer */
				resetStringInfo(&cstate->line_buf);

				enlargeStringInfo(&cstate->line_buf, sizeof(uint16));
				/* Receive field count directly from datanodes */
				fld_count = htons(fld_count);
				appendBinaryStringInfo(&cstate->line_buf, (char *) &fld_count, sizeof(uint16));
			}
#endif

			/* EOF detected (end of file, or protocol-level EOF) */
			return false;
		}

		if (fld_count == -1)
		{
			/*
			 * Received EOF marker.  In a V3-protocol copy, wait for the
			 * protocol-level EOF, and complain if it doesn't come
			 * immediately.  This ensures that we correctly handle CopyFail,
			 * if client chooses to send that now.
			 *
			 * Note that we MUST NOT try to read more data in an old-protocol
			 * copy, since there is no protocol-level EOF marker then.	We
			 * could go either way for copy from file, but choose to throw
			 * error if there's data after the EOF marker, for consistency
			 * with the new-protocol case.
			 */
			char		dummy;

#ifdef PGXC
			if (IS_PGXC_COORDINATOR)
			{
				/* Empty buffer */
				resetStringInfo(&cstate->line_buf);

				enlargeStringInfo(&cstate->line_buf, sizeof(uint16));
				/* Receive field count directly from datanodes */
				fld_count = htons(fld_count);
				appendBinaryStringInfo(&cstate->line_buf, (char *) &fld_count, sizeof(uint16));
			}
#endif

			if (cstate->copy_dest != COPY_OLD_FE &&
				CopyGetData(cstate, &dummy, 1, 1) > 0)
				ereport(ERROR,
						(errcode(ERRCODE_BAD_COPY_FILE_FORMAT),
						 errmsg("received copy data after EOF marker")));
			return false;
		}

		if (fld_count != attr_count)
			ereport(ERROR,
					(errcode(ERRCODE_BAD_COPY_FILE_FORMAT),
					 errmsg("row field count is %d, expected %d",
							(int) fld_count, attr_count)));

#ifdef PGXC
		if (IS_PGXC_COORDINATOR)
		{
			/* Empty buffer */
			resetStringInfo(&cstate->line_buf);

			enlargeStringInfo(&cstate->line_buf, sizeof(uint16));
			fld_count = htons(fld_count);
			appendBinaryStringInfo(&cstate->line_buf, (char *) &fld_count, sizeof(uint16));
		}
#endif

		if (file_has_oids)
		{
			Oid			loaded_oid;

			cstate->cur_attname = "oid";
			loaded_oid =
				DatumGetObjectId(CopyReadBinaryAttribute(cstate,
														 0,
													&cstate->oid_in_function,
													  cstate->oid_typioparam,
														 -1,
														 &isnull));
			if (isnull || loaded_oid == InvalidOid)
				ereport(ERROR,
						(errcode(ERRCODE_BAD_COPY_FILE_FORMAT),
						 errmsg("invalid OID in COPY data")));
			cstate->cur_attname = NULL;
			if (cstate->oids && tupleOid != NULL)
				*tupleOid = loaded_oid;
		}

		i = 0;
		foreach(cur, cstate->attnumlist)
		{
			int			attnum = lfirst_int(cur);
			int			m = attnum - 1;

			cstate->cur_attname = NameStr(attr[m]->attname);
			i++;
			values[m] = CopyReadBinaryAttribute(cstate,
												i,
												&in_functions[m],
												typioparams[m],
												attr[m]->atttypmod,
												&nulls[m]);
			cstate->cur_attname = NULL;
		}
	}

	/*
	 * Now compute and insert any defaults available for the columns not
	 * provided by the input data.	Anything not processed here or above will
	 * remain NULL.
	 */
	for (i = 0; i < num_defaults; i++)
	{
		/*
		 * The caller must supply econtext and have switched into the
		 * per-tuple memory context in it.
		 */
		Assert(econtext != NULL);
		Assert(CurrentMemoryContext == econtext->ecxt_per_tuple_memory);

		values[defmap[i]] = ExecEvalExpr(defexprs[i], econtext,
										 &nulls[defmap[i]], NULL);
	}

	return true;
}

/*
 * Clean up storage and release resources for COPY FROM.
 */
void
EndCopyFrom(CopyState cstate)
{
#ifdef PGXC
	/* For PGXC related COPY, free also relation location data */
	if (IS_PGXC_COORDINATOR && cstate->rel_loc)
	{
		bool replicated = cstate->rel_loc->locatorType == LOCATOR_TYPE_REPLICATED;
#ifdef XCP
		DataNodeCopyFinish(getLocatorNodeCount(cstate->locator),
					   (PGXCNodeHandle **) getLocatorNodeMap(cstate->locator));
		freeLocator(cstate->locator);
#else
		DataNodeCopyFinish(
				cstate->connections,
				replicated ? PGXCNodeGetNodeId(primary_data_node, PGXC_NODE_DATANODE) : -1,
				replicated ? COMBINE_TYPE_SAME : COMBINE_TYPE_SUM);
		pfree(cstate->connections);
#endif
		pfree(cstate->query_buf.data);
		FreeRelationLocInfo(cstate->rel_loc);
	}
#endif
	/* No COPY FROM related resources except memory. */

	EndCopy(cstate);
}

/*
 * Read the next input line and stash it in line_buf, with conversion to
 * server encoding.
 *
 * Result is true if read was terminated by EOF, false if terminated
 * by newline.	The terminating newline or EOF marker is not included
 * in the final value of line_buf.
 */
static bool
CopyReadLine(CopyState cstate)
{
	bool		result;

	resetStringInfo(&cstate->line_buf);

	/* Mark that encoding conversion hasn't occurred yet */
	cstate->line_buf_converted = false;

	/* Parse data and transfer into line_buf */
	result = CopyReadLineText(cstate);

	if (result)
	{
		/*
		 * Reached EOF.  In protocol version 3, we should ignore anything
		 * after \. up to the protocol end of copy data.  (XXX maybe better
		 * not to treat \. as special?)
		 */
		if (cstate->copy_dest == COPY_NEW_FE)
		{
			do
			{
				cstate->raw_buf_index = cstate->raw_buf_len;
			} while (CopyLoadRawBuf(cstate));
		}
	}
	else
	{
		/*
		 * If we didn't hit EOF, then we must have transferred the EOL marker
		 * to line_buf along with the data.  Get rid of it.
		 */
		switch (cstate->eol_type)
		{
			case EOL_NL:
				Assert(cstate->line_buf.len >= 1);
				Assert(cstate->line_buf.data[cstate->line_buf.len - 1] == '\n');
				cstate->line_buf.len--;
				cstate->line_buf.data[cstate->line_buf.len] = '\0';
				break;
			case EOL_CR:
				Assert(cstate->line_buf.len >= 1);
				Assert(cstate->line_buf.data[cstate->line_buf.len - 1] == '\r');
				cstate->line_buf.len--;
				cstate->line_buf.data[cstate->line_buf.len] = '\0';
				break;
			case EOL_CRNL:
				Assert(cstate->line_buf.len >= 2);
				Assert(cstate->line_buf.data[cstate->line_buf.len - 2] == '\r');
				Assert(cstate->line_buf.data[cstate->line_buf.len - 1] == '\n');
				cstate->line_buf.len -= 2;
				cstate->line_buf.data[cstate->line_buf.len] = '\0';
				break;
			case EOL_UNKNOWN:
				/* shouldn't get here */
				Assert(false);
				break;
		}
	}

	/* Done reading the line.  Convert it to server encoding. */
	if (cstate->need_transcoding)
	{
		char	   *cvt;

		cvt = pg_any_to_server(cstate->line_buf.data,
							   cstate->line_buf.len,
							   cstate->file_encoding);
		if (cvt != cstate->line_buf.data)
		{
			/* transfer converted data back to line_buf */
			resetStringInfo(&cstate->line_buf);
			appendBinaryStringInfo(&cstate->line_buf, cvt, strlen(cvt));
			pfree(cvt);
		}
	}

	/* Now it's safe to use the buffer in error messages */
	cstate->line_buf_converted = true;

	return result;
}

/*
 * CopyReadLineText - inner loop of CopyReadLine for text mode
 */
static bool
CopyReadLineText(CopyState cstate)
{
	char	   *copy_raw_buf;
	int			raw_buf_ptr;
	int			copy_buf_len;
	bool		need_data = false;
	bool		hit_eof = false;
	bool		result = false;
	char		mblen_str[2];

	/* CSV variables */
	bool		first_char_in_line = true;
	bool		in_quote = false,
				last_was_esc = false;
	char		quotec = '\0';
	char		escapec = '\0';

	if (cstate->csv_mode)
	{
		quotec = cstate->quote[0];
		escapec = cstate->escape[0];
		/* ignore special escape processing if it's the same as quotec */
		if (quotec == escapec)
			escapec = '\0';
	}

	mblen_str[1] = '\0';

	/*
	 * The objective of this loop is to transfer the entire next input line
	 * into line_buf.  Hence, we only care for detecting newlines (\r and/or
	 * \n) and the end-of-copy marker (\.).
	 *
	 * In CSV mode, \r and \n inside a quoted field are just part of the data
	 * value and are put in line_buf.  We keep just enough state to know if we
	 * are currently in a quoted field or not.
	 *
	 * These four characters, and the CSV escape and quote characters, are
	 * assumed the same in frontend and backend encodings.
	 *
	 * For speed, we try to move data from raw_buf to line_buf in chunks
	 * rather than one character at a time.  raw_buf_ptr points to the next
	 * character to examine; any characters from raw_buf_index to raw_buf_ptr
	 * have been determined to be part of the line, but not yet transferred to
	 * line_buf.
	 *
	 * For a little extra speed within the loop, we copy raw_buf and
	 * raw_buf_len into local variables.
	 */
	copy_raw_buf = cstate->raw_buf;
	raw_buf_ptr = cstate->raw_buf_index;
	copy_buf_len = cstate->raw_buf_len;

	for (;;)
	{
		int			prev_raw_ptr;
		char		c;

		/*
		 * Load more data if needed.  Ideally we would just force four bytes
		 * of read-ahead and avoid the many calls to
		 * IF_NEED_REFILL_AND_NOT_EOF_CONTINUE(), but the COPY_OLD_FE protocol
		 * does not allow us to read too far ahead or we might read into the
		 * next data, so we read-ahead only as far we know we can.	One
		 * optimization would be to read-ahead four byte here if
		 * cstate->copy_dest != COPY_OLD_FE, but it hardly seems worth it,
		 * considering the size of the buffer.
		 */
		if (raw_buf_ptr >= copy_buf_len || need_data)
		{
			REFILL_LINEBUF;

			/*
			 * Try to read some more data.	This will certainly reset
			 * raw_buf_index to zero, and raw_buf_ptr must go with it.
			 */
			if (!CopyLoadRawBuf(cstate))
				hit_eof = true;
			raw_buf_ptr = 0;
			copy_buf_len = cstate->raw_buf_len;

			/*
			 * If we are completely out of data, break out of the loop,
			 * reporting EOF.
			 */
			if (copy_buf_len <= 0)
			{
				result = true;
				break;
			}
			need_data = false;
		}

		/* OK to fetch a character */
		prev_raw_ptr = raw_buf_ptr;
		c = copy_raw_buf[raw_buf_ptr++];

		if (cstate->csv_mode)
		{
			/*
			 * If character is '\\' or '\r', we may need to look ahead below.
			 * Force fetch of the next character if we don't already have it.
			 * We need to do this before changing CSV state, in case one of
			 * these characters is also the quote or escape character.
			 *
			 * Note: old-protocol does not like forced prefetch, but it's OK
			 * here since we cannot validly be at EOF.
			 */
			if (c == '\\' || c == '\r')
			{
				IF_NEED_REFILL_AND_NOT_EOF_CONTINUE(0);
			}

			/*
			 * Dealing with quotes and escapes here is mildly tricky. If the
			 * quote char is also the escape char, there's no problem - we
			 * just use the char as a toggle. If they are different, we need
			 * to ensure that we only take account of an escape inside a
			 * quoted field and immediately preceding a quote char, and not
			 * the second in a escape-escape sequence.
			 */
			if (in_quote && c == escapec)
				last_was_esc = !last_was_esc;
			if (c == quotec && !last_was_esc)
				in_quote = !in_quote;
			if (c != escapec)
				last_was_esc = false;

			/*
			 * Updating the line count for embedded CR and/or LF chars is
			 * necessarily a little fragile - this test is probably about the
			 * best we can do.	(XXX it's arguable whether we should do this
			 * at all --- is cur_lineno a physical or logical count?)
			 */
			if (in_quote && c == (cstate->eol_type == EOL_NL ? '\n' : '\r'))
				cstate->cur_lineno++;
		}

		/* Process \r */
		if (c == '\r' && (!cstate->csv_mode || !in_quote))
		{
			/* Check for \r\n on first line, _and_ handle \r\n. */
			if (cstate->eol_type == EOL_UNKNOWN ||
				cstate->eol_type == EOL_CRNL)
			{
				/*
				 * If need more data, go back to loop top to load it.
				 *
				 * Note that if we are at EOF, c will wind up as '\0' because
				 * of the guaranteed pad of raw_buf.
				 */
				IF_NEED_REFILL_AND_NOT_EOF_CONTINUE(0);

				/* get next char */
				c = copy_raw_buf[raw_buf_ptr];

				if (c == '\n')
				{
					raw_buf_ptr++;		/* eat newline */
					cstate->eol_type = EOL_CRNL;		/* in case not set yet */
				}
				else
				{
					/* found \r, but no \n */
					if (cstate->eol_type == EOL_CRNL)
						ereport(ERROR,
								(errcode(ERRCODE_BAD_COPY_FILE_FORMAT),
								 !cstate->csv_mode ?
							errmsg("literal carriage return found in data") :
							errmsg("unquoted carriage return found in data"),
								 !cstate->csv_mode ?
						errhint("Use \"\\r\" to represent carriage return.") :
								 errhint("Use quoted CSV field to represent carriage return.")));

					/*
					 * if we got here, it is the first line and we didn't find
					 * \n, so don't consume the peeked character
					 */
					cstate->eol_type = EOL_CR;
				}
			}
			else if (cstate->eol_type == EOL_NL)
				ereport(ERROR,
						(errcode(ERRCODE_BAD_COPY_FILE_FORMAT),
						 !cstate->csv_mode ?
						 errmsg("literal carriage return found in data") :
						 errmsg("unquoted carriage return found in data"),
						 !cstate->csv_mode ?
					   errhint("Use \"\\r\" to represent carriage return.") :
						 errhint("Use quoted CSV field to represent carriage return.")));
			/* If reach here, we have found the line terminator */
			break;
		}

		/* Process \n */
		if (c == '\n' && (!cstate->csv_mode || !in_quote))
		{
			if (cstate->eol_type == EOL_CR || cstate->eol_type == EOL_CRNL)
				ereport(ERROR,
						(errcode(ERRCODE_BAD_COPY_FILE_FORMAT),
						 !cstate->csv_mode ?
						 errmsg("literal newline found in data") :
						 errmsg("unquoted newline found in data"),
						 !cstate->csv_mode ?
						 errhint("Use \"\\n\" to represent newline.") :
					 errhint("Use quoted CSV field to represent newline.")));
			cstate->eol_type = EOL_NL;	/* in case not set yet */
			/* If reach here, we have found the line terminator */
			break;
		}

		/*
		 * In CSV mode, we only recognize \. alone on a line.  This is because
		 * \. is a valid CSV data value.
		 */
		if (c == '\\' && (!cstate->csv_mode || first_char_in_line))
		{
			char		c2;

			IF_NEED_REFILL_AND_NOT_EOF_CONTINUE(0);
			IF_NEED_REFILL_AND_EOF_BREAK(0);

			/* -----
			 * get next character
			 * Note: we do not change c so if it isn't \., we can fall
			 * through and continue processing for file encoding.
			 * -----
			 */
			c2 = copy_raw_buf[raw_buf_ptr];

			if (c2 == '.')
			{
				raw_buf_ptr++;	/* consume the '.' */

				/*
				 * Note: if we loop back for more data here, it does not
				 * matter that the CSV state change checks are re-executed; we
				 * will come back here with no important state changed.
				 */
				if (cstate->eol_type == EOL_CRNL)
				{
					/* Get the next character */
					IF_NEED_REFILL_AND_NOT_EOF_CONTINUE(0);
					/* if hit_eof, c2 will become '\0' */
					c2 = copy_raw_buf[raw_buf_ptr++];

					if (c2 == '\n')
					{
						if (!cstate->csv_mode)
							ereport(ERROR,
									(errcode(ERRCODE_BAD_COPY_FILE_FORMAT),
									 errmsg("end-of-copy marker does not match previous newline style")));
						else
							NO_END_OF_COPY_GOTO;
					}
					else if (c2 != '\r')
					{
						if (!cstate->csv_mode)
							ereport(ERROR,
									(errcode(ERRCODE_BAD_COPY_FILE_FORMAT),
									 errmsg("end-of-copy marker corrupt")));
						else
							NO_END_OF_COPY_GOTO;
					}
				}

				/* Get the next character */
				IF_NEED_REFILL_AND_NOT_EOF_CONTINUE(0);
				/* if hit_eof, c2 will become '\0' */
				c2 = copy_raw_buf[raw_buf_ptr++];

				if (c2 != '\r' && c2 != '\n')
				{
					if (!cstate->csv_mode)
						ereport(ERROR,
								(errcode(ERRCODE_BAD_COPY_FILE_FORMAT),
								 errmsg("end-of-copy marker corrupt")));
					else
						NO_END_OF_COPY_GOTO;
				}

				if ((cstate->eol_type == EOL_NL && c2 != '\n') ||
					(cstate->eol_type == EOL_CRNL && c2 != '\n') ||
					(cstate->eol_type == EOL_CR && c2 != '\r'))
				{
					ereport(ERROR,
							(errcode(ERRCODE_BAD_COPY_FILE_FORMAT),
							 errmsg("end-of-copy marker does not match previous newline style")));
				}

				/*
				 * Transfer only the data before the \. into line_buf, then
				 * discard the data and the \. sequence.
				 */
				if (prev_raw_ptr > cstate->raw_buf_index)
					appendBinaryStringInfo(&cstate->line_buf,
									 cstate->raw_buf + cstate->raw_buf_index,
									   prev_raw_ptr - cstate->raw_buf_index);
				cstate->raw_buf_index = raw_buf_ptr;
				result = true;	/* report EOF */
				break;
			}
			else if (!cstate->csv_mode)

				/*
				 * If we are here, it means we found a backslash followed by
				 * something other than a period.  In non-CSV mode, anything
				 * after a backslash is special, so we skip over that second
				 * character too.  If we didn't do that \\. would be
				 * considered an eof-of copy, while in non-CSV mode it is a
				 * literal backslash followed by a period.	In CSV mode,
				 * backslashes are not special, so we want to process the
				 * character after the backslash just like a normal character,
				 * so we don't increment in those cases.
				 */
				raw_buf_ptr++;
		}

		/*
		 * This label is for CSV cases where \. appears at the start of a
		 * line, but there is more text after it, meaning it was a data value.
		 * We are more strict for \. in CSV mode because \. could be a data
		 * value, while in non-CSV mode, \. cannot be a data value.
		 */
not_end_of_copy:

		/*
		 * Process all bytes of a multi-byte character as a group.
		 *
		 * We only support multi-byte sequences where the first byte has the
		 * high-bit set, so as an optimization we can avoid this block
		 * entirely if it is not set.
		 */
		if (cstate->encoding_embeds_ascii && IS_HIGHBIT_SET(c))
		{
			int			mblen;

			mblen_str[0] = c;
			/* All our encodings only read the first byte to get the length */
			mblen = pg_encoding_mblen(cstate->file_encoding, mblen_str);
			IF_NEED_REFILL_AND_NOT_EOF_CONTINUE(mblen - 1);
			IF_NEED_REFILL_AND_EOF_BREAK(mblen - 1);
			raw_buf_ptr += mblen - 1;
		}
		first_char_in_line = false;
	}							/* end of outer loop */

	/*
	 * Transfer any still-uncopied data to line_buf.
	 */
	REFILL_LINEBUF;

	return result;
}

/*
 *	Return decimal value for a hexadecimal digit
 */
static int
GetDecimalFromHex(char hex)
{
	if (isdigit((unsigned char) hex))
		return hex - '0';
	else
		return tolower((unsigned char) hex) - 'a' + 10;
}

/*
 * Parse the current line into separate attributes (fields),
 * performing de-escaping as needed.
 *
 * The input is in line_buf.  We use attribute_buf to hold the result
 * strings.  cstate->raw_fields[k] is set to point to the k'th attribute
 * string, or NULL when the input matches the null marker string.
 * This array is expanded as necessary.
 *
 * (Note that the caller cannot check for nulls since the returned
 * string would be the post-de-escaping equivalent, which may look
 * the same as some valid data string.)
 *
 * delim is the column delimiter string (must be just one byte for now).
 * null_print is the null marker string.  Note that this is compared to
 * the pre-de-escaped input string.
 *
 * The return value is the number of fields actually read.
 */
static int
CopyReadAttributesText(CopyState cstate)
{
	char		delimc = cstate->delim[0];
	int			fieldno;
	char	   *output_ptr;
	char	   *cur_ptr;
	char	   *line_end_ptr;

	/*
	 * We need a special case for zero-column tables: check that the input
	 * line is empty, and return.
	 */
	if (cstate->max_fields <= 0)
	{
		if (cstate->line_buf.len != 0)
			ereport(ERROR,
					(errcode(ERRCODE_BAD_COPY_FILE_FORMAT),
					 errmsg("extra data after last expected column")));
		return 0;
	}

	resetStringInfo(&cstate->attribute_buf);

	/*
	 * The de-escaped attributes will certainly not be longer than the input
	 * data line, so we can just force attribute_buf to be large enough and
	 * then transfer data without any checks for enough space.	We need to do
	 * it this way because enlarging attribute_buf mid-stream would invalidate
	 * pointers already stored into cstate->raw_fields[].
	 */
	if (cstate->attribute_buf.maxlen <= cstate->line_buf.len)
		enlargeStringInfo(&cstate->attribute_buf, cstate->line_buf.len);
	output_ptr = cstate->attribute_buf.data;

	/* set pointer variables for loop */
	cur_ptr = cstate->line_buf.data;
	line_end_ptr = cstate->line_buf.data + cstate->line_buf.len;

	/* Outer loop iterates over fields */
	fieldno = 0;
	for (;;)
	{
		bool		found_delim = false;
		char	   *start_ptr;
		char	   *end_ptr;
		int			input_len;
		bool		saw_non_ascii = false;

		/* Make sure there is enough space for the next value */
		if (fieldno >= cstate->max_fields)
		{
			cstate->max_fields *= 2;
			cstate->raw_fields =
				repalloc(cstate->raw_fields, cstate->max_fields * sizeof(char *));
		}

		/* Remember start of field on both input and output sides */
		start_ptr = cur_ptr;
		cstate->raw_fields[fieldno] = output_ptr;

		/* Scan data for field */
		for (;;)
		{
			char		c;

			end_ptr = cur_ptr;
			if (cur_ptr >= line_end_ptr)
				break;
			c = *cur_ptr++;
			if (c == delimc)
			{
				found_delim = true;
				break;
			}
			if (c == '\\')
			{
				if (cur_ptr >= line_end_ptr)
					break;
				c = *cur_ptr++;
				switch (c)
				{
					case '0':
					case '1':
					case '2':
					case '3':
					case '4':
					case '5':
					case '6':
					case '7':
						{
							/* handle \013 */
							int			val;

							val = OCTVALUE(c);
							if (cur_ptr < line_end_ptr)
							{
								c = *cur_ptr;
								if (ISOCTAL(c))
								{
									cur_ptr++;
									val = (val << 3) + OCTVALUE(c);
									if (cur_ptr < line_end_ptr)
									{
										c = *cur_ptr;
										if (ISOCTAL(c))
										{
											cur_ptr++;
											val = (val << 3) + OCTVALUE(c);
										}
									}
								}
							}
							c = val & 0377;
							if (c == '\0' || IS_HIGHBIT_SET(c))
								saw_non_ascii = true;
						}
						break;
					case 'x':
						/* Handle \x3F */
						if (cur_ptr < line_end_ptr)
						{
							char		hexchar = *cur_ptr;

							if (isxdigit((unsigned char) hexchar))
							{
								int			val = GetDecimalFromHex(hexchar);

								cur_ptr++;
								if (cur_ptr < line_end_ptr)
								{
									hexchar = *cur_ptr;
									if (isxdigit((unsigned char) hexchar))
									{
										cur_ptr++;
										val = (val << 4) + GetDecimalFromHex(hexchar);
									}
								}
								c = val & 0xff;
								if (c == '\0' || IS_HIGHBIT_SET(c))
									saw_non_ascii = true;
							}
						}
						break;
					case 'b':
						c = '\b';
						break;
					case 'f':
						c = '\f';
						break;
					case 'n':
						c = '\n';
						break;
					case 'r':
						c = '\r';
						break;
					case 't':
						c = '\t';
						break;
					case 'v':
						c = '\v';
						break;

						/*
						 * in all other cases, take the char after '\'
						 * literally
						 */
				}
			}

			/* Add c to output string */
			*output_ptr++ = c;
		}

		/* Terminate attribute value in output area */
		*output_ptr++ = '\0';

		/*
		 * If we de-escaped a non-7-bit-ASCII char, make sure we still have
		 * valid data for the db encoding. Avoid calling strlen here for the
		 * sake of efficiency.
		 */
		if (saw_non_ascii)
		{
			char	   *fld = cstate->raw_fields[fieldno];

			pg_verifymbstr(fld, output_ptr - (fld + 1), false);
		}

		/* Check whether raw input matched null marker */
		input_len = end_ptr - start_ptr;
		if (input_len == cstate->null_print_len &&
			strncmp(start_ptr, cstate->null_print, input_len) == 0)
			cstate->raw_fields[fieldno] = NULL;

		fieldno++;
		/* Done if we hit EOL instead of a delim */
		if (!found_delim)
			break;
	}

	/* Clean up state of attribute_buf */
	output_ptr--;
	Assert(*output_ptr == '\0');
	cstate->attribute_buf.len = (output_ptr - cstate->attribute_buf.data);

	return fieldno;
}

/*
 * Parse the current line into separate attributes (fields),
 * performing de-escaping as needed.  This has exactly the same API as
 * CopyReadAttributesText, except we parse the fields according to
 * "standard" (i.e. common) CSV usage.
 */
static int
CopyReadAttributesCSV(CopyState cstate)
{
	char		delimc = cstate->delim[0];
	char		quotec = cstate->quote[0];
	char		escapec = cstate->escape[0];
	int			fieldno;
	char	   *output_ptr;
	char	   *cur_ptr;
	char	   *line_end_ptr;

	/*
	 * We need a special case for zero-column tables: check that the input
	 * line is empty, and return.
	 */
	if (cstate->max_fields <= 0)
	{
		if (cstate->line_buf.len != 0)
			ereport(ERROR,
					(errcode(ERRCODE_BAD_COPY_FILE_FORMAT),
					 errmsg("extra data after last expected column")));
		return 0;
	}

	resetStringInfo(&cstate->attribute_buf);

	/*
	 * The de-escaped attributes will certainly not be longer than the input
	 * data line, so we can just force attribute_buf to be large enough and
	 * then transfer data without any checks for enough space.	We need to do
	 * it this way because enlarging attribute_buf mid-stream would invalidate
	 * pointers already stored into cstate->raw_fields[].
	 */
	if (cstate->attribute_buf.maxlen <= cstate->line_buf.len)
		enlargeStringInfo(&cstate->attribute_buf, cstate->line_buf.len);
	output_ptr = cstate->attribute_buf.data;

	/* set pointer variables for loop */
	cur_ptr = cstate->line_buf.data;
	line_end_ptr = cstate->line_buf.data + cstate->line_buf.len;

	/* Outer loop iterates over fields */
	fieldno = 0;
	for (;;)
	{
		bool		found_delim = false;
		bool		saw_quote = false;
		char	   *start_ptr;
		char	   *end_ptr;
		int			input_len;

		/* Make sure there is enough space for the next value */
		if (fieldno >= cstate->max_fields)
		{
			cstate->max_fields *= 2;
			cstate->raw_fields =
				repalloc(cstate->raw_fields, cstate->max_fields * sizeof(char *));
		}

		/* Remember start of field on both input and output sides */
		start_ptr = cur_ptr;
		cstate->raw_fields[fieldno] = output_ptr;

		/*
		 * Scan data for field,
		 *
		 * The loop starts in "not quote" mode and then toggles between that
		 * and "in quote" mode. The loop exits normally if it is in "not
		 * quote" mode and a delimiter or line end is seen.
		 */
		for (;;)
		{
			char		c;

			/* Not in quote */
			for (;;)
			{
				end_ptr = cur_ptr;
				if (cur_ptr >= line_end_ptr)
					goto endfield;
				c = *cur_ptr++;
				/* unquoted field delimiter */
				if (c == delimc)
				{
					found_delim = true;
					goto endfield;
				}
				/* start of quoted field (or part of field) */
				if (c == quotec)
				{
					saw_quote = true;
					break;
				}
				/* Add c to output string */
				*output_ptr++ = c;
			}

			/* In quote */
			for (;;)
			{
				end_ptr = cur_ptr;
				if (cur_ptr >= line_end_ptr)
					ereport(ERROR,
							(errcode(ERRCODE_BAD_COPY_FILE_FORMAT),
							 errmsg("unterminated CSV quoted field")));

				c = *cur_ptr++;

				/* escape within a quoted field */
				if (c == escapec)
				{
					/*
					 * peek at the next char if available, and escape it if it
					 * is an escape char or a quote char
					 */
					if (cur_ptr < line_end_ptr)
					{
						char		nextc = *cur_ptr;

						if (nextc == escapec || nextc == quotec)
						{
							*output_ptr++ = nextc;
							cur_ptr++;
							continue;
						}
					}
				}

				/*
				 * end of quoted field. Must do this test after testing for
				 * escape in case quote char and escape char are the same
				 * (which is the common case).
				 */
				if (c == quotec)
					break;

				/* Add c to output string */
				*output_ptr++ = c;
			}
		}
endfield:

		/* Terminate attribute value in output area */
		*output_ptr++ = '\0';

		/* Check whether raw input matched null marker */
		input_len = end_ptr - start_ptr;
		if (!saw_quote && input_len == cstate->null_print_len &&
			strncmp(start_ptr, cstate->null_print, input_len) == 0)
			cstate->raw_fields[fieldno] = NULL;

		fieldno++;
		/* Done if we hit EOL instead of a delim */
		if (!found_delim)
			break;
	}

	/* Clean up state of attribute_buf */
	output_ptr--;
	Assert(*output_ptr == '\0');
	cstate->attribute_buf.len = (output_ptr - cstate->attribute_buf.data);

	return fieldno;
}


/*
 * Read a binary attribute
 */
static Datum
CopyReadBinaryAttribute(CopyState cstate,
						int column_no, FmgrInfo *flinfo,
						Oid typioparam, int32 typmod,
						bool *isnull)
{
	int32		fld_size;
	int32 		nSize;
	Datum		result;

	if (!CopyGetInt32(cstate, &fld_size))
		ereport(ERROR,
				(errcode(ERRCODE_BAD_COPY_FILE_FORMAT),
				 errmsg("unexpected EOF in COPY data")));
	if (fld_size == -1)
	{
		*isnull = true;
		return ReceiveFunctionCall(flinfo, NULL, typioparam, typmod);
	}
	if (fld_size < 0)
		ereport(ERROR,
				(errcode(ERRCODE_BAD_COPY_FILE_FORMAT),
				 errmsg("invalid field size")));
#ifdef PGXC
	if (IS_PGXC_COORDINATOR)
	{
		/* Get the field size from Datanode */
		enlargeStringInfo(&cstate->line_buf, sizeof(int32));
		nSize = htonl(fld_size);
		appendBinaryStringInfo(&cstate->line_buf, (char *) &nSize, sizeof(int32));
	}
#endif

	/* reset attribute_buf to empty, and load raw data in it */
	resetStringInfo(&cstate->attribute_buf);

	enlargeStringInfo(&cstate->attribute_buf, fld_size);
	if (CopyGetData(cstate, cstate->attribute_buf.data,
					fld_size, fld_size) != fld_size)
		ereport(ERROR,
				(errcode(ERRCODE_BAD_COPY_FILE_FORMAT),
				 errmsg("unexpected EOF in COPY data")));

	cstate->attribute_buf.len = fld_size;
	cstate->attribute_buf.data[fld_size] = '\0';
#ifdef PGXC
	if (IS_PGXC_COORDINATOR)
	{
		/* Get binary message from Datanode */
		enlargeStringInfo(&cstate->line_buf, fld_size);
		appendBinaryStringInfo(&cstate->line_buf, cstate->attribute_buf.data, fld_size);
	}
#endif

	/* Call the column type's binary input converter */
	result = ReceiveFunctionCall(flinfo, &cstate->attribute_buf,
								 typioparam, typmod);

	/* Trouble if it didn't eat the whole buffer */
	if (cstate->attribute_buf.cursor != cstate->attribute_buf.len)
		ereport(ERROR,
				(errcode(ERRCODE_INVALID_BINARY_REPRESENTATION),
				 errmsg("incorrect binary data format")));

	*isnull = false;
	return result;
}

/*
 * Send text representation of one attribute, with conversion and escaping
 */
#define DUMPSOFAR() \
	do { \
		if (ptr > start) \
			CopySendData(cstate, start, ptr - start); \
	} while (0)

static void
CopyAttributeOutText(CopyState cstate, char *string)
{
	char	   *ptr;
	char	   *start;
	char		c;
	char		delimc = cstate->delim[0];

	if (cstate->need_transcoding)
		ptr = pg_server_to_any(string, strlen(string), cstate->file_encoding);
	else
		ptr = string;

	/*
	 * We have to grovel through the string searching for control characters
	 * and instances of the delimiter character.  In most cases, though, these
	 * are infrequent.	To avoid overhead from calling CopySendData once per
	 * character, we dump out all characters between escaped characters in a
	 * single call.  The loop invariant is that the data from "start" to "ptr"
	 * can be sent literally, but hasn't yet been.
	 *
	 * We can skip pg_encoding_mblen() overhead when encoding is safe, because
	 * in valid backend encodings, extra bytes of a multibyte character never
	 * look like ASCII.  This loop is sufficiently performance-critical that
	 * it's worth making two copies of it to get the IS_HIGHBIT_SET() test out
	 * of the normal safe-encoding path.
	 */
	if (cstate->encoding_embeds_ascii)
	{
		start = ptr;
		while ((c = *ptr) != '\0')
		{
			if ((unsigned char) c < (unsigned char) 0x20)
			{
				/*
				 * \r and \n must be escaped, the others are traditional. We
				 * prefer to dump these using the C-like notation, rather than
				 * a backslash and the literal character, because it makes the
				 * dump file a bit more proof against Microsoftish data
				 * mangling.
				 */
				switch (c)
				{
					case '\b':
						c = 'b';
						break;
					case '\f':
						c = 'f';
						break;
					case '\n':
						c = 'n';
						break;
					case '\r':
						c = 'r';
						break;
					case '\t':
						c = 't';
						break;
					case '\v':
						c = 'v';
						break;
					default:
						/* If it's the delimiter, must backslash it */
						if (c == delimc)
							break;
						/* All ASCII control chars are length 1 */
						ptr++;
						continue;		/* fall to end of loop */
				}
				/* if we get here, we need to convert the control char */
				DUMPSOFAR();
				CopySendChar(cstate, '\\');
				CopySendChar(cstate, c);
				start = ++ptr;	/* do not include char in next run */
			}
			else if (c == '\\' || c == delimc)
			{
				DUMPSOFAR();
				CopySendChar(cstate, '\\');
				start = ptr++;	/* we include char in next run */
			}
			else if (IS_HIGHBIT_SET(c))
				ptr += pg_encoding_mblen(cstate->file_encoding, ptr);
			else
				ptr++;
		}
	}
	else
	{
		start = ptr;
		while ((c = *ptr) != '\0')
		{
			if ((unsigned char) c < (unsigned char) 0x20)
			{
				/*
				 * \r and \n must be escaped, the others are traditional. We
				 * prefer to dump these using the C-like notation, rather than
				 * a backslash and the literal character, because it makes the
				 * dump file a bit more proof against Microsoftish data
				 * mangling.
				 */
				switch (c)
				{
					case '\b':
						c = 'b';
						break;
					case '\f':
						c = 'f';
						break;
					case '\n':
						c = 'n';
						break;
					case '\r':
						c = 'r';
						break;
					case '\t':
						c = 't';
						break;
					case '\v':
						c = 'v';
						break;
					default:
						/* If it's the delimiter, must backslash it */
						if (c == delimc)
							break;
						/* All ASCII control chars are length 1 */
						ptr++;
						continue;		/* fall to end of loop */
				}
				/* if we get here, we need to convert the control char */
				DUMPSOFAR();
				CopySendChar(cstate, '\\');
				CopySendChar(cstate, c);
				start = ++ptr;	/* do not include char in next run */
			}
			else if (c == '\\' || c == delimc)
			{
				DUMPSOFAR();
				CopySendChar(cstate, '\\');
				start = ptr++;	/* we include char in next run */
			}
			else
				ptr++;
		}
	}

	DUMPSOFAR();
}

/*
 * Send text representation of one attribute, with conversion and
 * CSV-style escaping
 */
static void
CopyAttributeOutCSV(CopyState cstate, char *string,
					bool use_quote, bool single_attr)
{
	char	   *ptr;
	char	   *start;
	char		c;
	char		delimc = cstate->delim[0];
	char		quotec = cstate->quote[0];
	char		escapec = cstate->escape[0];

	/* force quoting if it matches null_print (before conversion!) */
	if (!use_quote && strcmp(string, cstate->null_print) == 0)
		use_quote = true;

	if (cstate->need_transcoding)
		ptr = pg_server_to_any(string, strlen(string), cstate->file_encoding);
	else
		ptr = string;

	/*
	 * Make a preliminary pass to discover if it needs quoting
	 */
	if (!use_quote)
	{
		/*
		 * Because '\.' can be a data value, quote it if it appears alone on a
		 * line so it is not interpreted as the end-of-data marker.
		 */
		if (single_attr && strcmp(ptr, "\\.") == 0)
			use_quote = true;
		else
		{
			char	   *tptr = ptr;

			while ((c = *tptr) != '\0')
			{
				if (c == delimc || c == quotec || c == '\n' || c == '\r')
				{
					use_quote = true;
					break;
				}
				if (IS_HIGHBIT_SET(c) && cstate->encoding_embeds_ascii)
					tptr += pg_encoding_mblen(cstate->file_encoding, tptr);
				else
					tptr++;
			}
		}
	}

	if (use_quote)
	{
		CopySendChar(cstate, quotec);

		/*
		 * We adopt the same optimization strategy as in CopyAttributeOutText
		 */
		start = ptr;
		while ((c = *ptr) != '\0')
		{
			if (c == quotec || c == escapec)
			{
				DUMPSOFAR();
				CopySendChar(cstate, escapec);
				start = ptr;	/* we include char in next run */
			}
			if (IS_HIGHBIT_SET(c) && cstate->encoding_embeds_ascii)
				ptr += pg_encoding_mblen(cstate->file_encoding, ptr);
			else
				ptr++;
		}
		DUMPSOFAR();

		CopySendChar(cstate, quotec);
	}
	else
	{
		/* If it doesn't need quoting, we can just dump it as-is */
		CopySendString(cstate, ptr);
	}
}

/*
 * CopyGetAttnums - build an integer list of attnums to be copied
 *
 * The input attnamelist is either the user-specified column list,
 * or NIL if there was none (in which case we want all the non-dropped
 * columns).
 *
 * rel can be NULL ... it's only used for error reports.
 */
static List *
CopyGetAttnums(TupleDesc tupDesc, Relation rel, List *attnamelist)
{
	List	   *attnums = NIL;

	if (attnamelist == NIL)
	{
		/* Generate default column list */
		Form_pg_attribute *attr = tupDesc->attrs;
		int			attr_count = tupDesc->natts;
		int			i;

		for (i = 0; i < attr_count; i++)
		{
			if (attr[i]->attisdropped)
				continue;
			attnums = lappend_int(attnums, i + 1);
		}
	}
	else
	{
		/* Validate the user-supplied list and extract attnums */
		ListCell   *l;

		foreach(l, attnamelist)
		{
			char	   *name = strVal(lfirst(l));
			int			attnum;
			int			i;

			/* Lookup column name */
			attnum = InvalidAttrNumber;
			for (i = 0; i < tupDesc->natts; i++)
			{
				if (tupDesc->attrs[i]->attisdropped)
					continue;
				if (namestrcmp(&(tupDesc->attrs[i]->attname), name) == 0)
				{
					attnum = tupDesc->attrs[i]->attnum;
					break;
				}
			}
			if (attnum == InvalidAttrNumber)
			{
				if (rel != NULL)
					ereport(ERROR,
							(errcode(ERRCODE_UNDEFINED_COLUMN),
					errmsg("column \"%s\" of relation \"%s\" does not exist",
						   name, RelationGetRelationName(rel))));
				else
					ereport(ERROR,
							(errcode(ERRCODE_UNDEFINED_COLUMN),
							 errmsg("column \"%s\" does not exist",
									name)));
			}
			/* Check for duplicates */
			if (list_member_int(attnums, attnum))
				ereport(ERROR,
						(errcode(ERRCODE_DUPLICATE_COLUMN),
						 errmsg("column \"%s\" specified more than once",
								name)));
			attnums = lappend_int(attnums, attnum);
		}
	}

	return attnums;
}


/*
 * copy_dest_startup --- executor startup
 */
static void
copy_dest_startup(DestReceiver *self, int operation, TupleDesc typeinfo)
{
	/* no-op */
}

/*
 * copy_dest_receive --- receive one tuple
 */
static void
copy_dest_receive(TupleTableSlot *slot, DestReceiver *self)
{
	DR_copy    *myState = (DR_copy *) self;
	CopyState	cstate = myState->cstate;

	/* Make sure the tuple is fully deconstructed */
	slot_getallattrs(slot);

	/* And send the data */
	CopyOneRowTo(cstate, InvalidOid, slot->tts_values, slot->tts_isnull);
	myState->processed++;
}

/*
 * copy_dest_shutdown --- executor end
 */
static void
copy_dest_shutdown(DestReceiver *self)
{
	/* no-op */
}

/*
 * copy_dest_destroy --- release DestReceiver object
 */
static void
copy_dest_destroy(DestReceiver *self)
{
	pfree(self);
}

/*
 * CreateCopyDestReceiver -- create a suitable DestReceiver object
 */
DestReceiver *
CreateCopyDestReceiver(void)
{
	DR_copy    *self = (DR_copy *) palloc(sizeof(DR_copy));

	self->pub.receiveSlot = copy_dest_receive;
	self->pub.rStartup = copy_dest_startup;
	self->pub.rShutdown = copy_dest_shutdown;
	self->pub.rDestroy = copy_dest_destroy;
	self->pub.mydest = DestCopyOut;

	self->cstate = NULL;		/* will be set later */
	self->processed = 0;

	return (DestReceiver *) self;
}

#ifdef PGXC
/*
 * Rebuild a COPY statement in cstate and set ExecNodes
 */
#ifdef XCP
static void
build_copy_statement(CopyState cstate, List *attnamelist,
					 TupleDesc tupDesc, bool is_from)
{
	char *pPartByCol;
	List *nodeList;
	RelationLocInfo *rel_loc;

	/*
	 * If target table does not exists on nodes (e.g. system table)
	 * the location info returned is NULL. This is the criteria, when
	 * we need to run Copy on coordinator
	 */
	cstate->rel_loc = GetRelationLocInfo(RelationGetRelid(cstate->rel));

	if (cstate->rel_loc == NULL)
		return;

	if (!is_from)
		/* COPY TO does not care about partitioning key */
		pPartByCol = NULL;
	else
		pPartByCol = GetRelationDistColumn(cstate->rel_loc);
	nodeList = cstate->rel_loc->nodeList;

	cstate->dist_col = InvalidAttrNumber;
	cstate->dist_type = InvalidOid;
	if (pPartByCol)
	{
		List	   *attnums;
		ListCell   *cur;

		attnums = CopyGetAttnums(tupDesc, cstate->rel, attnamelist);
		foreach(cur, attnums)
		{
			int 		attnum = lfirst_int(cur);
			if (namestrcmp(&(tupDesc->attrs[attnum - 1]->attname), pPartByCol) == 0)
			{
				cstate->dist_col = attnum;
				cstate->dist_type = tupDesc->attrs[attnum - 1]->atttypid;
				break;
			}
		}
	}

	/*
	 * Build up query string for the data nodes, it should match
	 * to original string, but should have STDIN/STDOUT instead
	 * of filename.
	 */
	initStringInfo(&cstate->query_buf);

	appendStringInfoString(&cstate->query_buf, "COPY ");
	appendStringInfo(&cstate->query_buf, "%s", RelationGetRelationName(cstate->rel));

	if (attnamelist)
	{
		ListCell *cell;
		ListCell *prev = NULL;
		appendStringInfoString(&cstate->query_buf, " (");
		foreach (cell, attnamelist)
		{
			if (prev)
				appendStringInfoString(&cstate->query_buf, ", ");
			CopyQuoteIdentifier(&cstate->query_buf, strVal(lfirst(cell)));
			prev = cell;
		}
		appendStringInfoChar(&cstate->query_buf, ')');
	}

	if (is_from)
		appendStringInfoString(&cstate->query_buf, " FROM STDIN");
	else
		appendStringInfoString(&cstate->query_buf, " TO STDOUT");


	if (cstate->binary)
		appendStringInfoString(&cstate->query_buf, " BINARY");

	if (cstate->oids)
		appendStringInfoString(&cstate->query_buf, " OIDS");

	if (cstate->delim)
		if ((!cstate->csv_mode && cstate->delim[0] != '\t')
			|| (cstate->csv_mode && cstate->delim[0] != ','))
		{
			appendStringInfoString(&cstate->query_buf, " DELIMITER AS ");
			CopyQuoteStr(&cstate->query_buf, cstate->delim);
		}

	if (cstate->null_print)
		if ((!cstate->csv_mode && strcmp(cstate->null_print, "\\N"))
			|| (cstate->csv_mode && strcmp(cstate->null_print, "")))
		{
			appendStringInfoString(&cstate->query_buf, " NULL AS ");
			CopyQuoteStr(&cstate->query_buf, cstate->null_print);
		}

	if (cstate->csv_mode)
		appendStringInfoString(&cstate->query_buf, " CSV");

	/*
	 * It is not necessary to send the HEADER part to Datanodes.
	 * Sending data is sufficient.
	 */

	if (cstate->quote && cstate->quote[0] != '"')
	{
		appendStringInfoString(&cstate->query_buf, " QUOTE AS ");
		CopyQuoteStr(&cstate->query_buf, cstate->quote);
	}

	if (cstate->escape && cstate->quote && cstate->escape[0] != cstate->quote[0])
	{
		appendStringInfoString(&cstate->query_buf, " ESCAPE AS ");
		CopyQuoteStr(&cstate->query_buf, cstate->escape);
	}

	if (cstate->force_quote)
	{
		ListCell *cell;
		ListCell *prev = NULL;
		appendStringInfoString(&cstate->query_buf, " FORCE QUOTE ");
		foreach (cell, cstate->force_quote)
		{
			if (prev)
				appendStringInfoString(&cstate->query_buf, ", ");
			CopyQuoteIdentifier(&cstate->query_buf, strVal(lfirst(cell)));
			prev = cell;
		}
	}

	if (cstate->force_notnull)
	{
		ListCell *cell;
		ListCell *prev = NULL;
		appendStringInfoString(&cstate->query_buf, " FORCE NOT NULL ");
		foreach (cell, cstate->force_notnull)
		{
			if (prev)
				appendStringInfoString(&cstate->query_buf, ", ");
			CopyQuoteIdentifier(&cstate->query_buf, strVal(lfirst(cell)));
			prev = cell;
		}
	}
}
#else
static ExecNodes*
build_copy_statement(CopyState cstate, List *attnamelist,
				TupleDesc tupDesc, bool is_from, List *force_quote, List *force_notnull)
{
	char *pPartByCol;
	ExecNodes *exec_nodes = makeNode(ExecNodes);

	/*
	 * If target table does not exists on nodes (e.g. system table)
	 * the location info returned is NULL. This is the criteria, when
	 * we need to run Copy on coordinator
	 */
	cstate->rel_loc = GetRelationLocInfo(RelationGetRelid(cstate->rel));

	pPartByCol = GetRelationDistColumn(cstate->rel_loc);
	if (cstate->rel_loc)
	{
		/*
		 * Pick up one node only
		 * This case corresponds to a replicated table with COPY TO
		 *
		 */
		if (!is_from && cstate->rel_loc->locatorType == 'R')
			exec_nodes->nodeList = GetAnyDataNode(cstate->rel_loc->nodeList);
		else
		{
			/* All nodes necessary */
			exec_nodes->nodeList = list_concat(exec_nodes->nodeList, cstate->rel_loc->nodeList);
		}
	}

	cstate->idx_dist_by_col = -1;
	if (pPartByCol)
	{
		List	   *attnums;
		ListCell   *cur;

		attnums = CopyGetAttnums(tupDesc, cstate->rel, attnamelist);
		foreach(cur, attnums)
		{
			int 		attnum = lfirst_int(cur);
			if (namestrcmp(&(tupDesc->attrs[attnum - 1]->attname), pPartByCol) == 0)
			{
				cstate->idx_dist_by_col = attnum - 1;
				break;
			}
		}
	}

	/*
	 * Build up query string for the data nodes, it should match
	 * to original string, but should have STDIN/STDOUT instead
	 * of filename.
	 */
	initStringInfo(&cstate->query_buf);

	appendStringInfoString(&cstate->query_buf, "COPY ");
	appendStringInfo(&cstate->query_buf, "%s", RelationGetRelationName(cstate->rel));

	if (attnamelist)
	{
		ListCell *cell;
		ListCell *prev = NULL;
		appendStringInfoString(&cstate->query_buf, " (");
		foreach (cell, attnamelist)
		{
			if (prev)
				appendStringInfoString(&cstate->query_buf, ", ");
			CopyQuoteIdentifier(&cstate->query_buf, strVal(lfirst(cell)));
			prev = cell;
		}
		appendStringInfoChar(&cstate->query_buf, ')');
	}

	if (is_from)
		appendStringInfoString(&cstate->query_buf, " FROM STDIN");
	else
		appendStringInfoString(&cstate->query_buf, " TO STDOUT");


	if (cstate->binary)
		appendStringInfoString(&cstate->query_buf, " BINARY");

	if (cstate->oids)
		appendStringInfoString(&cstate->query_buf, " OIDS");

	if (cstate->delim)
		if ((!cstate->csv_mode && cstate->delim[0] != '\t')
			|| (cstate->csv_mode && cstate->delim[0] != ','))
		{
			appendStringInfoString(&cstate->query_buf, " DELIMITER AS ");
			CopyQuoteStr(&cstate->query_buf, cstate->delim);
		}

	if (cstate->null_print)
		if ((!cstate->csv_mode && strcmp(cstate->null_print, "\\N"))
			|| (cstate->csv_mode && strcmp(cstate->null_print, "")))
		{
			appendStringInfoString(&cstate->query_buf, " NULL AS ");
			CopyQuoteStr(&cstate->query_buf, cstate->null_print);
		}

	if (cstate->csv_mode)
		appendStringInfoString(&cstate->query_buf, " CSV");

	/*
	 * It is not necessary to send the HEADER part to Datanodes.
	 * Sending data is sufficient.
	 */

	if (cstate->quote && cstate->quote[0] != '"')
	{
		appendStringInfoString(&cstate->query_buf, " QUOTE AS ");
		CopyQuoteStr(&cstate->query_buf, cstate->quote);
	}

	if (cstate->escape && cstate->quote && cstate->escape[0] != cstate->quote[0])
	{
		appendStringInfoString(&cstate->query_buf, " ESCAPE AS ");
		CopyQuoteStr(&cstate->query_buf, cstate->escape);
	}

	if (force_quote)
	{
		ListCell *cell;
		ListCell *prev = NULL;
		appendStringInfoString(&cstate->query_buf, " FORCE QUOTE ");
		foreach (cell, force_quote)
		{
			if (prev)
				appendStringInfoString(&cstate->query_buf, ", ");
			CopyQuoteIdentifier(&cstate->query_buf, strVal(lfirst(cell)));
			prev = cell;
		}
	}

	if (force_notnull)
	{
		ListCell *cell;
		ListCell *prev = NULL;
		appendStringInfoString(&cstate->query_buf, " FORCE NOT NULL ");
		foreach (cell, force_notnull)
		{
			if (prev)
				appendStringInfoString(&cstate->query_buf, ", ");
			CopyQuoteIdentifier(&cstate->query_buf, strVal(lfirst(cell)));
			prev = cell;
		}
	}
	return exec_nodes;
}
#endif
#endif<|MERGE_RESOLUTION|>--- conflicted
+++ resolved
@@ -1819,7 +1819,6 @@
 #ifdef PGXC
 	if (IS_PGXC_COORDINATOR && cstate->rel_loc)
 	{
-<<<<<<< HEAD
 #ifdef XCP
 		processed = DataNodeCopyOut(
 				(PGXCNodeHandle **) getLocatorNodeMap(cstate->locator),
@@ -1827,12 +1826,10 @@
 									cstate->copy_file);
 
 #else
-=======
 		/*
 		 * We don't know the value of the distribution column value, so need to
 		 * read from all nodes. Hence indicate that the value is NULL.
 		 */
->>>>>>> 09cc5e73
 		processed = DataNodeCopyOut(
 				GetRelationNodes(cstate->rel_loc, 0, true, UNKNOWNOID, RELATION_ACCESS_READ),
 				cstate->connections,

--- conflicted
+++ resolved
@@ -3,16 +3,12 @@
  * copy.c
  *		Implements the COPY utility command
  *
-<<<<<<< HEAD
  * This Source Code Form is subject to the terms of the Mozilla Public
  * License, v. 2.0. If a copy of the MPL was not distributed with this
  * file, You can obtain one at http://mozilla.org/MPL/2.0/.
  *
  * Portions Copyright (c) 2012-2014, TransLattice, Inc.
- * Portions Copyright (c) 1996-2012, PostgreSQL Global Development Group
-=======
  * Portions Copyright (c) 1996-2014, PostgreSQL Global Development Group
->>>>>>> ab76208e
  * Portions Copyright (c) 1994, Regents of the University of California
  *
  *
@@ -838,14 +834,11 @@
 	bool		is_from = stmt->is_from;
 	bool		pipe = (stmt->filename == NULL);
 	Relation	rel;
-<<<<<<< HEAD
 	uint64		processed;
 #ifdef XCP
 	int oldSeqRangeVal = SequenceRangeVal;
 #endif
-=======
 	Oid			relid;
->>>>>>> ab76208e
 
 	/* Disallow COPY to/from file or program except to superusers. */
 	if (!pipe && !superuser())
@@ -946,8 +939,7 @@
 
 		cstate = BeginCopyFrom(rel, stmt->filename, stmt->is_program,
 							   stmt->attlist, stmt->options);
-<<<<<<< HEAD
-		processed = CopyFrom(cstate);	/* copy from file to database */
+		*processed = CopyFrom(cstate);	/* copy from file to database */
 #ifdef XCP
 		/*
 		 * We should record insert to distributed table.
@@ -955,11 +947,8 @@
 		 * written.
 		 */
 		if (IS_PGXC_COORDINATOR && rel->rd_locator_info)
-			pgstat_count_remote_insert(rel, (int) processed);
+			pgstat_count_remote_insert(rel, (int) *processed);
 #endif
-=======
-		*processed = CopyFrom(cstate);	/* copy from file to database */
->>>>>>> ab76208e
 		EndCopyFrom(cstate);
 	}
 	else
@@ -2886,7 +2875,6 @@
 
 			if (defexpr != NULL)
 			{
-<<<<<<< HEAD
 #ifdef PGXC
 				if (IS_PGXC_COORDINATOR)
 				{
@@ -2896,6 +2884,8 @@
 					 * the Datanode insert the default values.
 					 */
 					Expr *planned_defexpr = expression_planner((Expr *) defexpr);
+					defexpr = expression_planner(defexpr);
+
 					if (!pgxc_is_expr_shippable(planned_defexpr, NULL))
 					{
 						Oid    out_func_oid;
@@ -2921,16 +2911,11 @@
 				else
 				{
 #endif /* PGXC */
-				/* Initialize expressions in copycontext. */
-				defexprs[num_defaults] = ExecInitExpr(
-								 expression_planner((Expr *) defexpr), NULL);
-=======
 				/* Run the expression through planner */
 				defexpr = expression_planner(defexpr);
 
 				/* Initialize executable expression in copycontext */
 				defexprs[num_defaults] = ExecInitExpr(defexpr, NULL);
->>>>>>> ab76208e
 				defmap[num_defaults] = attnum - 1;
 				num_defaults++;
 
@@ -2948,14 +2933,10 @@
 				 * contain_volatile_functions().
 				 */
 				if (!volatile_defexprs)
-<<<<<<< HEAD
-					volatile_defexprs = contain_volatile_functions(defexpr);
+					volatile_defexprs = contain_volatile_functions_not_nextval((Node *) defexpr);
 #ifdef PGXC
 				}
 #endif
-=======
-					volatile_defexprs = contain_volatile_functions_not_nextval((Node *) defexpr);
->>>>>>> ab76208e
 			}
 		}
 	}

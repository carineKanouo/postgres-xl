--- conflicted
+++ resolved
@@ -10574,7 +10574,6 @@
 	}
 
 	heap_close(classRel, RowExclusiveLock);
-<<<<<<< HEAD
 
 #ifdef PGXC
 	/* Rename also sequence on GTM for a sequence */
@@ -10599,9 +10598,6 @@
 		pfree(newseqname);
 	}
 #endif
-
-=======
->>>>>>> 0719c2af
 }
 
 /*

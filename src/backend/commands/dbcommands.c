/*-------------------------------------------------------------------------
 *
 * dbcommands.c
 *		Database management commands (create/drop database).
 *
 * Note: database creation/destruction commands use exclusive locks on
 * the database objects (as expressed by LockSharedObject()) to avoid
 * stepping on each others' toes.  Formerly we used table-level locks
 * on pg_database, but that's too coarse-grained.
 *
 * Portions Copyright (c) 1996-2012, PostgreSQL Global Development Group
 * Portions Copyright (c) 1994, Regents of the University of California
 *
 *
 * IDENTIFICATION
 *	  src/backend/commands/dbcommands.c
 *
 *-------------------------------------------------------------------------
 */
#include "postgres.h"

#include <fcntl.h>
#include <locale.h>
#include <unistd.h>
#include <sys/stat.h>

#include "access/genam.h"
#include "access/heapam.h"
#include "access/xact.h"
#include "access/xlogutils.h"
#include "catalog/catalog.h"
#include "catalog/dependency.h"
#include "catalog/indexing.h"
#include "catalog/objectaccess.h"
#include "catalog/pg_authid.h"
#include "catalog/pg_database.h"
#include "catalog/pg_db_role_setting.h"
#include "catalog/pg_tablespace.h"
#include "commands/comment.h"
#include "commands/dbcommands.h"
#include "commands/seclabel.h"
#include "commands/tablespace.h"
#include "mb/pg_wchar.h"
#include "miscadmin.h"
#include "pgstat.h"
#include "postmaster/bgwriter.h"
#include "storage/copydir.h"
#include "storage/lmgr.h"
#include "storage/ipc.h"
#include "storage/procarray.h"
#include "storage/smgr.h"
#include "utils/acl.h"
#include "utils/builtins.h"
#include "utils/fmgroids.h"
#include "utils/memutils.h"
#include "utils/pg_locale.h"
#include "utils/snapmgr.h"
#include "utils/syscache.h"
#include "utils/tqual.h"
#ifdef PGXC
#include "pgxc/execRemote.h"
#include "pgxc/pgxc.h"
#include "access/gtm.h"
#endif

typedef struct
{
	Oid			src_dboid;		/* source (template) DB */
	Oid			dest_dboid;		/* DB we are trying to create */
} createdb_failure_params;

typedef struct
{
	Oid			dest_dboid;		/* DB we are trying to move */
	Oid			dest_tsoid;		/* tablespace we are trying to move to */
#ifdef PGXC
	Oid			src_tsoid;		/* tablespace we are trying to move from */
#endif
} movedb_failure_params;

/* non-export function prototypes */
static void createdb_failure_callback(int code, Datum arg);
static void movedb(const char *dbname, const char *tblspcname);
static void movedb_failure_callback(int code, Datum arg);
static bool get_db_info(const char *name, LOCKMODE lockmode,
			Oid *dbIdP, Oid *ownerIdP,
			int *encodingP, bool *dbIsTemplateP, bool *dbAllowConnP,
			Oid *dbLastSysOidP, TransactionId *dbFrozenXidP,
			Oid *dbTablespace, char **dbCollate, char **dbCtype);
static bool have_createdb_privilege(void);
static void remove_dbtablespaces(Oid db_id);
static bool check_db_file_conflict(Oid db_id);
static int	errdetail_busy_db(int notherbackends, int npreparedxacts);
#ifdef PGXC
static void createdb_xact_callback(bool isCommit, void *arg);
static void movedb_xact_callback(bool isCommit, void *arg);
static void movedb_success_callback(Oid db_id, Oid tblspcoid);
#endif

/*
 * CREATE DATABASE
 */
void
createdb(const CreatedbStmt *stmt)
{
	HeapScanDesc scan;
	Relation	rel;
	Oid			src_dboid;
	Oid			src_owner;
	int			src_encoding;
	char	   *src_collate;
	char	   *src_ctype;
	bool		src_istemplate;
	bool		src_allowconn;
	Oid			src_lastsysoid;
	TransactionId src_frozenxid;
	Oid			src_deftablespace;
	volatile Oid dst_deftablespace;
	Relation	pg_database_rel;
	HeapTuple	tuple;
	Datum		new_record[Natts_pg_database];
	bool		new_record_nulls[Natts_pg_database];
	Oid			dboid;
	Oid			datdba;
	ListCell   *option;
	DefElem    *dtablespacename = NULL;
	DefElem    *downer = NULL;
	DefElem    *dtemplate = NULL;
	DefElem    *dencoding = NULL;
	DefElem    *dcollate = NULL;
	DefElem    *dctype = NULL;
	DefElem    *dconnlimit = NULL;
	char	   *dbname = stmt->dbname;
	char	   *dbowner = NULL;
	const char *dbtemplate = NULL;
	char	   *dbcollate = NULL;
	char	   *dbctype = NULL;
	char	   *canonname;
	int			encoding = -1;
	int			dbconnlimit = -1;
	int			notherbackends;
	int			npreparedxacts;
	createdb_failure_params fparms;
	Snapshot	snapshot;

	/* Extract options from the statement node tree */
	foreach(option, stmt->options)
	{
		DefElem    *defel = (DefElem *) lfirst(option);

		if (strcmp(defel->defname, "tablespace") == 0)
		{
			if (dtablespacename)
				ereport(ERROR,
						(errcode(ERRCODE_SYNTAX_ERROR),
						 errmsg("conflicting or redundant options")));
			dtablespacename = defel;
		}
		else if (strcmp(defel->defname, "owner") == 0)
		{
			if (downer)
				ereport(ERROR,
						(errcode(ERRCODE_SYNTAX_ERROR),
						 errmsg("conflicting or redundant options")));
			downer = defel;
		}
		else if (strcmp(defel->defname, "template") == 0)
		{
			if (dtemplate)
				ereport(ERROR,
						(errcode(ERRCODE_SYNTAX_ERROR),
						 errmsg("conflicting or redundant options")));
			dtemplate = defel;
		}
		else if (strcmp(defel->defname, "encoding") == 0)
		{
			if (dencoding)
				ereport(ERROR,
						(errcode(ERRCODE_SYNTAX_ERROR),
						 errmsg("conflicting or redundant options")));
			dencoding = defel;
		}
		else if (strcmp(defel->defname, "lc_collate") == 0)
		{
			if (dcollate)
				ereport(ERROR,
						(errcode(ERRCODE_SYNTAX_ERROR),
						 errmsg("conflicting or redundant options")));
			dcollate = defel;
		}
		else if (strcmp(defel->defname, "lc_ctype") == 0)
		{
			if (dctype)
				ereport(ERROR,
						(errcode(ERRCODE_SYNTAX_ERROR),
						 errmsg("conflicting or redundant options")));
			dctype = defel;
		}
		else if (strcmp(defel->defname, "connectionlimit") == 0)
		{
			if (dconnlimit)
				ereport(ERROR,
						(errcode(ERRCODE_SYNTAX_ERROR),
						 errmsg("conflicting or redundant options")));
			dconnlimit = defel;
		}
		else if (strcmp(defel->defname, "location") == 0)
		{
			ereport(WARNING,
					(errcode(ERRCODE_FEATURE_NOT_SUPPORTED),
					 errmsg("LOCATION is not supported anymore"),
					 errhint("Consider using tablespaces instead.")));
		}
		else
			elog(ERROR, "option \"%s\" not recognized",
				 defel->defname);
	}

	if (downer && downer->arg)
		dbowner = strVal(downer->arg);
	if (dtemplate && dtemplate->arg)
		dbtemplate = strVal(dtemplate->arg);
	if (dencoding && dencoding->arg)
	{
		const char *encoding_name;

		if (IsA(dencoding->arg, Integer))
		{
			encoding = intVal(dencoding->arg);
			encoding_name = pg_encoding_to_char(encoding);
			if (strcmp(encoding_name, "") == 0 ||
				pg_valid_server_encoding(encoding_name) < 0)
				ereport(ERROR,
						(errcode(ERRCODE_UNDEFINED_OBJECT),
						 errmsg("%d is not a valid encoding code",
								encoding)));
		}
		else if (IsA(dencoding->arg, String))
		{
			encoding_name = strVal(dencoding->arg);
			encoding = pg_valid_server_encoding(encoding_name);
			if (encoding < 0)
				ereport(ERROR,
						(errcode(ERRCODE_UNDEFINED_OBJECT),
						 errmsg("%s is not a valid encoding name",
								encoding_name)));
		}
		else
			elog(ERROR, "unrecognized node type: %d",
				 nodeTag(dencoding->arg));
	}
	if (dcollate && dcollate->arg)
		dbcollate = strVal(dcollate->arg);
	if (dctype && dctype->arg)
		dbctype = strVal(dctype->arg);

	if (dconnlimit && dconnlimit->arg)
	{
		dbconnlimit = intVal(dconnlimit->arg);
		if (dbconnlimit < -1)
			ereport(ERROR,
					(errcode(ERRCODE_INVALID_PARAMETER_VALUE),
					 errmsg("invalid connection limit: %d", dbconnlimit)));
	}

	/* obtain OID of proposed owner */
	if (dbowner)
		datdba = get_role_oid(dbowner, false);
	else
		datdba = GetUserId();

	/*
	 * To create a database, must have createdb privilege and must be able to
	 * become the target role (this does not imply that the target role itself
	 * must have createdb privilege).  The latter provision guards against
	 * "giveaway" attacks.  Note that a superuser will always have both of
	 * these privileges a fortiori.
	 */
	if (!have_createdb_privilege())
		ereport(ERROR,
				(errcode(ERRCODE_INSUFFICIENT_PRIVILEGE),
				 errmsg("permission denied to create database")));

	check_is_member_of_role(GetUserId(), datdba);

	/*
	 * Lookup database (template) to be cloned, and obtain share lock on it.
	 * ShareLock allows two CREATE DATABASEs to work from the same template
	 * concurrently, while ensuring no one is busy dropping it in parallel
	 * (which would be Very Bad since we'd likely get an incomplete copy
	 * without knowing it).  This also prevents any new connections from being
	 * made to the source until we finish copying it, so we can be sure it
	 * won't change underneath us.
	 */
	if (!dbtemplate)
		dbtemplate = "template1";		/* Default template database name */

	if (!get_db_info(dbtemplate, ShareLock,
					 &src_dboid, &src_owner, &src_encoding,
					 &src_istemplate, &src_allowconn, &src_lastsysoid,
					 &src_frozenxid, &src_deftablespace,
					 &src_collate, &src_ctype))
		ereport(ERROR,
				(errcode(ERRCODE_UNDEFINED_DATABASE),
				 errmsg("template database \"%s\" does not exist",
						dbtemplate)));

	/*
	 * Permission check: to copy a DB that's not marked datistemplate, you
	 * must be superuser or the owner thereof.
	 */
	if (!src_istemplate)
	{
		if (!pg_database_ownercheck(src_dboid, GetUserId()))
			ereport(ERROR,
					(errcode(ERRCODE_INSUFFICIENT_PRIVILEGE),
					 errmsg("permission denied to copy database \"%s\"",
							dbtemplate)));
	}

	/* If encoding or locales are defaulted, use source's setting */
	if (encoding < 0)
		encoding = src_encoding;
	if (dbcollate == NULL)
		dbcollate = src_collate;
	if (dbctype == NULL)
		dbctype = src_ctype;

	/* Some encodings are client only */
	if (!PG_VALID_BE_ENCODING(encoding))
		ereport(ERROR,
				(errcode(ERRCODE_WRONG_OBJECT_TYPE),
				 errmsg("invalid server encoding %d", encoding)));

	/* Check that the chosen locales are valid, and get canonical spellings */
	if (!check_locale(LC_COLLATE, dbcollate, &canonname))
		ereport(ERROR,
				(errcode(ERRCODE_WRONG_OBJECT_TYPE),
				 errmsg("invalid locale name: \"%s\"", dbcollate)));
	dbcollate = canonname;
	if (!check_locale(LC_CTYPE, dbctype, &canonname))
		ereport(ERROR,
				(errcode(ERRCODE_WRONG_OBJECT_TYPE),
				 errmsg("invalid locale name: \"%s\"", dbctype)));
	dbctype = canonname;

	check_encoding_locale_matches(encoding, dbcollate, dbctype);

	/*
	 * Check that the new encoding and locale settings match the source
	 * database.  We insist on this because we simply copy the source data ---
	 * any non-ASCII data would be wrongly encoded, and any indexes sorted
	 * according to the source locale would be wrong.
	 *
	 * However, we assume that template0 doesn't contain any non-ASCII data
	 * nor any indexes that depend on collation or ctype, so template0 can be
	 * used as template for creating a database with any encoding or locale.
	 */
	if (strcmp(dbtemplate, "template0") != 0)
	{
		if (encoding != src_encoding)
			ereport(ERROR,
					(errcode(ERRCODE_INVALID_PARAMETER_VALUE),
					 errmsg("new encoding (%s) is incompatible with the encoding of the template database (%s)",
							pg_encoding_to_char(encoding),
							pg_encoding_to_char(src_encoding)),
					 errhint("Use the same encoding as in the template database, or use template0 as template.")));

		if (strcmp(dbcollate, src_collate) != 0)
			ereport(ERROR,
					(errcode(ERRCODE_INVALID_PARAMETER_VALUE),
					 errmsg("new collation (%s) is incompatible with the collation of the template database (%s)",
							dbcollate, src_collate),
					 errhint("Use the same collation as in the template database, or use template0 as template.")));

		if (strcmp(dbctype, src_ctype) != 0)
			ereport(ERROR,
					(errcode(ERRCODE_INVALID_PARAMETER_VALUE),
					 errmsg("new LC_CTYPE (%s) is incompatible with the LC_CTYPE of the template database (%s)",
							dbctype, src_ctype),
					 errhint("Use the same LC_CTYPE as in the template database, or use template0 as template.")));
	}

	/* Resolve default tablespace for new database */
	if (dtablespacename && dtablespacename->arg)
	{
		char	   *tablespacename;
		AclResult	aclresult;

		tablespacename = strVal(dtablespacename->arg);
		dst_deftablespace = get_tablespace_oid(tablespacename, false);
		/* check permissions */
		aclresult = pg_tablespace_aclcheck(dst_deftablespace, GetUserId(),
										   ACL_CREATE);
		if (aclresult != ACLCHECK_OK)
			aclcheck_error(aclresult, ACL_KIND_TABLESPACE,
						   tablespacename);

		/* pg_global must never be the default tablespace */
		if (dst_deftablespace == GLOBALTABLESPACE_OID)
			ereport(ERROR,
					(errcode(ERRCODE_INVALID_PARAMETER_VALUE),
				  errmsg("pg_global cannot be used as default tablespace")));

		/*
		 * If we are trying to change the default tablespace of the template,
		 * we require that the template not have any files in the new default
		 * tablespace.  This is necessary because otherwise the copied
		 * database would contain pg_class rows that refer to its default
		 * tablespace both explicitly (by OID) and implicitly (as zero), which
		 * would cause problems.  For example another CREATE DATABASE using
		 * the copied database as template, and trying to change its default
		 * tablespace again, would yield outright incorrect results (it would
		 * improperly move tables to the new default tablespace that should
		 * stay in the same tablespace).
		 */
		if (dst_deftablespace != src_deftablespace)
		{
			char	   *srcpath;
			struct stat st;

			srcpath = GetDatabasePath(src_dboid, dst_deftablespace);

			if (stat(srcpath, &st) == 0 &&
				S_ISDIR(st.st_mode) &&
				!directory_is_empty(srcpath))
				ereport(ERROR,
						(errcode(ERRCODE_FEATURE_NOT_SUPPORTED),
						 errmsg("cannot assign new default tablespace \"%s\"",
								tablespacename),
						 errdetail("There is a conflict because database \"%s\" already has some tables in this tablespace.",
								   dbtemplate)));
			pfree(srcpath);
		}
	}
	else
	{
		/* Use template database's default tablespace */
		dst_deftablespace = src_deftablespace;
		/* Note there is no additional permission check in this path */
	}

	/*
	 * Check for db name conflict.  This is just to give a more friendly error
	 * message than "unique index violation".  There's a race condition but
	 * we're willing to accept the less friendly message in that case.
	 */
	if (OidIsValid(get_database_oid(dbname, true)))
		ereport(ERROR,
				(errcode(ERRCODE_DUPLICATE_DATABASE),
				 errmsg("database \"%s\" already exists", dbname)));

	/*
	 * The source DB can't have any active backends, except this one
	 * (exception is to allow CREATE DB while connected to template1).
	 * Otherwise we might copy inconsistent data.
	 *
	 * This should be last among the basic error checks, because it involves
	 * potential waiting; we may as well throw an error first if we're gonna
	 * throw one.
	 */
	if (CountOtherDBBackends(src_dboid, &notherbackends, &npreparedxacts))
		ereport(ERROR,
				(errcode(ERRCODE_OBJECT_IN_USE),
			errmsg("source database \"%s\" is being accessed by other users",
				   dbtemplate),
				 errdetail_busy_db(notherbackends, npreparedxacts)));

	/*
	 * Select an OID for the new database, checking that it doesn't have a
	 * filename conflict with anything already existing in the tablespace
	 * directories.
	 */
	pg_database_rel = heap_open(DatabaseRelationId, RowExclusiveLock);

	do
	{
		dboid = GetNewOid(pg_database_rel);
	} while (check_db_file_conflict(dboid));

	/*
	 * Insert a new tuple into pg_database.  This establishes our ownership of
	 * the new database name (anyone else trying to insert the same name will
	 * block on the unique index, and fail after we commit).
	 */

	/* Form tuple */
	MemSet(new_record, 0, sizeof(new_record));
	MemSet(new_record_nulls, false, sizeof(new_record_nulls));

	new_record[Anum_pg_database_datname - 1] =
		DirectFunctionCall1(namein, CStringGetDatum(dbname));
	new_record[Anum_pg_database_datdba - 1] = ObjectIdGetDatum(datdba);
	new_record[Anum_pg_database_encoding - 1] = Int32GetDatum(encoding);
	new_record[Anum_pg_database_datcollate - 1] =
		DirectFunctionCall1(namein, CStringGetDatum(dbcollate));
	new_record[Anum_pg_database_datctype - 1] =
		DirectFunctionCall1(namein, CStringGetDatum(dbctype));
	new_record[Anum_pg_database_datistemplate - 1] = BoolGetDatum(false);
	new_record[Anum_pg_database_datallowconn - 1] = BoolGetDatum(true);
	new_record[Anum_pg_database_datconnlimit - 1] = Int32GetDatum(dbconnlimit);
	new_record[Anum_pg_database_datlastsysoid - 1] = ObjectIdGetDatum(src_lastsysoid);
	new_record[Anum_pg_database_datfrozenxid - 1] = TransactionIdGetDatum(src_frozenxid);
	new_record[Anum_pg_database_dattablespace - 1] = ObjectIdGetDatum(dst_deftablespace);

	/*
	 * We deliberately set datacl to default (NULL), rather than copying it
	 * from the template database.  Copying it would be a bad idea when the
	 * owner is not the same as the template's owner.
	 */
	new_record_nulls[Anum_pg_database_datacl - 1] = true;

	tuple = heap_form_tuple(RelationGetDescr(pg_database_rel),
							new_record, new_record_nulls);

	HeapTupleSetOid(tuple, dboid);

	simple_heap_insert(pg_database_rel, tuple);

	/* Update indexes */
	CatalogUpdateIndexes(pg_database_rel, tuple);

	/*
	 * Now generate additional catalog entries associated with the new DB
	 */

	/* Register owner dependency */
	recordDependencyOnOwner(DatabaseRelationId, dboid, datdba);

	/* Create pg_shdepend entries for objects within database */
	copyTemplateDependencies(src_dboid, dboid);

	/* Post creation hook for new database */
	InvokeObjectAccessHook(OAT_POST_CREATE,
						   DatabaseRelationId, dboid, 0, NULL);

	/*
	 * Force a checkpoint before starting the copy. This will force dirty
	 * buffers out to disk, to ensure source database is up-to-date on disk
	 * for the copy. FlushDatabaseBuffers() would suffice for that, but we
	 * also want to process any pending unlink requests. Otherwise, if a
	 * checkpoint happened while we're copying files, a file might be deleted
	 * just when we're about to copy it, causing the lstat() call in copydir()
	 * to fail with ENOENT.
	 */
	RequestCheckpoint(CHECKPOINT_IMMEDIATE | CHECKPOINT_FORCE | CHECKPOINT_WAIT);

	/*
	 * Take an MVCC snapshot to use while scanning through pg_tablespace.  For
	 * safety, register the snapshot (this prevents it from changing if
	 * something else were to request a snapshot during the loop).
	 *
	 * Traversing pg_tablespace with an MVCC snapshot is necessary to provide
	 * us with a consistent view of the tablespaces that exist.  Using
	 * SnapshotNow here would risk seeing the same tablespace multiple times,
	 * or worse not seeing a tablespace at all, if its tuple is moved around
	 * by a concurrent update (eg an ACL change).
	 *
	 * Inconsistency of this sort is inherent to all SnapshotNow scans, unless
	 * some lock is held to prevent concurrent updates of the rows being
	 * sought.  There should be a generic fix for that, but in the meantime
	 * it's worth fixing this case in particular because we are doing very
	 * heavyweight operations within the scan, so that the elapsed time for
	 * the scan is vastly longer than for most other catalog scans.  That
	 * means there's a much wider window for concurrent updates to cause
	 * trouble here than anywhere else.  XXX this code should be changed
	 * whenever a generic fix is implemented.
	 */
	snapshot = RegisterSnapshot(GetLatestSnapshot());

	/*
	 * Once we start copying subdirectories, we need to be able to clean 'em
	 * up if we fail.  Use an ENSURE block to make sure this happens.  (This
	 * is not a 100% solution, because of the possibility of failure during
	 * transaction commit after we leave this routine, but it should handle
	 * most scenarios.)
	 */
	fparms.src_dboid = src_dboid;
	fparms.dest_dboid = dboid;
	PG_ENSURE_ERROR_CLEANUP(createdb_failure_callback,
							PointerGetDatum(&fparms));
	{
		/*
		 * Iterate through all tablespaces of the template database, and copy
		 * each one to the new database.
		 */
		rel = heap_open(TableSpaceRelationId, AccessShareLock);
		scan = heap_beginscan(rel, snapshot, 0, NULL);
		while ((tuple = heap_getnext(scan, ForwardScanDirection)) != NULL)
		{
			Oid			srctablespace = HeapTupleGetOid(tuple);
			Oid			dsttablespace;
			char	   *srcpath;
			char	   *dstpath;
			struct stat st;

			/* No need to copy global tablespace */
			if (srctablespace == GLOBALTABLESPACE_OID)
				continue;

			srcpath = GetDatabasePath(src_dboid, srctablespace);

			if (stat(srcpath, &st) < 0 || !S_ISDIR(st.st_mode) ||
				directory_is_empty(srcpath))
			{
				/* Assume we can ignore it */
				pfree(srcpath);
				continue;
			}

			if (srctablespace == src_deftablespace)
				dsttablespace = dst_deftablespace;
			else
				dsttablespace = srctablespace;

			dstpath = GetDatabasePath(dboid, dsttablespace);

			/*
			 * Copy this subdirectory to the new location
			 *
			 * We don't need to copy subdirectories
			 */
			copydir(srcpath, dstpath, false);

			/* Record the filesystem change in XLOG */
			{
				xl_dbase_create_rec xlrec;
				XLogRecData rdata[1];

				xlrec.db_id = dboid;
				xlrec.tablespace_id = dsttablespace;
				xlrec.src_db_id = src_dboid;
				xlrec.src_tablespace_id = srctablespace;

				rdata[0].data = (char *) &xlrec;
				rdata[0].len = sizeof(xl_dbase_create_rec);
				rdata[0].buffer = InvalidBuffer;
				rdata[0].next = NULL;

				(void) XLogInsert(RM_DBASE_ID, XLOG_DBASE_CREATE, rdata);
			}
		}
		heap_endscan(scan);
		heap_close(rel, AccessShareLock);

		/*
		 * We force a checkpoint before committing.  This effectively means
		 * that committed XLOG_DBASE_CREATE operations will never need to be
		 * replayed (at least not in ordinary crash recovery; we still have to
		 * make the XLOG entry for the benefit of PITR operations). This
		 * avoids two nasty scenarios:
		 *
		 * #1: When PITR is off, we don't XLOG the contents of newly created
		 * indexes; therefore the drop-and-recreate-whole-directory behavior
		 * of DBASE_CREATE replay would lose such indexes.
		 *
		 * #2: Since we have to recopy the source database during DBASE_CREATE
		 * replay, we run the risk of copying changes in it that were
		 * committed after the original CREATE DATABASE command but before the
		 * system crash that led to the replay.  This is at least unexpected
		 * and at worst could lead to inconsistencies, eg duplicate table
		 * names.
		 *
		 * (Both of these were real bugs in releases 8.0 through 8.0.3.)
		 *
		 * In PITR replay, the first of these isn't an issue, and the second
		 * is only a risk if the CREATE DATABASE and subsequent template
		 * database change both occur while a base backup is being taken.
		 * There doesn't seem to be much we can do about that except document
		 * it as a limitation.
		 *
		 * Perhaps if we ever implement CREATE DATABASE in a less cheesy way,
		 * we can avoid this.
		 */
		RequestCheckpoint(CHECKPOINT_IMMEDIATE | CHECKPOINT_FORCE | CHECKPOINT_WAIT);

		/*
		 * Close pg_database, but keep lock till commit.
		 */
		heap_close(pg_database_rel, NoLock);

		/*
		 * Force synchronous commit, thus minimizing the window between
		 * creation of the database files and commital of the transaction. If
		 * we crash before committing, we'll have a DB that's taking up disk
		 * space but is not in pg_database, which is not good.
		 */
		ForceSyncCommit();
	}
	PG_END_ENSURE_ERROR_CLEANUP(createdb_failure_callback,
								PointerGetDatum(&fparms));
<<<<<<< HEAD
#ifdef PGXC
	/*
	 * Even if we are successful, ultimately this transaction can be aborted
	 * because some other node failed. So arrange for cleanup on transaction
	 * abort.
	 */
	set_dbcleanup_callback(createdb_xact_callback, &fparms.dest_dboid,
	                      sizeof(fparms.dest_dboid));
#endif
=======

	/* Free our snapshot */
	UnregisterSnapshot(snapshot);
>>>>>>> 0719c2af
}

/*
 * Check whether chosen encoding matches chosen locale settings.  This
 * restriction is necessary because libc's locale-specific code usually
 * fails when presented with data in an encoding it's not expecting. We
 * allow mismatch in four cases:
 *
 * 1. locale encoding = SQL_ASCII, which means that the locale is C/POSIX
 * which works with any encoding.
 *
 * 2. locale encoding = -1, which means that we couldn't determine the
 * locale's encoding and have to trust the user to get it right.
 *
 * 3. selected encoding is UTF8 and platform is win32. This is because
 * UTF8 is a pseudo codepage that is supported in all locales since it's
 * converted to UTF16 before being used.
 *
 * 4. selected encoding is SQL_ASCII, but only if you're a superuser. This
 * is risky but we have historically allowed it --- notably, the
 * regression tests require it.
 *
 * Note: if you change this policy, fix initdb to match.
 */
void
check_encoding_locale_matches(int encoding, const char *collate, const char *ctype)
{
	int			ctype_encoding = pg_get_encoding_from_locale(ctype, true);
	int			collate_encoding = pg_get_encoding_from_locale(collate, true);

	if (!(ctype_encoding == encoding ||
		  ctype_encoding == PG_SQL_ASCII ||
		  ctype_encoding == -1 ||
#ifdef WIN32
		  encoding == PG_UTF8 ||
#endif
		  (encoding == PG_SQL_ASCII && superuser())))
		ereport(ERROR,
				(errcode(ERRCODE_INVALID_PARAMETER_VALUE),
				 errmsg("encoding \"%s\" does not match locale \"%s\"",
						pg_encoding_to_char(encoding),
						ctype),
		   errdetail("The chosen LC_CTYPE setting requires encoding \"%s\".",
					 pg_encoding_to_char(ctype_encoding))));

	if (!(collate_encoding == encoding ||
		  collate_encoding == PG_SQL_ASCII ||
		  collate_encoding == -1 ||
#ifdef WIN32
		  encoding == PG_UTF8 ||
#endif
		  (encoding == PG_SQL_ASCII && superuser())))
		ereport(ERROR,
				(errcode(ERRCODE_INVALID_PARAMETER_VALUE),
				 errmsg("encoding \"%s\" does not match locale \"%s\"",
						pg_encoding_to_char(encoding),
						collate),
		 errdetail("The chosen LC_COLLATE setting requires encoding \"%s\".",
				   pg_encoding_to_char(collate_encoding))));
}

#ifdef PGXC
/*
 * Error cleanup callback for createdb. Aftec createdb() succeeds, the
 * transaction can still be aborted due to other nodes. So on abort-transaction,
 * this function is called to do the cleanup. This involves removing directories
 * created after successful completion.
 * Nothing to be done on commit.
 */
static void
createdb_xact_callback(bool isCommit, void *arg)
{
	if (isCommit)
		return;

	/* Throw away any successfully copied subdirectories */
	remove_dbtablespaces(*(Oid *) arg);
}
#endif

/* Error cleanup callback for createdb */
static void
createdb_failure_callback(int code, Datum arg)
{
	createdb_failure_params *fparms = (createdb_failure_params *) DatumGetPointer(arg);

	/*
	 * Release lock on source database before doing recursive remove. This is
	 * not essential but it seems desirable to release the lock as soon as
	 * possible.
	 */
	UnlockSharedObject(DatabaseRelationId, fparms->src_dboid, 0, ShareLock);

	/* Throw away any successfully copied subdirectories */
	remove_dbtablespaces(fparms->dest_dboid);
}


/*
 * DROP DATABASE
 */
void
dropdb(const char *dbname, bool missing_ok)
{
	Oid			db_id;
	bool		db_istemplate;
	Relation	pgdbrel;
	HeapTuple	tup;
	int			notherbackends;
	int			npreparedxacts;

	/*
	 * Look up the target database's OID, and get exclusive lock on it. We
	 * need this to ensure that no new backend starts up in the target
	 * database while we are deleting it (see postinit.c), and that no one is
	 * using it as a CREATE DATABASE template or trying to delete it for
	 * themselves.
	 */
	pgdbrel = heap_open(DatabaseRelationId, RowExclusiveLock);

	if (!get_db_info(dbname, AccessExclusiveLock, &db_id, NULL, NULL,
					 &db_istemplate, NULL, NULL, NULL, NULL, NULL, NULL))
	{
		if (!missing_ok)
		{
			ereport(ERROR,
					(errcode(ERRCODE_UNDEFINED_DATABASE),
					 errmsg("database \"%s\" does not exist", dbname)));
		}
		else
		{
			/* Close pg_database, release the lock, since we changed nothing */
			heap_close(pgdbrel, RowExclusiveLock);
			ereport(NOTICE,
					(errmsg("database \"%s\" does not exist, skipping",
							dbname)));
			return;
		}
	}

	/*
	 * Permission checks
	 */
	if (!pg_database_ownercheck(db_id, GetUserId()))
		aclcheck_error(ACLCHECK_NOT_OWNER, ACL_KIND_DATABASE,
					   dbname);

	/* DROP hook for the database being removed */
	if (object_access_hook)
	{
		ObjectAccessDrop drop_arg;

		memset(&drop_arg, 0, sizeof(ObjectAccessDrop));
		InvokeObjectAccessHook(OAT_DROP,
							   DatabaseRelationId, db_id, 0, &drop_arg);
	}

	/*
	 * Disallow dropping a DB that is marked istemplate.  This is just to
	 * prevent people from accidentally dropping template0 or template1; they
	 * can do so if they're really determined ...
	 */
	if (db_istemplate)
		ereport(ERROR,
				(errcode(ERRCODE_WRONG_OBJECT_TYPE),
				 errmsg("cannot drop a template database")));

	/* Obviously can't drop my own database */
	if (db_id == MyDatabaseId)
		ereport(ERROR,
				(errcode(ERRCODE_OBJECT_IN_USE),
				 errmsg("cannot drop the currently open database")));

	/*
	 * Check for other backends in the target database.  (Because we hold the
	 * database lock, no new ones can start after this.)
	 *
	 * As in CREATE DATABASE, check this after other error conditions.
	 */
	if (CountOtherDBBackends(db_id, &notherbackends, &npreparedxacts))
		ereport(ERROR,
				(errcode(ERRCODE_OBJECT_IN_USE),
				 errmsg("database \"%s\" is being accessed by other users",
						dbname),
				 errdetail_busy_db(notherbackends, npreparedxacts)));

	/*
	 * Remove the database's tuple from pg_database.
	 */
	tup = SearchSysCache1(DATABASEOID, ObjectIdGetDatum(db_id));
	if (!HeapTupleIsValid(tup))
		elog(ERROR, "cache lookup failed for database %u", db_id);

	simple_heap_delete(pgdbrel, &tup->t_self);

	ReleaseSysCache(tup);

	/*
	 * Delete any comments or security labels associated with the database.
	 */
	DeleteSharedComments(db_id, DatabaseRelationId);
	DeleteSharedSecurityLabel(db_id, DatabaseRelationId);

	/*
	 * Remove settings associated with this database
	 */
	DropSetting(db_id, InvalidOid);

	/*
	 * Remove shared dependency references for the database.
	 */
	dropDatabaseDependencies(db_id);

	/*
	 * Drop pages for this database that are in the shared buffer cache. This
	 * is important to ensure that no remaining backend tries to write out a
	 * dirty buffer to the dead database later...
	 */
	DropDatabaseBuffers(db_id);

	/*
	 * Tell the stats collector to forget it immediately, too.
	 */
	pgstat_drop_database(db_id);

	/*
	 * Tell checkpointer to forget any pending fsync and unlink requests for
	 * files in the database; else the fsyncs will fail at next checkpoint, or
	 * worse, it will delete files that belong to a newly created database
	 * with the same OID.
	 */
	ForgetDatabaseFsyncRequests(db_id);

	/*
	 * Force a checkpoint to make sure the checkpointer has received the
	 * message sent by ForgetDatabaseFsyncRequests. On Windows, this also
	 * ensures that background procs don't hold any open files, which would
	 * cause rmdir() to fail.
	 */
	RequestCheckpoint(CHECKPOINT_IMMEDIATE | CHECKPOINT_FORCE | CHECKPOINT_WAIT);

	/*
	 * Remove all tablespace subdirs belonging to the database.
	 */
	remove_dbtablespaces(db_id);

	/*
	 * Close pg_database, but keep lock till commit.
	 */
	heap_close(pgdbrel, NoLock);

	/*
	 * Force synchronous commit, thus minimizing the window between removal of
	 * the database files and commital of the transaction. If we crash before
	 * committing, we'll have a DB that's gone on disk but still there
	 * according to pg_database, which is not good.
	 */
	ForceSyncCommit();
	
#ifdef PGXC
	/* Drop sequences on gtm that are on the database dropped. */
	if (IS_PGXC_COORDINATOR && !IsConnFromCoord())
		if (DropSequenceGTM((char *)dbname, GTM_SEQ_DB_NAME))
			elog(ERROR, "Deletion of sequences on database %s not completed", dbname);
#endif
}


/*
 * Rename database
 */
void
RenameDatabase(const char *oldname, const char *newname)
{
	Oid			db_id;
	HeapTuple	newtup;
	Relation	rel;
	int			notherbackends;
	int			npreparedxacts;

	/*
	 * Look up the target database's OID, and get exclusive lock on it. We
	 * need this for the same reasons as DROP DATABASE.
	 */
	rel = heap_open(DatabaseRelationId, RowExclusiveLock);

	if (!get_db_info(oldname, AccessExclusiveLock, &db_id, NULL, NULL,
					 NULL, NULL, NULL, NULL, NULL, NULL, NULL))
		ereport(ERROR,
				(errcode(ERRCODE_UNDEFINED_DATABASE),
				 errmsg("database \"%s\" does not exist", oldname)));

	/* must be owner */
	if (!pg_database_ownercheck(db_id, GetUserId()))
		aclcheck_error(ACLCHECK_NOT_OWNER, ACL_KIND_DATABASE,
					   oldname);

	/* must have createdb rights */
	if (!have_createdb_privilege())
		ereport(ERROR,
				(errcode(ERRCODE_INSUFFICIENT_PRIVILEGE),
				 errmsg("permission denied to rename database")));

	/*
	 * Make sure the new name doesn't exist.  See notes for same error in
	 * CREATE DATABASE.
	 */
	if (OidIsValid(get_database_oid(newname, true)))
		ereport(ERROR,
				(errcode(ERRCODE_DUPLICATE_DATABASE),
				 errmsg("database \"%s\" already exists", newname)));

	/*
	 * XXX Client applications probably store the current database somewhere,
	 * so renaming it could cause confusion.  On the other hand, there may not
	 * be an actual problem besides a little confusion, so think about this
	 * and decide.
	 */
	if (db_id == MyDatabaseId)
		ereport(ERROR,
				(errcode(ERRCODE_FEATURE_NOT_SUPPORTED),
				 errmsg("current database cannot be renamed")));

	/*
	 * Make sure the database does not have active sessions.  This is the same
	 * concern as above, but applied to other sessions.
	 *
	 * As in CREATE DATABASE, check this after other error conditions.
	 */
	if (CountOtherDBBackends(db_id, &notherbackends, &npreparedxacts))
		ereport(ERROR,
				(errcode(ERRCODE_OBJECT_IN_USE),
				 errmsg("database \"%s\" is being accessed by other users",
						oldname),
				 errdetail_busy_db(notherbackends, npreparedxacts)));

	/* rename */
	newtup = SearchSysCacheCopy1(DATABASEOID, ObjectIdGetDatum(db_id));
	if (!HeapTupleIsValid(newtup))
		elog(ERROR, "cache lookup failed for database %u", db_id);
	namestrcpy(&(((Form_pg_database) GETSTRUCT(newtup))->datname), newname);
	simple_heap_update(rel, &newtup->t_self, newtup);
	CatalogUpdateIndexes(rel, newtup);

	/*
	 * Close pg_database, but keep lock till commit.
	 */
	heap_close(rel, NoLock);
}


#ifdef PGXC
/*
 * IsSetTableSpace:
 * Returns true if it is ALTER DATABASE SET TABLESPACE
 */
bool
IsSetTableSpace(AlterDatabaseStmt *stmt)
{
	ListCell   *option;
	/* Handle the SET TABLESPACE option separately */
	foreach(option, stmt->options)
	{
		DefElem    *defel = (DefElem *) lfirst(option);
		if (strcmp(defel->defname, "tablespace") == 0)
			return true;
	}
	return false;
}


#endif

/*
 * ALTER DATABASE SET TABLESPACE
 */
static void
movedb(const char *dbname, const char *tblspcname)
{
	Oid			db_id;
	Relation	pgdbrel;
	int			notherbackends;
	int			npreparedxacts;
	HeapTuple	oldtuple,
				newtuple;
	Oid			src_tblspcoid,
				dst_tblspcoid;
	Datum		new_record[Natts_pg_database];
	bool		new_record_nulls[Natts_pg_database];
	bool		new_record_repl[Natts_pg_database];
	ScanKeyData scankey;
	SysScanDesc sysscan;
	AclResult	aclresult;
	char	   *src_dbpath;
	char	   *dst_dbpath;
	DIR		   *dstdir;
	struct dirent *xlde;
	movedb_failure_params fparms;

	/*
	 * Look up the target database's OID, and get exclusive lock on it. We
	 * need this to ensure that no new backend starts up in the database while
	 * we are moving it, and that no one is using it as a CREATE DATABASE
	 * template or trying to delete it.
	 */
	pgdbrel = heap_open(DatabaseRelationId, RowExclusiveLock);

	if (!get_db_info(dbname, AccessExclusiveLock, &db_id, NULL, NULL,
					 NULL, NULL, NULL, NULL, &src_tblspcoid, NULL, NULL))
		ereport(ERROR,
				(errcode(ERRCODE_UNDEFINED_DATABASE),
				 errmsg("database \"%s\" does not exist", dbname)));

	/*
	 * We actually need a session lock, so that the lock will persist across
	 * the commit/restart below.  (We could almost get away with letting the
	 * lock be released at commit, except that someone could try to move
	 * relations of the DB back into the old directory while we rmtree() it.)
	 */
	LockSharedObjectForSession(DatabaseRelationId, db_id, 0,
							   AccessExclusiveLock);

#ifdef PGXC
	/*
	 * Now that we have session lock, transaction lock is not necessary.
	 * Besides, a PREPARE does not allow both transaction and session lock on the
	 * same object
	 */
	UnlockSharedObject(DatabaseRelationId, db_id, 0, AccessExclusiveLock);
#endif

	/*
	 * Permission checks
	 */
	if (!pg_database_ownercheck(db_id, GetUserId()))
		aclcheck_error(ACLCHECK_NOT_OWNER, ACL_KIND_DATABASE,
					   dbname);

	/*
	 * Obviously can't move the tables of my own database
	 */
	if (db_id == MyDatabaseId)
		ereport(ERROR,
				(errcode(ERRCODE_OBJECT_IN_USE),
				 errmsg("cannot change the tablespace of the currently open database")));

	/*
	 * Get tablespace's oid
	 */
	dst_tblspcoid = get_tablespace_oid(tblspcname, false);

	/*
	 * Permission checks
	 */
	aclresult = pg_tablespace_aclcheck(dst_tblspcoid, GetUserId(),
									   ACL_CREATE);
	if (aclresult != ACLCHECK_OK)
		aclcheck_error(aclresult, ACL_KIND_TABLESPACE,
					   tblspcname);

	/*
	 * pg_global must never be the default tablespace
	 */
	if (dst_tblspcoid == GLOBALTABLESPACE_OID)
		ereport(ERROR,
				(errcode(ERRCODE_INVALID_PARAMETER_VALUE),
				 errmsg("pg_global cannot be used as default tablespace")));

	/*
	 * No-op if same tablespace
	 */
	if (src_tblspcoid == dst_tblspcoid)
	{
		heap_close(pgdbrel, NoLock);
		UnlockSharedObjectForSession(DatabaseRelationId, db_id, 0,
									 AccessExclusiveLock);
		return;
	}

	/*
	 * Check for other backends in the target database.  (Because we hold the
	 * database lock, no new ones can start after this.)
	 *
	 * As in CREATE DATABASE, check this after other error conditions.
	 */
	if (CountOtherDBBackends(db_id, &notherbackends, &npreparedxacts))
		ereport(ERROR,
				(errcode(ERRCODE_OBJECT_IN_USE),
				 errmsg("database \"%s\" is being accessed by other users",
						dbname),
				 errdetail_busy_db(notherbackends, npreparedxacts)));

	/*
	 * Get old and new database paths
	 */
	src_dbpath = GetDatabasePath(db_id, src_tblspcoid);
	dst_dbpath = GetDatabasePath(db_id, dst_tblspcoid);

	/*
	 * Force a checkpoint before proceeding. This will force dirty buffers out
	 * to disk, to ensure source database is up-to-date on disk for the copy.
	 * FlushDatabaseBuffers() would suffice for that, but we also want to
	 * process any pending unlink requests. Otherwise, the check for existing
	 * files in the target directory might fail unnecessarily, not to mention
	 * that the copy might fail due to source files getting deleted under it.
	 * On Windows, this also ensures that background procs don't hold any open
	 * files, which would cause rmdir() to fail.
	 */
	RequestCheckpoint(CHECKPOINT_IMMEDIATE | CHECKPOINT_FORCE | CHECKPOINT_WAIT);

	/*
	 * Check for existence of files in the target directory, i.e., objects of
	 * this database that are already in the target tablespace.  We can't
	 * allow the move in such a case, because we would need to change those
	 * relations' pg_class.reltablespace entries to zero, and we don't have
	 * access to the DB's pg_class to do so.
	 */
	dstdir = AllocateDir(dst_dbpath);
	if (dstdir != NULL)
	{
		while ((xlde = ReadDir(dstdir, dst_dbpath)) != NULL)
		{
			if (strcmp(xlde->d_name, ".") == 0 ||
				strcmp(xlde->d_name, "..") == 0)
				continue;

			ereport(ERROR,
					(errcode(ERRCODE_OBJECT_NOT_IN_PREREQUISITE_STATE),
					 errmsg("some relations of database \"%s\" are already in tablespace \"%s\"",
							dbname, tblspcname),
					 errhint("You must move them back to the database's default tablespace before using this command.")));
		}

		FreeDir(dstdir);

		/*
		 * The directory exists but is empty. We must remove it before using
		 * the copydir function.
		 */
		if (rmdir(dst_dbpath) != 0)
			elog(ERROR, "could not remove directory \"%s\": %m",
				 dst_dbpath);
	}

	/*
	 * Use an ENSURE block to make sure we remove the debris if the copy fails
	 * (eg, due to out-of-disk-space).  This is not a 100% solution, because
	 * of the possibility of failure during transaction commit, but it should
	 * handle most scenarios.
	 */
	fparms.dest_dboid = db_id;
	fparms.dest_tsoid = dst_tblspcoid;
	PG_ENSURE_ERROR_CLEANUP(movedb_failure_callback,
							PointerGetDatum(&fparms));
	{
		/*
		 * Copy files from the old tablespace to the new one
		 */
		copydir(src_dbpath, dst_dbpath, false);

		/*
		 * Record the filesystem change in XLOG
		 */
		{
			xl_dbase_create_rec xlrec;
			XLogRecData rdata[1];

			xlrec.db_id = db_id;
			xlrec.tablespace_id = dst_tblspcoid;
			xlrec.src_db_id = db_id;
			xlrec.src_tablespace_id = src_tblspcoid;

			rdata[0].data = (char *) &xlrec;
			rdata[0].len = sizeof(xl_dbase_create_rec);
			rdata[0].buffer = InvalidBuffer;
			rdata[0].next = NULL;

			(void) XLogInsert(RM_DBASE_ID, XLOG_DBASE_CREATE, rdata);
		}

		/*
		 * Update the database's pg_database tuple
		 */
		ScanKeyInit(&scankey,
					Anum_pg_database_datname,
					BTEqualStrategyNumber, F_NAMEEQ,
					NameGetDatum(dbname));
		sysscan = systable_beginscan(pgdbrel, DatabaseNameIndexId, true,
									 SnapshotNow, 1, &scankey);
		oldtuple = systable_getnext(sysscan);
		if (!HeapTupleIsValid(oldtuple))		/* shouldn't happen... */
			ereport(ERROR,
					(errcode(ERRCODE_UNDEFINED_DATABASE),
					 errmsg("database \"%s\" does not exist", dbname)));

		MemSet(new_record, 0, sizeof(new_record));
		MemSet(new_record_nulls, false, sizeof(new_record_nulls));
		MemSet(new_record_repl, false, sizeof(new_record_repl));

		new_record[Anum_pg_database_dattablespace - 1] = ObjectIdGetDatum(dst_tblspcoid);
		new_record_repl[Anum_pg_database_dattablespace - 1] = true;

		newtuple = heap_modify_tuple(oldtuple, RelationGetDescr(pgdbrel),
									 new_record,
									 new_record_nulls, new_record_repl);
		simple_heap_update(pgdbrel, &oldtuple->t_self, newtuple);

		/* Update indexes */
		CatalogUpdateIndexes(pgdbrel, newtuple);

		systable_endscan(sysscan);

		/*
		 * Force another checkpoint here.  As in CREATE DATABASE, this is to
		 * ensure that we don't have to replay a committed XLOG_DBASE_CREATE
		 * operation, which would cause us to lose any unlogged operations
		 * done in the new DB tablespace before the next checkpoint.
		 */
		RequestCheckpoint(CHECKPOINT_IMMEDIATE | CHECKPOINT_FORCE | CHECKPOINT_WAIT);

		/*
		 * Force synchronous commit, thus minimizing the window between
		 * copying the database files and commital of the transaction. If we
		 * crash before committing, we'll leave an orphaned set of files on
		 * disk, which is not fatal but not good either.
		 */
		ForceSyncCommit();

		/*
		 * Close pg_database, but keep lock till commit.
		 */
		heap_close(pgdbrel, NoLock);
	}
	PG_END_ENSURE_ERROR_CLEANUP(movedb_failure_callback,
								PointerGetDatum(&fparms));
#ifdef PGXC
	/*
	 * Even if we are successful, ultimately this transaction may or may not
	 * be committed. so arrange for cleanup of source directory or target
	 * directory during commit or abort, respectively.
	 */
	fparms.src_tsoid = src_tblspcoid;
	set_dbcleanup_callback(movedb_xact_callback, &fparms, sizeof(fparms));
}

/*
 * movedb_success_callback:
 * Cleanup files in the dbpath directory corresponding to db_id and tblspcoid.
 * This function code is actual part of the movedb() operation in PG. We have
 * made a function out of it for PGXC, and it gets called as part of the
 * at-commit xact callback mechanism.
 */
static void
movedb_success_callback(Oid db_id, Oid src_tblspcoid)
{
	char	   *src_dbpath = GetDatabasePath(db_id, src_tblspcoid);
#endif /* PGXC */

	/*
	 * Commit the transaction so that the pg_database update is committed. If
	 * we crash while removing files, the database won't be corrupt, we'll
	 * just leave some orphaned files in the old directory.
	 *
	 * (This is OK because we know we aren't inside a transaction block.)
	 *
	 * XXX would it be safe/better to do this inside the ensure block?	Not
	 * convinced it's a good idea; consider elog just after the transaction
	 * really commits.
	 */
#ifdef PGXC
	/*
	 * Don't commit the transaction. We don't require the two separate
	 * commits since we handle this function as at-commit xact callback.
	 */
#else
	PopActiveSnapshot();
	CommitTransactionCommand();

	/* Start new transaction for the remaining work; don't need a snapshot */
	StartTransactionCommand();
#endif

	/*
	 * Remove files from the old tablespace
	 */
	if (!rmtree(src_dbpath, true))
		ereport(WARNING,
				(errmsg("some useless files may be left behind in old database directory \"%s\"",
						src_dbpath)));

	/*
	 * Record the filesystem change in XLOG
	 */
	{
		xl_dbase_drop_rec xlrec;
		XLogRecData rdata[1];

		xlrec.db_id = db_id;
		xlrec.tablespace_id = src_tblspcoid;

		rdata[0].data = (char *) &xlrec;
		rdata[0].len = sizeof(xl_dbase_drop_rec);
		rdata[0].buffer = InvalidBuffer;
		rdata[0].next = NULL;

		(void) XLogInsert(RM_DBASE_ID, XLOG_DBASE_DROP, rdata);
	}

	/* Now it's safe to release the database lock */
	UnlockSharedObjectForSession(DatabaseRelationId, db_id, 0,
								 AccessExclusiveLock);

#ifdef PGXC
	pfree(src_dbpath);
#endif
}

#ifdef PGXC
/*
 * Error cleanup callback for movedb. Aftec movedb() succeeds, the
 * transaction can still be aborted due to other nodes. So on abort-transaction,
 * this function is called to do the cleanup of target tablespace directory,
 * and on transaction commit, it is called to cleanup source directory.
 */
static void
movedb_xact_callback(bool isCommit, void *arg)
{
	movedb_failure_params *fparms = (movedb_failure_params *) DatumGetPointer(arg);

	if (isCommit)
		movedb_success_callback(fparms->dest_dboid, fparms->src_tsoid);
	else
	{
		/* Call the same function that is used in ENSURE block for movedb() */
		movedb_failure_callback(XACT_EVENT_ABORT, PointerGetDatum(arg));
	}
}
#endif

/* Error cleanup callback for movedb */
static void
movedb_failure_callback(int code, Datum arg)
{
	movedb_failure_params *fparms = (movedb_failure_params *) DatumGetPointer(arg);
	char	   *dstpath;

	/* Get rid of anything we managed to copy to the target directory */
	dstpath = GetDatabasePath(fparms->dest_dboid, fparms->dest_tsoid);

	(void) rmtree(dstpath, true);
}


/*
 * ALTER DATABASE name ...
 */
void
AlterDatabase(AlterDatabaseStmt *stmt, bool isTopLevel)
{
	Relation	rel;
	HeapTuple	tuple,
				newtuple;
	ScanKeyData scankey;
	SysScanDesc scan;
	ListCell   *option;
	int			connlimit = -1;
	DefElem    *dconnlimit = NULL;
	DefElem    *dtablespace = NULL;
	Datum		new_record[Natts_pg_database];
	bool		new_record_nulls[Natts_pg_database];
	bool		new_record_repl[Natts_pg_database];

	/* Extract options from the statement node tree */
	foreach(option, stmt->options)
	{
		DefElem    *defel = (DefElem *) lfirst(option);

		if (strcmp(defel->defname, "connectionlimit") == 0)
		{
			if (dconnlimit)
				ereport(ERROR,
						(errcode(ERRCODE_SYNTAX_ERROR),
						 errmsg("conflicting or redundant options")));
			dconnlimit = defel;
		}
		else if (strcmp(defel->defname, "tablespace") == 0)
		{
			if (dtablespace)
				ereport(ERROR,
						(errcode(ERRCODE_SYNTAX_ERROR),
						 errmsg("conflicting or redundant options")));
			dtablespace = defel;
		}
		else
			elog(ERROR, "option \"%s\" not recognized",
				 defel->defname);
	}

	if (dtablespace)
	{
		/* currently, can't be specified along with any other options */
		Assert(!dconnlimit);
		/* this case isn't allowed within a transaction block */
#ifdef PGXC
		/* ... but we allow it on remote nodes */
		if (IS_PGXC_COORDINATOR && !IsConnFromCoord())
#endif
			PreventTransactionChain(isTopLevel, "ALTER DATABASE SET TABLESPACE");

		movedb(stmt->dbname, strVal(dtablespace->arg));
		return;
	}

	if (dconnlimit)
	{
		connlimit = intVal(dconnlimit->arg);
		if (connlimit < -1)
			ereport(ERROR,
					(errcode(ERRCODE_INVALID_PARAMETER_VALUE),
					 errmsg("invalid connection limit: %d", connlimit)));
	}

	/*
	 * Get the old tuple.  We don't need a lock on the database per se,
	 * because we're not going to do anything that would mess up incoming
	 * connections.
	 */
	rel = heap_open(DatabaseRelationId, RowExclusiveLock);
	ScanKeyInit(&scankey,
				Anum_pg_database_datname,
				BTEqualStrategyNumber, F_NAMEEQ,
				NameGetDatum(stmt->dbname));
	scan = systable_beginscan(rel, DatabaseNameIndexId, true,
							  SnapshotNow, 1, &scankey);
	tuple = systable_getnext(scan);
	if (!HeapTupleIsValid(tuple))
		ereport(ERROR,
				(errcode(ERRCODE_UNDEFINED_DATABASE),
				 errmsg("database \"%s\" does not exist", stmt->dbname)));

	if (!pg_database_ownercheck(HeapTupleGetOid(tuple), GetUserId()))
		aclcheck_error(ACLCHECK_NOT_OWNER, ACL_KIND_DATABASE,
					   stmt->dbname);

	/*
	 * Build an updated tuple, perusing the information just obtained
	 */
	MemSet(new_record, 0, sizeof(new_record));
	MemSet(new_record_nulls, false, sizeof(new_record_nulls));
	MemSet(new_record_repl, false, sizeof(new_record_repl));

	if (dconnlimit)
	{
		new_record[Anum_pg_database_datconnlimit - 1] = Int32GetDatum(connlimit);
		new_record_repl[Anum_pg_database_datconnlimit - 1] = true;
	}

	newtuple = heap_modify_tuple(tuple, RelationGetDescr(rel), new_record,
								 new_record_nulls, new_record_repl);
	simple_heap_update(rel, &tuple->t_self, newtuple);

	/* Update indexes */
	CatalogUpdateIndexes(rel, newtuple);

	systable_endscan(scan);

	/* Close pg_database, but keep lock till commit */
	heap_close(rel, NoLock);
}


/*
 * ALTER DATABASE name SET ...
 */
void
AlterDatabaseSet(AlterDatabaseSetStmt *stmt)
{
	Oid			datid = get_database_oid(stmt->dbname, false);

	/*
	 * Obtain a lock on the database and make sure it didn't go away in the
	 * meantime.
	 */
	shdepLockAndCheckObject(DatabaseRelationId, datid);

	if (!pg_database_ownercheck(datid, GetUserId()))
		aclcheck_error(ACLCHECK_NOT_OWNER, ACL_KIND_DATABASE,
					   stmt->dbname);

	AlterSetting(datid, InvalidOid, stmt->setstmt);

	UnlockSharedObject(DatabaseRelationId, datid, 0, AccessShareLock);
}


/*
 * ALTER DATABASE name OWNER TO newowner
 */
void
AlterDatabaseOwner(const char *dbname, Oid newOwnerId)
{
	HeapTuple	tuple;
	Relation	rel;
	ScanKeyData scankey;
	SysScanDesc scan;
	Form_pg_database datForm;

	/*
	 * Get the old tuple.  We don't need a lock on the database per se,
	 * because we're not going to do anything that would mess up incoming
	 * connections.
	 */
	rel = heap_open(DatabaseRelationId, RowExclusiveLock);
	ScanKeyInit(&scankey,
				Anum_pg_database_datname,
				BTEqualStrategyNumber, F_NAMEEQ,
				NameGetDatum(dbname));
	scan = systable_beginscan(rel, DatabaseNameIndexId, true,
							  SnapshotNow, 1, &scankey);
	tuple = systable_getnext(scan);
	if (!HeapTupleIsValid(tuple))
		ereport(ERROR,
				(errcode(ERRCODE_UNDEFINED_DATABASE),
				 errmsg("database \"%s\" does not exist", dbname)));

	datForm = (Form_pg_database) GETSTRUCT(tuple);

	/*
	 * If the new owner is the same as the existing owner, consider the
	 * command to have succeeded.  This is to be consistent with other
	 * objects.
	 */
	if (datForm->datdba != newOwnerId)
	{
		Datum		repl_val[Natts_pg_database];
		bool		repl_null[Natts_pg_database];
		bool		repl_repl[Natts_pg_database];
		Acl		   *newAcl;
		Datum		aclDatum;
		bool		isNull;
		HeapTuple	newtuple;

		/* Otherwise, must be owner of the existing object */
		if (!pg_database_ownercheck(HeapTupleGetOid(tuple), GetUserId()))
			aclcheck_error(ACLCHECK_NOT_OWNER, ACL_KIND_DATABASE,
						   dbname);

		/* Must be able to become new owner */
		check_is_member_of_role(GetUserId(), newOwnerId);

		/*
		 * must have createdb rights
		 *
		 * NOTE: This is different from other alter-owner checks in that the
		 * current user is checked for createdb privileges instead of the
		 * destination owner.  This is consistent with the CREATE case for
		 * databases.  Because superusers will always have this right, we need
		 * no special case for them.
		 */
		if (!have_createdb_privilege())
			ereport(ERROR,
					(errcode(ERRCODE_INSUFFICIENT_PRIVILEGE),
				   errmsg("permission denied to change owner of database")));

		memset(repl_null, false, sizeof(repl_null));
		memset(repl_repl, false, sizeof(repl_repl));

		repl_repl[Anum_pg_database_datdba - 1] = true;
		repl_val[Anum_pg_database_datdba - 1] = ObjectIdGetDatum(newOwnerId);

		/*
		 * Determine the modified ACL for the new owner.  This is only
		 * necessary when the ACL is non-null.
		 */
		aclDatum = heap_getattr(tuple,
								Anum_pg_database_datacl,
								RelationGetDescr(rel),
								&isNull);
		if (!isNull)
		{
			newAcl = aclnewowner(DatumGetAclP(aclDatum),
								 datForm->datdba, newOwnerId);
			repl_repl[Anum_pg_database_datacl - 1] = true;
			repl_val[Anum_pg_database_datacl - 1] = PointerGetDatum(newAcl);
		}

		newtuple = heap_modify_tuple(tuple, RelationGetDescr(rel), repl_val, repl_null, repl_repl);
		simple_heap_update(rel, &newtuple->t_self, newtuple);
		CatalogUpdateIndexes(rel, newtuple);

		heap_freetuple(newtuple);

		/* Update owner dependency reference */
		changeDependencyOnOwner(DatabaseRelationId, HeapTupleGetOid(tuple),
								newOwnerId);
	}

	systable_endscan(scan);

	/* Close pg_database, but keep lock till commit */
	heap_close(rel, NoLock);
}


/*
 * Helper functions
 */

/*
 * Look up info about the database named "name".  If the database exists,
 * obtain the specified lock type on it, fill in any of the remaining
 * parameters that aren't NULL, and return TRUE.  If no such database,
 * return FALSE.
 */
static bool
get_db_info(const char *name, LOCKMODE lockmode,
			Oid *dbIdP, Oid *ownerIdP,
			int *encodingP, bool *dbIsTemplateP, bool *dbAllowConnP,
			Oid *dbLastSysOidP, TransactionId *dbFrozenXidP,
			Oid *dbTablespace, char **dbCollate, char **dbCtype)
{
	bool		result = false;
	Relation	relation;

	AssertArg(name);

	/* Caller may wish to grab a better lock on pg_database beforehand... */
	relation = heap_open(DatabaseRelationId, AccessShareLock);

	/*
	 * Loop covers the rare case where the database is renamed before we can
	 * lock it.  We try again just in case we can find a new one of the same
	 * name.
	 */
	for (;;)
	{
		ScanKeyData scanKey;
		SysScanDesc scan;
		HeapTuple	tuple;
		Oid			dbOid;

		/*
		 * there's no syscache for database-indexed-by-name, so must do it the
		 * hard way
		 */
		ScanKeyInit(&scanKey,
					Anum_pg_database_datname,
					BTEqualStrategyNumber, F_NAMEEQ,
					NameGetDatum(name));

		scan = systable_beginscan(relation, DatabaseNameIndexId, true,
								  SnapshotNow, 1, &scanKey);

		tuple = systable_getnext(scan);

		if (!HeapTupleIsValid(tuple))
		{
			/* definitely no database of that name */
			systable_endscan(scan);
			break;
		}

		dbOid = HeapTupleGetOid(tuple);

		systable_endscan(scan);

		/*
		 * Now that we have a database OID, we can try to lock the DB.
		 */
		if (lockmode != NoLock)
			LockSharedObject(DatabaseRelationId, dbOid, 0, lockmode);

		/*
		 * And now, re-fetch the tuple by OID.  If it's still there and still
		 * the same name, we win; else, drop the lock and loop back to try
		 * again.
		 */
		tuple = SearchSysCache1(DATABASEOID, ObjectIdGetDatum(dbOid));
		if (HeapTupleIsValid(tuple))
		{
			Form_pg_database dbform = (Form_pg_database) GETSTRUCT(tuple);

			if (strcmp(name, NameStr(dbform->datname)) == 0)
			{
				/* oid of the database */
				if (dbIdP)
					*dbIdP = dbOid;
				/* oid of the owner */
				if (ownerIdP)
					*ownerIdP = dbform->datdba;
				/* character encoding */
				if (encodingP)
					*encodingP = dbform->encoding;
				/* allowed as template? */
				if (dbIsTemplateP)
					*dbIsTemplateP = dbform->datistemplate;
				/* allowing connections? */
				if (dbAllowConnP)
					*dbAllowConnP = dbform->datallowconn;
				/* last system OID used in database */
				if (dbLastSysOidP)
					*dbLastSysOidP = dbform->datlastsysoid;
				/* limit of frozen XIDs */
				if (dbFrozenXidP)
					*dbFrozenXidP = dbform->datfrozenxid;
				/* default tablespace for this database */
				if (dbTablespace)
					*dbTablespace = dbform->dattablespace;
				/* default locale settings for this database */
				if (dbCollate)
					*dbCollate = pstrdup(NameStr(dbform->datcollate));
				if (dbCtype)
					*dbCtype = pstrdup(NameStr(dbform->datctype));
				ReleaseSysCache(tuple);
				result = true;
				break;
			}
			/* can only get here if it was just renamed */
			ReleaseSysCache(tuple);
		}

		if (lockmode != NoLock)
			UnlockSharedObject(DatabaseRelationId, dbOid, 0, lockmode);
	}

	heap_close(relation, AccessShareLock);

	return result;
}

/* Check if current user has createdb privileges */
static bool
have_createdb_privilege(void)
{
	bool		result = false;
	HeapTuple	utup;

	/* Superusers can always do everything */
	if (superuser())
		return true;

	utup = SearchSysCache1(AUTHOID, ObjectIdGetDatum(GetUserId()));
	if (HeapTupleIsValid(utup))
	{
		result = ((Form_pg_authid) GETSTRUCT(utup))->rolcreatedb;
		ReleaseSysCache(utup);
	}
	return result;
}

/*
 * Remove tablespace directories
 *
 * We don't know what tablespaces db_id is using, so iterate through all
 * tablespaces removing <tablespace>/db_id
 */
static void
remove_dbtablespaces(Oid db_id)
{
	Relation	rel;
	HeapScanDesc scan;
	HeapTuple	tuple;
	Snapshot	snapshot;

	/*
	 * As in createdb(), we'd better use an MVCC snapshot here, since this
	 * scan can run for a long time.  Duplicate visits to tablespaces would be
	 * harmless, but missing a tablespace could result in permanently leaked
	 * files.
	 *
	 * XXX change this when a generic fix for SnapshotNow races is implemented
	 */
	snapshot = RegisterSnapshot(GetLatestSnapshot());

	rel = heap_open(TableSpaceRelationId, AccessShareLock);
	scan = heap_beginscan(rel, snapshot, 0, NULL);
	while ((tuple = heap_getnext(scan, ForwardScanDirection)) != NULL)
	{
		Oid			dsttablespace = HeapTupleGetOid(tuple);
		char	   *dstpath;
		struct stat st;

		/* Don't mess with the global tablespace */
		if (dsttablespace == GLOBALTABLESPACE_OID)
			continue;

		dstpath = GetDatabasePath(db_id, dsttablespace);

		if (lstat(dstpath, &st) < 0 || !S_ISDIR(st.st_mode))
		{
			/* Assume we can ignore it */
			pfree(dstpath);
			continue;
		}

		if (!rmtree(dstpath, true))
			ereport(WARNING,
					(errmsg("some useless files may be left behind in old database directory \"%s\"",
							dstpath)));

		/* Record the filesystem change in XLOG */
		{
			xl_dbase_drop_rec xlrec;
			XLogRecData rdata[1];

			xlrec.db_id = db_id;
			xlrec.tablespace_id = dsttablespace;

			rdata[0].data = (char *) &xlrec;
			rdata[0].len = sizeof(xl_dbase_drop_rec);
			rdata[0].buffer = InvalidBuffer;
			rdata[0].next = NULL;

			(void) XLogInsert(RM_DBASE_ID, XLOG_DBASE_DROP, rdata);
		}

		pfree(dstpath);
	}

	heap_endscan(scan);
	heap_close(rel, AccessShareLock);
	UnregisterSnapshot(snapshot);
}

/*
 * Check for existing files that conflict with a proposed new DB OID;
 * return TRUE if there are any
 *
 * If there were a subdirectory in any tablespace matching the proposed new
 * OID, we'd get a create failure due to the duplicate name ... and then we'd
 * try to remove that already-existing subdirectory during the cleanup in
 * remove_dbtablespaces.  Nuking existing files seems like a bad idea, so
 * instead we make this extra check before settling on the OID of the new
 * database.  This exactly parallels what GetNewRelFileNode() does for table
 * relfilenode values.
 */
static bool
check_db_file_conflict(Oid db_id)
{
	bool		result = false;
	Relation	rel;
	HeapScanDesc scan;
	HeapTuple	tuple;
	Snapshot	snapshot;

	/*
	 * As in createdb(), we'd better use an MVCC snapshot here; missing a
	 * tablespace could result in falsely reporting the OID is unique, with
	 * disastrous future consequences per the comment above.
	 *
	 * XXX change this when a generic fix for SnapshotNow races is implemented
	 */
	snapshot = RegisterSnapshot(GetLatestSnapshot());

	rel = heap_open(TableSpaceRelationId, AccessShareLock);
	scan = heap_beginscan(rel, snapshot, 0, NULL);
	while ((tuple = heap_getnext(scan, ForwardScanDirection)) != NULL)
	{
		Oid			dsttablespace = HeapTupleGetOid(tuple);
		char	   *dstpath;
		struct stat st;

		/* Don't mess with the global tablespace */
		if (dsttablespace == GLOBALTABLESPACE_OID)
			continue;

		dstpath = GetDatabasePath(db_id, dsttablespace);

		if (lstat(dstpath, &st) == 0)
		{
			/* Found a conflicting file (or directory, whatever) */
			pfree(dstpath);
			result = true;
			break;
		}

		pfree(dstpath);
	}

	heap_endscan(scan);
	heap_close(rel, AccessShareLock);
	UnregisterSnapshot(snapshot);

	return result;
}

/*
 * Issue a suitable errdetail message for a busy database
 */
static int
errdetail_busy_db(int notherbackends, int npreparedxacts)
{
	if (notherbackends > 0 && npreparedxacts > 0)
		/* We don't deal with singular versus plural here, since gettext
		 * doesn't support multiple plurals in one string. */
		errdetail("There are %d other session(s) and %d prepared transaction(s) using the database.",
				  notherbackends, npreparedxacts);
	else if (notherbackends > 0)
		errdetail_plural("There is %d other session using the database.",
						 "There are %d other sessions using the database.",
						 notherbackends,
						 notherbackends);
	else
		errdetail_plural("There is %d prepared transaction using the database.",
						 "There are %d prepared transactions using the database.",
						 npreparedxacts,
						 npreparedxacts);
	return 0;					/* just to keep ereport macro happy */
}

/*
 * get_database_oid - given a database name, look up the OID
 *
 * If missing_ok is false, throw an error if database name not found.  If
 * true, just return InvalidOid.
 */
Oid
get_database_oid(const char *dbname, bool missing_ok)
{
	Relation	pg_database;
	ScanKeyData entry[1];
	SysScanDesc scan;
	HeapTuple	dbtuple;
	Oid			oid;

	/*
	 * There's no syscache for pg_database indexed by name, so we must look
	 * the hard way.
	 */
	pg_database = heap_open(DatabaseRelationId, AccessShareLock);
	ScanKeyInit(&entry[0],
				Anum_pg_database_datname,
				BTEqualStrategyNumber, F_NAMEEQ,
				CStringGetDatum(dbname));
	scan = systable_beginscan(pg_database, DatabaseNameIndexId, true,
							  SnapshotNow, 1, entry);

	dbtuple = systable_getnext(scan);

	/* We assume that there can be at most one matching tuple */
	if (HeapTupleIsValid(dbtuple))
		oid = HeapTupleGetOid(dbtuple);
	else
		oid = InvalidOid;

	systable_endscan(scan);
	heap_close(pg_database, AccessShareLock);

	if (!OidIsValid(oid) && !missing_ok)
		ereport(ERROR,
				(errcode(ERRCODE_UNDEFINED_DATABASE),
				 errmsg("database \"%s\" does not exist",
						dbname)));

	return oid;
}


/*
 * get_database_name - given a database OID, look up the name
 *
 * Returns a palloc'd string, or NULL if no such database.
 */
char *
get_database_name(Oid dbid)
{
	HeapTuple	dbtuple;
	char	   *result;

	dbtuple = SearchSysCache1(DATABASEOID, ObjectIdGetDatum(dbid));
	if (HeapTupleIsValid(dbtuple))
	{
		result = pstrdup(NameStr(((Form_pg_database) GETSTRUCT(dbtuple))->datname));
		ReleaseSysCache(dbtuple);
	}
	else
		result = NULL;

	return result;
}

/*
 * DATABASE resource manager's routines
 */
void
dbase_redo(XLogRecPtr lsn, XLogRecord *record)
{
	uint8		info = record->xl_info & ~XLR_INFO_MASK;

	/* Backup blocks are not used in dbase records */
	Assert(!(record->xl_info & XLR_BKP_BLOCK_MASK));

	if (info == XLOG_DBASE_CREATE)
	{
		xl_dbase_create_rec *xlrec = (xl_dbase_create_rec *) XLogRecGetData(record);
		char	   *src_path;
		char	   *dst_path;
		struct stat st;

		src_path = GetDatabasePath(xlrec->src_db_id, xlrec->src_tablespace_id);
		dst_path = GetDatabasePath(xlrec->db_id, xlrec->tablespace_id);

		/*
		 * Our theory for replaying a CREATE is to forcibly drop the target
		 * subdirectory if present, then re-copy the source data. This may be
		 * more work than needed, but it is simple to implement.
		 */
		if (stat(dst_path, &st) == 0 && S_ISDIR(st.st_mode))
		{
			if (!rmtree(dst_path, true))
				/* If this failed, copydir() below is going to error. */
				ereport(WARNING,
						(errmsg("some useless files may be left behind in old database directory \"%s\"",
								dst_path)));
		}

		/*
		 * Force dirty buffers out to disk, to ensure source database is
		 * up-to-date for the copy.
		 */
		FlushDatabaseBuffers(xlrec->src_db_id);

		/*
		 * Copy this subdirectory to the new location
		 *
		 * We don't need to copy subdirectories
		 */
		copydir(src_path, dst_path, false);
	}
	else if (info == XLOG_DBASE_DROP)
	{
		xl_dbase_drop_rec *xlrec = (xl_dbase_drop_rec *) XLogRecGetData(record);
		char	   *dst_path;

		dst_path = GetDatabasePath(xlrec->db_id, xlrec->tablespace_id);

		if (InHotStandby)
		{
			/*
			 * Lock database while we resolve conflicts to ensure that
			 * InitPostgres() cannot fully re-execute concurrently. This
			 * avoids backends re-connecting automatically to same database,
			 * which can happen in some cases.
			 */
			LockSharedObjectForSession(DatabaseRelationId, xlrec->db_id, 0, AccessExclusiveLock);
			ResolveRecoveryConflictWithDatabase(xlrec->db_id);
		}

		/* Drop pages for this database that are in the shared buffer cache */
		DropDatabaseBuffers(xlrec->db_id);

		/* Also, clean out any fsync requests that might be pending in md.c */
		ForgetDatabaseFsyncRequests(xlrec->db_id);

		/* Clean out the xlog relcache too */
		XLogDropDatabase(xlrec->db_id);

		/* And remove the physical files */
		if (!rmtree(dst_path, true))
			ereport(WARNING,
					(errmsg("some useless files may be left behind in old database directory \"%s\"",
							dst_path)));

		if (InHotStandby)
		{
			/*
			 * Release locks prior to commit. XXX There is a race condition
			 * here that may allow backends to reconnect, but the window for
			 * this is small because the gap between here and commit is mostly
			 * fairly small and it is unlikely that people will be dropping
			 * databases that we are trying to connect to anyway.
			 */
			UnlockSharedObjectForSession(DatabaseRelationId, xlrec->db_id, 0, AccessExclusiveLock);
		}
	}
	else
		elog(PANIC, "dbase_redo: unknown op code %u", info);
}

void
dbase_desc(StringInfo buf, uint8 xl_info, char *rec)
{
	uint8		info = xl_info & ~XLR_INFO_MASK;

	if (info == XLOG_DBASE_CREATE)
	{
		xl_dbase_create_rec *xlrec = (xl_dbase_create_rec *) rec;

		appendStringInfo(buf, "create db: copy dir %u/%u to %u/%u",
						 xlrec->src_db_id, xlrec->src_tablespace_id,
						 xlrec->db_id, xlrec->tablespace_id);
	}
	else if (info == XLOG_DBASE_DROP)
	{
		xl_dbase_drop_rec *xlrec = (xl_dbase_drop_rec *) rec;

		appendStringInfo(buf, "drop db: dir %u/%u",
						 xlrec->db_id, xlrec->tablespace_id);
	}
	else
		appendStringInfo(buf, "UNKNOWN");
}<|MERGE_RESOLUTION|>--- conflicted
+++ resolved
@@ -689,7 +689,6 @@
 	}
 	PG_END_ENSURE_ERROR_CLEANUP(createdb_failure_callback,
 								PointerGetDatum(&fparms));
-<<<<<<< HEAD
 #ifdef PGXC
 	/*
 	 * Even if we are successful, ultimately this transaction can be aborted
@@ -699,11 +698,9 @@
 	set_dbcleanup_callback(createdb_xact_callback, &fparms.dest_dboid,
 	                      sizeof(fparms.dest_dboid));
 #endif
-=======
 
 	/* Free our snapshot */
 	UnregisterSnapshot(snapshot);
->>>>>>> 0719c2af
 }
 
 /*

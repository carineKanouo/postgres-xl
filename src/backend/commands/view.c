/*-------------------------------------------------------------------------
 *
 * view.c
 *	  use rewrite rules to construct views
 *
 * Portions Copyright (c) 1996-2011, PostgreSQL Global Development Group
 * Portions Copyright (c) 1994, Regents of the University of California
 *
 *
 * IDENTIFICATION
 *	  src/backend/commands/view.c
 *
 *-------------------------------------------------------------------------
 */
#include "postgres.h"

#include "access/heapam.h"
#include "access/xact.h"
#include "catalog/namespace.h"
#include "commands/defrem.h"
#include "commands/tablecmds.h"
#include "commands/view.h"
#include "miscadmin.h"
#include "nodes/makefuncs.h"
#include "nodes/nodeFuncs.h"
#include "parser/analyze.h"
#include "parser/parse_relation.h"
#include "rewrite/rewriteDefine.h"
#include "rewrite/rewriteManip.h"
#include "rewrite/rewriteSupport.h"
#include "utils/acl.h"
#include "utils/builtins.h"
#include "utils/lsyscache.h"
#include "utils/rel.h"
#ifdef PGXC
#include "pgxc/execRemote.h"
#endif


static void checkViewTupleDesc(TupleDesc newdesc, TupleDesc olddesc);
static bool isViewOnTempTable_walker(Node *node, void *context);

/*---------------------------------------------------------------------
 * isViewOnTempTable
 *
 * Returns true iff any of the relations underlying this view are
 * temporary tables.
 *---------------------------------------------------------------------
 */
static bool
isViewOnTempTable(Query *viewParse)
{
	return isViewOnTempTable_walker((Node *) viewParse, NULL);
}

static bool
isViewOnTempTable_walker(Node *node, void *context)
{
	if (node == NULL)
		return false;

	if (IsA(node, Query))
	{
		Query	   *query = (Query *) node;
		ListCell   *rtable;

		foreach(rtable, query->rtable)
		{
			RangeTblEntry *rte = lfirst(rtable);

			if (rte->rtekind == RTE_RELATION)
			{
				Relation	rel = heap_open(rte->relid, AccessShareLock);
				char		relpersistence = rel->rd_rel->relpersistence;

				heap_close(rel, AccessShareLock);
				if (relpersistence == RELPERSISTENCE_TEMP)
					return true;
			}
		}

		return query_tree_walker(query,
								 isViewOnTempTable_walker,
								 context,
								 QTW_IGNORE_JOINALIASES);
	}

	return expression_tree_walker(node,
								  isViewOnTempTable_walker,
								  context);
}

/*---------------------------------------------------------------------
 * DefineVirtualRelation
 *
 * Create the "view" relation. `DefineRelation' does all the work,
 * we just provide the correct arguments ... at least when we're
 * creating a view.  If we're updating an existing view, we have to
 * work harder.
 *---------------------------------------------------------------------
 */
static Oid
DefineVirtualRelation(const RangeVar *relation, List *tlist, bool replace,
					  Oid namespaceId)
{
	Oid			viewOid;
	CreateStmt *createStmt = makeNode(CreateStmt);
	List	   *attrList;
	ListCell   *t;

	/*
	 * create a list of ColumnDef nodes based on the names and types of the
	 * (non-junk) targetlist items from the view's SELECT list.
	 */
	attrList = NIL;
	foreach(t, tlist)
	{
		TargetEntry *tle = lfirst(t);

		if (!tle->resjunk)
		{
			ColumnDef  *def = makeNode(ColumnDef);

			def->colname = pstrdup(tle->resname);
			def->typeName = makeTypeNameFromOid(exprType((Node *) tle->expr),
											 exprTypmod((Node *) tle->expr));
			def->inhcount = 0;
			def->is_local = true;
			def->is_not_null = false;
			def->is_from_type = false;
			def->storage = 0;
			def->raw_default = NULL;
			def->cooked_default = NULL;
			def->collClause = NULL;
			def->collOid = exprCollation((Node *) tle->expr);

			/*
			 * It's possible that the column is of a collatable type but the
			 * collation could not be resolved, so double-check.
			 */
			if (type_is_collatable(exprType((Node *) tle->expr)))
			{
				if (!OidIsValid(def->collOid))
					ereport(ERROR,
							(errcode(ERRCODE_INDETERMINATE_COLLATION),
							 errmsg("could not determine which collation to use for view column \"%s\"",
									def->colname),
							 errhint("Use the COLLATE clause to set the collation explicitly.")));
			}
			else
				Assert(!OidIsValid(def->collOid));
			def->constraints = NIL;

			attrList = lappend(attrList, def);
		}
	}

	if (attrList == NIL)
		ereport(ERROR,
				(errcode(ERRCODE_INVALID_TABLE_DEFINITION),
				 errmsg("view must have at least one column")));

	/*
	 * Check to see if we want to replace an existing view.
	 */
	viewOid = get_relname_relid(relation->relname, namespaceId);

	if (OidIsValid(viewOid) && replace)
	{
		Relation	rel;
		TupleDesc	descriptor;

		/*
		 * Yes.  Get exclusive lock on the existing view ...
		 */
		rel = relation_open(viewOid, AccessExclusiveLock);

		/*
		 * Make sure it *is* a view, and do permissions checks.
		 */
		if (rel->rd_rel->relkind != RELKIND_VIEW)
			ereport(ERROR,
					(errcode(ERRCODE_WRONG_OBJECT_TYPE),
					 errmsg("\"%s\" is not a view",
							RelationGetRelationName(rel))));

		if (!pg_class_ownercheck(viewOid, GetUserId()))
			aclcheck_error(ACLCHECK_NOT_OWNER, ACL_KIND_CLASS,
						   RelationGetRelationName(rel));

		/* Also check it's not in use already */
		CheckTableNotInUse(rel, "CREATE OR REPLACE VIEW");

		/*
		 * Due to the namespace visibility rules for temporary objects, we
		 * should only end up replacing a temporary view with another
		 * temporary view, and similarly for permanent views.
		 */
		Assert(relation->relpersistence == rel->rd_rel->relpersistence);

		/*
		 * Create a tuple descriptor to compare against the existing view, and
		 * verify that the old column list is an initial prefix of the new
		 * column list.
		 */
		descriptor = BuildDescForRelation(attrList);
		checkViewTupleDesc(descriptor, rel->rd_att);

		/*
		 * If new attributes have been added, we must add pg_attribute entries
		 * for them.  It is convenient (although overkill) to use the ALTER
		 * TABLE ADD COLUMN infrastructure for this.
		 */
		if (list_length(attrList) > rel->rd_att->natts)
		{
			List	   *atcmds = NIL;
			ListCell   *c;
			int			skip = rel->rd_att->natts;

			foreach(c, attrList)
			{
				AlterTableCmd *atcmd;

				if (skip > 0)
				{
					skip--;
					continue;
				}
				atcmd = makeNode(AlterTableCmd);
				atcmd->subtype = AT_AddColumnToView;
				atcmd->def = (Node *) lfirst(c);
				atcmds = lappend(atcmds, atcmd);
			}
			AlterTableInternal(viewOid, atcmds, true);
		}

		/*
		 * Seems okay, so return the OID of the pre-existing view.
		 */
		relation_close(rel, NoLock);	/* keep the lock! */

		return viewOid;
	}
	else
	{
		Oid			relid;

		/*
		 * now set the parameters for keys/inheritance etc. All of these are
		 * uninteresting for views...
		 */
		createStmt->relation = (RangeVar *) relation;
		createStmt->tableElts = attrList;
		createStmt->inhRelations = NIL;
		createStmt->constraints = NIL;
		createStmt->options = list_make1(defWithOids(false));
		createStmt->oncommit = ONCOMMIT_NOOP;
		createStmt->tablespacename = NULL;
		createStmt->if_not_exists = false;

		/*
		 * finally create the relation (this will error out if there's an
		 * existing view, so we don't need more code to complain if "replace"
		 * is false).
		 */
		relid = DefineRelation(createStmt, RELKIND_VIEW, InvalidOid);
		Assert(relid != InvalidOid);
		return relid;
	}
}

/*
 * Verify that tupledesc associated with proposed new view definition
 * matches tupledesc of old view.  This is basically a cut-down version
 * of equalTupleDescs(), with code added to generate specific complaints.
 * Also, we allow the new tupledesc to have more columns than the old.
 */
static void
checkViewTupleDesc(TupleDesc newdesc, TupleDesc olddesc)
{
	int			i;

	if (newdesc->natts < olddesc->natts)
		ereport(ERROR,
				(errcode(ERRCODE_INVALID_TABLE_DEFINITION),
				 errmsg("cannot drop columns from view")));
	/* we can ignore tdhasoid */

	for (i = 0; i < olddesc->natts; i++)
	{
		Form_pg_attribute newattr = newdesc->attrs[i];
		Form_pg_attribute oldattr = olddesc->attrs[i];

		/* XXX msg not right, but we don't support DROP COL on view anyway */
		if (newattr->attisdropped != oldattr->attisdropped)
			ereport(ERROR,
					(errcode(ERRCODE_INVALID_TABLE_DEFINITION),
					 errmsg("cannot drop columns from view")));

		if (strcmp(NameStr(newattr->attname), NameStr(oldattr->attname)) != 0)
			ereport(ERROR,
					(errcode(ERRCODE_INVALID_TABLE_DEFINITION),
				 errmsg("cannot change name of view column \"%s\" to \"%s\"",
						NameStr(oldattr->attname),
						NameStr(newattr->attname))));
		/* XXX would it be safe to allow atttypmod to change?  Not sure */
		if (newattr->atttypid != oldattr->atttypid ||
			newattr->atttypmod != oldattr->atttypmod)
			ereport(ERROR,
					(errcode(ERRCODE_INVALID_TABLE_DEFINITION),
					 errmsg("cannot change data type of view column \"%s\" from %s to %s",
							NameStr(oldattr->attname),
							format_type_with_typemod(oldattr->atttypid,
													 oldattr->atttypmod),
							format_type_with_typemod(newattr->atttypid,
													 newattr->atttypmod))));
		/* We can ignore the remaining attributes of an attribute... */
	}

	/*
	 * We ignore the constraint fields.  The new view desc can't have any
	 * constraints, and the only ones that could be on the old view are
	 * defaults, which we are happy to leave in place.
	 */
}

static void
DefineViewRules(Oid viewOid, Query *viewParse, bool replace)
{
	/*
	 * Set up the ON SELECT rule.  Since the query has already been through
	 * parse analysis, we use DefineQueryRewrite() directly.
	 */
	DefineQueryRewrite(pstrdup(ViewSelectRuleName),
					   viewOid,
					   NULL,
					   CMD_SELECT,
					   true,
					   replace,
					   list_make1(viewParse));

	/*
	 * Someday: automatic ON INSERT, etc
	 */
}

/*---------------------------------------------------------------
 * UpdateRangeTableOfViewParse
 *
 * Update the range table of the given parsetree.
 * This update consists of adding two new entries IN THE BEGINNING
 * of the range table (otherwise the rule system will die a slow,
 * horrible and painful death, and we do not want that now, do we?)
 * one for the OLD relation and one for the NEW one (both of
 * them refer in fact to the "view" relation).
 *
 * Of course we must also increase the 'varnos' of all the Var nodes
 * by 2...
 *
 * These extra RT entries are not actually used in the query,
 * except for run-time permission checking.
 *---------------------------------------------------------------
 */
static Query *
UpdateRangeTableOfViewParse(Oid viewOid, Query *viewParse)
{
	Relation	viewRel;
	List	   *new_rt;
	RangeTblEntry *rt_entry1,
			   *rt_entry2;

	/*
	 * Make a copy of the given parsetree.	It's not so much that we don't
	 * want to scribble on our input, it's that the parser has a bad habit of
	 * outputting multiple links to the same subtree for constructs like
	 * BETWEEN, and we mustn't have OffsetVarNodes increment the varno of a
	 * Var node twice.	copyObject will expand any multiply-referenced subtree
	 * into multiple copies.
	 */
	viewParse = (Query *) copyObject(viewParse);

	/* need to open the rel for addRangeTableEntryForRelation */
	viewRel = relation_open(viewOid, AccessShareLock);

	/*
	 * Create the 2 new range table entries and form the new range table...
	 * OLD first, then NEW....
	 */
	rt_entry1 = addRangeTableEntryForRelation(NULL, viewRel,
											  makeAlias("old", NIL),
											  false, false);
	rt_entry2 = addRangeTableEntryForRelation(NULL, viewRel,
											  makeAlias("new", NIL),
											  false, false);
	/* Must override addRangeTableEntry's default access-check flags */
	rt_entry1->requiredPerms = 0;
	rt_entry2->requiredPerms = 0;

	new_rt = lcons(rt_entry1, lcons(rt_entry2, viewParse->rtable));

	viewParse->rtable = new_rt;

	/*
	 * Now offset all var nodes by 2, and jointree RT indexes too.
	 */
	OffsetVarNodes((Node *) viewParse, 2, 0);

	relation_close(viewRel, AccessShareLock);

	return viewParse;
}

/*
 * DefineView
 *		Execute a CREATE VIEW command.
 */
void
DefineView(ViewStmt *stmt, const char *queryString)
{
	Query	   *viewParse;
	Oid			viewOid;
	Oid			namespaceId;
	RangeVar   *view;

	/*
	 * Run parse analysis to convert the raw parse tree to a Query.  Note this
	 * also acquires sufficient locks on the source table(s).
	 *
	 * Since parse analysis scribbles on its input, copy the raw parse tree;
	 * this ensures we don't corrupt a prepared statement, for example.
	 */
	viewParse = parse_analyze((Node *) copyObject(stmt->query),
							  queryString, NULL, 0);

	/*
	 * The grammar should ensure that the result is a single SELECT Query.
	 */
	if (!IsA(viewParse, Query) ||
		viewParse->commandType != CMD_SELECT)
		elog(ERROR, "unexpected parse analysis result");

	/*
	 * Check for unsupported cases.  These tests are redundant with ones in
	 * DefineQueryRewrite(), but that function will complain about a bogus ON
	 * SELECT rule, and we'd rather the message complain about a view.
	 */
	if (viewParse->intoClause != NULL)
		ereport(ERROR,
				(errcode(ERRCODE_FEATURE_NOT_SUPPORTED),
				 errmsg("views must not contain SELECT INTO")));
	if (viewParse->hasModifyingCTE)
		ereport(ERROR,
				(errcode(ERRCODE_FEATURE_NOT_SUPPORTED),
		errmsg("views must not contain data-modifying statements in WITH")));

	/*
	 * If a list of column names was given, run through and insert these into
	 * the actual query tree. - thomas 2000-03-08
	 */
	if (stmt->aliases != NIL)
	{
		ListCell   *alist_item = list_head(stmt->aliases);
		ListCell   *targetList;

		foreach(targetList, viewParse->targetList)
		{
			TargetEntry *te = (TargetEntry *) lfirst(targetList);

			Assert(IsA(te, TargetEntry));
			/* junk columns don't get aliases */
			if (te->resjunk)
				continue;
			te->resname = pstrdup(strVal(lfirst(alist_item)));
			alist_item = lnext(alist_item);
			if (alist_item == NULL)
				break;			/* done assigning aliases */
		}

		if (alist_item != NULL)
			ereport(ERROR,
					(errcode(ERRCODE_SYNTAX_ERROR),
					 errmsg("CREATE VIEW specifies more column "
							"names than columns")));
	}

	/* Unlogged views are not sensible. */
	if (stmt->view->relpersistence == RELPERSISTENCE_UNLOGGED)
		ereport(ERROR,
				(errcode(ERRCODE_SYNTAX_ERROR),
		errmsg("views cannot be unlogged because they do not have storage")));

	/*
	 * If the user didn't explicitly ask for a temporary view, check whether
	 * we need one implicitly.	We allow TEMP to be inserted automatically as
	 * long as the CREATE command is consistent with that --- no explicit
	 * schema name.
	 */
	view = copyObject(stmt->view);  /* don't corrupt original command */
	if (view->relpersistence == RELPERSISTENCE_PERMANENT
		&& isViewOnTempTable(viewParse))
	{
<<<<<<< HEAD
		view = copyObject(view);	/* don't corrupt original command */
#ifdef XCP
		/*
		 * Change original command as well - we do not want to create that view
		 * on other coordinators where temp table does not exist
		 */
		stmt->view->relpersistence = RELPERSISTENCE_TEMP;
#endif
=======
>>>>>>> d03ea805
		view->relpersistence = RELPERSISTENCE_TEMP;
		ereport(NOTICE,
				(errmsg("view \"%s\" will be a temporary view",
						view->relname)));
	}

#ifdef PGXC
#ifndef XCP
	/* In case view is temporary, be sure not to use 2PC on such relations */
	if (view->relpersistence == RELPERSISTENCE_TEMP)
		ExecSetTempObjectIncluded();
#endif
#endif

	/* Might also need to make it temporary if placed in temp schema. */
	namespaceId = RangeVarGetCreationNamespace(view);
	RangeVarAdjustRelationPersistence(view, namespaceId);

	/*
	 * Create the view relation
	 *
	 * NOTE: if it already exists and replace is false, the xact will be
	 * aborted.
	 */
	viewOid = DefineVirtualRelation(view, viewParse->targetList,
									stmt->replace, namespaceId);

	/*
	 * The relation we have just created is not visible to any other commands
	 * running with the same transaction & command id. So, increment the
	 * command id counter (but do NOT pfree any memory!!!!)
	 */
	CommandCounterIncrement();

	/*
	 * The range table of 'viewParse' does not contain entries for the "OLD"
	 * and "NEW" relations. So... add them!
	 */
	viewParse = UpdateRangeTableOfViewParse(viewOid, viewParse);

	/*
	 * Now create the rules associated with the view.
	 */
	DefineViewRules(viewOid, viewParse, stmt->replace);
}<|MERGE_RESOLUTION|>--- conflicted
+++ resolved
@@ -499,7 +499,6 @@
 	if (view->relpersistence == RELPERSISTENCE_PERMANENT
 		&& isViewOnTempTable(viewParse))
 	{
-<<<<<<< HEAD
 		view = copyObject(view);	/* don't corrupt original command */
 #ifdef XCP
 		/*
@@ -508,8 +507,6 @@
 		 */
 		stmt->view->relpersistence = RELPERSISTENCE_TEMP;
 #endif
-=======
->>>>>>> d03ea805
 		view->relpersistence = RELPERSISTENCE_TEMP;
 		ereport(NOTICE,
 				(errmsg("view \"%s\" will be a temporary view",

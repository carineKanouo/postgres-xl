--- conflicted
+++ resolved
@@ -11,16 +11,10 @@
 include $(top_builddir)/src/Makefile.global
 
 OBJS = catalog.o dependency.o heap.o index.o indexing.o namespace.o aclchk.o \
-<<<<<<< HEAD
-       pg_aggregate.o pg_constraint.o pg_conversion.o pg_depend.o pg_enum.o \
-       pg_inherits.o pg_largeobject.o pg_namespace.o pg_operator.o pg_proc.o \
-       pg_db_role_setting.o pg_shdepend.o pg_type.o pgxc_class.o storage.o toasting.o
-=======
        objectaddress.o pg_aggregate.o pg_collation.o pg_constraint.o pg_conversion.o \
        pg_depend.o pg_enum.o pg_inherits.o pg_largeobject.o pg_namespace.o \
        pg_operator.o pg_proc.o pg_db_role_setting.o pg_shdepend.o pg_type.o \
-       storage.o toasting.o
->>>>>>> a4bebdd9
+       pgxc_class.o storage.o toasting.o
 
 BKIFILES = postgres.bki postgres.description postgres.shdescription
 
@@ -44,13 +38,9 @@
 	pg_ts_config.h pg_ts_config_map.h pg_ts_dict.h \
 	pg_ts_parser.h pg_ts_template.h pg_extension.h \
 	pg_foreign_data_wrapper.h pg_foreign_server.h pg_user_mapping.h \
-<<<<<<< HEAD
 	pgxc_class.h \
-	pg_default_acl.h \
-=======
 	pg_foreign_table.h \
 	pg_default_acl.h pg_seclabel.h pg_collation.h \
->>>>>>> a4bebdd9
 	toasting.h indexing.h \
     )
 

--- conflicted
+++ resolved
@@ -778,15 +778,15 @@
 		NULL, NULL, NULL
 	},
 #ifdef PGXC
-	{       
+	{
 		{"enable_remotejoin", PGC_USERSET, QUERY_TUNING_METHOD,
 			gettext_noop("Enables the planner's use of remote join plans."),
 			NULL
-		},  
+		},
 		&enable_remotejoin,
 		true,
 		NULL, NULL, NULL
-	},      
+	},
 #endif
 	{
 		{"geqo", PGC_USERSET, QUERY_TUNING_GEQO,
@@ -1451,6 +1451,7 @@
 		NULL, NULL, NULL
 	},
 #ifdef PGXC
+#ifndef XCP
 	{
 		{"persistent_datanode_connections", PGC_BACKEND, DEVELOPER_OPTIONS,
 			gettext_noop("Session never releases acquired connections."),
@@ -1470,6 +1471,7 @@
 		true,
 		NULL, NULL, NULL
 	},
+#endif
 #endif
 
 	{
@@ -2471,27 +2473,6 @@
 		6666, 1, 65535,
 		NULL, NULL, NULL
 	},
-<<<<<<< HEAD
-
-	{
-		{"pgxc_node_id", PGC_POSTMASTER, GTM,
-			gettext_noop("The Coordinator or Datanode Identifier."),
-			NULL
-		},
-		&PGXCNodeId,
-		1, 1, INT_MAX,
-		NULL, NULL, NULL
-	},
-
-	{
-		{"primary_data_node", PGC_POSTMASTER, DATA_NODES,
-			gettext_noop("Primary Data Node For Replicated Handling."),
-			NULL
-		},
-		&primary_data_node,
-		1, 0, INT_MAX,
-		NULL, NULL, NULL
-	},
 #endif /* PGXC */
 #ifdef XCP
 	{
@@ -2503,9 +2484,6 @@
 		0, 0, INT_MAX, NULL, NULL
 	},
 #endif /* XCP */
-=======
-#endif
->>>>>>> 5753e6aa
 	/* End-of-list marker */
 	{
 		{NULL, 0, 0, NULL, NULL}, NULL, 0, 0, 0, NULL, NULL, NULL
@@ -3415,7 +3393,7 @@
 
 #ifdef PGXC
 	{
-		{"remotetype", PGC_BACKEND, CONN_AUTH, 
+		{"remotetype", PGC_BACKEND, CONN_AUTH,
 			gettext_noop("Sets the type of Postgres-XC remote connection"),
 			NULL
 		},

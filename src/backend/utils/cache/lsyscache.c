/*-------------------------------------------------------------------------
 *
 * lsyscache.c
 *	  Convenience routines for common queries in the system catalog cache.
 *
 * Portions Copyright (c) 1996-2012, PostgreSQL Global Development Group
 * Portions Copyright (c) 1994, Regents of the University of California
 *
 * IDENTIFICATION
 *	  src/backend/utils/cache/lsyscache.c
 *
 * NOTES
 *	  Eventually, the index information should go through here, too.
 *-------------------------------------------------------------------------
 */
#include "postgres.h"

#include "access/hash.h"
#include "access/nbtree.h"
#include "bootstrap/bootstrap.h"
#include "catalog/pg_amop.h"
#include "catalog/pg_amproc.h"
#include "catalog/pg_collation.h"
#include "catalog/pg_constraint.h"
#include "catalog/pg_namespace.h"
#include "catalog/pg_opclass.h"
#include "catalog/pg_operator.h"
#include "catalog/pg_proc.h"
#include "catalog/pg_range.h"
#include "catalog/pg_statistic.h"
#include "catalog/pg_type.h"
#ifdef PGXC
#include "catalog/pgxc_class.h"
#include "catalog/pgxc_node.h"
#include "catalog/pgxc_group.h"
#endif
#include "miscadmin.h"
#include "nodes/makefuncs.h"
#include "utils/array.h"
#include "utils/builtins.h"
#include "utils/datum.h"
#include "utils/fmgroids.h"
#include "utils/lsyscache.h"
#include "utils/rel.h"
#include "utils/syscache.h"
#include "utils/typcache.h"

/* Hook for plugins to get control in get_attavgwidth() */
get_attavgwidth_hook_type get_attavgwidth_hook = NULL;


/*				---------- AMOP CACHES ----------						 */

/*
 * op_in_opfamily
 *
 *		Return t iff operator 'opno' is in operator family 'opfamily'.
 *
 * This function only considers search operators, not ordering operators.
 */
bool
op_in_opfamily(Oid opno, Oid opfamily)
{
	return SearchSysCacheExists3(AMOPOPID,
								 ObjectIdGetDatum(opno),
								 CharGetDatum(AMOP_SEARCH),
								 ObjectIdGetDatum(opfamily));
}

/*
 * get_op_opfamily_strategy
 *
 *		Get the operator's strategy number within the specified opfamily,
 *		or 0 if it's not a member of the opfamily.
 *
 * This function only considers search operators, not ordering operators.
 */
int
get_op_opfamily_strategy(Oid opno, Oid opfamily)
{
	HeapTuple	tp;
	Form_pg_amop amop_tup;
	int			result;

	tp = SearchSysCache3(AMOPOPID,
						 ObjectIdGetDatum(opno),
						 CharGetDatum(AMOP_SEARCH),
						 ObjectIdGetDatum(opfamily));
	if (!HeapTupleIsValid(tp))
		return 0;
	amop_tup = (Form_pg_amop) GETSTRUCT(tp);
	result = amop_tup->amopstrategy;
	ReleaseSysCache(tp);
	return result;
}

/*
 * get_op_opfamily_sortfamily
 *
 *		If the operator is an ordering operator within the specified opfamily,
 *		return its amopsortfamily OID; else return InvalidOid.
 */
Oid
get_op_opfamily_sortfamily(Oid opno, Oid opfamily)
{
	HeapTuple	tp;
	Form_pg_amop amop_tup;
	Oid			result;

	tp = SearchSysCache3(AMOPOPID,
						 ObjectIdGetDatum(opno),
						 CharGetDatum(AMOP_ORDER),
						 ObjectIdGetDatum(opfamily));
	if (!HeapTupleIsValid(tp))
		return InvalidOid;
	amop_tup = (Form_pg_amop) GETSTRUCT(tp);
	result = amop_tup->amopsortfamily;
	ReleaseSysCache(tp);
	return result;
}

/*
 * get_op_opfamily_properties
 *
 *		Get the operator's strategy number and declared input data types
 *		within the specified opfamily.
 *
 * Caller should already have verified that opno is a member of opfamily,
 * therefore we raise an error if the tuple is not found.
 */
void
get_op_opfamily_properties(Oid opno, Oid opfamily, bool ordering_op,
						   int *strategy,
						   Oid *lefttype,
						   Oid *righttype)
{
	HeapTuple	tp;
	Form_pg_amop amop_tup;

	tp = SearchSysCache3(AMOPOPID,
						 ObjectIdGetDatum(opno),
						 CharGetDatum(ordering_op ? AMOP_ORDER : AMOP_SEARCH),
						 ObjectIdGetDatum(opfamily));
	if (!HeapTupleIsValid(tp))
		elog(ERROR, "operator %u is not a member of opfamily %u",
			 opno, opfamily);
	amop_tup = (Form_pg_amop) GETSTRUCT(tp);
	*strategy = amop_tup->amopstrategy;
	*lefttype = amop_tup->amoplefttype;
	*righttype = amop_tup->amoprighttype;
	ReleaseSysCache(tp);
}

/*
 * get_opfamily_member
 *		Get the OID of the operator that implements the specified strategy
 *		with the specified datatypes for the specified opfamily.
 *
 * Returns InvalidOid if there is no pg_amop entry for the given keys.
 */
Oid
get_opfamily_member(Oid opfamily, Oid lefttype, Oid righttype,
					int16 strategy)
{
	HeapTuple	tp;
	Form_pg_amop amop_tup;
	Oid			result;

	tp = SearchSysCache4(AMOPSTRATEGY,
						 ObjectIdGetDatum(opfamily),
						 ObjectIdGetDatum(lefttype),
						 ObjectIdGetDatum(righttype),
						 Int16GetDatum(strategy));
	if (!HeapTupleIsValid(tp))
		return InvalidOid;
	amop_tup = (Form_pg_amop) GETSTRUCT(tp);
	result = amop_tup->amopopr;
	ReleaseSysCache(tp);
	return result;
}

/*
 * get_ordering_op_properties
 *		Given the OID of an ordering operator (a btree "<" or ">" operator),
 *		determine its opfamily, its declared input datatype, and its
 *		strategy number (BTLessStrategyNumber or BTGreaterStrategyNumber).
 *
 * Returns TRUE if successful, FALSE if no matching pg_amop entry exists.
 * (This indicates that the operator is not a valid ordering operator.)
 *
 * Note: the operator could be registered in multiple families, for example
 * if someone were to build a "reverse sort" opfamily.	This would result in
 * uncertainty as to whether "ORDER BY USING op" would default to NULLS FIRST
 * or NULLS LAST, as well as inefficient planning due to failure to match up
 * pathkeys that should be the same.  So we want a determinate result here.
 * Because of the way the syscache search works, we'll use the interpretation
 * associated with the opfamily with smallest OID, which is probably
 * determinate enough.	Since there is no longer any particularly good reason
 * to build reverse-sort opfamilies, it doesn't seem worth expending any
 * additional effort on ensuring consistency.
 */
bool
get_ordering_op_properties(Oid opno,
						   Oid *opfamily, Oid *opcintype, int16 *strategy)
{
	bool		result = false;
	CatCList   *catlist;
	int			i;

	/* ensure outputs are initialized on failure */
	*opfamily = InvalidOid;
	*opcintype = InvalidOid;
	*strategy = 0;

	/*
	 * Search pg_amop to see if the target operator is registered as the "<"
	 * or ">" operator of any btree opfamily.
	 */
	catlist = SearchSysCacheList1(AMOPOPID, ObjectIdGetDatum(opno));

	for (i = 0; i < catlist->n_members; i++)
	{
		HeapTuple	tuple = &catlist->members[i]->tuple;
		Form_pg_amop aform = (Form_pg_amop) GETSTRUCT(tuple);

		/* must be btree */
		if (aform->amopmethod != BTREE_AM_OID)
			continue;

		if (aform->amopstrategy == BTLessStrategyNumber ||
			aform->amopstrategy == BTGreaterStrategyNumber)
		{
			/* Found it ... should have consistent input types */
			if (aform->amoplefttype == aform->amoprighttype)
			{
				/* Found a suitable opfamily, return info */
				*opfamily = aform->amopfamily;
				*opcintype = aform->amoplefttype;
				*strategy = aform->amopstrategy;
				result = true;
				break;
			}
		}
	}

	ReleaseSysCacheList(catlist);

	return result;
}

/*
 * get_sort_function_for_ordering_op
 *		Get the OID of the datatype-specific btree sort support function,
 *		or if there is none, the btree comparison function,
 *		associated with an ordering operator (a "<" or ">" operator).
 *
 * *sortfunc receives the support or comparison function OID.
 * *issupport is set TRUE if it's a support func, FALSE if a comparison func.
 * *reverse is set FALSE if the operator is "<", TRUE if it's ">"
 * (indicating that comparison results must be negated before use).
 *
 * Returns TRUE if successful, FALSE if no btree function can be found.
 * (This indicates that the operator is not a valid ordering operator.)
 */
bool
get_sort_function_for_ordering_op(Oid opno, Oid *sortfunc,
								  bool *issupport, bool *reverse)
{
	Oid			opfamily;
	Oid			opcintype;
	int16		strategy;

	/* Find the operator in pg_amop */
	if (get_ordering_op_properties(opno,
								   &opfamily, &opcintype, &strategy))
	{
		/* Found a suitable opfamily, get matching support function */
		*sortfunc = get_opfamily_proc(opfamily,
									  opcintype,
									  opcintype,
									  BTSORTSUPPORT_PROC);
		if (OidIsValid(*sortfunc))
			*issupport = true;
		else
		{
			/* opfamily doesn't provide sort support, get comparison func */
			*sortfunc = get_opfamily_proc(opfamily,
										  opcintype,
										  opcintype,
										  BTORDER_PROC);
			if (!OidIsValid(*sortfunc)) /* should not happen */
				elog(ERROR, "missing support function %d(%u,%u) in opfamily %u",
					 BTORDER_PROC, opcintype, opcintype, opfamily);
			*issupport = false;
		}
		*reverse = (strategy == BTGreaterStrategyNumber);
		return true;
	}

	/* ensure outputs are set on failure */
	*sortfunc = InvalidOid;
	*issupport = false;
	*reverse = false;
	return false;
}

/*
 * get_equality_op_for_ordering_op
 *		Get the OID of the datatype-specific btree equality operator
 *		associated with an ordering operator (a "<" or ">" operator).
 *
 * If "reverse" isn't NULL, also set *reverse to FALSE if the operator is "<",
 * TRUE if it's ">"
 *
 * Returns InvalidOid if no matching equality operator can be found.
 * (This indicates that the operator is not a valid ordering operator.)
 */
Oid
get_equality_op_for_ordering_op(Oid opno, bool *reverse)
{
	Oid			result = InvalidOid;
	Oid			opfamily;
	Oid			opcintype;
	int16		strategy;

	/* Find the operator in pg_amop */
	if (get_ordering_op_properties(opno,
								   &opfamily, &opcintype, &strategy))
	{
		/* Found a suitable opfamily, get matching equality operator */
		result = get_opfamily_member(opfamily,
									 opcintype,
									 opcintype,
									 BTEqualStrategyNumber);
		if (reverse)
			*reverse = (strategy == BTGreaterStrategyNumber);
	}

	return result;
}

/*
 * get_ordering_op_for_equality_op
 *		Get the OID of a datatype-specific btree ordering operator
 *		associated with an equality operator.  (If there are multiple
 *		possibilities, assume any one will do.)
 *
 * This function is used when we have to sort data before unique-ifying,
 * and don't much care which sorting op is used as long as it's compatible
 * with the intended equality operator.  Since we need a sorting operator,
 * it should be single-data-type even if the given operator is cross-type.
 * The caller specifies whether to find an op for the LHS or RHS data type.
 *
 * Returns InvalidOid if no matching ordering operator can be found.
 */
Oid
get_ordering_op_for_equality_op(Oid opno, bool use_lhs_type)
{
	Oid			result = InvalidOid;
	CatCList   *catlist;
	int			i;

	/*
	 * Search pg_amop to see if the target operator is registered as the "="
	 * operator of any btree opfamily.
	 */
	catlist = SearchSysCacheList1(AMOPOPID, ObjectIdGetDatum(opno));

	for (i = 0; i < catlist->n_members; i++)
	{
		HeapTuple	tuple = &catlist->members[i]->tuple;
		Form_pg_amop aform = (Form_pg_amop) GETSTRUCT(tuple);

		/* must be btree */
		if (aform->amopmethod != BTREE_AM_OID)
			continue;

		if (aform->amopstrategy == BTEqualStrategyNumber)
		{
			/* Found a suitable opfamily, get matching ordering operator */
			Oid			typid;

			typid = use_lhs_type ? aform->amoplefttype : aform->amoprighttype;
			result = get_opfamily_member(aform->amopfamily,
										 typid, typid,
										 BTLessStrategyNumber);
			if (OidIsValid(result))
				break;
			/* failure probably shouldn't happen, but keep looking if so */
		}
	}

	ReleaseSysCacheList(catlist);

	return result;
}

/*
 * get_mergejoin_opfamilies
 *		Given a putatively mergejoinable operator, return a list of the OIDs
 *		of the btree opfamilies in which it represents equality.
 *
 * It is possible (though at present unusual) for an operator to be equality
 * in more than one opfamily, hence the result is a list.  This also lets us
 * return NIL if the operator is not found in any opfamilies.
 *
 * The planner currently uses simple equal() tests to compare the lists
 * returned by this function, which makes the list order relevant, though
 * strictly speaking it should not be.	Because of the way syscache list
 * searches are handled, in normal operation the result will be sorted by OID
 * so everything works fine.  If running with system index usage disabled,
 * the result ordering is unspecified and hence the planner might fail to
 * recognize optimization opportunities ... but that's hardly a scenario in
 * which performance is good anyway, so there's no point in expending code
 * or cycles here to guarantee the ordering in that case.
 */
List *
get_mergejoin_opfamilies(Oid opno)
{
	List	   *result = NIL;
	CatCList   *catlist;
	int			i;

	/*
	 * Search pg_amop to see if the target operator is registered as the "="
	 * operator of any btree opfamily.
	 */
	catlist = SearchSysCacheList1(AMOPOPID, ObjectIdGetDatum(opno));

	for (i = 0; i < catlist->n_members; i++)
	{
		HeapTuple	tuple = &catlist->members[i]->tuple;
		Form_pg_amop aform = (Form_pg_amop) GETSTRUCT(tuple);

		/* must be btree equality */
		if (aform->amopmethod == BTREE_AM_OID &&
			aform->amopstrategy == BTEqualStrategyNumber)
			result = lappend_oid(result, aform->amopfamily);
	}

	ReleaseSysCacheList(catlist);

	return result;
}

/*
 * get_compatible_hash_operators
 *		Get the OID(s) of hash equality operator(s) compatible with the given
 *		operator, but operating on its LHS and/or RHS datatype.
 *
 * An operator for the LHS type is sought and returned into *lhs_opno if
 * lhs_opno isn't NULL.  Similarly, an operator for the RHS type is sought
 * and returned into *rhs_opno if rhs_opno isn't NULL.
 *
 * If the given operator is not cross-type, the results should be the same
 * operator, but in cross-type situations they will be different.
 *
 * Returns true if able to find the requested operator(s), false if not.
 * (This indicates that the operator should not have been marked oprcanhash.)
 */
bool
get_compatible_hash_operators(Oid opno,
							  Oid *lhs_opno, Oid *rhs_opno)
{
	bool		result = false;
	CatCList   *catlist;
	int			i;

	/* Ensure output args are initialized on failure */
	if (lhs_opno)
		*lhs_opno = InvalidOid;
	if (rhs_opno)
		*rhs_opno = InvalidOid;

	/*
	 * Search pg_amop to see if the target operator is registered as the "="
	 * operator of any hash opfamily.  If the operator is registered in
	 * multiple opfamilies, assume we can use any one.
	 */
	catlist = SearchSysCacheList1(AMOPOPID, ObjectIdGetDatum(opno));

	for (i = 0; i < catlist->n_members; i++)
	{
		HeapTuple	tuple = &catlist->members[i]->tuple;
		Form_pg_amop aform = (Form_pg_amop) GETSTRUCT(tuple);

		if (aform->amopmethod == HASH_AM_OID &&
			aform->amopstrategy == HTEqualStrategyNumber)
		{
			/* No extra lookup needed if given operator is single-type */
			if (aform->amoplefttype == aform->amoprighttype)
			{
				if (lhs_opno)
					*lhs_opno = opno;
				if (rhs_opno)
					*rhs_opno = opno;
				result = true;
				break;
			}

			/*
			 * Get the matching single-type operator(s).  Failure probably
			 * shouldn't happen --- it implies a bogus opfamily --- but
			 * continue looking if so.
			 */
			if (lhs_opno)
			{
				*lhs_opno = get_opfamily_member(aform->amopfamily,
												aform->amoplefttype,
												aform->amoplefttype,
												HTEqualStrategyNumber);
				if (!OidIsValid(*lhs_opno))
					continue;
				/* Matching LHS found, done if caller doesn't want RHS */
				if (!rhs_opno)
				{
					result = true;
					break;
				}
			}
			if (rhs_opno)
			{
				*rhs_opno = get_opfamily_member(aform->amopfamily,
												aform->amoprighttype,
												aform->amoprighttype,
												HTEqualStrategyNumber);
				if (!OidIsValid(*rhs_opno))
				{
					/* Forget any LHS operator from this opfamily */
					if (lhs_opno)
						*lhs_opno = InvalidOid;
					continue;
				}
				/* Matching RHS found, so done */
				result = true;
				break;
			}
		}
	}

	ReleaseSysCacheList(catlist);

	return result;
}

/*
 * get_op_hash_functions
 *		Get the OID(s) of hash support function(s) compatible with the given
 *		operator, operating on its LHS and/or RHS datatype as required.
 *
 * A function for the LHS type is sought and returned into *lhs_procno if
 * lhs_procno isn't NULL.  Similarly, a function for the RHS type is sought
 * and returned into *rhs_procno if rhs_procno isn't NULL.
 *
 * If the given operator is not cross-type, the results should be the same
 * function, but in cross-type situations they will be different.
 *
 * Returns true if able to find the requested function(s), false if not.
 * (This indicates that the operator should not have been marked oprcanhash.)
 */
bool
get_op_hash_functions(Oid opno,
					  RegProcedure *lhs_procno, RegProcedure *rhs_procno)
{
	bool		result = false;
	CatCList   *catlist;
	int			i;

	/* Ensure output args are initialized on failure */
	if (lhs_procno)
		*lhs_procno = InvalidOid;
	if (rhs_procno)
		*rhs_procno = InvalidOid;

	/*
	 * Search pg_amop to see if the target operator is registered as the "="
	 * operator of any hash opfamily.  If the operator is registered in
	 * multiple opfamilies, assume we can use any one.
	 */
	catlist = SearchSysCacheList1(AMOPOPID, ObjectIdGetDatum(opno));

	for (i = 0; i < catlist->n_members; i++)
	{
		HeapTuple	tuple = &catlist->members[i]->tuple;
		Form_pg_amop aform = (Form_pg_amop) GETSTRUCT(tuple);

		if (aform->amopmethod == HASH_AM_OID &&
			aform->amopstrategy == HTEqualStrategyNumber)
		{
			/*
			 * Get the matching support function(s).  Failure probably
			 * shouldn't happen --- it implies a bogus opfamily --- but
			 * continue looking if so.
			 */
			if (lhs_procno)
			{
				*lhs_procno = get_opfamily_proc(aform->amopfamily,
												aform->amoplefttype,
												aform->amoplefttype,
												HASHPROC);
				if (!OidIsValid(*lhs_procno))
					continue;
				/* Matching LHS found, done if caller doesn't want RHS */
				if (!rhs_procno)
				{
					result = true;
					break;
				}
				/* Only one lookup needed if given operator is single-type */
				if (aform->amoplefttype == aform->amoprighttype)
				{
					*rhs_procno = *lhs_procno;
					result = true;
					break;
				}
			}
			if (rhs_procno)
			{
				*rhs_procno = get_opfamily_proc(aform->amopfamily,
												aform->amoprighttype,
												aform->amoprighttype,
												HASHPROC);
				if (!OidIsValid(*rhs_procno))
				{
					/* Forget any LHS function from this opfamily */
					if (lhs_procno)
						*lhs_procno = InvalidOid;
					continue;
				}
				/* Matching RHS found, so done */
				result = true;
				break;
			}
		}
	}

	ReleaseSysCacheList(catlist);

	return result;
}

/*
 * get_op_btree_interpretation
 *		Given an operator's OID, find out which btree opfamilies it belongs to,
 *		and what properties it has within each one.  The results are returned
 *		as a palloc'd list of OpBtreeInterpretation structs.
 *
 * In addition to the normal btree operators, we consider a <> operator to be
 * a "member" of an opfamily if its negator is an equality operator of the
 * opfamily.  ROWCOMPARE_NE is returned as the strategy number for this case.
 */
List *
get_op_btree_interpretation(Oid opno)
{
	List	   *result = NIL;
	OpBtreeInterpretation *thisresult;
	CatCList   *catlist;
	int			i;

	/*
	 * Find all the pg_amop entries containing the operator.
	 */
	catlist = SearchSysCacheList1(AMOPOPID, ObjectIdGetDatum(opno));

	for (i = 0; i < catlist->n_members; i++)
	{
		HeapTuple	op_tuple = &catlist->members[i]->tuple;
		Form_pg_amop op_form = (Form_pg_amop) GETSTRUCT(op_tuple);
		StrategyNumber op_strategy;

		/* must be btree */
		if (op_form->amopmethod != BTREE_AM_OID)
			continue;

		/* Get the operator's btree strategy number */
		op_strategy = (StrategyNumber) op_form->amopstrategy;
		Assert(op_strategy >= 1 && op_strategy <= 5);

		thisresult = (OpBtreeInterpretation *)
			palloc(sizeof(OpBtreeInterpretation));
		thisresult->opfamily_id = op_form->amopfamily;
		thisresult->strategy = op_strategy;
		thisresult->oplefttype = op_form->amoplefttype;
		thisresult->oprighttype = op_form->amoprighttype;
		result = lappend(result, thisresult);
	}

	ReleaseSysCacheList(catlist);

	/*
	 * If we didn't find any btree opfamily containing the operator, perhaps
	 * it is a <> operator.  See if it has a negator that is in an opfamily.
	 */
	if (result == NIL)
	{
		Oid			op_negator = get_negator(opno);

		if (OidIsValid(op_negator))
		{
			catlist = SearchSysCacheList1(AMOPOPID,
										  ObjectIdGetDatum(op_negator));

			for (i = 0; i < catlist->n_members; i++)
			{
				HeapTuple	op_tuple = &catlist->members[i]->tuple;
				Form_pg_amop op_form = (Form_pg_amop) GETSTRUCT(op_tuple);
				StrategyNumber op_strategy;

				/* must be btree */
				if (op_form->amopmethod != BTREE_AM_OID)
					continue;

				/* Get the operator's btree strategy number */
				op_strategy = (StrategyNumber) op_form->amopstrategy;
				Assert(op_strategy >= 1 && op_strategy <= 5);

				/* Only consider negators that are = */
				if (op_strategy != BTEqualStrategyNumber)
					continue;

				/* OK, report it with "strategy" ROWCOMPARE_NE */
				thisresult = (OpBtreeInterpretation *)
					palloc(sizeof(OpBtreeInterpretation));
				thisresult->opfamily_id = op_form->amopfamily;
				thisresult->strategy = ROWCOMPARE_NE;
				thisresult->oplefttype = op_form->amoplefttype;
				thisresult->oprighttype = op_form->amoprighttype;
				result = lappend(result, thisresult);
			}

			ReleaseSysCacheList(catlist);
		}
	}

	return result;
}

/*
 * equality_ops_are_compatible
 *		Return TRUE if the two given equality operators have compatible
 *		semantics.
 *
 * This is trivially true if they are the same operator.  Otherwise,
 * we look to see if they can be found in the same btree or hash opfamily.
 * Either finding allows us to assume that they have compatible notions
 * of equality.  (The reason we need to do these pushups is that one might
 * be a cross-type operator; for instance int24eq vs int4eq.)
 */
bool
equality_ops_are_compatible(Oid opno1, Oid opno2)
{
	bool		result;
	CatCList   *catlist;
	int			i;

	/* Easy if they're the same operator */
	if (opno1 == opno2)
		return true;

	/*
	 * We search through all the pg_amop entries for opno1.
	 */
	catlist = SearchSysCacheList1(AMOPOPID, ObjectIdGetDatum(opno1));

	result = false;
	for (i = 0; i < catlist->n_members; i++)
	{
		HeapTuple	op_tuple = &catlist->members[i]->tuple;
		Form_pg_amop op_form = (Form_pg_amop) GETSTRUCT(op_tuple);

		/* must be btree or hash */
		if (op_form->amopmethod == BTREE_AM_OID ||
			op_form->amopmethod == HASH_AM_OID)
		{
			if (op_in_opfamily(opno2, op_form->amopfamily))
			{
				result = true;
				break;
			}
		}
	}

	ReleaseSysCacheList(catlist);

	return result;
}


/*				---------- AMPROC CACHES ----------						 */

/*
 * get_opfamily_proc
 *		Get the OID of the specified support function
 *		for the specified opfamily and datatypes.
 *
 * Returns InvalidOid if there is no pg_amproc entry for the given keys.
 */
Oid
get_opfamily_proc(Oid opfamily, Oid lefttype, Oid righttype, int16 procnum)
{
	HeapTuple	tp;
	Form_pg_amproc amproc_tup;
	RegProcedure result;

	tp = SearchSysCache4(AMPROCNUM,
						 ObjectIdGetDatum(opfamily),
						 ObjectIdGetDatum(lefttype),
						 ObjectIdGetDatum(righttype),
						 Int16GetDatum(procnum));
	if (!HeapTupleIsValid(tp))
		return InvalidOid;
	amproc_tup = (Form_pg_amproc) GETSTRUCT(tp);
	result = amproc_tup->amproc;
	ReleaseSysCache(tp);
	return result;
}


/*				---------- ATTRIBUTE CACHES ----------					 */

/*
 * get_attname
 *		Given the relation id and the attribute number,
 *		return the "attname" field from the attribute relation.
 *
 * Note: returns a palloc'd copy of the string, or NULL if no such attribute.
 */
char *
get_attname(Oid relid, AttrNumber attnum)
{
	HeapTuple	tp;

	tp = SearchSysCache2(ATTNUM,
						 ObjectIdGetDatum(relid),
						 Int16GetDatum(attnum));
	if (HeapTupleIsValid(tp))
	{
		Form_pg_attribute att_tup = (Form_pg_attribute) GETSTRUCT(tp);
		char	   *result;

		result = pstrdup(NameStr(att_tup->attname));
		ReleaseSysCache(tp);
		return result;
	}
	else
		return NULL;
}

/*
 * get_relid_attribute_name
 *
 * Same as above routine get_attname(), except that error
 * is handled by elog() instead of returning NULL.
 */
char *
get_relid_attribute_name(Oid relid, AttrNumber attnum)
{
	char	   *attname;

	attname = get_attname(relid, attnum);
	if (attname == NULL)
		elog(ERROR, "cache lookup failed for attribute %d of relation %u",
			 attnum, relid);
	return attname;
}

/*
 * get_attnum
 *
 *		Given the relation id and the attribute name,
 *		return the "attnum" field from the attribute relation.
 *
 *		Returns InvalidAttrNumber if the attr doesn't exist (or is dropped).
 */
AttrNumber
get_attnum(Oid relid, const char *attname)
{
	HeapTuple	tp;

	tp = SearchSysCacheAttName(relid, attname);
	if (HeapTupleIsValid(tp))
	{
		Form_pg_attribute att_tup = (Form_pg_attribute) GETSTRUCT(tp);
		AttrNumber	result;

		result = att_tup->attnum;
		ReleaseSysCache(tp);
		return result;
	}
	else
		return InvalidAttrNumber;
}

/*
 * get_atttype
 *
 *		Given the relation OID and the attribute number with the relation,
 *		return the attribute type OID.
 */
Oid
get_atttype(Oid relid, AttrNumber attnum)
{
	HeapTuple	tp;

	tp = SearchSysCache2(ATTNUM,
						 ObjectIdGetDatum(relid),
						 Int16GetDatum(attnum));
	if (HeapTupleIsValid(tp))
	{
		Form_pg_attribute att_tup = (Form_pg_attribute) GETSTRUCT(tp);
		Oid			result;

		result = att_tup->atttypid;
		ReleaseSysCache(tp);
		return result;
	}
	else
		return InvalidOid;
}

/*
 * get_atttypmod
 *
 *		Given the relation id and the attribute number,
 *		return the "atttypmod" field from the attribute relation.
 */
int32
get_atttypmod(Oid relid, AttrNumber attnum)
{
	HeapTuple	tp;

	tp = SearchSysCache2(ATTNUM,
						 ObjectIdGetDatum(relid),
						 Int16GetDatum(attnum));
	if (HeapTupleIsValid(tp))
	{
		Form_pg_attribute att_tup = (Form_pg_attribute) GETSTRUCT(tp);
		int32		result;

		result = att_tup->atttypmod;
		ReleaseSysCache(tp);
		return result;
	}
	else
		return -1;
}

/*
 * get_atttypetypmodcoll
 *
 *		A three-fer: given the relation id and the attribute number,
 *		fetch atttypid, atttypmod, and attcollation in a single cache lookup.
 *
 * Unlike the otherwise-similar get_atttype/get_atttypmod, this routine
 * raises an error if it can't obtain the information.
 */
void
get_atttypetypmodcoll(Oid relid, AttrNumber attnum,
					  Oid *typid, int32 *typmod, Oid *collid)
{
	HeapTuple	tp;
	Form_pg_attribute att_tup;

	tp = SearchSysCache2(ATTNUM,
						 ObjectIdGetDatum(relid),
						 Int16GetDatum(attnum));
	if (!HeapTupleIsValid(tp))
		elog(ERROR, "cache lookup failed for attribute %d of relation %u",
			 attnum, relid);
	att_tup = (Form_pg_attribute) GETSTRUCT(tp);

	*typid = att_tup->atttypid;
	*typmod = att_tup->atttypmod;
	*collid = att_tup->attcollation;
	ReleaseSysCache(tp);
}

/*				---------- COLLATION CACHE ----------					 */

/*
 * get_collation_name
 *		Returns the name of a given pg_collation entry.
 *
 * Returns a palloc'd copy of the string, or NULL if no such constraint.
 *
 * NOTE: since collation name is not unique, be wary of code that uses this
 * for anything except preparing error messages.
 */
char *
get_collation_name(Oid colloid)
{
	HeapTuple	tp;

	tp = SearchSysCache1(COLLOID, ObjectIdGetDatum(colloid));
	if (HeapTupleIsValid(tp))
	{
		Form_pg_collation colltup = (Form_pg_collation) GETSTRUCT(tp);
		char	   *result;

		result = pstrdup(NameStr(colltup->collname));
		ReleaseSysCache(tp);
		return result;
	}
	else
		return NULL;
}


#ifdef XCP
/*
 * get_collation_namespace
 *		Returns the namespace id of a given pg_collation entry.
 *
 * Returns an Oid of the collation's namespace.
 */
Oid
get_collation_namespace(Oid colloid)
{
	HeapTuple	tp;

	tp = SearchSysCache1(COLLOID, ObjectIdGetDatum(colloid));
	if (HeapTupleIsValid(tp))
	{
		Form_pg_collation colltup = (Form_pg_collation) GETSTRUCT(tp);
		Oid 		result;

		result = colltup->collnamespace;
		ReleaseSysCache(tp);
		return result;
	}
	else
		return InvalidOid;
}


/*
 * get_collation_encoding
 *		Returns the encoding of a given pg_collation entry.
 *
 * Returns the collation's encoding, or -1 if entry does not exist.
 */
int32
get_collation_encoding(Oid colloid)
{
	HeapTuple	tp;

	tp = SearchSysCache1(COLLOID, ObjectIdGetDatum(colloid));
	if (HeapTupleIsValid(tp))
	{
		Form_pg_collation colltup = (Form_pg_collation) GETSTRUCT(tp);
		int32 		result;

		result = colltup->collencoding;
		ReleaseSysCache(tp);
		return result;
	}
	else
		return -1;
}


/*
 * get_collid
 *	  Given a collation name, encoding and namespace OID, look up
 * the collation OID.
 *
 * Returns InvalidOid if there is no such collation
 */
Oid
get_collid(const char *collname, int32 collencoding, Oid collnsp)
{
	return GetSysCacheOid(COLLNAMEENCNSP,
						  CStringGetDatum(collname),
						  Int32GetDatum(collencoding),
						  ObjectIdGetDatum(collnsp),
						  0);
}
#endif

/*				---------- CONSTRAINT CACHE ----------					 */

/*
 * get_constraint_name
 *		Returns the name of a given pg_constraint entry.
 *
 * Returns a palloc'd copy of the string, or NULL if no such constraint.
 *
 * NOTE: since constraint name is not unique, be wary of code that uses this
 * for anything except preparing error messages.
 */
char *
get_constraint_name(Oid conoid)
{
	HeapTuple	tp;

	tp = SearchSysCache1(CONSTROID, ObjectIdGetDatum(conoid));
	if (HeapTupleIsValid(tp))
	{
		Form_pg_constraint contup = (Form_pg_constraint) GETSTRUCT(tp);
		char	   *result;

		result = pstrdup(NameStr(contup->conname));
		ReleaseSysCache(tp);
		return result;
	}
	else
		return NULL;
}

/*				---------- OPCLASS CACHE ----------						 */

/*
 * get_opclass_family
 *
 *		Returns the OID of the operator family the opclass belongs to.
 */
Oid
get_opclass_family(Oid opclass)
{
	HeapTuple	tp;
	Form_pg_opclass cla_tup;
	Oid			result;

	tp = SearchSysCache1(CLAOID, ObjectIdGetDatum(opclass));
	if (!HeapTupleIsValid(tp))
		elog(ERROR, "cache lookup failed for opclass %u", opclass);
	cla_tup = (Form_pg_opclass) GETSTRUCT(tp);

	result = cla_tup->opcfamily;
	ReleaseSysCache(tp);
	return result;
}

/*
 * get_opclass_input_type
 *
 *		Returns the OID of the datatype the opclass indexes.
 */
Oid
get_opclass_input_type(Oid opclass)
{
	HeapTuple	tp;
	Form_pg_opclass cla_tup;
	Oid			result;

	tp = SearchSysCache1(CLAOID, ObjectIdGetDatum(opclass));
	if (!HeapTupleIsValid(tp))
		elog(ERROR, "cache lookup failed for opclass %u", opclass);
	cla_tup = (Form_pg_opclass) GETSTRUCT(tp);

	result = cla_tup->opcintype;
	ReleaseSysCache(tp);
	return result;
}

/*				---------- OPERATOR CACHE ----------					 */

/*
 * get_opcode
 *
 *		Returns the regproc id of the routine used to implement an
 *		operator given the operator oid.
 */
RegProcedure
get_opcode(Oid opno)
{
	HeapTuple	tp;

	tp = SearchSysCache1(OPEROID, ObjectIdGetDatum(opno));
	if (HeapTupleIsValid(tp))
	{
		Form_pg_operator optup = (Form_pg_operator) GETSTRUCT(tp);
		RegProcedure result;

		result = optup->oprcode;
		ReleaseSysCache(tp);
		return result;
	}
	else
		return (RegProcedure) InvalidOid;
}

/*
 * get_opname
 *	  returns the name of the operator with the given opno
 *
 * Note: returns a palloc'd copy of the string, or NULL if no such operator.
 */
char *
get_opname(Oid opno)
{
	HeapTuple	tp;

	tp = SearchSysCache1(OPEROID, ObjectIdGetDatum(opno));
	if (HeapTupleIsValid(tp))
	{
		Form_pg_operator optup = (Form_pg_operator) GETSTRUCT(tp);
		char	   *result;

		result = pstrdup(NameStr(optup->oprname));
		ReleaseSysCache(tp);
		return result;
	}
	else
		return NULL;
}

/*
 * op_input_types
 *
 *		Returns the left and right input datatypes for an operator
 *		(InvalidOid if not relevant).
 */
void
op_input_types(Oid opno, Oid *lefttype, Oid *righttype)
{
	HeapTuple	tp;
	Form_pg_operator optup;

	tp = SearchSysCache1(OPEROID, ObjectIdGetDatum(opno));
	if (!HeapTupleIsValid(tp))	/* shouldn't happen */
		elog(ERROR, "cache lookup failed for operator %u", opno);
	optup = (Form_pg_operator) GETSTRUCT(tp);
	*lefttype = optup->oprleft;
	*righttype = optup->oprright;
	ReleaseSysCache(tp);
}

/*
 * op_mergejoinable
 *
 * Returns true if the operator is potentially mergejoinable.  (The planner
 * will fail to find any mergejoin plans unless there are suitable btree
 * opfamily entries for this operator and associated sortops.  The pg_operator
 * flag is just a hint to tell the planner whether to bother looking.)
 *
 * In some cases (currently only array_eq and record_eq), mergejoinability
 * depends on the specific input data type the operator is invoked for, so
 * that must be passed as well. We currently assume that only one input's type
 * is needed to check this --- by convention, pass the left input's data type.
 */
bool
op_mergejoinable(Oid opno, Oid inputtype)
{
	bool		result = false;
	HeapTuple	tp;
	TypeCacheEntry *typentry;

	/*
	 * For array_eq or record_eq, we can sort if the element or field types
	 * are all sortable.  We could implement all the checks for that here, but
	 * the typcache already does that and caches the results too, so let's
	 * rely on the typcache.
	 */
	if (opno == ARRAY_EQ_OP)
	{
		typentry = lookup_type_cache(inputtype, TYPECACHE_CMP_PROC);
		if (typentry->cmp_proc == F_BTARRAYCMP)
			result = true;
	}
	else if (opno == RECORD_EQ_OP)
	{
		typentry = lookup_type_cache(inputtype, TYPECACHE_CMP_PROC);
		if (typentry->cmp_proc == F_BTRECORDCMP)
			result = true;
	}
	else
	{
		/* For all other operators, rely on pg_operator.oprcanmerge */
		tp = SearchSysCache1(OPEROID, ObjectIdGetDatum(opno));
		if (HeapTupleIsValid(tp))
		{
			Form_pg_operator optup = (Form_pg_operator) GETSTRUCT(tp);

			result = optup->oprcanmerge;
			ReleaseSysCache(tp);
		}
	}
	return result;
}

/*
 * op_hashjoinable
 *
 * Returns true if the operator is hashjoinable.  (There must be a suitable
 * hash opfamily entry for this operator if it is so marked.)
 *
 * In some cases (currently only array_eq), hashjoinability depends on the
 * specific input data type the operator is invoked for, so that must be
 * passed as well.	We currently assume that only one input's type is needed
 * to check this --- by convention, pass the left input's data type.
 */
bool
op_hashjoinable(Oid opno, Oid inputtype)
{
	bool		result = false;
	HeapTuple	tp;
	TypeCacheEntry *typentry;

	/* As in op_mergejoinable, let the typcache handle the hard cases */
	/* Eventually we'll need a similar case for record_eq ... */
	if (opno == ARRAY_EQ_OP)
	{
		typentry = lookup_type_cache(inputtype, TYPECACHE_HASH_PROC);
		if (typentry->hash_proc == F_HASH_ARRAY)
			result = true;
	}
	else
	{
		/* For all other operators, rely on pg_operator.oprcanhash */
		tp = SearchSysCache1(OPEROID, ObjectIdGetDatum(opno));
		if (HeapTupleIsValid(tp))
		{
			Form_pg_operator optup = (Form_pg_operator) GETSTRUCT(tp);

			result = optup->oprcanhash;
			ReleaseSysCache(tp);
		}
	}
	return result;
}

/*
 * op_strict
 *
 * Get the proisstrict flag for the operator's underlying function.
 */
bool
op_strict(Oid opno)
{
	RegProcedure funcid = get_opcode(opno);

	if (funcid == (RegProcedure) InvalidOid)
		elog(ERROR, "operator %u does not exist", opno);

	return func_strict((Oid) funcid);
}

/*
 * op_volatile
 *
 * Get the provolatile flag for the operator's underlying function.
 */
char
op_volatile(Oid opno)
{
	RegProcedure funcid = get_opcode(opno);

	if (funcid == (RegProcedure) InvalidOid)
		elog(ERROR, "operator %u does not exist", opno);

	return func_volatile((Oid) funcid);
}

/*
 * get_commutator
 *
 *		Returns the corresponding commutator of an operator.
 */
Oid
get_commutator(Oid opno)
{
	HeapTuple	tp;

	tp = SearchSysCache1(OPEROID, ObjectIdGetDatum(opno));
	if (HeapTupleIsValid(tp))
	{
		Form_pg_operator optup = (Form_pg_operator) GETSTRUCT(tp);
		Oid			result;

		result = optup->oprcom;
		ReleaseSysCache(tp);
		return result;
	}
	else
		return InvalidOid;
}

/*
 * get_negator
 *
 *		Returns the corresponding negator of an operator.
 */
Oid
get_negator(Oid opno)
{
	HeapTuple	tp;

	tp = SearchSysCache1(OPEROID, ObjectIdGetDatum(opno));
	if (HeapTupleIsValid(tp))
	{
		Form_pg_operator optup = (Form_pg_operator) GETSTRUCT(tp);
		Oid			result;

		result = optup->oprnegate;
		ReleaseSysCache(tp);
		return result;
	}
	else
		return InvalidOid;
}

/*
 * get_oprrest
 *
 *		Returns procedure id for computing selectivity of an operator.
 */
RegProcedure
get_oprrest(Oid opno)
{
	HeapTuple	tp;

	tp = SearchSysCache1(OPEROID, ObjectIdGetDatum(opno));
	if (HeapTupleIsValid(tp))
	{
		Form_pg_operator optup = (Form_pg_operator) GETSTRUCT(tp);
		RegProcedure result;

		result = optup->oprrest;
		ReleaseSysCache(tp);
		return result;
	}
	else
		return (RegProcedure) InvalidOid;
}

/*
 * get_oprjoin
 *
 *		Returns procedure id for computing selectivity of a join.
 */
RegProcedure
get_oprjoin(Oid opno)
{
	HeapTuple	tp;

	tp = SearchSysCache1(OPEROID, ObjectIdGetDatum(opno));
	if (HeapTupleIsValid(tp))
	{
		Form_pg_operator optup = (Form_pg_operator) GETSTRUCT(tp);
		RegProcedure result;

		result = optup->oprjoin;
		ReleaseSysCache(tp);
		return result;
	}
	else
		return (RegProcedure) InvalidOid;
}

/*				---------- FUNCTION CACHE ----------					 */

/*
 * get_func_name
 *	  returns the name of the function with the given funcid
 *
 * Note: returns a palloc'd copy of the string, or NULL if no such function.
 */
char *
get_func_name(Oid funcid)
{
	HeapTuple	tp;

	tp = SearchSysCache1(PROCOID, ObjectIdGetDatum(funcid));
	if (HeapTupleIsValid(tp))
	{
		Form_pg_proc functup = (Form_pg_proc) GETSTRUCT(tp);
		char	   *result;

		result = pstrdup(NameStr(functup->proname));
		ReleaseSysCache(tp);
		return result;
	}
	else
		return NULL;
}

/*
 * get_func_namespace
 *
 *		Returns the pg_namespace OID associated with a given function.
 */
Oid
get_func_namespace(Oid funcid)
{
	HeapTuple	tp;

	tp = SearchSysCache1(PROCOID, ObjectIdGetDatum(funcid));
	if (HeapTupleIsValid(tp))
	{
		Form_pg_proc functup = (Form_pg_proc) GETSTRUCT(tp);
		Oid			result;

		result = functup->pronamespace;
		ReleaseSysCache(tp);
		return result;
	}
	else
		return InvalidOid;
}

/*
 * get_func_rettype
 *		Given procedure id, return the function's result type.
 */
Oid
get_func_rettype(Oid funcid)
{
	HeapTuple	tp;
	Oid			result;

	tp = SearchSysCache1(PROCOID, ObjectIdGetDatum(funcid));
	if (!HeapTupleIsValid(tp))
		elog(ERROR, "cache lookup failed for function %u", funcid);

	result = ((Form_pg_proc) GETSTRUCT(tp))->prorettype;
	ReleaseSysCache(tp);
	return result;
}

/*
 * get_func_nargs
 *		Given procedure id, return the number of arguments.
 */
int
get_func_nargs(Oid funcid)
{
	HeapTuple	tp;
	int			result;

	tp = SearchSysCache1(PROCOID, ObjectIdGetDatum(funcid));
	if (!HeapTupleIsValid(tp))
		elog(ERROR, "cache lookup failed for function %u", funcid);

	result = ((Form_pg_proc) GETSTRUCT(tp))->pronargs;
	ReleaseSysCache(tp);
	return result;
}

/*
 * get_func_signature
 *		Given procedure id, return the function's argument and result types.
 *		(The return value is the result type.)
 *
 * The arguments are returned as a palloc'd array.
 */
Oid
get_func_signature(Oid funcid, Oid **argtypes, int *nargs)
{
	HeapTuple	tp;
	Form_pg_proc procstruct;
	Oid			result;

	tp = SearchSysCache1(PROCOID, ObjectIdGetDatum(funcid));
	if (!HeapTupleIsValid(tp))
		elog(ERROR, "cache lookup failed for function %u", funcid);

	procstruct = (Form_pg_proc) GETSTRUCT(tp);

	result = procstruct->prorettype;
	*nargs = (int) procstruct->pronargs;
	Assert(*nargs == procstruct->proargtypes.dim1);
	*argtypes = (Oid *) palloc(*nargs * sizeof(Oid));
	memcpy(*argtypes, procstruct->proargtypes.values, *nargs * sizeof(Oid));

	ReleaseSysCache(tp);
	return result;
}

/*
 * get_func_retset
 *		Given procedure id, return the function's proretset flag.
 */
bool
get_func_retset(Oid funcid)
{
	HeapTuple	tp;
	bool		result;

	tp = SearchSysCache1(PROCOID, ObjectIdGetDatum(funcid));
	if (!HeapTupleIsValid(tp))
		elog(ERROR, "cache lookup failed for function %u", funcid);

	result = ((Form_pg_proc) GETSTRUCT(tp))->proretset;
	ReleaseSysCache(tp);
	return result;
}

/*
 * func_strict
 *		Given procedure id, return the function's proisstrict flag.
 */
bool
func_strict(Oid funcid)
{
	HeapTuple	tp;
	bool		result;

	tp = SearchSysCache1(PROCOID, ObjectIdGetDatum(funcid));
	if (!HeapTupleIsValid(tp))
		elog(ERROR, "cache lookup failed for function %u", funcid);

	result = ((Form_pg_proc) GETSTRUCT(tp))->proisstrict;
	ReleaseSysCache(tp);
	return result;
}

/*
 * func_volatile
 *		Given procedure id, return the function's provolatile flag.
 */
char
func_volatile(Oid funcid)
{
	HeapTuple	tp;
	char		result;

	tp = SearchSysCache1(PROCOID, ObjectIdGetDatum(funcid));
	if (!HeapTupleIsValid(tp))
		elog(ERROR, "cache lookup failed for function %u", funcid);

	result = ((Form_pg_proc) GETSTRUCT(tp))->provolatile;
	ReleaseSysCache(tp);
	return result;
}

/*
 * get_func_leakproof
 *	   Given procedure id, return the function's leakproof field.
 */
bool
get_func_leakproof(Oid funcid)
{
	HeapTuple	tp;
	bool		result;

	tp = SearchSysCache1(PROCOID, ObjectIdGetDatum(funcid));
	if (!HeapTupleIsValid(tp))
		elog(ERROR, "cache lookup failed for function %u", funcid);

	result = ((Form_pg_proc) GETSTRUCT(tp))->proleakproof;
	ReleaseSysCache(tp);
	return result;
}

/*
 * get_func_cost
 *		Given procedure id, return the function's procost field.
 */
float4
get_func_cost(Oid funcid)
{
	HeapTuple	tp;
	float4		result;

	tp = SearchSysCache1(PROCOID, ObjectIdGetDatum(funcid));
	if (!HeapTupleIsValid(tp))
		elog(ERROR, "cache lookup failed for function %u", funcid);

	result = ((Form_pg_proc) GETSTRUCT(tp))->procost;
	ReleaseSysCache(tp);
	return result;
}

/*
 * get_func_rows
 *		Given procedure id, return the function's prorows field.
 */
float4
get_func_rows(Oid funcid)
{
	HeapTuple	tp;
	float4		result;

	tp = SearchSysCache1(PROCOID, ObjectIdGetDatum(funcid));
	if (!HeapTupleIsValid(tp))
		elog(ERROR, "cache lookup failed for function %u", funcid);

	result = ((Form_pg_proc) GETSTRUCT(tp))->prorows;
	ReleaseSysCache(tp);
	return result;
}

/*				---------- RELATION CACHE ----------					 */

/*
 * get_relname_relid
 *		Given name and namespace of a relation, look up the OID.
 *
 * Returns InvalidOid if there is no such relation.
 */
Oid
get_relname_relid(const char *relname, Oid relnamespace)
{
	return GetSysCacheOid2(RELNAMENSP,
						   PointerGetDatum(relname),
						   ObjectIdGetDatum(relnamespace));
}

#ifdef PGXC
/*
 * get_relnatts
 *
 *		Returns the number of attributes for a given relation.
 */
int
get_relnatts(Oid relid)
{
	HeapTuple	tp;

	tp = SearchSysCache1(RELOID, ObjectIdGetDatum(relid));
	if (HeapTupleIsValid(tp))
	{
		Form_pg_class reltup = (Form_pg_class) GETSTRUCT(tp);
		int			result;

		result = reltup->relnatts;
		ReleaseSysCache(tp);
		return result;
	}
	else
		return InvalidAttrNumber;
}
#endif

/*
 * get_rel_name
 *		Returns the name of a given relation.
 *
 * Returns a palloc'd copy of the string, or NULL if no such relation.
 *
 * NOTE: since relation name is not unique, be wary of code that uses this
 * for anything except preparing error messages.
 */
char *
get_rel_name(Oid relid)
{
	HeapTuple	tp;

	tp = SearchSysCache1(RELOID, ObjectIdGetDatum(relid));
	if (HeapTupleIsValid(tp))
	{
		Form_pg_class reltup = (Form_pg_class) GETSTRUCT(tp);
		char	   *result;

		result = pstrdup(NameStr(reltup->relname));
		ReleaseSysCache(tp);
		return result;
	}
	else
		return NULL;
}

/*
 * get_rel_namespace
 *
 *		Returns the pg_namespace OID associated with a given relation.
 */
Oid
get_rel_namespace(Oid relid)
{
	HeapTuple	tp;

	tp = SearchSysCache1(RELOID, ObjectIdGetDatum(relid));
	if (HeapTupleIsValid(tp))
	{
		Form_pg_class reltup = (Form_pg_class) GETSTRUCT(tp);
		Oid			result;

		result = reltup->relnamespace;
		ReleaseSysCache(tp);
		return result;
	}
	else
		return InvalidOid;
}

/*
 * get_rel_type_id
 *
 *		Returns the pg_type OID associated with a given relation.
 *
 * Note: not all pg_class entries have associated pg_type OIDs; so be
 * careful to check for InvalidOid result.
 */
Oid
get_rel_type_id(Oid relid)
{
	HeapTuple	tp;

	tp = SearchSysCache1(RELOID, ObjectIdGetDatum(relid));
	if (HeapTupleIsValid(tp))
	{
		Form_pg_class reltup = (Form_pg_class) GETSTRUCT(tp);
		Oid			result;

		result = reltup->reltype;
		ReleaseSysCache(tp);
		return result;
	}
	else
		return InvalidOid;
}

/*
 * get_rel_relkind
 *
 *		Returns the relkind associated with a given relation.
 */
char
get_rel_relkind(Oid relid)
{
	HeapTuple	tp;

	tp = SearchSysCache1(RELOID, ObjectIdGetDatum(relid));
	if (HeapTupleIsValid(tp))
	{
		Form_pg_class reltup = (Form_pg_class) GETSTRUCT(tp);
		char		result;

		result = reltup->relkind;
		ReleaseSysCache(tp);
		return result;
	}
	else
		return '\0';
}

/*
 * get_rel_tablespace
 *
 *		Returns the pg_tablespace OID associated with a given relation.
 *
 * Note: InvalidOid might mean either that we couldn't find the relation,
 * or that it is in the database's default tablespace.
 */
Oid
get_rel_tablespace(Oid relid)
{
	HeapTuple	tp;

	tp = SearchSysCache1(RELOID, ObjectIdGetDatum(relid));
	if (HeapTupleIsValid(tp))
	{
		Form_pg_class reltup = (Form_pg_class) GETSTRUCT(tp);
		Oid			result;

		result = reltup->reltablespace;
		ReleaseSysCache(tp);
		return result;
	}
	else
		return InvalidOid;
}


/*				---------- TYPE CACHE ----------						 */

/*
 * get_typisdefined
 *
 *		Given the type OID, determine whether the type is defined
 *		(if not, it's only a shell).
 */
bool
get_typisdefined(Oid typid)
{
	HeapTuple	tp;

	tp = SearchSysCache1(TYPEOID, ObjectIdGetDatum(typid));
	if (HeapTupleIsValid(tp))
	{
		Form_pg_type typtup = (Form_pg_type) GETSTRUCT(tp);
		bool		result;

		result = typtup->typisdefined;
		ReleaseSysCache(tp);
		return result;
	}
	else
		return false;
}

/*
 * get_typlen
 *
 *		Given the type OID, return the length of the type.
 */
int16
get_typlen(Oid typid)
{
	HeapTuple	tp;

	tp = SearchSysCache1(TYPEOID, ObjectIdGetDatum(typid));
	if (HeapTupleIsValid(tp))
	{
		Form_pg_type typtup = (Form_pg_type) GETSTRUCT(tp);
		int16		result;

		result = typtup->typlen;
		ReleaseSysCache(tp);
		return result;
	}
	else
		return 0;
}

/*
 * get_typbyval
 *
 *		Given the type OID, determine whether the type is returned by value or
 *		not.  Returns true if by value, false if by reference.
 */
bool
get_typbyval(Oid typid)
{
	HeapTuple	tp;

	tp = SearchSysCache1(TYPEOID, ObjectIdGetDatum(typid));
	if (HeapTupleIsValid(tp))
	{
		Form_pg_type typtup = (Form_pg_type) GETSTRUCT(tp);
		bool		result;

		result = typtup->typbyval;
		ReleaseSysCache(tp);
		return result;
	}
	else
		return false;
}

/*
 * get_typlenbyval
 *
 *		A two-fer: given the type OID, return both typlen and typbyval.
 *
 *		Since both pieces of info are needed to know how to copy a Datum,
 *		many places need both.	Might as well get them with one cache lookup
 *		instead of two.  Also, this routine raises an error instead of
 *		returning a bogus value when given a bad type OID.
 */
void
get_typlenbyval(Oid typid, int16 *typlen, bool *typbyval)
{
	HeapTuple	tp;
	Form_pg_type typtup;

	tp = SearchSysCache1(TYPEOID, ObjectIdGetDatum(typid));
	if (!HeapTupleIsValid(tp))
		elog(ERROR, "cache lookup failed for type %u", typid);
	typtup = (Form_pg_type) GETSTRUCT(tp);
	*typlen = typtup->typlen;
	*typbyval = typtup->typbyval;
	ReleaseSysCache(tp);
}

/*
 * get_typlenbyvalalign
 *
 *		A three-fer: given the type OID, return typlen, typbyval, typalign.
 */
void
get_typlenbyvalalign(Oid typid, int16 *typlen, bool *typbyval,
					 char *typalign)
{
	HeapTuple	tp;
	Form_pg_type typtup;

	tp = SearchSysCache1(TYPEOID, ObjectIdGetDatum(typid));
	if (!HeapTupleIsValid(tp))
		elog(ERROR, "cache lookup failed for type %u", typid);
	typtup = (Form_pg_type) GETSTRUCT(tp);
	*typlen = typtup->typlen;
	*typbyval = typtup->typbyval;
	*typalign = typtup->typalign;
	ReleaseSysCache(tp);
}

/*
 * getTypeIOParam
 *		Given a pg_type row, select the type OID to pass to I/O functions
 *
 * Formerly, all I/O functions were passed pg_type.typelem as their second
 * parameter, but we now have a more complex rule about what to pass.
 * This knowledge is intended to be centralized here --- direct references
 * to typelem elsewhere in the code are wrong, if they are associated with
 * I/O calls and not with actual subscripting operations!  (But see
 * bootstrap.c's boot_get_type_io_data() if you need to change this.)
 *
 * As of PostgreSQL 8.1, output functions receive only the value itself
 * and not any auxiliary parameters, so the name of this routine is now
 * a bit of a misnomer ... it should be getTypeInputParam.
 */
Oid
getTypeIOParam(HeapTuple typeTuple)
{
	Form_pg_type typeStruct = (Form_pg_type) GETSTRUCT(typeTuple);

	/*
	 * Array types get their typelem as parameter; everybody else gets their
	 * own type OID as parameter.
	 */
	if (OidIsValid(typeStruct->typelem))
		return typeStruct->typelem;
	else
		return HeapTupleGetOid(typeTuple);
}

/*
 * get_type_io_data
 *
 *		A six-fer:	given the type OID, return typlen, typbyval, typalign,
 *					typdelim, typioparam, and IO function OID. The IO function
 *					returned is controlled by IOFuncSelector
 */
void
get_type_io_data(Oid typid,
				 IOFuncSelector which_func,
				 int16 *typlen,
				 bool *typbyval,
				 char *typalign,
				 char *typdelim,
				 Oid *typioparam,
				 Oid *func)
{
	HeapTuple	typeTuple;
	Form_pg_type typeStruct;

	/*
	 * In bootstrap mode, pass it off to bootstrap.c.  This hack allows us to
	 * use array_in and array_out during bootstrap.
	 */
	if (IsBootstrapProcessingMode())
	{
		Oid			typinput;
		Oid			typoutput;

		boot_get_type_io_data(typid,
							  typlen,
							  typbyval,
							  typalign,
							  typdelim,
							  typioparam,
							  &typinput,
							  &typoutput);
		switch (which_func)
		{
			case IOFunc_input:
				*func = typinput;
				break;
			case IOFunc_output:
				*func = typoutput;
				break;
			default:
				elog(ERROR, "binary I/O not supported during bootstrap");
				break;
		}
		return;
	}

	typeTuple = SearchSysCache1(TYPEOID, ObjectIdGetDatum(typid));
	if (!HeapTupleIsValid(typeTuple))
		elog(ERROR, "cache lookup failed for type %u", typid);
	typeStruct = (Form_pg_type) GETSTRUCT(typeTuple);

	*typlen = typeStruct->typlen;
	*typbyval = typeStruct->typbyval;
	*typalign = typeStruct->typalign;
	*typdelim = typeStruct->typdelim;
	*typioparam = getTypeIOParam(typeTuple);
	switch (which_func)
	{
		case IOFunc_input:
			*func = typeStruct->typinput;
			break;
		case IOFunc_output:
			*func = typeStruct->typoutput;
			break;
		case IOFunc_receive:
			*func = typeStruct->typreceive;
			break;
		case IOFunc_send:
			*func = typeStruct->typsend;
			break;
	}
	ReleaseSysCache(typeTuple);
}

#ifdef NOT_USED
char
get_typalign(Oid typid)
{
	HeapTuple	tp;

	tp = SearchSysCache1(TYPEOID, ObjectIdGetDatum(typid));
	if (HeapTupleIsValid(tp))
	{
		Form_pg_type typtup = (Form_pg_type) GETSTRUCT(tp);
		char		result;

		result = typtup->typalign;
		ReleaseSysCache(tp);
		return result;
	}
	else
		return 'i';
}
#endif

char
get_typstorage(Oid typid)
{
	HeapTuple	tp;

	tp = SearchSysCache1(TYPEOID, ObjectIdGetDatum(typid));
	if (HeapTupleIsValid(tp))
	{
		Form_pg_type typtup = (Form_pg_type) GETSTRUCT(tp);
		char		result;

		result = typtup->typstorage;
		ReleaseSysCache(tp);
		return result;
	}
	else
		return 'p';
}

/*
 * get_typdefault
 *	  Given a type OID, return the type's default value, if any.
 *
 *	  The result is a palloc'd expression node tree, or NULL if there
 *	  is no defined default for the datatype.
 *
 * NB: caller should be prepared to coerce result to correct datatype;
 * the returned expression tree might produce something of the wrong type.
 */
Node *
get_typdefault(Oid typid)
{
	HeapTuple	typeTuple;
	Form_pg_type type;
	Datum		datum;
	bool		isNull;
	Node	   *expr;

	typeTuple = SearchSysCache1(TYPEOID, ObjectIdGetDatum(typid));
	if (!HeapTupleIsValid(typeTuple))
		elog(ERROR, "cache lookup failed for type %u", typid);
	type = (Form_pg_type) GETSTRUCT(typeTuple);

	/*
	 * typdefault and typdefaultbin are potentially null, so don't try to
	 * access 'em as struct fields. Must do it the hard way with
	 * SysCacheGetAttr.
	 */
	datum = SysCacheGetAttr(TYPEOID,
							typeTuple,
							Anum_pg_type_typdefaultbin,
							&isNull);

	if (!isNull)
	{
		/* We have an expression default */
		expr = stringToNode(TextDatumGetCString(datum));
	}
	else
	{
		/* Perhaps we have a plain literal default */
		datum = SysCacheGetAttr(TYPEOID,
								typeTuple,
								Anum_pg_type_typdefault,
								&isNull);

		if (!isNull)
		{
			char	   *strDefaultVal;

			/* Convert text datum to C string */
			strDefaultVal = TextDatumGetCString(datum);
			/* Convert C string to a value of the given type */
			datum = OidInputFunctionCall(type->typinput, strDefaultVal,
										 getTypeIOParam(typeTuple), -1);
			/* Build a Const node containing the value */
			expr = (Node *) makeConst(typid,
									  -1,
									  type->typcollation,
									  type->typlen,
									  datum,
									  false,
									  type->typbyval);
			pfree(strDefaultVal);
		}
		else
		{
			/* No default */
			expr = NULL;
		}
	}

	ReleaseSysCache(typeTuple);

	return expr;
}

/*
 * getBaseType
 *		If the given type is a domain, return its base type;
 *		otherwise return the type's own OID.
 */
Oid
getBaseType(Oid typid)
{
	int32		typmod = -1;

	return getBaseTypeAndTypmod(typid, &typmod);
}

/*
 * getBaseTypeAndTypmod
 *		If the given type is a domain, return its base type and typmod;
 *		otherwise return the type's own OID, and leave *typmod unchanged.
 *
 * Note that the "applied typmod" should be -1 for every domain level
 * above the bottommost; therefore, if the passed-in typid is indeed
 * a domain, *typmod should be -1.
 */
Oid
getBaseTypeAndTypmod(Oid typid, int32 *typmod)
{
	/*
	 * We loop to find the bottom base type in a stack of domains.
	 */
	for (;;)
	{
		HeapTuple	tup;
		Form_pg_type typTup;

		tup = SearchSysCache1(TYPEOID, ObjectIdGetDatum(typid));
		if (!HeapTupleIsValid(tup))
			elog(ERROR, "cache lookup failed for type %u", typid);
		typTup = (Form_pg_type) GETSTRUCT(tup);
		if (typTup->typtype != TYPTYPE_DOMAIN)
		{
			/* Not a domain, so done */
			ReleaseSysCache(tup);
			break;
		}

		Assert(*typmod == -1);
		typid = typTup->typbasetype;
		*typmod = typTup->typtypmod;

		ReleaseSysCache(tup);
	}

	return typid;
}

#ifdef PGXC
/*
 * get_typename
 *		Get type name for given type ID
 */
char *
get_typename(Oid typid)
{
	HeapTuple		tuple;
	Form_pg_type	typeForm;
	char		   *result;

	tuple = SearchSysCache1(TYPEOID, ObjectIdGetDatum(typid));

	if (!HeapTupleIsValid(tuple))
			elog(ERROR, "cache lookup failed for type %u", typid);

	typeForm = (Form_pg_type) GETSTRUCT(tuple);
	result = pstrdup(NameStr(typeForm->typname));
	ReleaseSysCache(tuple);

	return result;
}

/*
 * get_pgxc_nodeoid
 *		Obtain PGXC Node Oid for given node name
 *		Return Invalid Oid if object does not exist
 */
Oid
get_pgxc_nodeoid(const char *nodename)
{
	return GetSysCacheOid1(PGXCNODENAME,
						   PointerGetDatum(nodename));
}

/*
 * get_pgxc_nodename
 *		Get node name for given Oid
 */
char *
get_pgxc_nodename(Oid nodeid)
{
	HeapTuple		tuple;
	Form_pgxc_node	nodeForm;
	char		   *result;

	tuple = SearchSysCache1(PGXCNODEOID, ObjectIdGetDatum(nodeid));

	if (!HeapTupleIsValid(tuple))
			elog(ERROR, "cache lookup failed for node %u", nodeid);

	nodeForm = (Form_pgxc_node) GETSTRUCT(tuple);
	result = pstrdup(NameStr(nodeForm->node_name));
	ReleaseSysCache(tuple);

	return result;
}

 /*
 * get_pgxc_node_id
 *		Get node identifier for a given Oid
 */
uint32
get_pgxc_node_id(Oid nodeid)
{
	HeapTuple	tuple;
	Form_pgxc_node	nodeForm;
	uint32		result;

	if (nodeid == InvalidOid)
		return 0;

	tuple = SearchSysCache1(PGXCNODEOID, ObjectIdGetDatum(nodeid));

	if (!HeapTupleIsValid(tuple))
			elog(ERROR, "cache lookup failed for node %u", nodeid);

	nodeForm = (Form_pgxc_node) GETSTRUCT(tuple);
	result = nodeForm->node_id;
	ReleaseSysCache(tuple);

	return result;
}

/*
 * get_pgxc_nodetype
 *		Get node type for given Oid
 */
char
get_pgxc_nodetype(Oid nodeid)
{
	HeapTuple		tuple;
	Form_pgxc_node	nodeForm;
	char			result;

	tuple = SearchSysCache1(PGXCNODEOID, ObjectIdGetDatum(nodeid));

	if (!HeapTupleIsValid(tuple))
			elog(ERROR, "cache lookup failed for node %u", nodeid);

	nodeForm = (Form_pgxc_node) GETSTRUCT(tuple);
	result = nodeForm->node_type;
	ReleaseSysCache(tuple);

	return result;
}

/*
 * get_pgxc_nodeport
 *		Get node port for given Oid
 */
int
get_pgxc_nodeport(Oid nodeid)
{
	HeapTuple		tuple;
	Form_pgxc_node	nodeForm;
	int				result;

	tuple = SearchSysCache1(PGXCNODEOID, ObjectIdGetDatum(nodeid));

	if (!HeapTupleIsValid(tuple))
			elog(ERROR, "cache lookup failed for node %u", nodeid);

	nodeForm = (Form_pgxc_node) GETSTRUCT(tuple);
	result = nodeForm->node_port;
	ReleaseSysCache(tuple);

	return result;
}

/*
 * get_pgxc_nodehost
 *		Get node host for given Oid
 */
char *
get_pgxc_nodehost(Oid nodeid)
{
	HeapTuple		tuple;
	Form_pgxc_node	nodeForm;
	char		   *result;

	tuple = SearchSysCache1(PGXCNODEOID, ObjectIdGetDatum(nodeid));

	if (!HeapTupleIsValid(tuple))
			elog(ERROR, "cache lookup failed for node %u", nodeid);

	nodeForm = (Form_pgxc_node) GETSTRUCT(tuple);
	result = pstrdup(NameStr(nodeForm->node_host));
	ReleaseSysCache(tuple);

	return result;
}

/*
 * is_pgxc_nodepreferred
 *		Determine if node is a preferred one
 */
bool
is_pgxc_nodepreferred(Oid nodeid)
{
	HeapTuple		tuple;
	Form_pgxc_node	nodeForm;
	bool			result;

	tuple = SearchSysCache1(PGXCNODEOID, ObjectIdGetDatum(nodeid));

	if (!HeapTupleIsValid(tuple))
			elog(ERROR, "cache lookup failed for node %u", nodeid);

	nodeForm = (Form_pgxc_node) GETSTRUCT(tuple);
	result = nodeForm->nodeis_preferred;
	ReleaseSysCache(tuple);

	return result;
}

/*
 * is_pgxc_nodeprimary
 *		Determine if node is a primary one
 */
bool
is_pgxc_nodeprimary(Oid nodeid)
{
	HeapTuple		tuple;
	Form_pgxc_node	nodeForm;
	bool			result;

	tuple = SearchSysCache1(PGXCNODEOID, ObjectIdGetDatum(nodeid));

	if (!HeapTupleIsValid(tuple))
			elog(ERROR, "cache lookup failed for node %u", nodeid);

	nodeForm = (Form_pgxc_node) GETSTRUCT(tuple);
	result = nodeForm->nodeis_primary;
	ReleaseSysCache(tuple);

	return result;
}

/*
 * get_pgxc_groupoid
 *		Obtain PGXC Group Oid for given group name
 *		Return Invalid Oid if group does not exist
 */
Oid
get_pgxc_groupoid(const char *groupname)
{
	return GetSysCacheOid1(PGXCGROUPNAME,
						   PointerGetDatum(groupname));
}

/*
 * get_pgxc_groupmembers
 *		Obtain PGXC Group members for given group Oid
 *		Return number of members and their list
 *
 * Member list is returned as a palloc'd array
 */
int
get_pgxc_groupmembers(Oid groupid, Oid **members)
{
	HeapTuple		tuple;
	Form_pgxc_group		groupForm;
	int			nmembers;

	tuple = SearchSysCache1(PGXCGROUPOID, ObjectIdGetDatum(groupid));

	if (!HeapTupleIsValid(tuple))
			elog(ERROR, "cache lookup failed for group %u", groupid);

	groupForm = (Form_pgxc_group) GETSTRUCT(tuple);
	nmembers = (int) groupForm->group_members.dim1;
	*members = (Oid *) palloc(nmembers * sizeof(Oid));
	memcpy(*members, groupForm->group_members.values, nmembers * sizeof(Oid));

	ReleaseSysCache(tuple);
	return nmembers;
}

/*
 * get_pgxc_classnodes
 *		Obtain PGXC class Datanode list for given relation Oid
 *		Return number of Datanodes and their list
 *
 * Node list is returned as a palloc'd array
 */
int
get_pgxc_classnodes(Oid tableid, Oid **nodes)
{
	HeapTuple		tuple;
	Form_pgxc_class		classForm;
	int			numnodes;

	tuple = SearchSysCache1(PGXCCLASSRELID, ObjectIdGetDatum(tableid));

	if (!HeapTupleIsValid(tuple))
			elog(ERROR, "cache lookup failed for relation %u", tableid);

	classForm = (Form_pgxc_class) GETSTRUCT(tuple);
	numnodes = (int) classForm->nodeoids.dim1;
	*nodes = (Oid *) palloc(numnodes * sizeof(Oid));
	memcpy(*nodes, classForm->nodeoids.values, numnodes * sizeof(Oid));

	ReleaseSysCache(tuple);
	return numnodes;
}
#endif

/*
 * get_typavgwidth
 *
 *	  Given a type OID and a typmod value (pass -1 if typmod is unknown),
 *	  estimate the average width of values of the type.  This is used by
 *	  the planner, which doesn't require absolutely correct results;
 *	  it's OK (and expected) to guess if we don't know for sure.
 */
int32
get_typavgwidth(Oid typid, int32 typmod)
{
	int			typlen = get_typlen(typid);
	int32		maxwidth;

	/*
	 * Easy if it's a fixed-width type
	 */
	if (typlen > 0)
		return typlen;

	/*
	 * type_maximum_size knows the encoding of typmod for some datatypes;
	 * don't duplicate that knowledge here.
	 */
	maxwidth = type_maximum_size(typid, typmod);
	if (maxwidth > 0)
	{
		/*
		 * For BPCHAR, the max width is also the only width.  Otherwise we
		 * need to guess about the typical data width given the max. A sliding
		 * scale for percentage of max width seems reasonable.
		 */
		if (typid == BPCHAROID)
			return maxwidth;
		if (maxwidth <= 32)
			return maxwidth;	/* assume full width */
		if (maxwidth < 1000)
			return 32 + (maxwidth - 32) / 2;	/* assume 50% */

		/*
		 * Beyond 1000, assume we're looking at something like
		 * "varchar(10000)" where the limit isn't actually reached often, and
		 * use a fixed estimate.
		 */
		return 32 + (1000 - 32) / 2;
	}

	/*
	 * Ooops, we have no idea ... wild guess time.
	 */
	return 32;
}

/*
 * get_typtype
 *
 *		Given the type OID, find if it is a basic type, a complex type, etc.
 *		It returns the null char if the cache lookup fails...
 */
char
get_typtype(Oid typid)
{
	HeapTuple	tp;

	tp = SearchSysCache1(TYPEOID, ObjectIdGetDatum(typid));
	if (HeapTupleIsValid(tp))
	{
		Form_pg_type typtup = (Form_pg_type) GETSTRUCT(tp);
		char		result;

		result = typtup->typtype;
		ReleaseSysCache(tp);
		return result;
	}
	else
		return '\0';
}

/*
 * type_is_rowtype
 *
 *		Convenience function to determine whether a type OID represents
 *		a "rowtype" type --- either RECORD or a named composite type.
 */
bool
type_is_rowtype(Oid typid)
{
	return (typid == RECORDOID || get_typtype(typid) == TYPTYPE_COMPOSITE);
}

/*
 * type_is_enum
 *	  Returns true if the given type is an enum type.
 */
bool
type_is_enum(Oid typid)
{
	return (get_typtype(typid) == TYPTYPE_ENUM);
}

/*
 * type_is_range
 *	  Returns true if the given type is a range type.
 */
bool
type_is_range(Oid typid)
{
	return (get_typtype(typid) == TYPTYPE_RANGE);
}

/*
 * get_type_category_preferred
 *
 *		Given the type OID, fetch its category and preferred-type status.
 *		Throws error on failure.
 */
void
get_type_category_preferred(Oid typid, char *typcategory, bool *typispreferred)
{
	HeapTuple	tp;
	Form_pg_type typtup;

	tp = SearchSysCache1(TYPEOID, ObjectIdGetDatum(typid));
	if (!HeapTupleIsValid(tp))
		elog(ERROR, "cache lookup failed for type %u", typid);
	typtup = (Form_pg_type) GETSTRUCT(tp);
	*typcategory = typtup->typcategory;
	*typispreferred = typtup->typispreferred;
	ReleaseSysCache(tp);
}

/*
 * get_typ_typrelid
 *
 *		Given the type OID, get the typrelid (InvalidOid if not a complex
 *		type).
 */
Oid
get_typ_typrelid(Oid typid)
{
	HeapTuple	tp;

	tp = SearchSysCache1(TYPEOID, ObjectIdGetDatum(typid));
	if (HeapTupleIsValid(tp))
	{
		Form_pg_type typtup = (Form_pg_type) GETSTRUCT(tp);
		Oid			result;

		result = typtup->typrelid;
		ReleaseSysCache(tp);
		return result;
	}
	else
		return InvalidOid;
}

/*
 * get_element_type
 *
 *		Given the type OID, get the typelem (InvalidOid if not an array type).
 *
 * NB: this only considers varlena arrays to be true arrays; InvalidOid is
 * returned if the input is a fixed-length array type.
 */
Oid
get_element_type(Oid typid)
{
	HeapTuple	tp;

	tp = SearchSysCache1(TYPEOID, ObjectIdGetDatum(typid));
	if (HeapTupleIsValid(tp))
	{
		Form_pg_type typtup = (Form_pg_type) GETSTRUCT(tp);
		Oid			result;

		if (typtup->typlen == -1)
			result = typtup->typelem;
		else
			result = InvalidOid;
		ReleaseSysCache(tp);
		return result;
	}
	else
		return InvalidOid;
}

/*
 * get_array_type
 *
 *		Given the type OID, get the corresponding "true" array type.
 *		Returns InvalidOid if no array type can be found.
 */
Oid
get_array_type(Oid typid)
{
	HeapTuple	tp;
	Oid			result = InvalidOid;

	tp = SearchSysCache1(TYPEOID, ObjectIdGetDatum(typid));
	if (HeapTupleIsValid(tp))
	{
		result = ((Form_pg_type) GETSTRUCT(tp))->typarray;
		ReleaseSysCache(tp);
	}
	return result;
}

/*
 * get_base_element_type
 *		Given the type OID, get the typelem, looking "through" any domain
 *		to its underlying array type.
 *
 * This is equivalent to get_element_type(getBaseType(typid)), but avoids
 * an extra cache lookup.  Note that it fails to provide any information
 * about the typmod of the array.
 */
Oid
get_base_element_type(Oid typid)
{
	/*
	 * We loop to find the bottom base type in a stack of domains.
	 */
	for (;;)
	{
		HeapTuple	tup;
		Form_pg_type typTup;

		tup = SearchSysCache1(TYPEOID, ObjectIdGetDatum(typid));
		if (!HeapTupleIsValid(tup))
			break;
		typTup = (Form_pg_type) GETSTRUCT(tup);
		if (typTup->typtype != TYPTYPE_DOMAIN)
		{
			/* Not a domain, so stop descending */
			Oid			result;

			/* This test must match get_element_type */
			if (typTup->typlen == -1)
				result = typTup->typelem;
			else
				result = InvalidOid;
			ReleaseSysCache(tup);
			return result;
		}

		typid = typTup->typbasetype;
		ReleaseSysCache(tup);
	}

	/* Like get_element_type, silently return InvalidOid for bogus input */
	return InvalidOid;
}

/*
 * getTypeInputInfo
 *
 *		Get info needed for converting values of a type to internal form
 */
void
getTypeInputInfo(Oid type, Oid *typInput, Oid *typIOParam)
{
	HeapTuple	typeTuple;
	Form_pg_type pt;

	typeTuple = SearchSysCache1(TYPEOID, ObjectIdGetDatum(type));
	if (!HeapTupleIsValid(typeTuple))
		elog(ERROR, "cache lookup failed for type %u", type);
	pt = (Form_pg_type) GETSTRUCT(typeTuple);

	if (!pt->typisdefined)
		ereport(ERROR,
				(errcode(ERRCODE_UNDEFINED_OBJECT),
				 errmsg("type %s is only a shell",
						format_type_be(type))));
	if (!OidIsValid(pt->typinput))
		ereport(ERROR,
				(errcode(ERRCODE_UNDEFINED_FUNCTION),
				 errmsg("no input function available for type %s",
						format_type_be(type))));

	*typInput = pt->typinput;
	*typIOParam = getTypeIOParam(typeTuple);

	ReleaseSysCache(typeTuple);
}

/*
 * getTypeOutputInfo
 *
 *		Get info needed for printing values of a type
 */
void
getTypeOutputInfo(Oid type, Oid *typOutput, bool *typIsVarlena)
{
	HeapTuple	typeTuple;
	Form_pg_type pt;

	typeTuple = SearchSysCache1(TYPEOID, ObjectIdGetDatum(type));
	if (!HeapTupleIsValid(typeTuple))
		elog(ERROR, "cache lookup failed for type %u", type);
	pt = (Form_pg_type) GETSTRUCT(typeTuple);

	if (!pt->typisdefined)
		ereport(ERROR,
				(errcode(ERRCODE_UNDEFINED_OBJECT),
				 errmsg("type %s is only a shell",
						format_type_be(type))));
	if (!OidIsValid(pt->typoutput))
		ereport(ERROR,
				(errcode(ERRCODE_UNDEFINED_FUNCTION),
				 errmsg("no output function available for type %s",
						format_type_be(type))));

	*typOutput = pt->typoutput;
	*typIsVarlena = (!pt->typbyval) && (pt->typlen == -1);

	ReleaseSysCache(typeTuple);
}

/*
 * getTypeBinaryInputInfo
 *
 *		Get info needed for binary input of values of a type
 */
void
getTypeBinaryInputInfo(Oid type, Oid *typReceive, Oid *typIOParam)
{
	HeapTuple	typeTuple;
	Form_pg_type pt;

	typeTuple = SearchSysCache1(TYPEOID, ObjectIdGetDatum(type));
	if (!HeapTupleIsValid(typeTuple))
		elog(ERROR, "cache lookup failed for type %u", type);
	pt = (Form_pg_type) GETSTRUCT(typeTuple);

	if (!pt->typisdefined)
		ereport(ERROR,
				(errcode(ERRCODE_UNDEFINED_OBJECT),
				 errmsg("type %s is only a shell",
						format_type_be(type))));
	if (!OidIsValid(pt->typreceive))
		ereport(ERROR,
				(errcode(ERRCODE_UNDEFINED_FUNCTION),
				 errmsg("no binary input function available for type %s",
						format_type_be(type))));

	*typReceive = pt->typreceive;
	*typIOParam = getTypeIOParam(typeTuple);

	ReleaseSysCache(typeTuple);
}

/*
 * getTypeBinaryOutputInfo
 *
 *		Get info needed for binary output of values of a type
 */
void
getTypeBinaryOutputInfo(Oid type, Oid *typSend, bool *typIsVarlena)
{
	HeapTuple	typeTuple;
	Form_pg_type pt;

	typeTuple = SearchSysCache1(TYPEOID, ObjectIdGetDatum(type));
	if (!HeapTupleIsValid(typeTuple))
		elog(ERROR, "cache lookup failed for type %u", type);
	pt = (Form_pg_type) GETSTRUCT(typeTuple);

	if (!pt->typisdefined)
		ereport(ERROR,
				(errcode(ERRCODE_UNDEFINED_OBJECT),
				 errmsg("type %s is only a shell",
						format_type_be(type))));
	if (!OidIsValid(pt->typsend))
		ereport(ERROR,
				(errcode(ERRCODE_UNDEFINED_FUNCTION),
				 errmsg("no binary output function available for type %s",
						format_type_be(type))));

	*typSend = pt->typsend;
	*typIsVarlena = (!pt->typbyval) && (pt->typlen == -1);

	ReleaseSysCache(typeTuple);
}

/*
 * get_typmodin
 *
 *		Given the type OID, return the type's typmodin procedure, if any.
 */
Oid
get_typmodin(Oid typid)
{
	HeapTuple	tp;

	tp = SearchSysCache1(TYPEOID, ObjectIdGetDatum(typid));
	if (HeapTupleIsValid(tp))
	{
		Form_pg_type typtup = (Form_pg_type) GETSTRUCT(tp);
		Oid			result;

		result = typtup->typmodin;
		ReleaseSysCache(tp);
		return result;
	}
	else
		return InvalidOid;
}

#ifdef NOT_USED
/*
 * get_typmodout
 *
 *		Given the type OID, return the type's typmodout procedure, if any.
 */
Oid
get_typmodout(Oid typid)
{
	HeapTuple	tp;

	tp = SearchSysCache1(TYPEOID, ObjectIdGetDatum(typid));
	if (HeapTupleIsValid(tp))
	{
		Form_pg_type typtup = (Form_pg_type) GETSTRUCT(tp);
		Oid			result;

		result = typtup->typmodout;
		ReleaseSysCache(tp);
		return result;
	}
	else
		return InvalidOid;
}
#endif   /* NOT_USED */

/*
 * get_typcollation
 *
 *		Given the type OID, return the type's typcollation attribute.
 */
Oid
get_typcollation(Oid typid)
{
	HeapTuple	tp;

	tp = SearchSysCache1(TYPEOID, ObjectIdGetDatum(typid));
	if (HeapTupleIsValid(tp))
	{
		Form_pg_type typtup = (Form_pg_type) GETSTRUCT(tp);
		Oid			result;

		result = typtup->typcollation;
		ReleaseSysCache(tp);
		return result;
	}
	else
		return InvalidOid;
}


/*
 * type_is_collatable
 *
 *		Return whether the type cares about collations
 */
bool
type_is_collatable(Oid typid)
{
	return OidIsValid(get_typcollation(typid));
}


/*				---------- STATISTICS CACHE ----------					 */

/*
 * get_attavgwidth
 *
 *	  Given the table and attribute number of a column, get the average
 *	  width of entries in the column.  Return zero if no data available.
 *
 * Currently this is only consulted for individual tables, not for inheritance
 * trees, so we don't need an "inh" parameter.
 *
 * Calling a hook at this point looks somewhat strange, but is required
 * because the optimizer calls this function without any other way for
 * plug-ins to control the result.
 */
int32
get_attavgwidth(Oid relid, AttrNumber attnum)
{
	HeapTuple	tp;
	int32		stawidth;

	if (get_attavgwidth_hook)
	{
		stawidth = (*get_attavgwidth_hook) (relid, attnum);
		if (stawidth > 0)
			return stawidth;
	}
	tp = SearchSysCache3(STATRELATTINH,
						 ObjectIdGetDatum(relid),
						 Int16GetDatum(attnum),
						 BoolGetDatum(false));
	if (HeapTupleIsValid(tp))
	{
		stawidth = ((Form_pg_statistic) GETSTRUCT(tp))->stawidth;
		ReleaseSysCache(tp);
		if (stawidth > 0)
			return stawidth;
	}
	return 0;
}

/*
 * get_attstatsslot
 *
 *		Extract the contents of a "slot" of a pg_statistic tuple.
 *		Returns TRUE if requested slot type was found, else FALSE.
 *
 * Unlike other routines in this file, this takes a pointer to an
 * already-looked-up tuple in the pg_statistic cache.  We do this since
 * most callers will want to extract more than one value from the cache
 * entry, and we don't want to repeat the cache lookup unnecessarily.
 * Also, this API allows this routine to be used with statistics tuples
 * that have been provided by a stats hook and didn't really come from
 * pg_statistic.
 *
 * statstuple: pg_statistics tuple to be examined.
 * atttype: type OID of attribute (can be InvalidOid if values == NULL).
 * atttypmod: typmod of attribute (can be 0 if values == NULL).
 * reqkind: STAKIND code for desired statistics slot kind.
 * reqop: STAOP value wanted, or InvalidOid if don't care.
 * actualop: if not NULL, *actualop receives the actual STAOP value.
 * values, nvalues: if not NULL, the slot's stavalues are extracted.
 * numbers, nnumbers: if not NULL, the slot's stanumbers are extracted.
 *
 * If assigned, values and numbers are set to point to palloc'd arrays.
 * If the attribute type is pass-by-reference, the values referenced by
 * the values array are themselves palloc'd.  The palloc'd stuff can be
 * freed by calling free_attstatsslot.
 *
 * Note: at present, atttype/atttypmod aren't actually used here at all.
 * But the caller must have the correct (or at least binary-compatible)
 * type ID to pass to free_attstatsslot later.
 */
bool
get_attstatsslot(HeapTuple statstuple,
				 Oid atttype, int32 atttypmod,
				 int reqkind, Oid reqop,
				 Oid *actualop,
				 Datum **values, int *nvalues,
				 float4 **numbers, int *nnumbers)
{
	Form_pg_statistic stats = (Form_pg_statistic) GETSTRUCT(statstuple);
	int			i,
				j;
	Datum		val;
	bool		isnull;
	ArrayType  *statarray;
	Oid			arrayelemtype;
	int			narrayelem;
	HeapTuple	typeTuple;
	Form_pg_type typeForm;

	for (i = 0; i < STATISTIC_NUM_SLOTS; i++)
	{
		if ((&stats->stakind1)[i] == reqkind &&
			(reqop == InvalidOid || (&stats->staop1)[i] == reqop))
			break;
	}
	if (i >= STATISTIC_NUM_SLOTS)
		return false;			/* not there */

	if (actualop)
		*actualop = (&stats->staop1)[i];

	if (values)
	{
		val = SysCacheGetAttr(STATRELATTINH, statstuple,
							  Anum_pg_statistic_stavalues1 + i,
							  &isnull);
		if (isnull)
			elog(ERROR, "stavalues is null");
		statarray = DatumGetArrayTypeP(val);

		/*
		 * Need to get info about the array element type.  We look at the
		 * actual element type embedded in the array, which might be only
		 * binary-compatible with the passed-in atttype.  The info we extract
		 * here should be the same either way, but deconstruct_array is picky
		 * about having an exact type OID match.
		 */
		arrayelemtype = ARR_ELEMTYPE(statarray);
		typeTuple = SearchSysCache1(TYPEOID, ObjectIdGetDatum(arrayelemtype));
		if (!HeapTupleIsValid(typeTuple))
			elog(ERROR, "cache lookup failed for type %u", arrayelemtype);
		typeForm = (Form_pg_type) GETSTRUCT(typeTuple);

		/* Deconstruct array into Datum elements; NULLs not expected */
		deconstruct_array(statarray,
						  arrayelemtype,
						  typeForm->typlen,
						  typeForm->typbyval,
						  typeForm->typalign,
						  values, NULL, nvalues);

		/*
		 * If the element type is pass-by-reference, we now have a bunch of
		 * Datums that are pointers into the syscache value.  Copy them to
		 * avoid problems if syscache decides to drop the entry.
		 */
		if (!typeForm->typbyval)
		{
			for (j = 0; j < *nvalues; j++)
			{
				(*values)[j] = datumCopy((*values)[j],
										 typeForm->typbyval,
										 typeForm->typlen);
			}
		}

		ReleaseSysCache(typeTuple);

		/*
		 * Free statarray if it's a detoasted copy.
		 */
		if ((Pointer) statarray != DatumGetPointer(val))
			pfree(statarray);
	}

	if (numbers)
	{
		val = SysCacheGetAttr(STATRELATTINH, statstuple,
							  Anum_pg_statistic_stanumbers1 + i,
							  &isnull);
		if (isnull)
			elog(ERROR, "stanumbers is null");
		statarray = DatumGetArrayTypeP(val);

		/*
		 * We expect the array to be a 1-D float4 array; verify that. We don't
		 * need to use deconstruct_array() since the array data is just going
		 * to look like a C array of float4 values.
		 */
		narrayelem = ARR_DIMS(statarray)[0];
		if (ARR_NDIM(statarray) != 1 || narrayelem <= 0 ||
			ARR_HASNULL(statarray) ||
			ARR_ELEMTYPE(statarray) != FLOAT4OID)
			elog(ERROR, "stanumbers is not a 1-D float4 array");
		*numbers = (float4 *) palloc(narrayelem * sizeof(float4));
		memcpy(*numbers, ARR_DATA_PTR(statarray), narrayelem * sizeof(float4));
		*nnumbers = narrayelem;

		/*
		 * Free statarray if it's a detoasted copy.
		 */
		if ((Pointer) statarray != DatumGetPointer(val))
			pfree(statarray);
	}

	return true;
}

/*
 * free_attstatsslot
 *		Free data allocated by get_attstatsslot
 *
 * atttype need be valid only if values != NULL.
 */
void
free_attstatsslot(Oid atttype,
				  Datum *values, int nvalues,
				  float4 *numbers, int nnumbers)
{
	if (values)
	{
		if (!get_typbyval(atttype))
		{
			int			i;

			for (i = 0; i < nvalues; i++)
				pfree(DatumGetPointer(values[i]));
		}
		pfree(values);
	}
	if (numbers)
		pfree(numbers);
}

/*				---------- PG_NAMESPACE CACHE ----------				 */

/*
 * get_namespace_name
 *		Returns the name of a given namespace
 *
 * Returns a palloc'd copy of the string, or NULL if no such namespace.
 */
char *
get_namespace_name(Oid nspid)
{
	HeapTuple	tp;

	tp = SearchSysCache1(NAMESPACEOID, ObjectIdGetDatum(nspid));
	if (HeapTupleIsValid(tp))
	{
		Form_pg_namespace nsptup = (Form_pg_namespace) GETSTRUCT(tp);
		char	   *result;

		result = pstrdup(NameStr(nsptup->nspname));
		ReleaseSysCache(tp);
		return result;
	}
	else
		return NULL;
}

<<<<<<< HEAD

#ifdef XCP
/*
 * Routines to get info to encode/decode oids when sending between nodes
 */

/*
 * get_namespaceid
 *	  Given a namespace name, look up the namespace OID.
 *
 * Returns InvalidOid if there is no such namespace
 */
Oid
get_namespaceid(const char *nspname)
{
	return GetSysCacheOid(NAMESPACENAME,
						  CStringGetDatum(nspname),
						  0, 0, 0);
}

/*
 * get_typ_name
 *
 *		Given the type OID, find the type name
 *		It returns palloc'd copy of the name or NULL if the cache lookup fails...
 */
char *
get_typ_name(Oid typid)
{
	HeapTuple	tp;

	tp = SearchSysCache(TYPEOID,
						ObjectIdGetDatum(typid),
						0, 0, 0);
	if (HeapTupleIsValid(tp))
	{
		Form_pg_type typtup = (Form_pg_type) GETSTRUCT(tp);
		char	   *result;

		result = pstrdup(NameStr(typtup->typname));
		ReleaseSysCache(tp);
		return result;
	}
	else
		return NULL;
}

/*
 * get_typ_namespace
 *
 *		Given the type OID, find the namespace
 *		It returns InvalidOid if the cache lookup fails...
 */
Oid
get_typ_namespace(Oid typid)
{
	HeapTuple	tp;

	tp = SearchSysCache(TYPEOID,
						ObjectIdGetDatum(typid),
						0, 0, 0);
	if (HeapTupleIsValid(tp))
	{
		Form_pg_type typtup = (Form_pg_type) GETSTRUCT(tp);
		Oid			result;

		result = typtup->typnamespace;
=======
/*				---------- PG_RANGE CACHE ----------				 */

/*
 * get_range_subtype
 *		Returns the subtype of a given range type
 *
 * Returns InvalidOid if the type is not a range type.
 */
Oid
get_range_subtype(Oid rangeOid)
{
	HeapTuple	tp;

	tp = SearchSysCache1(RANGETYPE, ObjectIdGetDatum(rangeOid));
	if (HeapTupleIsValid(tp))
	{
		Form_pg_range rngtup = (Form_pg_range) GETSTRUCT(tp);
		Oid			result;

		result = rngtup->rngsubtype;
>>>>>>> c346e92c
		ReleaseSysCache(tp);
		return result;
	}
	else
		return InvalidOid;
<<<<<<< HEAD
}

/*
 * get_typname_typid
 *	  Given a type name and namespace OID, look up the type OID.
 *
 * Returns InvalidOid if there is no such type
 */
Oid
get_typname_typid(const char *typname, Oid typnamespace)
{
	return GetSysCacheOid(TYPENAMENSP,
						  CStringGetDatum(typname),
						  ObjectIdGetDatum(typnamespace),
						  0, 0);
}

/*
 * get_funcid
 *	  Given a function name, argument types and namespace OID, look up
 * the function OID.
 *
 * Returns InvalidOid if there is no such function
 */
Oid
get_funcid(const char *funcname, oidvector *argtypes, Oid funcnsp)
{
	return GetSysCacheOid(PROCNAMEARGSNSP,
						  CStringGetDatum(funcname),
						  PointerGetDatum(argtypes),
						  ObjectIdGetDatum(funcnsp),
						  0);
}

/*
 * get_opnamespace
 *	  Given an opno, find the namespace
 *
 * Returns InvalidOid if there is no such operator
 */
Oid
get_opnamespace(Oid opno)
{
	HeapTuple	tp;

	tp = SearchSysCache(OPEROID,
						ObjectIdGetDatum(opno),
						0, 0, 0);
	if (HeapTupleIsValid(tp))
	{
		Form_pg_operator optup = (Form_pg_operator) GETSTRUCT(tp);
		Oid				result;

		result = optup->oprnamespace;
		ReleaseSysCache(tp);
		return result;
	}
	else
		return InvalidOid;
}

/*
 * get_operid
 *	  Given an operator name, argument types and namespace OID, look up
 * the operator OID.
 *
 * Returns InvalidOid if there is no such operator
 */
Oid
get_operid(const char *oprname, Oid oprleft, Oid oprright, Oid oprnsp)
{
	return GetSysCacheOid(OPERNAMENSP,
						  CStringGetDatum(oprname),
						  ObjectIdGetDatum(oprleft),
						  ObjectIdGetDatum(oprright),
						  ObjectIdGetDatum(oprnsp));
}

#endif
=======
}
>>>>>>> c346e92c
<|MERGE_RESOLUTION|>--- conflicted
+++ resolved
@@ -3244,7 +3244,6 @@
 		return NULL;
 }
 
-<<<<<<< HEAD
 
 #ifdef XCP
 /*
@@ -3312,34 +3311,11 @@
 		Oid			result;
 
 		result = typtup->typnamespace;
-=======
-/*				---------- PG_RANGE CACHE ----------				 */
-
-/*
- * get_range_subtype
- *		Returns the subtype of a given range type
- *
- * Returns InvalidOid if the type is not a range type.
- */
-Oid
-get_range_subtype(Oid rangeOid)
-{
-	HeapTuple	tp;
-
-	tp = SearchSysCache1(RANGETYPE, ObjectIdGetDatum(rangeOid));
-	if (HeapTupleIsValid(tp))
-	{
-		Form_pg_range rngtup = (Form_pg_range) GETSTRUCT(tp);
-		Oid			result;
-
-		result = rngtup->rngsubtype;
->>>>>>> c346e92c
 		ReleaseSysCache(tp);
 		return result;
 	}
 	else
 		return InvalidOid;
-<<<<<<< HEAD
 }
 
 /*
@@ -3419,6 +3395,31 @@
 }
 
 #endif
-=======
-}
->>>>>>> c346e92c
+
+
+/*				---------- PG_RANGE CACHE ----------				 */
+
+/*
+ * get_range_subtype
+ *		Returns the subtype of a given range type
+ *
+ * Returns InvalidOid if the type is not a range type.
+ */
+Oid
+get_range_subtype(Oid rangeOid)
+{
+	HeapTuple	tp;
+
+	tp = SearchSysCache1(RANGETYPE, ObjectIdGetDatum(rangeOid));
+	if (HeapTupleIsValid(tp))
+	{
+		Form_pg_range rngtup = (Form_pg_range) GETSTRUCT(tp);
+		Oid			result;
+
+		result = rngtup->rngsubtype;
+		ReleaseSysCache(tp);
+		return result;
+	}
+	else
+		return InvalidOid;
+}
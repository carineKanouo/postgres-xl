--- conflicted
+++ resolved
@@ -322,7 +322,9 @@
 	plansource->cursor_options = cursor_options;
 	plansource->fixed_result = fixed_result;
 #ifdef PGXC
+#ifndef XCP
 	plansource->stmt_name = NULL;
+#endif
 #endif
 	plansource->resultDesc = PlanCacheComputeResultDesc(querytree_list);
 
@@ -457,6 +459,18 @@
 					drop_datanode_statements(ps->planTree);
 				}
 			}
+		}
+#endif
+
+#ifdef XCP
+		/* Release SharedQueue if still held */
+		if (plan && list_length(plan->stmt_list) == 1)
+		{
+			PlannedStmt *pstmt;
+
+			pstmt = (PlannedStmt *) linitial(plan->stmt_list);
+			if (IsA(pstmt, PlannedStmt) && pstmt->pname)
+				SharedQueueRelease(pstmt->pname);
 		}
 #endif
 
@@ -901,47 +915,8 @@
 	plan->is_saved = false;
 	plan->is_valid = true;
 
-<<<<<<< HEAD
-		if (list_length(stmt_list) == 1 &&
-			IsA(linitial(stmt_list), ExplainStmt))
-		{
-			ExplainStmt *estmt = (ExplainStmt *) linitial(stmt_list);
-
-			extract_query_dependencies(estmt->query,
-									   &plan->relationOids,
-									   &plan->invalItems);
-		}
-	}
-	else
-	{
-		/* Use the planner machinery to extract dependencies */
-		extract_query_dependencies((Node *) stmt_list,
-								   &plan->relationOids,
-								   &plan->invalItems);
-	}
-
-#ifdef XCP
-	if (list_length(plan->stmt_list) == 1)
-	{
-		PlannedStmt *pstmt;
-
-		pstmt = (PlannedStmt *) linitial(plan->stmt_list);
-		if (IsA(pstmt, PlannedStmt) && pstmt->pname &&
-				list_length(pstmt->distributionRestrict) > 1)
-		{
-			SharedQueueAcquire(pstmt->pname,
-							   list_length(pstmt->distributionRestrict) -1);
-
-		}
-	}
-#endif
-
-	Assert(plansource->plan == NULL);
-	plansource->plan = plan;
-=======
 	/* assign generation number to new plan */
 	plan->generation = ++(plansource->generation);
->>>>>>> c346e92c
 
 	MemoryContextSwitchTo(oldcxt);
 
@@ -958,32 +933,9 @@
 {
 	double		avg_custom_cost;
 
-<<<<<<< HEAD
-	/* Remove it from the list */
-	cached_plans_list = list_delete_ptr(cached_plans_list, plansource);
-
-#ifdef XCP
-	/* Release SharedQueue if still held */
-	if (plansource->plan && list_length(plansource->plan->stmt_list) == 1)
-	{
-		PlannedStmt *pstmt;
-
-		pstmt = (PlannedStmt *) linitial(plansource->plan->stmt_list);
-		if (IsA(pstmt, PlannedStmt) && pstmt->pname)
-			SharedQueueRelease(pstmt->pname);
-	}
-#endif
-
-	/* Decrement child CachePlan's refcount and drop if no longer needed */
-	if (plansource->plan)
-	{
-#ifdef PGXC
-		CachedPlan *plan = plansource->plan;
-=======
 	/* Never any point in a custom plan if there's no parameters */
 	if (boundParams == NULL)
 		return false;
->>>>>>> c346e92c
 
 	/* See if caller wants to force the decision */
 	if (plansource->cursor_options & CURSOR_OPT_GENERIC_PLAN)
@@ -1073,27 +1025,7 @@
 	/* Decide whether to use a custom plan */
 	customplan = choose_custom_plan(plansource, boundParams);
 
-<<<<<<< HEAD
-#ifdef XCP
-	if (!plan && !plansource->raw_parse_tree)
-	{
-		/*
-		 * No parse tree available, probably this is a subplan sent from
-		 * coordinator. Coordinator may catch this error and replan whole query
-		 */
-		ereport(ERROR,
-				(errcode(ERRCODE_OBJECT_NOT_IN_PREREQUISITE_STATE),
-				 errmsg("can not revalidate cached plan")));
-	}
-#endif
-
-	/*
-	 * Build a new plan if needed.
-	 */
-	if (!plan)
-=======
 	if (!customplan)
->>>>>>> c346e92c
 	{
 		if (CheckCachedPlan(plansource))
 		{
@@ -1845,4 +1777,97 @@
 			}
 		}
 	}
-}+}
+
+
+#ifdef XCP
+void
+SetRemoteSubplan(CachedPlanSource *plansource, const char *plan_string)
+{
+	CachedPlan 		   *plan;
+	MemoryContext 		plan_context;
+	MemoryContext 		oldcxt;
+	RemoteStmt 		   *rstmt;
+	PlannedStmt 	   *stmt;
+
+	Assert(IS_PGXC_DATANODE);
+	Assert(plansource->raw_parse_tree == NULL);
+	Assert(plansource->query_list == NIL);
+
+	/*
+	 * Make dedicated query context to store cached plan. It is in current
+	 * memory context for now, later it will be reparented to
+	 * CachedMemoryContext. If it is in CachedMemoryContext initially we would
+	 * have to destroy it in case of error.
+	 */
+	plan_context = AllocSetContextCreate(CurrentMemoryContext,
+										 "CachedPlan",
+										 ALLOCSET_SMALL_MINSIZE,
+										 ALLOCSET_SMALL_INITSIZE,
+										 ALLOCSET_DEFAULT_MAXSIZE);
+	oldcxt = MemoryContextSwitchTo(plan_context);
+
+	/*
+	 * Restore query plan.
+	 */
+	set_portable_input(true);
+	rstmt = (RemoteStmt *) stringToNode((char *) plan_string);
+	set_portable_input(false);
+
+	stmt = makeNode(PlannedStmt);
+
+	stmt->commandType = rstmt->commandType;
+	stmt->hasReturning = rstmt->hasReturning;
+	stmt->canSetTag = true;
+	stmt->transientPlan = false; // ???
+	stmt->planTree = rstmt->planTree;
+	stmt->rtable = rstmt->rtable;
+	stmt->resultRelations = rstmt->resultRelations;
+	stmt->utilityStmt = NULL;
+	stmt->subplans = rstmt->subplans;
+	stmt->rewindPlanIDs = NULL;
+	stmt->rowMarks = rstmt->rowMarks;
+	stmt->relationOids = NIL;
+	stmt->invalItems = NIL;
+	stmt->nParamExec = rstmt->nParamExec;
+	stmt->nParamRemote = rstmt->nParamRemote;
+	stmt->remoteparams = rstmt->remoteparams;
+	stmt->pname = plansource->stmt_name;
+	stmt->distributionType = rstmt->distributionType;
+	stmt->distributionKey = rstmt->distributionKey;
+	stmt->distributionNodes = rstmt->distributionNodes;
+	stmt->distributionRestrict = rstmt->distributionRestrict;
+
+#ifdef XCP
+	if (stmt->pname && list_length(stmt->distributionRestrict) > 1)
+		SharedQueueAcquire(stmt->pname,
+						   list_length(stmt->distributionRestrict) - 1);
+#endif
+
+	/*
+	 * Create and fill the CachedPlan struct within the new context.
+	 */
+	plan = (CachedPlan *) palloc(sizeof(CachedPlan));
+	plan->magic = CACHEDPLAN_MAGIC;
+	plan->stmt_list = list_make1(stmt);
+	plan->saved_xmin = InvalidTransactionId;
+	plan->refcount = 1; /* will be referenced by plansource */
+	plan->context = plan_context;
+	if (plansource->is_saved)
+	{
+		MemoryContextSetParent(plan_context, CacheMemoryContext);
+		plan->is_saved = true;
+	}
+	else
+	{
+		MemoryContextSetParent(plan_context,
+							   MemoryContextGetParent(plansource->context));
+		plan->is_saved = false;
+	}
+	plan->is_valid = true;
+
+	plansource->gplan = plan;
+
+	MemoryContextSwitchTo(oldcxt);
+}
+#endif
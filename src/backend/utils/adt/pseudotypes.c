/*-------------------------------------------------------------------------
 *
 * pseudotypes.c
 *	  Functions for the system pseudo-types.
 *
 * A pseudo-type isn't really a type and never has any operations, but
 * we do need to supply input and output functions to satisfy the links
 * in the pseudo-type's entry in pg_type.  In most cases the functions
 * just throw an error if invoked.	(XXX the error messages here cover
 * the most common case, but might be confusing in some contexts.  Can
 * we do better?)
 *
 *
 * Portions Copyright (c) 1996-2012, PostgreSQL Global Development Group
 * Portions Copyright (c) 1994, Regents of the University of California
 *
 *
 * IDENTIFICATION
 *	  src/backend/utils/adt/pseudotypes.c
 *
 *-------------------------------------------------------------------------
 */
#include "postgres.h"

#include "libpq/pqformat.h"
#include "utils/array.h"
#include "utils/builtins.h"
<<<<<<< HEAD
#ifdef XCP
#include "access/htup.h"
#include "catalog/pg_type.h"
#include "utils/lsyscache.h"
#include "utils/syscache.h"
#endif
=======
#include "utils/rangetypes.h"

>>>>>>> c346e92c

/*
 * cstring_in		- input routine for pseudo-type CSTRING.
 *
 * We might as well allow this to support constructs like "foo_in('blah')".
 */
Datum
cstring_in(PG_FUNCTION_ARGS)
{
	char	   *str = PG_GETARG_CSTRING(0);

	PG_RETURN_CSTRING(pstrdup(str));
}

/*
 * cstring_out		- output routine for pseudo-type CSTRING.
 *
 * We allow this mainly so that "SELECT some_output_function(...)" does
 * what the user will expect.
 */
Datum
cstring_out(PG_FUNCTION_ARGS)
{
	char	   *str = PG_GETARG_CSTRING(0);

	PG_RETURN_CSTRING(pstrdup(str));
}

/*
 * cstring_recv		- binary input routine for pseudo-type CSTRING.
 */
Datum
cstring_recv(PG_FUNCTION_ARGS)
{
	StringInfo	buf = (StringInfo) PG_GETARG_POINTER(0);
	char	   *str;
	int			nbytes;

	str = pq_getmsgtext(buf, buf->len - buf->cursor, &nbytes);
	PG_RETURN_CSTRING(str);
}

/*
 * cstring_send		- binary output routine for pseudo-type CSTRING.
 */
Datum
cstring_send(PG_FUNCTION_ARGS)
{
	char	   *str = PG_GETARG_CSTRING(0);
	StringInfoData buf;

	pq_begintypsend(&buf);
	pq_sendtext(&buf, str, strlen(str));
	PG_RETURN_BYTEA_P(pq_endtypsend(&buf));
}


/*
 * any_in		- input routine for pseudo-type ANY.
 */
Datum
any_in(PG_FUNCTION_ARGS)
{
	ereport(ERROR,
			(errcode(ERRCODE_FEATURE_NOT_SUPPORTED),
			 errmsg("cannot accept a value of type any")));

	PG_RETURN_VOID();			/* keep compiler quiet */
}

/*
 * any_out		- output routine for pseudo-type ANY.
 */
Datum
any_out(PG_FUNCTION_ARGS)
{
	ereport(ERROR,
			(errcode(ERRCODE_FEATURE_NOT_SUPPORTED),
			 errmsg("cannot display a value of type any")));

	PG_RETURN_VOID();			/* keep compiler quiet */
}


/*
 * anyarray_in		- input routine for pseudo-type ANYARRAY.
 */
Datum
anyarray_in(PG_FUNCTION_ARGS)
{
#ifdef XCP
	/*
	 * XCP version of array_in() understands prefix describing element type
	 */
	return array_in(fcinfo);
#else
	ereport(ERROR,
			(errcode(ERRCODE_FEATURE_NOT_SUPPORTED),
			 errmsg("cannot accept a value of type anyarray")));

	PG_RETURN_VOID();			/* keep compiler quiet */
#endif
}

/*
 * anyarray_out		- output routine for pseudo-type ANYARRAY.
 *
 * We may as well allow this, since array_out will in fact work.
 * XCP needs to send from data nodes to coordinator values of that type.
 * To be able to restore values at the destination node we need to know
 * actual element type.
 */
Datum
anyarray_out(PG_FUNCTION_ARGS)
{
#ifdef XCP
	/*
	 * Output prefix: (type_namespace_name.typename) to look up actual element
	 * type at the destination node then output in usual format for array
	 */
	ArrayType  *v = PG_GETARG_ARRAYTYPE_P(0);
	Oid			element_type = ARR_ELEMTYPE(v);
	Form_pg_type typeForm;
	HeapTuple	typeTuple;
	char	   *typname,
			   *typnspname;
	/* two identifiers, parenthesis, dot and trailing \0 */
	char		prefix[2*NAMEDATALEN+4],
			   *retval,
			   *newval;
	int 		prefixlen, retvallen;
	Datum		array_out_result;
	MemoryContext save_context;

	save_context = MemoryContextSwitchTo(fcinfo->flinfo->fn_mcxt);
	/* Figure out type name and type namespace */
	typeTuple = SearchSysCache(TYPEOID,
							   ObjectIdGetDatum(element_type),
							   0, 0, 0);
	if (!HeapTupleIsValid(typeTuple))
		elog(ERROR, "cache lookup failed for type %u", element_type);
	typeForm = (Form_pg_type) GETSTRUCT(typeTuple);
	typname = NameStr(typeForm->typname);
	typnspname = get_namespace_name(typeForm->typnamespace);

	sprintf(prefix, "(%s.%s)", typnspname, typname);
	ReleaseSysCache(typeTuple);
	MemoryContextSwitchTo(save_context);

	/* Get standard output and make up prefixed result */
	array_out_result = array_out(fcinfo);
	retval = DatumGetCString(array_out_result);
	prefixlen = strlen(prefix);
	retvallen = strlen(retval);
	newval = (char *) palloc(prefixlen + retvallen + 1);
	strcpy(newval, prefix);
	strcpy(newval + prefixlen, retval);

	pfree(retval);

	PG_RETURN_CSTRING(newval);
#else
	return array_out(fcinfo);
#endif
}

/*
 * anyarray_recv		- binary input routine for pseudo-type ANYARRAY.
 *
 * XXX this could actually be made to work, since the incoming array
 * data will contain the element type OID.	Need to think through
 * type-safety issues before allowing it, however.
 */
Datum
anyarray_recv(PG_FUNCTION_ARGS)
{
	ereport(ERROR,
			(errcode(ERRCODE_FEATURE_NOT_SUPPORTED),
			 errmsg("cannot accept a value of type anyarray")));

	PG_RETURN_VOID();			/* keep compiler quiet */
}

/*
 * anyarray_send		- binary output routine for pseudo-type ANYARRAY.
 *
 * We may as well allow this, since array_send will in fact work.
 */
Datum
anyarray_send(PG_FUNCTION_ARGS)
{
	return array_send(fcinfo);
}


/*
 * anyenum_in		- input routine for pseudo-type ANYENUM.
 */
Datum
anyenum_in(PG_FUNCTION_ARGS)
{
	ereport(ERROR,
			(errcode(ERRCODE_FEATURE_NOT_SUPPORTED),
			 errmsg("cannot accept a value of type anyenum")));

	PG_RETURN_VOID();			/* keep compiler quiet */
}

/*
 * anyenum_out		- output routine for pseudo-type ANYENUM.
 *
 * We may as well allow this, since enum_out will in fact work.
 */
Datum
anyenum_out(PG_FUNCTION_ARGS)
{
	return enum_out(fcinfo);
}

/*
 * anyrange_in		- input routine for pseudo-type ANYRANGE.
 */
Datum
anyrange_in(PG_FUNCTION_ARGS)
{
	ereport(ERROR,
			(errcode(ERRCODE_FEATURE_NOT_SUPPORTED),
			 errmsg("cannot accept a value of type anyrange")));

	PG_RETURN_VOID();			/* keep compiler quiet */
}

/*
 * anyrange_out		- output routine for pseudo-type ANYRANGE.
 *
 * We may as well allow this, since range_out will in fact work.
 */
Datum
anyrange_out(PG_FUNCTION_ARGS)
{
	return range_out(fcinfo);
}

/*
 * void_in		- input routine for pseudo-type VOID.
 *
 * We allow this so that PL functions can return VOID without any special
 * hack in the PL handler.	Whatever value the PL thinks it's returning
 * will just be ignored.
 */
Datum
void_in(PG_FUNCTION_ARGS)
{
	PG_RETURN_VOID();			/* you were expecting something different? */
}

/*
 * void_out		- output routine for pseudo-type VOID.
 *
 * We allow this so that "SELECT function_returning_void(...)" works.
 */
Datum
void_out(PG_FUNCTION_ARGS)
{
	PG_RETURN_CSTRING(pstrdup(""));
}

/*
 * void_recv	- binary input routine for pseudo-type VOID.
 *
 * Note that since we consume no bytes, an attempt to send anything but
 * an empty string will result in an "invalid message format" error.
 */
Datum
void_recv(PG_FUNCTION_ARGS)
{
	PG_RETURN_VOID();
}

/*
 * void_send	- binary output routine for pseudo-type VOID.
 *
 * We allow this so that "SELECT function_returning_void(...)" works
 * even when binary output is requested.
 */
Datum
void_send(PG_FUNCTION_ARGS)
{
	StringInfoData buf;

	/* send an empty string */
	pq_begintypsend(&buf);
	PG_RETURN_BYTEA_P(pq_endtypsend(&buf));
}


/*
 * trigger_in		- input routine for pseudo-type TRIGGER.
 */
Datum
trigger_in(PG_FUNCTION_ARGS)
{
	ereport(ERROR,
			(errcode(ERRCODE_FEATURE_NOT_SUPPORTED),
			 errmsg("cannot accept a value of type trigger")));

	PG_RETURN_VOID();			/* keep compiler quiet */
}

/*
 * trigger_out		- output routine for pseudo-type TRIGGER.
 */
Datum
trigger_out(PG_FUNCTION_ARGS)
{
	ereport(ERROR,
			(errcode(ERRCODE_FEATURE_NOT_SUPPORTED),
			 errmsg("cannot display a value of type trigger")));

	PG_RETURN_VOID();			/* keep compiler quiet */
}


/*
 * language_handler_in		- input routine for pseudo-type LANGUAGE_HANDLER.
 */
Datum
language_handler_in(PG_FUNCTION_ARGS)
{
	ereport(ERROR,
			(errcode(ERRCODE_FEATURE_NOT_SUPPORTED),
			 errmsg("cannot accept a value of type language_handler")));

	PG_RETURN_VOID();			/* keep compiler quiet */
}

/*
 * language_handler_out		- output routine for pseudo-type LANGUAGE_HANDLER.
 */
Datum
language_handler_out(PG_FUNCTION_ARGS)
{
	ereport(ERROR,
			(errcode(ERRCODE_FEATURE_NOT_SUPPORTED),
			 errmsg("cannot display a value of type language_handler")));

	PG_RETURN_VOID();			/* keep compiler quiet */
}


/*
 * fdw_handler_in		- input routine for pseudo-type FDW_HANDLER.
 */
Datum
fdw_handler_in(PG_FUNCTION_ARGS)
{
	ereport(ERROR,
			(errcode(ERRCODE_FEATURE_NOT_SUPPORTED),
			 errmsg("cannot accept a value of type fdw_handler")));

	PG_RETURN_VOID();			/* keep compiler quiet */
}

/*
 * fdw_handler_out		- output routine for pseudo-type FDW_HANDLER.
 */
Datum
fdw_handler_out(PG_FUNCTION_ARGS)
{
	ereport(ERROR,
			(errcode(ERRCODE_FEATURE_NOT_SUPPORTED),
			 errmsg("cannot display a value of type fdw_handler")));

	PG_RETURN_VOID();			/* keep compiler quiet */
}


/*
 * internal_in		- input routine for pseudo-type INTERNAL.
 */
Datum
internal_in(PG_FUNCTION_ARGS)
{
	ereport(ERROR,
			(errcode(ERRCODE_FEATURE_NOT_SUPPORTED),
			 errmsg("cannot accept a value of type internal")));

	PG_RETURN_VOID();			/* keep compiler quiet */
}

/*
 * internal_out		- output routine for pseudo-type INTERNAL.
 */
Datum
internal_out(PG_FUNCTION_ARGS)
{
	ereport(ERROR,
			(errcode(ERRCODE_FEATURE_NOT_SUPPORTED),
			 errmsg("cannot display a value of type internal")));

	PG_RETURN_VOID();			/* keep compiler quiet */
}


/*
 * opaque_in		- input routine for pseudo-type OPAQUE.
 */
Datum
opaque_in(PG_FUNCTION_ARGS)
{
	ereport(ERROR,
			(errcode(ERRCODE_FEATURE_NOT_SUPPORTED),
			 errmsg("cannot accept a value of type opaque")));

	PG_RETURN_VOID();			/* keep compiler quiet */
}

/*
 * opaque_out		- output routine for pseudo-type OPAQUE.
 */
Datum
opaque_out(PG_FUNCTION_ARGS)
{
	ereport(ERROR,
			(errcode(ERRCODE_FEATURE_NOT_SUPPORTED),
			 errmsg("cannot display a value of type opaque")));

	PG_RETURN_VOID();			/* keep compiler quiet */
}


/*
 * anyelement_in		- input routine for pseudo-type ANYELEMENT.
 */
Datum
anyelement_in(PG_FUNCTION_ARGS)
{
	ereport(ERROR,
			(errcode(ERRCODE_FEATURE_NOT_SUPPORTED),
			 errmsg("cannot accept a value of type anyelement")));

	PG_RETURN_VOID();			/* keep compiler quiet */
}

/*
 * anyelement_out		- output routine for pseudo-type ANYELEMENT.
 */
Datum
anyelement_out(PG_FUNCTION_ARGS)
{
	ereport(ERROR,
			(errcode(ERRCODE_FEATURE_NOT_SUPPORTED),
			 errmsg("cannot display a value of type anyelement")));

	PG_RETURN_VOID();			/* keep compiler quiet */
}

/*
 * anynonarray_in		- input routine for pseudo-type ANYNONARRAY.
 */
Datum
anynonarray_in(PG_FUNCTION_ARGS)
{
	ereport(ERROR,
			(errcode(ERRCODE_FEATURE_NOT_SUPPORTED),
			 errmsg("cannot accept a value of type anynonarray")));

	PG_RETURN_VOID();			/* keep compiler quiet */
}

/*
 * anynonarray_out		- output routine for pseudo-type ANYNONARRAY.
 */
Datum
anynonarray_out(PG_FUNCTION_ARGS)
{
	ereport(ERROR,
			(errcode(ERRCODE_FEATURE_NOT_SUPPORTED),
			 errmsg("cannot display a value of type anynonarray")));

	PG_RETURN_VOID();			/* keep compiler quiet */
}

/*
 * shell_in		- input routine for "shell" types (those not yet filled in).
 */
Datum
shell_in(PG_FUNCTION_ARGS)
{
	ereport(ERROR,
			(errcode(ERRCODE_FEATURE_NOT_SUPPORTED),
			 errmsg("cannot accept a value of a shell type")));

	PG_RETURN_VOID();			/* keep compiler quiet */
}

/*
 * shell_out		- output routine for "shell" types.
 */
Datum
shell_out(PG_FUNCTION_ARGS)
{
	ereport(ERROR,
			(errcode(ERRCODE_FEATURE_NOT_SUPPORTED),
			 errmsg("cannot display a value of a shell type")));

	PG_RETURN_VOID();			/* keep compiler quiet */
}


/*
 * pg_node_tree_in		- input routine for type PG_NODE_TREE.
 *
 * pg_node_tree isn't really a pseudotype --- it's real enough to be a table
 * column --- but it presently has no operations of its own, and disallows
 * input too, so its I/O functions seem to fit here as much as anywhere.
 */
Datum
pg_node_tree_in(PG_FUNCTION_ARGS)
{
	/*
	 * We disallow input of pg_node_tree values because the SQL functions that
	 * operate on the type are not secure against malformed input.
	 */
	ereport(ERROR,
			(errcode(ERRCODE_FEATURE_NOT_SUPPORTED),
			 errmsg("cannot accept a value of type pg_node_tree")));

	PG_RETURN_VOID();			/* keep compiler quiet */
}

/*
 * pg_node_tree_out		- output routine for type PG_NODE_TREE.
 *
 * The internal representation is the same as TEXT, so just pass it off.
 */
Datum
pg_node_tree_out(PG_FUNCTION_ARGS)
{
	return textout(fcinfo);
}

/*
 * pg_node_tree_recv		- binary input routine for type PG_NODE_TREE.
 */
Datum
pg_node_tree_recv(PG_FUNCTION_ARGS)
{
	ereport(ERROR,
			(errcode(ERRCODE_FEATURE_NOT_SUPPORTED),
			 errmsg("cannot accept a value of type pg_node_tree")));

	PG_RETURN_VOID();			/* keep compiler quiet */
}

/*
 * pg_node_tree_send		- binary output routine for type PG_NODE_TREE.
 */
Datum
pg_node_tree_send(PG_FUNCTION_ARGS)
{
	return textsend(fcinfo);
}<|MERGE_RESOLUTION|>--- conflicted
+++ resolved
@@ -25,17 +25,13 @@
 #include "libpq/pqformat.h"
 #include "utils/array.h"
 #include "utils/builtins.h"
-<<<<<<< HEAD
+#include "utils/rangetypes.h"
 #ifdef XCP
 #include "access/htup.h"
 #include "catalog/pg_type.h"
 #include "utils/lsyscache.h"
 #include "utils/syscache.h"
 #endif
-=======
-#include "utils/rangetypes.h"
-
->>>>>>> c346e92c
 
 /*
  * cstring_in		- input routine for pseudo-type CSTRING.

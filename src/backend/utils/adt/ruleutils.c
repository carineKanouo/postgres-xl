--- conflicted
+++ resolved
@@ -4,16 +4,12 @@
  *	  Functions to convert stored expressions/querytrees back to
  *	  source text
  *
-<<<<<<< HEAD
  * This Source Code Form is subject to the terms of the Mozilla Public
  * License, v. 2.0. If a copy of the MPL was not distributed with this
  * file, You can obtain one at http://mozilla.org/MPL/2.0/.
  *
  * Portions Copyright (c) 2012-2014, TransLattice, Inc.
- * Portions Copyright (c) 1996-2012, PostgreSQL Global Development Group
-=======
  * Portions Copyright (c) 1996-2014, PostgreSQL Global Development Group
->>>>>>> ab76208e
  * Portions Copyright (c) 1994, Regents of the University of California
  *
  *
@@ -27,13 +23,10 @@
 #include <unistd.h>
 #include <fcntl.h>
 
-<<<<<<< HEAD
 #ifdef PGXC
 #include "access/reloptions.h"
 #endif /* PGXC */
-=======
 #include "access/htup_details.h"
->>>>>>> ab76208e
 #include "access/sysattr.h"
 #include "catalog/dependency.h"
 #include "catalog/indexing.h"
@@ -55,13 +48,10 @@
 #include "commands/tablespace.h"
 #include "executor/spi.h"
 #include "funcapi.h"
-<<<<<<< HEAD
 #ifdef PGXC
 #include "nodes/execnodes.h"
 #endif
-=======
 #include "miscadmin.h"
->>>>>>> ab76208e
 #include "nodes/makefuncs.h"
 #include "nodes/nodeFuncs.h"
 #include "optimizer/tlist.h"
@@ -906,17 +896,13 @@
 		context.windowClause = NIL;
 		context.windowTList = NIL;
 		context.varprefix = true;
-<<<<<<< HEAD
-		context.prettyFlags = pretty ? PRETTYFLAG_PAREN : 0;
 #ifdef PGXC
 #ifndef XCP
 		context.finalise_aggs = false;
 #endif /* XCP */
 #endif /* PGXC */
-=======
 		context.prettyFlags = pretty ? PRETTYFLAG_PAREN | PRETTYFLAG_INDENT : PRETTYFLAG_INDENT;
 		context.wrapColumn = WRAP_COLUMN_DEFAULT;
->>>>>>> ab76208e
 		context.indentLevel = PRETTYINDENT_STD;
 
 		get_rule_expr(qual, &context, false);
@@ -2522,15 +2508,12 @@
 	context.windowTList = NIL;
 	context.varprefix = forceprefix;
 	context.prettyFlags = prettyFlags;
-<<<<<<< HEAD
 #ifdef PGXC
 #ifndef XCP
 	context.finalise_aggs = false;
 #endif /* XCP */
 #endif /* PGXC */
-=======
 	context.wrapColumn = WRAP_COLUMN_DEFAULT;
->>>>>>> ab76208e
 	context.indentLevel = startIndent;
 
 	get_rule_expr(expr, &context, showimplicit);
@@ -2568,14 +2551,11 @@
 	/* Build one-element rtable */
 	dpns->rtable = list_make1(rte);
 	dpns->ctes = NIL;
-<<<<<<< HEAD
 #ifdef PGXC
 	dpns->remotequery = false;
 #endif
-=======
 	set_rtable_names(dpns, NIL, NULL);
 	set_simple_column_names(dpns);
->>>>>>> ab76208e
 
 	/* Return a one-deep namespace stack */
 	return list_make1(dpns);
@@ -2906,6 +2886,10 @@
 	memset(dpns, 0, sizeof(deparse_namespace));
 	dpns->rtable = query->rtable;
 	dpns->ctes = query->cteList;
+
+#ifdef PGXC
+	dpns->remotequery = false;
+#endif
 
 	/* Assign a unique relation alias to each RTE */
 	set_rtable_names(dpns, parent_namespaces, NULL);
@@ -4234,17 +4218,8 @@
 #endif /* XCP */
 #endif /* PGXC */
 
-<<<<<<< HEAD
-		memset(&dpns, 0, sizeof(dpns));
-		dpns.rtable = query->rtable;
-		dpns.ctes = query->cteList;
-#ifdef PGXC
-		dpns.remotequery = false;
-#endif
-=======
 		set_deparse_for_query(&dpns, query, NIL);
 
->>>>>>> ab76208e
 		get_rule_expr(qual, &context, false);
 	}
 
@@ -4572,16 +4547,7 @@
 #endif /* XCP */
 #endif /* PGXC */
 
-<<<<<<< HEAD
-	memset(&dpns, 0, sizeof(dpns));
-	dpns.rtable = query->rtable;
-	dpns.ctes = query->cteList;
-#ifdef PGXC
-	dpns.remotequery = false;
-#endif
-=======
 	set_deparse_for_query(&dpns, query, parentnamespace);
->>>>>>> ab76208e
 
 	switch (query->commandType)
 	{
@@ -4989,16 +4955,12 @@
 	char	   *sep;
 	int			colno;
 	ListCell   *l;
-<<<<<<< HEAD
-	bool		last_was_multiline = false;
 #ifdef PGXC
 	bool no_targetlist = true;
 #endif
-=======
 
 	/* we use targetbuf to hold each TLE's text temporarily */
 	initStringInfo(&targetbuf);
->>>>>>> ab76208e
 
 	sep = " ";
 	colno = 0;
@@ -5118,7 +5080,6 @@
 		appendStringInfoString(buf, targetbuf.data);
 	}
 
-<<<<<<< HEAD
 #ifdef PGXC
 	/*
 	 * Because the empty target list can generate invalid SQL
@@ -5129,10 +5090,8 @@
 	if (no_targetlist)
 		appendStringInfo(buf, " *");
 #endif
-=======
 	/* clean up */
 	pfree(targetbuf.data);
->>>>>>> ab76208e
 }
 
 static void
@@ -6187,7 +6146,6 @@
 		return NULL;
 	}
 
-<<<<<<< HEAD
 #ifdef PGXC
 	if (rte->rtekind == RTE_REMOTE_DUMMY &&
 		attnum > list_length(rte->eref->colnames) &&
@@ -6221,13 +6179,6 @@
 	}
 #endif /* PGXC */
 
-	/* Identify names to use */
-	schemaname = NULL;			/* default assumptions */
-	refname = rte->eref->aliasname;
-
-	/* Exceptions occur only if the RTE is alias-less */
-	if (rte->alias == NULL)
-=======
 	/*
 	 * If it's an unnamed join, look at the expansion of the alias variable.
 	 * If it's a simple reference to one of the input vars, then recursively
@@ -6241,7 +6192,6 @@
 	 * contain a join alias variable.
 	 */
 	if (rte->rtekind == RTE_JOIN && rte->alias == NULL)
->>>>>>> ab76208e
 	{
 		if (rte->joinaliasvars == NIL)
 			elog(ERROR, "cannot decompile join alias var in plan tree");
@@ -6509,17 +6459,8 @@
 						deparse_namespace mydpns;
 						const char *result;
 
-<<<<<<< HEAD
-						memset(&mydpns, 0, sizeof(mydpns));
-						mydpns.rtable = rte->subquery->rtable;
-						mydpns.ctes = rte->subquery->cteList;
-#ifdef PGXC
-						mydpns.remotequery = false;
-#endif
-=======
 						set_deparse_for_query(&mydpns, rte->subquery,
 											  context->namespaces);
->>>>>>> ab76208e
 
 						context->namespaces = lcons(&mydpns,
 													context->namespaces);
@@ -6636,17 +6577,8 @@
 						deparse_namespace mydpns;
 						const char *result;
 
-<<<<<<< HEAD
-						memset(&mydpns, 0, sizeof(mydpns));
-						mydpns.rtable = ctequery->rtable;
-						mydpns.ctes = ctequery->cteList;
-#ifdef PGXC
-						mydpns.remotequery = false;
-#endif
-=======
 						set_deparse_for_query(&mydpns, ctequery,
 											  context->namespaces);
->>>>>>> ab76208e
 
 						new_nslist = list_copy_tail(context->namespaces,
 													ctelevelsup);
@@ -8348,27 +8280,15 @@
 	StringInfo	buf = context->buf;
 	Oid			argtypes[FUNC_MAX_ARGS];
 	int			nargs;
-<<<<<<< HEAD
-	ListCell   *l;
 #ifdef PGXC
 	bool		added_finalfn = false;
 #endif /* PGXC */
 
-	/* Extract the regular arguments, ignoring resjunk stuff for the moment */
-	arglist = NIL;
-	nargs = 0;
-	foreach(l, aggref->args)
-	{
-		TargetEntry *tle = (TargetEntry *) lfirst(l);
-		Node	   *arg = (Node *) tle->expr;
-=======
 	bool		use_variadic;
->>>>>>> ab76208e
 
 	/* Extract the argument types as seen by the parser */
 	nargs = get_aggregate_argtypes(aggref, argtypes);
 
-<<<<<<< HEAD
 #ifdef PGXC
 #ifndef XCP
 	/*
@@ -8400,9 +8320,7 @@
 #endif /* XCP */
 #endif /* PGXC */
 
-=======
 	/* Print the aggregate name, schema-qualified if needed */
->>>>>>> ab76208e
 	appendStringInfo(buf, "%s(%s",
 					 generate_function_name(aggref->aggfnoid, nargs,
 											NIL, argtypes,

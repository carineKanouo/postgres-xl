--- conflicted
+++ resolved
@@ -929,7 +929,21 @@
 	}
 }
 
-<<<<<<< HEAD
+/*
+ * Free the contents of the ExecNodes expression */
+void
+FreeExecNodes(ExecNodes **exec_nodes)
+{
+	ExecNodes *tmp_en = *exec_nodes;
+
+	/* Nothing to do */
+	if (!tmp_en)
+		return;
+	list_free(tmp_en->primarynodelist);
+	list_free(tmp_en->nodeList);
+	pfree(tmp_en);
+	*exec_nodes = NULL;
+}
 
 #ifdef XCP
 Locator *
@@ -1597,21 +1611,4 @@
 		return 1;
 	}
 }
-#endif
-=======
-/*
- * Free the contents of the ExecNodes expression */
-void
-FreeExecNodes(ExecNodes **exec_nodes)
-{
-	ExecNodes *tmp_en = *exec_nodes;
-
-	/* Nothing to do */
-	if (!tmp_en)
-		return;
-	list_free(tmp_en->primarynodelist);
-	list_free(tmp_en->nodeList);
-	pfree(tmp_en);
-	*exec_nodes = NULL;
-}
->>>>>>> 09cc5e73
+#endif
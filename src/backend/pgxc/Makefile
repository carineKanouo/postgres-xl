--- conflicted
+++ resolved
@@ -11,10 +11,6 @@
 top_builddir = ../../..
 include $(top_builddir)/src/Makefile.global
 
-<<<<<<< HEAD
-SUBDIRS	    = locator plan pool barrier squeue
-=======
-SUBDIRS	    = locator plan pool barrier nodemgr
->>>>>>> 5753e6aa
+SUBDIRS	    = locator plan pool barrier nodemgr squeue
 
 include $(top_srcdir)/src/backend/common.mk
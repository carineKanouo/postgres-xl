/*-------------------------------------------------------------------------
 *
 * execRemote.c
 *
 *	  Functions to execute commands on remote data nodes
 *
 *
 * Portions Copyright (c) 1996-2009, PostgreSQL Global Development Group
 * Portions Copyright (c) 2010-2011 Nippon Telegraph and Telephone Corporation
 *
 * IDENTIFICATION
 *	  $$
 *
 *
 *-------------------------------------------------------------------------
 */

#include <time.h>
#include "postgres.h"
#include "access/twophase.h"
#include "access/gtm.h"
#include "access/xact.h"
#include "catalog/pg_type.h"
#include "commands/prepare.h"
#include "executor/executor.h"
#include "gtm/gtm_c.h"
#include "libpq/libpq.h"
#include "miscadmin.h"
#include "pgxc/execRemote.h"
#ifdef XCP
#include "executor/nodeSubplan.h"
#include "nodes/nodeFuncs.h"
#endif
#include "pgxc/poolmgr.h"
#include "storage/ipc.h"
#include "utils/datum.h"
#include "utils/lsyscache.h"
#include "utils/memutils.h"
#include "utils/tuplesort.h"
#include "utils/snapmgr.h"
#include "pgxc/locator.h"
#include "pgxc/pgxc.h"
#include "parser/parse_type.h"

#define END_QUERY_TIMEOUT	20
#define DATA_NODE_FETCH_SIZE 1


/*
 * Buffer size does not affect performance significantly, just do not allow
 * connection buffer grows infinitely
 */
#define COPY_BUFFER_SIZE 8192
#define PRIMARY_NODE_WRITEAHEAD 1024 * 1024

static bool autocommit = true;
static bool is_ddl = false;
static bool implicit_force_autocommit = false;
#ifndef XCP
static bool temp_object_included = false;
#endif
static PGXCNodeHandle **write_node_list = NULL;
static int	write_node_count = 0;
static char *begin_string = NULL;

static int	pgxc_node_begin(int conn_count, PGXCNodeHandle ** connections,
				GlobalTransactionId gxid);
static int	pgxc_node_commit(PGXCNodeAllHandles * pgxc_handles);
static int	pgxc_node_rollback(PGXCNodeAllHandles * pgxc_handles);
static int	pgxc_node_prepare(PGXCNodeAllHandles * pgxc_handles, char *gid);
static int	pgxc_node_rollback_prepared(GlobalTransactionId gxid, GlobalTransactionId prepared_gxid,
				PGXCNodeAllHandles * pgxc_handles, char *gid);
static int	pgxc_node_commit_prepared(GlobalTransactionId gxid, GlobalTransactionId prepared_gxid,
				PGXCNodeAllHandles * pgxc_handles, char *gid);
static PGXCNodeAllHandles * get_exec_connections(RemoteQueryState *planstate,
					 ExecNodes *exec_nodes,
					 RemoteQueryExecType exec_type);
static int	pgxc_node_implicit_commit_prepared(GlobalTransactionId prepare_xid,
											   GlobalTransactionId commit_xid,
											   PGXCNodeAllHandles * pgxc_handles,
											   char *gid,
											   bool is_commit);
static int	pgxc_node_implicit_prepare(GlobalTransactionId prepare_xid,
				PGXCNodeAllHandles * pgxc_handles, char *gid);

static int	pgxc_node_receive_and_validate(const int conn_count,
#ifdef XCP
										   PGXCNodeHandle ** connections);
#else
										   PGXCNodeHandle ** connections,
										   bool reset_combiner);
#endif
static void clear_write_node_list(void);

static void pfree_pgxc_all_handles(PGXCNodeAllHandles *pgxc_handles);

static void close_node_cursors(PGXCNodeHandle **connections, int conn_count, char *cursor);

static PGXCNodeAllHandles *pgxc_get_all_transaction_nodes(PGXCNode_HandleRequested status_requested);
static bool pgxc_start_command_on_connection(PGXCNodeHandle *connection,
					bool need_tran, GlobalTransactionId gxid, TimestampTz timestamp,
					RemoteQueryState *remotestate, int total_conn_count, Snapshot snapshot);
#ifndef XCP
static bool ExecRemoteQueryInnerPlan(RemoteQueryState *node);
#endif

#ifdef XCP
#define REMOVE_CURR_CONN(combiner) \
	if ((combiner)->current_conn < --((combiner)->conn_count)) \
		(combiner)->connections[(combiner)->current_conn] = \
				(combiner)->connections[(combiner)->conn_count]; \
	else \
		(combiner)->current_conn = 0
#endif

#define MAX_STATEMENTS_PER_TRAN 10

/* Variables to collect statistics */
static int	total_transactions = 0;
static int	total_statements = 0;
static int	total_autocommit = 0;
static int	nonautocommit_2pc = 0;
static int	autocommit_2pc = 0;
static int	current_tran_statements = 0;
static int *statements_per_transaction = NULL;
static int *nodes_per_transaction = NULL;

/*
 * statistics collection: count a statement
 */
static void
stat_statement()
{
	total_statements++;
	current_tran_statements++;
}

/*
 * To collect statistics: count a transaction
 */
static void
stat_transaction(int node_count)
{
	total_transactions++;
	if (autocommit)
		total_autocommit++;
	if (!statements_per_transaction)
	{
		statements_per_transaction = (int *) malloc((MAX_STATEMENTS_PER_TRAN + 1) * sizeof(int));
		memset(statements_per_transaction, 0, (MAX_STATEMENTS_PER_TRAN + 1) * sizeof(int));
	}
	if (current_tran_statements > MAX_STATEMENTS_PER_TRAN)
		statements_per_transaction[MAX_STATEMENTS_PER_TRAN]++;
	else
		statements_per_transaction[current_tran_statements]++;
	current_tran_statements = 0;
	if (node_count > 0 && node_count <= NumDataNodes)
	{
		if (!nodes_per_transaction)
		{
			nodes_per_transaction = (int *) malloc(NumDataNodes * sizeof(int));
			memset(nodes_per_transaction, 0, NumDataNodes * sizeof(int));
		}
		nodes_per_transaction[node_count - 1]++;
	}
}


#ifdef NOT_USED
/*
 * To collect statistics: count a two-phase commit on nodes
 */
static void
stat_2pc()
{
	if (autocommit)
		autocommit_2pc++;
	else
		nonautocommit_2pc++;
}
#endif


/*
 * Output collected statistics to the log
 */
static void
stat_log()
{
	elog(DEBUG1, "Total Transactions: %d Total Statements: %d", total_transactions, total_statements);
	elog(DEBUG1, "Autocommit: %d 2PC for Autocommit: %d 2PC for non-Autocommit: %d",
		 total_autocommit, autocommit_2pc, nonautocommit_2pc);
	if (total_transactions)
	{
		if (statements_per_transaction)
		{
			int			i;

			for (i = 0; i < MAX_STATEMENTS_PER_TRAN; i++)
				elog(DEBUG1, "%d Statements per Transaction: %d (%d%%)",
					 i, statements_per_transaction[i], statements_per_transaction[i] * 100 / total_transactions);
		}
		elog(DEBUG1, "%d+ Statements per Transaction: %d (%d%%)",
			 MAX_STATEMENTS_PER_TRAN, statements_per_transaction[MAX_STATEMENTS_PER_TRAN], statements_per_transaction[MAX_STATEMENTS_PER_TRAN] * 100 / total_transactions);
		if (nodes_per_transaction)
		{
			int			i;

			for (i = 0; i < NumDataNodes; i++)
				elog(DEBUG1, "%d Nodes per Transaction: %d (%d%%)",
					 i + 1, nodes_per_transaction[i], nodes_per_transaction[i] * 100 / total_transactions);
		}
	}
}


/*
 * Create a structure to store parameters needed to combine responses from
 * multiple connections as well as state information
 */
#ifdef XCP
static void
InitResponseCombiner(ResponseCombiner *combiner, int node_count,
					   CombineType combine_type)
#else
static RemoteQueryState *
CreateResponseCombiner(int node_count, CombineType combine_type)
#endif
{
#ifndef XCP
	RemoteQueryState *combiner;

	/* ResponseComber is a typedef for pointer to ResponseCombinerData */
	combiner = makeNode(RemoteQueryState);
	if (combiner == NULL)
	{
		/* Out of memory */
		return combiner;
	}
#endif
	combiner->node_count = node_count;
	combiner->connections = NULL;
	combiner->conn_count = 0;
	combiner->combine_type = combine_type;
	combiner->command_complete_count = 0;
	combiner->request_type = REQUEST_TYPE_NOT_DEFINED;
	combiner->description_count = 0;
	combiner->copy_in_count = 0;
	combiner->copy_out_count = 0;
	combiner->copy_file = NULL;
	combiner->errorMessage = NULL;
	combiner->errorDetail = NULL;
	combiner->tuple_desc = NULL;
	combiner->currentRow.msg = NULL;
	combiner->currentRow.msglen = 0;
	combiner->currentRow.msgnode = 0;
	combiner->rowBuffer = NIL;
	combiner->tapenodes = NULL;
#ifdef XCP
	combiner->merge_sort = false;
	combiner->tapemarks = NULL;
	combiner->tuplesortstate = NULL;
	combiner->cursor = NULL;
	combiner->update_cursor = NULL;
	combiner->cursor_count = 0;
	combiner->cursor_connections = NULL;
#else
	combiner->initAggregates = true;
	combiner->query_Done = false;

	return combiner;
#endif
}

/*
 * Parse out row count from the command status response and convert it to integer
 */
static int
parse_row_count(const char *message, size_t len, uint64 *rowcount)
{
	int			digits = 0;
	int			pos;

	*rowcount = 0;
	/* skip \0 string terminator */
	for (pos = 0; pos < len - 1; pos++)
	{
		if (message[pos] >= '0' && message[pos] <= '9')
		{
			*rowcount = *rowcount * 10 + message[pos] - '0';
			digits++;
		}
		else
		{
			*rowcount = 0;
			digits = 0;
		}
	}
	return digits;
}

/*
 * Convert RowDescription message to a TupleDesc
 */
static TupleDesc
create_tuple_desc(char *msg_body, size_t len)
{
	TupleDesc 	result;
	int 		i, nattr;
	uint16		n16;

	/* get number of attributes */
	memcpy(&n16, msg_body, 2);
	nattr = ntohs(n16);
	msg_body += 2;

	result = CreateTemplateTupleDesc(nattr, false);

	/* decode attributes */
	for (i = 1; i <= nattr; i++)
	{
		AttrNumber	attnum;
		char		*attname;
		char		*typname;
		Oid 		oidtypeid;
		int32 		typemode, typmod;

		attnum = (AttrNumber) i;

		/* attribute name */
		attname = msg_body;
		msg_body += strlen(attname) + 1;

		/* type name */
		typname = msg_body;
		msg_body += strlen(typname) + 1;

		/* table OID, ignored */
		msg_body += 4;

		/* column no, ignored */
		msg_body += 2;

		/* data type OID, ignored */
		msg_body += 4;

		/* type len, ignored */
		msg_body += 2;

		/* type mod */
		memcpy(&typemode, msg_body, 4);
		typmod = ntohl(typemode);
		msg_body += 4;

		/* PGXCTODO text/binary flag? */
		msg_body += 2;

		/* Get the OID type and mode type from typename */
		parseTypeString(typname, &oidtypeid, NULL);

		TupleDescInitEntry(result, attnum, attname, oidtypeid, typmod, 0);
	}
	return result;
}

/*
 * Handle CopyOutCommandComplete ('c') message from a data node connection
 */
static void
#ifdef XCP
HandleCopyOutComplete(ResponseCombiner *combiner)
#else
HandleCopyOutComplete(RemoteQueryState *combiner)
#endif
{
	if (combiner->request_type == REQUEST_TYPE_NOT_DEFINED)
		combiner->request_type = REQUEST_TYPE_COPY_OUT;
	if (combiner->request_type != REQUEST_TYPE_COPY_OUT)
		/* Inconsistent responses */
		ereport(ERROR,
				(errcode(ERRCODE_DATA_CORRUPTED),
				 errmsg("Unexpected response from the data nodes for 'c' message, current request type %d", combiner->request_type)));
	/* Just do nothing, close message is managed by the coordinator */
	combiner->copy_out_count++;
}

/*
 * Handle CommandComplete ('C') message from a data node connection
 */
static void
#ifdef XCP
HandleCommandComplete(ResponseCombiner *combiner, char *msg_body, size_t len)
#else
HandleCommandComplete(RemoteQueryState *combiner, char *msg_body, size_t len)
#endif
{
	int 			digits = 0;
	EState		   *estate = combiner->ss.ps.state;

	/*
	 * If we did not receive description we are having rowcount or OK response
	 */
	if (combiner->request_type == REQUEST_TYPE_NOT_DEFINED)
		combiner->request_type = REQUEST_TYPE_COMMAND;
	/* Extract rowcount */
	if (combiner->combine_type != COMBINE_TYPE_NONE && estate)
	{
		uint64	rowcount;
		digits = parse_row_count(msg_body, len, &rowcount);
		if (digits > 0)
		{
			/* Replicated write, make sure they are the same */
			if (combiner->combine_type == COMBINE_TYPE_SAME)
			{
				if (combiner->command_complete_count)
				{
					if (rowcount != estate->es_processed)
						/* There is a consistency issue in the database with the replicated table */
						ereport(ERROR,
								(errcode(ERRCODE_DATA_CORRUPTED),
								 errmsg("Write to replicated table returned different results from the data nodes")));
				}
				else
					/* first result */
					estate->es_processed = rowcount;
			}
			else
				estate->es_processed += rowcount;
		}
		else
			combiner->combine_type = COMBINE_TYPE_NONE;
	}

	combiner->command_complete_count++;
}

/*
 * Handle RowDescription ('T') message from a data node connection
 */
static bool
#ifdef XCP
HandleRowDescription(ResponseCombiner *combiner, char *msg_body, size_t len)
#else
HandleRowDescription(RemoteQueryState *combiner, char *msg_body, size_t len)
#endif
{
	if (combiner->request_type == REQUEST_TYPE_NOT_DEFINED)
		combiner->request_type = REQUEST_TYPE_QUERY;
	if (combiner->request_type != REQUEST_TYPE_QUERY)
	{
		/* Inconsistent responses */
		ereport(ERROR,
				(errcode(ERRCODE_DATA_CORRUPTED),
				 errmsg("Unexpected response from the data nodes for 'T' message, current request type %d", combiner->request_type)));
	}
	/* Increment counter and check if it was first */
	if (combiner->description_count++ == 0)
	{
		combiner->tuple_desc = create_tuple_desc(msg_body, len);
		return true;
	}
	return false;
}


#ifdef NOT_USED
/*
 * Handle ParameterStatus ('S') message from a data node connection (SET command)
 */
static void
#ifdef XCP
HandleParameterStatus(ResponseCombiner *combiner, char *msg_body, size_t len)
#else
HandleParameterStatus(RemoteQueryState *combiner, char *msg_body, size_t len)
#endif
{
	if (combiner->request_type == REQUEST_TYPE_NOT_DEFINED)
		combiner->request_type = REQUEST_TYPE_QUERY;
	if (combiner->request_type != REQUEST_TYPE_QUERY)
	{
		/* Inconsistent responses */
		ereport(ERROR,
			(errcode(ERRCODE_DATA_CORRUPTED),
				 errmsg("Unexpected response from the data nodes for 'S' message, current request type %d", combiner->request_type)));
	}
	/* Proxy last */
	if (++combiner->description_count == combiner->node_count)
	{
		pq_putmessage('S', msg_body, len);
	}
}
#endif

/*
 * Handle CopyInResponse ('G') message from a data node connection
 */
static void
#ifdef XCP
HandleCopyIn(ResponseCombiner *combiner)
#else
HandleCopyIn(RemoteQueryState *combiner)
#endif
{
	if (combiner->request_type == REQUEST_TYPE_NOT_DEFINED)
		combiner->request_type = REQUEST_TYPE_COPY_IN;
	if (combiner->request_type != REQUEST_TYPE_COPY_IN)
	{
		/* Inconsistent responses */
		ereport(ERROR,
				(errcode(ERRCODE_DATA_CORRUPTED),
				 errmsg("Unexpected response from the data nodes for 'G' message, current request type %d", combiner->request_type)));
	}
	/*
	 * The normal PG code will output an G message when it runs in the
	 * coordinator, so do not proxy message here, just count it.
	 */
	combiner->copy_in_count++;
}

/*
 * Handle CopyOutResponse ('H') message from a data node connection
 */
static void
#ifdef XCP
HandleCopyOut(ResponseCombiner *combiner)
#else
HandleCopyOut(RemoteQueryState *combiner)
#endif
{
	if (combiner->request_type == REQUEST_TYPE_NOT_DEFINED)
		combiner->request_type = REQUEST_TYPE_COPY_OUT;
	if (combiner->request_type != REQUEST_TYPE_COPY_OUT)
	{
		/* Inconsistent responses */
		ereport(ERROR,
				(errcode(ERRCODE_DATA_CORRUPTED),
				 errmsg("Unexpected response from the data nodes for 'H' message, current request type %d", combiner->request_type)));
	}
	/*
	 * The normal PG code will output an H message when it runs in the
	 * coordinator, so do not proxy message here, just count it.
	 */
	combiner->copy_out_count++;
}

/*
 * Handle CopyOutDataRow ('d') message from a data node connection
 */
static void
#ifdef XCP
HandleCopyDataRow(ResponseCombiner *combiner, char *msg_body, size_t len)
#else
HandleCopyDataRow(RemoteQueryState *combiner, char *msg_body, size_t len)
#endif
{
	if (combiner->request_type == REQUEST_TYPE_NOT_DEFINED)
		combiner->request_type = REQUEST_TYPE_COPY_OUT;

	/* Inconsistent responses */
	if (combiner->request_type != REQUEST_TYPE_COPY_OUT)
		ereport(ERROR,
				(errcode(ERRCODE_DATA_CORRUPTED),
				 errmsg("Unexpected response from the data nodes for 'd' message, current request type %d", combiner->request_type)));

	/* count the row */
	combiner->processed++;

	/* If there is a copy file, data has to be sent to the local file */
	if (combiner->copy_file)
		/* write data to the copy file */
		fwrite(msg_body, 1, len, combiner->copy_file);
	else
		pq_putmessage('d', msg_body, len);
}

/*
 * Handle DataRow ('D') message from a data node connection
 * The function returns true if buffer can accept more data rows.
 * Caller must stop reading if function returns false
 */
#ifdef XCP
static bool
HandleDataRow(ResponseCombiner *combiner, char *msg_body, size_t len, int node)
#else
static void
HandleDataRow(RemoteQueryState *combiner, char *msg_body, size_t len, int node)
#endif
{
	/* We expect previous message is consumed */
	Assert(combiner->currentRow.msg == NULL);

	if (combiner->request_type != REQUEST_TYPE_QUERY)
	{
		/* Inconsistent responses */
		ereport(ERROR,
				(errcode(ERRCODE_DATA_CORRUPTED),
				 errmsg("Unexpected response from the data nodes for 'D' message, current request type %d", combiner->request_type)));
	}

	/*
	 * If we got an error already ignore incoming data rows from other nodes
	 * Still we want to continue reading until get CommandComplete
	 */
#ifdef XCP
	if (combiner->errorMessage)
		return false;
#else
	if (combiner->errorMessage)
		return;
#endif

	/*
	 * We are copying message because it points into connection buffer, and
	 * will be overwritten on next socket read
	 */
	combiner->currentRow.msg = (char *) palloc(len);
	memcpy(combiner->currentRow.msg, msg_body, len);
	combiner->currentRow.msglen = len;
	combiner->currentRow.msgnode = node;
#ifdef XCP
	return true;
#endif
}

/*
 * Handle ErrorResponse ('E') message from a data node connection
 */
static void
#ifdef XCP
HandleError(ResponseCombiner *combiner, char *msg_body, size_t len)
#else
HandleError(RemoteQueryState *combiner, char *msg_body, size_t len)
#endif
{
	/* parse error message */
	char *severity = NULL;
	char *code = NULL;
	char *message = NULL;
	char *detail = NULL;
	char *hint = NULL;
	char *position = NULL;
	char *int_position = NULL;
	char *int_query = NULL;
	char *where = NULL;
	char *file = NULL;
	char *line = NULL;
	char *routine = NULL;
	int   offset = 0;

	/*
	 * Scan until point to terminating \0
	 */
	while (offset + 1 < len)
	{
		/* pointer to the field message */
		char *str = msg_body + offset + 1;

		switch (msg_body[offset])
		{
			case 'S':
				severity = str;
				break;
			case 'C':
				code = str;
				break;
			case 'M':
				message = str;
				break;
			case 'D':
				detail = str;
				break;
			case 'H':
				hint = str;
				break;
			case 'P':
				position = str;
				break;
			case 'p':
				int_position = str;
				break;
			case 'q':
				int_query = str;
				break;
			case 'W':
				where = str;
				break;
			case 'F':
				file = str;
				break;
			case 'L':
				line = str;
				break;
			case 'R':
				routine = str;
				break;
		}

		/* code, message and \0 */
		offset += strlen(str) + 2;
	}

	/*
	 * We may have special handling for some errors, default handling is to
	 * throw out error with the same message. We can not ereport immediately
	 * because we should read from this and other connections until
	 * ReadyForQuery is received, so we just store the error message.
	 * If multiple connections return errors only first one is reported.
	 */
	if (!combiner->errorMessage)
	{
		combiner->errorMessage = pstrdup(message);
		/* Error Code is exactly 5 significant bytes */
		if (code)
			memcpy(combiner->errorCode, code, 5);
	}

	if (!combiner->errorDetail && detail != NULL)
	{
		combiner->errorDetail = pstrdup(detail);
	}

	/*
	 * If data node have sent ErrorResponse it will never send CommandComplete.
	 * Increment the counter to prevent endless waiting for it.
	 */
	combiner->command_complete_count++;
}

/*
 * HandleCmdComplete -
 *	combine deparsed sql statements execution results
 *
 * Input parameters: 
 *	commandType is dml command type
 *	combineTag is used to combine the completion result
 *	msg_body is execution result needed to combine
 *	len is msg_body size
 */
void
HandleCmdComplete(CmdType commandType, CombineTag *combine, 
						const char *msg_body, size_t len)
{
	int	digits = 0;
	uint64	originrowcount = 0;
	uint64	rowcount = 0;
	uint64	total = 0;
	
	if (msg_body == NULL)
		return;
	
	/* if there's nothing in combine, just copy the msg_body */
	if (strlen(combine->data) == 0)
	{
		strcpy(combine->data, msg_body);
		combine->cmdType = commandType;
		return;
	}
	else
	{
		/* commandType is conflict */
		if (combine->cmdType != commandType)
			return;
		
		/* get the processed row number from msg_body */
		digits = parse_row_count(msg_body, len + 1, &rowcount);
		elog(DEBUG1, "digits is %d\n", digits);
		Assert(digits >= 0);

		/* no need to combine */
		if (digits == 0)
			return;

		/* combine the processed row number */
		parse_row_count(combine->data, strlen(combine->data) + 1, &originrowcount);
		elog(DEBUG1, "originrowcount is %lu, rowcount is %lu\n", originrowcount, rowcount);
		total = originrowcount + rowcount;

	}

	/* output command completion tag */
	switch (commandType)
	{
		case CMD_SELECT:
			strcpy(combine->data, "SELECT");
			break;
		case CMD_INSERT:
			snprintf(combine->data, COMPLETION_TAG_BUFSIZE,
			   "INSERT %u %lu", 0, total);
			break;
		case CMD_UPDATE:
			snprintf(combine->data, COMPLETION_TAG_BUFSIZE,
					 "UPDATE %lu", total);
			break;
		case CMD_DELETE:
			snprintf(combine->data, COMPLETION_TAG_BUFSIZE,
					 "DELETE %lu", total);
			break;
		default:
			strcpy(combine->data, "");
			break;
	}
	
}

/*
 * Examine the specified combiner state and determine if command was completed
 * successfully
 */
static bool
#ifdef XCP
validate_combiner(ResponseCombiner *combiner)
#else
validate_combiner(RemoteQueryState *combiner)
#endif
{
	/* There was error message while combining */
	if (combiner->errorMessage)
		return false;
	/* Check if state is defined */
	if (combiner->request_type == REQUEST_TYPE_NOT_DEFINED)
		return false;

	/* Check all nodes completed */
	if ((combiner->request_type == REQUEST_TYPE_COMMAND
	        || combiner->request_type == REQUEST_TYPE_QUERY)
	        && combiner->command_complete_count != combiner->node_count)
		return false;

	/* Check count of description responses */
	if (combiner->request_type == REQUEST_TYPE_QUERY
	        && combiner->description_count != combiner->node_count)
		return false;

	/* Check count of copy-in responses */
	if (combiner->request_type == REQUEST_TYPE_COPY_IN
	        && combiner->copy_in_count != combiner->node_count)
		return false;

	/* Check count of copy-out responses */
	if (combiner->request_type == REQUEST_TYPE_COPY_OUT
	        && combiner->copy_out_count != combiner->node_count)
		return false;

	/* Add other checks here as needed */

	/* All is good if we are here */
	return true;
}

/*
 * Close combiner and free allocated memory, if it is not needed
 */
static void
#ifdef XCP
CloseCombiner(ResponseCombiner *combiner)
{
	if (combiner->connections)
		pfree(combiner->connections);
	if (combiner->tuple_desc)
		FreeTupleDesc(combiner->tuple_desc);
	if (combiner->errorMessage)
		pfree(combiner->errorMessage);
	if (combiner->cursor_connections)
		pfree(combiner->cursor_connections);
	if (combiner->tapenodes)
		pfree(combiner->tapenodes);
	if (combiner->tapemarks)
		pfree(combiner->tapemarks);
}
#else
CloseCombiner(RemoteQueryState *combiner)
{
	if (combiner)
	{
		if (combiner->connections)
			pfree(combiner->connections);
		if (combiner->tuple_desc)
			FreeTupleDesc(combiner->tuple_desc);
		if (combiner->errorMessage)
			pfree(combiner->errorMessage);
		if (combiner->errorDetail)
			pfree(combiner->errorDetail);
		if (combiner->cursor_connections)
			pfree(combiner->cursor_connections);
		if (combiner->tapenodes)
			pfree(combiner->tapenodes);
		pfree(combiner);
	}
}
#endif

/*
 * Validate combiner and release storage freeing allocated memory
 */
static bool
#ifdef XCP
ValidateAndCloseCombiner(ResponseCombiner *combiner)
#else
ValidateAndCloseCombiner(RemoteQueryState *combiner)
#endif
{
	bool		valid = validate_combiner(combiner);

	CloseCombiner(combiner);

	return valid;
}


#ifndef XCP
 /*
 * Validate combiner and reset storage
 */
static bool
ValidateAndResetCombiner(RemoteQueryState *combiner)
{
	bool		valid = validate_combiner(combiner);
	ListCell   *lc;

	if (combiner->connections)
		pfree(combiner->connections);
	if (combiner->tuple_desc)
		FreeTupleDesc(combiner->tuple_desc);
	if (combiner->currentRow.msg)
		pfree(combiner->currentRow.msg);
	foreach(lc, combiner->rowBuffer)
	{
		RemoteDataRow dataRow = (RemoteDataRow) lfirst(lc);
		pfree(dataRow->msg);
	}
	list_free_deep(combiner->rowBuffer);
	if (combiner->errorMessage)
		pfree(combiner->errorMessage);
	if (combiner->errorDetail)
		pfree(combiner->errorDetail);
	if (combiner->tapenodes)
		pfree(combiner->tapenodes);

	combiner->command_complete_count = 0;
	combiner->connections = NULL;
	combiner->conn_count = 0;
	combiner->request_type = REQUEST_TYPE_NOT_DEFINED;
	combiner->tuple_desc = NULL;
	combiner->description_count = 0;
	combiner->copy_in_count = 0;
	combiner->copy_out_count = 0;
	combiner->errorMessage = NULL;
	combiner->errorDetail = NULL;
	combiner->query_Done = false;
	combiner->currentRow.msg = NULL;
	combiner->currentRow.msglen = 0;
	combiner->currentRow.msgnode = 0;
	combiner->rowBuffer = NIL;
	combiner->tapenodes = NULL;
	combiner->copy_file = NULL;

	return valid;
}
#endif


/*
 * It is possible if multiple steps share the same data node connection, when
 * executor is running multi-step query or client is running multiple queries
 * using Extended Query Protocol. After returning next tuple ExecRemoteQuery
 * function passes execution control to the executor and then it can be given
 * to the same RemoteQuery or to different one. It is possible that before
 * returning a tuple the function do not read all data node responses. In this
 * case pending responses should be read in context of original RemoteQueryState
 * till ReadyForQuery message and data rows should be stored (buffered) to be
 * available when fetch from that RemoteQueryState is requested again.
 * BufferConnection function does the job.
 * If a RemoteQuery is going to use connection it should check connection state.
 * DN_CONNECTION_STATE_QUERY indicates query has data to read and combiner
 * points to the original RemoteQueryState. If combiner differs from "this" the
 * connection should be buffered.
 */
void
BufferConnection(PGXCNodeHandle *conn)
{
#ifdef XCP
	ResponseCombiner *combiner = conn->combiner;
#else
	RemoteQueryState *combiner = conn->combiner;
#endif
	MemoryContext oldcontext;

	if (combiner == NULL || conn->state != DN_CONNECTION_STATE_QUERY)
		return;

	/*
	 * When BufferConnection is invoked CurrentContext is related to other
	 * portal, which is trying to control the connection.
	 * TODO See if we can find better context to switch to
	 */
#ifdef XCP
	/* XCP do not use scan slot */
	oldcontext = MemoryContextSwitchTo(combiner->ss.ps.ps_ResultTupleSlot->tts_mcxt);
#else
	oldcontext = MemoryContextSwitchTo(combiner->ss.ss_ScanTupleSlot->tts_mcxt);
#endif

	/* Verify the connection is in use by the combiner */
	combiner->current_conn = 0;
	while (combiner->current_conn < combiner->conn_count)
	{
		if (combiner->connections[combiner->current_conn] == conn)
			break;
		combiner->current_conn++;
	}
	Assert(combiner->current_conn < combiner->conn_count);

#ifdef XCP
	if (combiner->tapemarks == NULL)
		combiner->tapemarks = (ListCell**) palloc0(combiner->conn_count * sizeof(ListCell*));

	/*
	 * If current bookmark for the current tape is not set it means either
	 * first row in the buffer is from the current tape or no rows from
	 * the tape in the buffer, so if first row is not from current
	 * connection bookmark the last cell in the list.
	 */
	if (combiner->tapemarks[combiner->current_conn] == NULL &&
			list_length(combiner->rowBuffer) > 0)
	{
		RemoteDataRow dataRow = (RemoteDataRow) linitial(combiner->rowBuffer);
		if (dataRow->msgnode != conn->nodenum)
			combiner->tapemarks[combiner->current_conn] = list_tail(combiner->rowBuffer);
	}
#endif

	/*
	 * Buffer data rows until data node return number of rows specified by the
	 * fetch_size parameter of last Execute message (PortalSuspended message)
	 * or end of result set is reached (CommandComplete message)
	 */
	while (conn->state == DN_CONNECTION_STATE_QUERY)
	{
		int res;

		/* Move to buffer currentRow (received from the data node) */
		if (combiner->currentRow.msg)
		{
			RemoteDataRow dataRow = (RemoteDataRow) palloc(sizeof(RemoteDataRowData));
			*dataRow = combiner->currentRow;
			/* clear buffer to accept next row */
			combiner->currentRow.msg = NULL;
			combiner->currentRow.msglen = 0;
			combiner->currentRow.msgnode = 0;
			combiner->rowBuffer = lappend(combiner->rowBuffer, dataRow);
		}

		res = handle_response(conn, combiner);
		/*
		 * If response message is a DataRow it will be handled on the next
		 * iteration.
		 * PortalSuspended will cause connection state change and break the loop
		 * The same is for CommandComplete, but we need additional handling -
		 * remove connection from the list of active connections.
		 * We may need to add handling error response
		 */
#ifdef XCP
		/* Most often result check first */
		if (res == RESPONSE_DATAROW)
		{
			/*
			 * The row is in the combiner->currentRow, on next iteration it will
			 * be moved to the buffer
			 */
			continue;
		}
#endif
		/* incomplete message, read more */
		if (res == RESPONSE_EOF)
		{
			if (pgxc_node_receive(1, &conn, NULL))
			{
				conn->state = DN_CONNECTION_STATE_ERROR_FATAL;
				add_error_message(conn, "Failed to fetch from data node");
			}
		}
		/*
		 * End of result set is reached, so either set the pointer to the
		 * connection to NULL (step with sort) or remove it from the list
		 * (step without sort)
		 */
		else if (res == RESPONSE_COMPLETE)
		{
			/*
			 * If combiner is doing merge sort we should set reference to the
			 * current connection to NULL in the array, indicating the end
			 * of the tape is reached. FetchTuple will try to access the buffer
			 * first anyway.
			 * Since we remove that reference we can not determine what node
			 * number was this connection, but we need this info to find proper
			 * tuple in the buffer if we are doing merge sort. So store node
			 * number in special array.
			 * NB: We can not test combiner->tuplesortstate here, connection
			 * may require buffering inside tuplesort_begin_merge - while
			 * pre-read rows from the tapes, one of with may be a local
			 * connection with RemoteSubplan in the tree.
			 */
#ifdef XCP
			if (combiner->merge_sort)
#else
			if (combiner->tuplesortstate)
#endif
			{
				combiner->connections[combiner->current_conn] = NULL;
				if (combiner->tapenodes == NULL)
#ifdef XCP
					combiner->tapenodes = (int*) palloc0(combiner->conn_count * sizeof(int));
#else
					combiner->tapenodes = (int*) palloc0(NumDataNodes * sizeof(int));
#endif
				combiner->tapenodes[combiner->current_conn] = conn->nodenum;
			}
			else
			{
				/* Remove current connection, move last in-place, adjust current_conn */
				if (combiner->current_conn < --combiner->conn_count)
					combiner->connections[combiner->current_conn] = combiner->connections[combiner->conn_count];
				else
					combiner->current_conn = 0;
			}
		}
		/*
		 * Before output RESPONSE_COMPLETE or PORTAL_SUSPENDED handle_response()
		 * changes connection state to DN_CONNECTION_STATE_IDLE, breaking the
		 * loop. We do not need to do anything specific in case of
		 * PORTAL_SUSPENDED so skiping "else if" block for that case
		 */
	}
	MemoryContextSwitchTo(oldcontext);
	conn->combiner = NULL;
}

/*
 * copy the datarow from combiner to the given slot, in the slot's memory
 * context
 */
static void
#ifdef XCP
CopyDataRowTupleToSlot(ResponseCombiner *combiner, TupleTableSlot *slot)
#else
CopyDataRowTupleToSlot(RemoteQueryState *combiner, TupleTableSlot *slot)
#endif
{
	char 			*msg;
	MemoryContext	oldcontext;
	oldcontext = MemoryContextSwitchTo(slot->tts_mcxt);
	msg = (char *)palloc(combiner->currentRow.msglen);
	memcpy(msg, combiner->currentRow.msg, combiner->currentRow.msglen);
	ExecStoreDataRowTuple(msg, combiner->currentRow.msglen,
						  combiner->currentRow.msgnode, slot, true);
	pfree(combiner->currentRow.msg);
	combiner->currentRow.msg = NULL;
	combiner->currentRow.msglen = 0;
	combiner->currentRow.msgnode = 0;
	MemoryContextSwitchTo(oldcontext);
}

#ifdef XCP
TupleTableSlot *
FetchTuple(ResponseCombiner *combiner)
{
	PGXCNodeHandle *conn;
	TupleTableSlot *slot;
	int 			nodenum;

	/*
	 * Get current connection
	 */
	if (combiner->conn_count > combiner->current_conn)
		conn = combiner->connections[combiner->current_conn];
	else
		conn = NULL;

fetch_local_conn:
	/* If requested connection is specified and it is a "local" handle get
	 * next tuple from it. We never buffer local nodes */
	while (conn && conn->sock == LOCAL_CONN)
	{
		slot = ExecProcNode(outerPlanState(combiner));
		if (TupIsNull(slot))
		{
			pfree(conn);
			conn = NULL;
			/*
			 * If doing merge sort return NULL immediately to indicate end of
			 * the tape, otherwise continue with ремоте connections.
			 */
			if (combiner->merge_sort)
			{
				combiner->connections[combiner->current_conn] = NULL;
				return NULL;
			}
			else
			{
				REMOVE_CURR_CONN(combiner);
				if (combiner->conn_count > 0)
					conn = combiner->connections[combiner->current_conn];
				else
					conn = NULL;
				/*
				 * There can only be one local connection, so break the loop
				 * and move to handling of remote connections.
				 * The function will later return NULL if no more connections
				 * and row buffer is empty
				 */
				break;
			}
		}
		// Revisit: now local connections are only when running remote subquery
		// Want to generalize it somehow
		if (((RemoteSubplanState *) combiner)->locator)
		{
			RemoteSubplanState *planstate = (RemoteSubplanState *) combiner;
			RemoteSubplan *plan = (RemoteSubplan *) combiner->ss.ps.plan;
			Datum value = (Datum) 0;
			bool  isnull = true;
			int i, numnodes;

			if (plan->distributionKey != InvalidAttrNumber)
				value = slot_getattr(slot, plan->distributionKey, &isnull);

			numnodes = GET_NODES(planstate->locator, value, isnull,
								 planstate->dest_nodes, NULL);
			// ignore destinations, for now, return to caller if at least one of
			// the returned node equal to local node id
			for (i = 0; i < numnodes; i++)
				if (planstate->dest_nodes[i] == PGXCNodeId)
					return slot;
			/* does not match, get another tuple */
			continue;
		}
		/* if no locator, always return the tuple */
		return slot;
	}

	if (combiner->merge_sort)
	{
		Assert(conn || combiner->tapenodes);
		nodenum = conn ? conn->nodenum :
				combiner->tapenodes[combiner->current_conn];
		Assert(nodenum > 0 && nodenum <= NumDataNodes);
	}

	/*
	 * When we are performing merge sort we need to get from the buffer record
	 * from the connection marked as "current". Otherwise get first.
	 */
	if (list_length(combiner->rowBuffer) > 0)
	{
		RemoteDataRow dataRow;

		Assert(combiner->currentRow.msg == NULL);

		if (combiner->merge_sort)
		{
			ListCell *lc;
			ListCell *prev;

			prev = combiner->tapemarks[combiner->current_conn];
			if (prev)
			{
				/*
				 * Start looking through the list from the bookmark.
				 * Probably the first cell we check contains row from the needed
				 * node. Otherwise continue scanning until we encounter one,
				 * advancing prev pointer as well.
				 */
				while((lc = lnext(prev)) != NULL)
				{
					dataRow = (RemoteDataRow) lfirst(lc);
					if (dataRow->msgnode == nodenum)
					{
						combiner->currentRow = *dataRow;
						pfree(dataRow);
						break;
					}
					prev = lc;
				}
			}
			else
			{
				/*
				 * Either needed row is the first in the buffer or no such row
				 */
				lc = list_head(combiner->rowBuffer);
				dataRow = (RemoteDataRow) lfirst(lc);
				if (dataRow->msgnode == nodenum)
				{
					combiner->currentRow = *dataRow;
					pfree(dataRow);
				}
				else
				{
					lc = NULL;
				}
			}
			if (lc)
			{
				/*
				 * Delete cell from the buffer. Before we delete we must check
				 * the bookmarks, if the cell is a bookmark for any tape.
				 * If it is the case we are deleting last row of the current
				 * block from the current tape. That tape should have bookmark
				 * like current, and current bookmark will be advanced when we
				 * read the tape once again.
				 */
				int i;
				for (i = 0; i < combiner->conn_count; i++)
				{
					if (combiner->tapemarks[i] == lc)
						combiner->tapemarks[i] = prev;
				}
				combiner->rowBuffer = list_delete_cell(combiner->rowBuffer,
													   lc, prev);
			}
			combiner->tapemarks[combiner->current_conn] = prev;
		}
		else
		{
			dataRow = (RemoteDataRow) linitial(combiner->rowBuffer);
			combiner->currentRow = *dataRow;
			pfree(dataRow);
			combiner->rowBuffer = list_delete_first(combiner->rowBuffer);
		}
	}

	/* If we have node message in the currentRow slot, and it is from a proper
	 * node, consume it.  */
	if (combiner->currentRow.msg)
	{
		Assert(!combiner->merge_sort ||
			   combiner->currentRow.msgnode == nodenum);
		slot = combiner->ss.ps.ps_ResultTupleSlot;
		CopyDataRowTupleToSlot(combiner, slot);
		return slot;
	}

	while (conn)
	{
		int res;

		/* We may have switched to a new connection and this new connection
		 * may appear local and require different handling.
		 * Verify that before checking ownership, it is incorrect to buffer
		 * local connection and even may cause segmentation fault
		 */
		if (conn->sock == LOCAL_CONN)
			goto fetch_local_conn;

		/* Going to use a connection, buffer it if needed */
		CHECK_OWNERSHIP(conn, combiner);

		/*
		 * If current connection is idle it means portal on the data node is
		 * suspended. Request more and try to get it
		 */
		if (conn->state == DN_CONNECTION_STATE_IDLE)
		{
			if (pgxc_node_send_execute(conn, combiner->cursor, 100) != 0)
				ereport(ERROR,
						(errcode(ERRCODE_INTERNAL_ERROR),
						 errmsg("Failed to fetch from data node")));
			if (pgxc_node_send_sync(conn) != 0)
				ereport(ERROR,
						(errcode(ERRCODE_INTERNAL_ERROR),
						 errmsg("Failed to fetch from data node")));
			if (pgxc_node_receive(1, &conn, NULL))
				ereport(ERROR,
						(errcode(ERRCODE_INTERNAL_ERROR),
						 errmsg("Failed to fetch from data node")));
			conn->combiner = combiner;
		}

		/* read messages */
		res = handle_response(conn, combiner);
		if (res == RESPONSE_DATAROW)
		{
			slot = combiner->ss.ps.ps_ResultTupleSlot;
			CopyDataRowTupleToSlot(combiner, slot);
			return slot;
		}
		else if (res == RESPONSE_EOF)
		{
			/* incomplete message, read more */
			if (pgxc_node_receive(1, &conn, NULL))
				ereport(ERROR,
						(errcode(ERRCODE_INTERNAL_ERROR),
						 errmsg("Failed to fetch from data node")));
			continue;
		}
		else if (res == RESPONSE_SUSPENDED)
		{
			/*
			 * If we are doing merge sort continue with current connection and
			 * send request for more rows from it, otherwise make next
			 * connection current
			 */
			if (combiner->merge_sort)
				continue;
			if (++combiner->current_conn >= combiner->conn_count)
				combiner->current_conn = 0;
			conn = combiner->connections[combiner->current_conn];
		}
		else if (res == RESPONSE_COMPLETE)
		{
			/* If we are doing merge sort clean current connection and return
			 * NULL, otherwise remove current connection, move last in-place,
			 * adjust current_conn and continue if it is not last connection */
			if (combiner->merge_sort)
			{
				combiner->connections[combiner->current_conn] = NULL;
				return NULL;
			}
			REMOVE_CURR_CONN(combiner);
			if (combiner->conn_count > 0)
				conn = combiner->connections[combiner->current_conn];
			else
				return NULL;
		}
		else
		{
			// Can not get here?
			Assert(false);
		}
	}

	return NULL;
}
#else
/*
 * Get next data row from the combiner's buffer into provided slot
 * Just clear slot and return false if buffer is empty, that means end of result
 * set is reached
 */
bool
FetchTuple(RemoteQueryState *combiner, TupleTableSlot *slot)
{
	bool have_tuple = false;

	/* If we have message in the buffer, consume it */
	if (combiner->currentRow.msg)
	{
		CopyDataRowTupleToSlot(combiner, slot);
		have_tuple = true;
	}

	/*
	 * If this is ordered fetch we can not know what is the node
	 * to handle next, so sorter will choose next itself, fetch next data row
	 * and set it as the currentRow to have it consumed on the next call
	 * to FetchTuple().
	 * Otherwise allow to prefetch next tuple
	 */
	if (((RemoteQuery *)combiner->ss.ps.plan)->sort)
		return have_tuple;

	/*
	 * Note: If we are fetching not sorted results we can not have both
	 * currentRow and buffered rows. When connection is buffered currentRow
	 * is moved to buffer, and then it is cleaned after buffering is
	 * completed. Afterwards rows will be taken from the buffer bypassing
	 * currentRow until buffer is empty, and only after that data are read
	 * from a connection.
	 * PGXCTODO: the message should be allocated in the same memory context as
	 * that of the slot. Are we sure of that in the call to
	 * ExecStoreDataRowTuple below? If one fixes this memory issue, please
	 * consider using CopyDataRowTupleToSlot() for the same.
	 */
	if (list_length(combiner->rowBuffer) > 0)
	{
		RemoteDataRow dataRow = (RemoteDataRow) linitial(combiner->rowBuffer);
		combiner->rowBuffer = list_delete_first(combiner->rowBuffer);
		ExecStoreDataRowTuple(dataRow->msg, dataRow->msglen,
							  dataRow->msgnode, slot, true);
		pfree(dataRow);
		return true;
	}

	while (combiner->conn_count > 0)
	{
		int res;
		PGXCNodeHandle *conn = combiner->connections[combiner->current_conn];

		/* Going to use a connection, buffer it if needed */
		if (conn->state == DN_CONNECTION_STATE_QUERY && conn->combiner != NULL
				&& conn->combiner != combiner)
			BufferConnection(conn);

		/*
		 * If current connection is idle it means portal on the data node is
		 * suspended. If we have a tuple do not hurry to request more rows,
		 * leave connection clean for other RemoteQueries.
		 * If we do not have, request more and try to get it
		 */
		if (conn->state == DN_CONNECTION_STATE_IDLE)
		{
			/*
			 * If we have tuple to return do not hurry to request more, keep
			 * connection clean
			 */
			if (have_tuple)
				return true;
			else
			{
				if (pgxc_node_send_execute(conn, combiner->cursor, 1) != 0)
					ereport(ERROR,
							(errcode(ERRCODE_INTERNAL_ERROR),
							 errmsg("Failed to fetch from data node")));
				if (pgxc_node_send_sync(conn) != 0)
					ereport(ERROR,
							(errcode(ERRCODE_INTERNAL_ERROR),
							 errmsg("Failed to fetch from data node")));
				if (pgxc_node_receive(1, &conn, NULL))
					ereport(ERROR,
							(errcode(ERRCODE_INTERNAL_ERROR),
							 errmsg("Failed to fetch from data node")));
				conn->combiner = combiner;
			}
		}

		/* read messages */
		res = handle_response(conn, combiner);
		if (res == RESPONSE_EOF)
		{
			/* incomplete message, read more */
			if (pgxc_node_receive(1, &conn, NULL))
				ereport(ERROR,
						(errcode(ERRCODE_INTERNAL_ERROR),
						 errmsg("Failed to fetch from data node")));
			continue;
		}
		else if (res == RESPONSE_SUSPENDED)
		{
			/* Make next connection current */
			if (++combiner->current_conn >= combiner->conn_count)
				combiner->current_conn = 0;
		}
		else if (res == RESPONSE_COMPLETE)
		{
			/* Remove current connection, move last in-place, adjust current_conn */
			if (combiner->current_conn < --combiner->conn_count)
				combiner->connections[combiner->current_conn] = combiner->connections[combiner->conn_count];
			else
				combiner->current_conn = 0;
		}
		else if (res == RESPONSE_DATAROW && have_tuple)
		{
			/*
			 * We already have a tuple and received another one, leave it till
			 * next fetch
			 */
			return true;
		}

		/* If we have message in the buffer, consume it */
		if (combiner->currentRow.msg)
		{
			CopyDataRowTupleToSlot(combiner, slot);
			have_tuple = true;
		}

		/*
		 * If this is ordered fetch we can not know what is the node
		 * to handle next, so sorter will choose next itself and set it as
		 * currentRow to have it consumed on the next call to FetchTuple.
		 * Otherwise allow to prefetch next tuple
		 */
		if (((RemoteQuery *)combiner->ss.ps.plan)->sort)
			return have_tuple;
	}

	/* report end of data to the caller */
	if (!have_tuple)
		ExecClearTuple(slot);

	return have_tuple;
}
#endif

/*
 * Handle responses from the Data node connections
 */
static int
pgxc_node_receive_responses(const int conn_count, PGXCNodeHandle ** connections,
#ifdef XCP
						 struct timeval * timeout, ResponseCombiner *combiner)
#else
						 struct timeval * timeout, RemoteQueryState *combiner)
#endif
{
	int			count = conn_count;
	PGXCNodeHandle *to_receive[conn_count];

	/* make a copy of the pointers to the connections */
	memcpy(to_receive, connections, conn_count * sizeof(PGXCNodeHandle *));

	/*
	 * Read results.
	 * Note we try and read from data node connections even if there is an error on one,
	 * so as to avoid reading incorrect results on the next statement.
	 * Other safegaurds exist to avoid this, however.
	 */
	while (count > 0)
	{
		int i = 0;

		if (pgxc_node_receive(count, to_receive, timeout))
			return EOF;
		while (i < count)
		{
			int result =  handle_response(to_receive[i], combiner);
			switch (result)
			{
				case RESPONSE_EOF: /* have something to read, keep receiving */
					i++;
					break;
				case RESPONSE_COMPLETE:
				case RESPONSE_COPY:
					/* Handling is done, do not track this connection */
					count--;
					/* Move last connection in place */
					if (i < count)
						to_receive[i] = to_receive[count];
					break;
				default:
					/* Inconsistent responses */
					add_error_message(to_receive[i], "Unexpected response from the data nodes");
					elog(WARNING, "Unexpected response from the data nodes, result = %d, request type %d", result, combiner->request_type);
					/* Stop tracking and move last connection in place */
					count--;
					if (i < count)
						to_receive[i] = to_receive[count];
			}
		}
	}

	return 0;
}

/*
 * Read next message from the connection and update the combiner accordingly
 * If we are in an error state we just consume the messages, and do not proxy
 * Long term, we should look into cancelling executing statements
 * and closing the connections.
 * Return values:
 * RESPONSE_EOF - need to receive more data for the connection
 * RESPONSE_COMPLETE - done with the connection
 * RESPONSE_TUPLEDESC - got tuple description
 * RESPONSE_DATAROW - got data row
 * RESPONSE_COPY - got copy response
 * RESPONSE_BARRIER_OK - barrier command completed successfully
 */
int
#ifdef XCP
handle_response(PGXCNodeHandle *conn, ResponseCombiner *combiner)
#else
handle_response(PGXCNodeHandle *conn, RemoteQueryState *combiner)
#endif
{
	char		*msg;
	int		msg_len;
	char		msg_type;
	bool		suspended = false;

	for (;;)
	{
		Assert(conn->state != DN_CONNECTION_STATE_IDLE);

		/*
		 * If we are in the process of shutting down, we
		 * may be rolling back, and the buffer may contain other messages.
		 * We want to avoid a procarray exception
		 * as well as an error stack overflow.
		 */
		if (proc_exit_inprogress)
			conn->state = DN_CONNECTION_STATE_ERROR_FATAL;

		/* don't read from from the connection if there is a fatal error */
		if (conn->state == DN_CONNECTION_STATE_ERROR_FATAL)
			return RESPONSE_COMPLETE;

		/* No data available, exit */
		if (!HAS_MESSAGE_BUFFERED(conn))
			return RESPONSE_EOF;

		Assert(conn->combiner == combiner || conn->combiner == NULL);

		/* TODO handle other possible responses */
		msg_type = get_message(conn, &msg_len, &msg);
		switch (msg_type)
		{
			case '\0':			/* Not enough data in the buffer */
				return RESPONSE_EOF;
			case 'c':			/* CopyToCommandComplete */
				HandleCopyOutComplete(combiner);
				break;
			case 'C':			/* CommandComplete */
				HandleCommandComplete(combiner, msg, msg_len);
				break;
			case 'T':			/* RowDescription */
#ifdef DN_CONNECTION_DEBUG
				Assert(!conn->have_row_desc);
				conn->have_row_desc = true;
#endif
				if (HandleRowDescription(combiner, msg, msg_len))
					return RESPONSE_TUPDESC;
				break;
			case 'D':			/* DataRow */
#ifdef DN_CONNECTION_DEBUG
				Assert(conn->have_row_desc);
#endif
#ifdef XCP
				/* Do not return if data row has not been actually handled */
				if (HandleDataRow(combiner, msg, msg_len, conn->nodenum))
					return RESPONSE_DATAROW;
				break;
#else
				HandleDataRow(combiner, msg, msg_len, conn->nodenum);
				return RESPONSE_DATAROW;
#endif
			case 's':			/* PortalSuspended */
				suspended = true;
				break;
			case '1': /* ParseComplete */
			case '2': /* BindComplete */
			case '3': /* CloseComplete */
			case 'n': /* NoData */
				/* simple notifications, continue reading */
				break;
			case 'G': /* CopyInResponse */
				conn->state = DN_CONNECTION_STATE_COPY_IN;
				HandleCopyIn(combiner);
				/* Done, return to caller to let it know the data can be passed in */
				return RESPONSE_COPY;
			case 'H': /* CopyOutResponse */
				conn->state = DN_CONNECTION_STATE_COPY_OUT;
				HandleCopyOut(combiner);
				return RESPONSE_COPY;
			case 'd': /* CopyOutDataRow */
				conn->state = DN_CONNECTION_STATE_COPY_OUT;
				HandleCopyDataRow(combiner, msg, msg_len);
				break;
			case 'E':			/* ErrorResponse */
				HandleError(combiner, msg, msg_len);
				/*
				 * Do not return with an error, we still need to consume Z,
				 * ready-for-query
				 */
				break;
			case 'A':			/* NotificationResponse */
			case 'N':			/* NoticeResponse */
			case 'S':			/* SetCommandComplete */
				/*
				 * Ignore these to prevent multiple messages, one from each
				 * node. Coordinator will send one for DDL anyway
				 */
				break;
			case 'Z':			/* ReadyForQuery */
			{
				/*
				 * Return result depends on previous connection state.
				 * If it was PORTAL_SUSPENDED coordinator want to send down
				 * another EXECUTE to fetch more rows, otherwise it is done
				 * with the connection
				 */
				int result = suspended ? RESPONSE_SUSPENDED : RESPONSE_COMPLETE;
				conn->transaction_status = msg[0];
				conn->state = DN_CONNECTION_STATE_IDLE;
				conn->combiner = NULL;
#ifdef DN_CONNECTION_DEBUG
				conn->have_row_desc = false;
#endif
				return result;
			}

#ifdef PGXC
			case 'b':
				{
					Assert((strncmp(msg, conn->barrier_id, msg_len) == 0));
					conn->state = DN_CONNECTION_STATE_IDLE;
					return RESPONSE_BARRIER_OK;
				}
#endif

			case 'I':			/* EmptyQuery */
			default:
				/* sync lost? */
				elog(WARNING, "Received unsupported message type: %c", msg_type);
				conn->state = DN_CONNECTION_STATE_ERROR_FATAL;
				/* stop reading */
				return RESPONSE_COMPLETE;
		}
	}
	/* never happen, but keep compiler quiet */
	return RESPONSE_EOF;
}


/*
 * Has the data node sent Ready For Query
 */

bool
is_data_node_ready(PGXCNodeHandle * conn)
{
	char		*msg;
	int		msg_len;
	char		msg_type;
	bool		suspended = false;

	for (;;)
	{
		/*
		 * If we are in the process of shutting down, we
		 * may be rolling back, and the buffer may contain other messages.
		 * We want to avoid a procarray exception
		 * as well as an error stack overflow.
		 */
		if (proc_exit_inprogress)
			conn->state = DN_CONNECTION_STATE_ERROR_FATAL;

		/* don't read from from the connection if there is a fatal error */
		if (conn->state == DN_CONNECTION_STATE_ERROR_FATAL)
			return true;

		/* No data available, exit */
		if (!HAS_MESSAGE_BUFFERED(conn))
			return false;

		msg_type = get_message(conn, &msg_len, &msg);
		switch (msg_type)
		{
			case 's':			/* PortalSuspended */
				suspended = true;
				break;

			case 'Z':			/* ReadyForQuery */
				/*
				 * Return result depends on previous connection state.
				 * If it was PORTAL_SUSPENDED coordinator want to send down
				 * another EXECUTE to fetch more rows, otherwise it is done
				 * with the connection
				 */
				conn->transaction_status = msg[0];
				conn->state = DN_CONNECTION_STATE_IDLE;
				conn->combiner = NULL;
				return true;
		}
	}
	/* never happen, but keep compiler quiet */
	return false;
}

/*
 * Send BEGIN command to the Datanodes or Coordinators and receive responses
 */
static int
pgxc_node_begin(int conn_count, PGXCNodeHandle ** connections,
				GlobalTransactionId gxid)
{
	int			i;
	struct timeval *timeout = NULL;
#ifdef XCP
	ResponseCombiner combiner;
#else
	RemoteQueryState *combiner;
#endif
	TimestampTz timestamp = GetCurrentGTMStartTimestamp();

	/* Send BEGIN */
	for (i = 0; i < conn_count; i++)
	{
		if (connections[i]->state == DN_CONNECTION_STATE_QUERY)
			BufferConnection(connections[i]);
		if (GlobalTransactionIdIsValid(gxid) && pgxc_node_send_gxid(connections[i], gxid))
			return EOF;

		if (GlobalTimestampIsValid(timestamp) && pgxc_node_send_timestamp(connections[i], timestamp))
			return EOF;

		if (begin_string)
		{
			if (pgxc_node_send_query(connections[i], begin_string))
				return EOF;
		}
		else
		{
			if (pgxc_node_send_query(connections[i], "BEGIN"))
				return EOF;
		}
	}

#ifdef XCP
	InitResponseCombiner(&combiner, conn_count, COMBINE_TYPE_NONE);
	/*
	 * Make sure there are zeroes in unused fields
	 */
	memset(&combiner, 0, sizeof(ScanState));
#else
	combiner = CreateResponseCombiner(conn_count, COMBINE_TYPE_NONE);
#endif

	/* Receive responses */
#ifdef XCP
	if (pgxc_node_receive_responses(conn_count, connections, timeout, &combiner))
#else
	if (pgxc_node_receive_responses(conn_count, connections, timeout, combiner))
#endif
		return EOF;

	/* Verify status */
#ifdef XCP
	return ValidateAndCloseCombiner(&combiner) ? 0 : EOF;
#else
	return ValidateAndCloseCombiner(combiner) ? 0 : EOF;
#endif
}

/* Clears the write node list */
static void
clear_write_node_list()
{
	/* we just malloc once and use counter */
	if (write_node_list == NULL)
	{
		write_node_list = (PGXCNodeHandle **) malloc(NumDataNodes * sizeof(PGXCNodeHandle *));
	}
	write_node_count = 0;
}


/*
 * Switch autocommit mode off, so all subsequent statements will be in the same transaction
 */
void
PGXCNodeBegin(void)
{
	autocommit = false;
	clear_write_node_list();
}

void
PGXCNodeSetBeginQuery(char *query_string)
{
	int len;

	if (!query_string)
		return;

	len = strlen(query_string);
	/*
	 * This query string is sent to backend nodes,
	 * it contains serializable and read options
	 */
	begin_string = (char *)malloc(len + 1);
	begin_string = memcpy(begin_string, query_string, len + 1);
}

/*
 * Error messages for PREPARE
 */
#define ERROR_DATANODES_PREPARE	-1
#define ERROR_ALREADY_PREPARE	-2

/*
 * Prepare transaction on Datanodes and Coordinators involved in current transaction.
 * GXID associated to current transaction has to be committed on GTM.
 */
bool
PGXCNodePrepare(char *gid)
{
	int         res = 0;
	int         tran_count;
	PGXCNodeAllHandles *pgxc_connections;
	bool local_operation = false;

	pgxc_connections = pgxc_get_all_transaction_nodes(HANDLE_DEFAULT);

	/* DDL involved in transaction, so make a local prepare too */
	if (is_ddl)
		local_operation = true;

	/*
	 * If no connections have been gathered for Coordinators,
	 * it means that no DDL has been involved in this transaction.
	 * And so this transaction is not prepared on Coordinators.
	 * It is only on Datanodes that data is involved.
	 */
	tran_count = pgxc_connections->dn_conn_count + pgxc_connections->co_conn_count;

	/*
	 * If we do not have open transactions we have nothing to prepare just
	 * report success
	 */
	if (tran_count == 0 && !is_ddl)
	{
		elog(DEBUG1, "Nothing to PREPARE on Datanodes and Coordinators, gid is not used");
		goto finish;
	}

	res = pgxc_node_prepare(pgxc_connections, gid);

finish:
	/*
	 * The transaction is just prepared, but Datanodes have reset,
	 * so we'll need a new gxid for commit prepared or rollback prepared
	 * Application is responsible for delivering the correct gid.
	 * Release the connections for the moment.
	 */
	if (!autocommit)
		stat_transaction(pgxc_connections->dn_conn_count);
	if (!PersistentConnections)
		release_handles();
	autocommit = true;
	if (begin_string)
	{
		free(begin_string);
		begin_string = NULL;
	}
	is_ddl = false;
	clear_write_node_list();

	/* Clean up connections */
	pfree_pgxc_all_handles(pgxc_connections);

	if (res != 0)
	{
#ifndef XCP
		/* In case transaction has operated on temporary objects */
		if (temp_object_included)
		{
			/* Reset temporary object flag */
			temp_object_included = false;
			ereport(ERROR,
					(errcode(ERRCODE_INTERNAL_ERROR),
					 errmsg("cannot PREPARE a transaction that has operated on temporary tables")));
		}

		if (res == ERROR_ALREADY_PREPARE)
			ereport(ERROR,
					(errcode(ERRCODE_INTERNAL_ERROR),
					 errmsg("transaction identifier \"%s\" is already in use", gid)));
		else
		{
#endif
			ereport(ERROR,
					(errcode(ERRCODE_INTERNAL_ERROR),
					 errmsg("Could not prepare transaction on data nodes")));
#ifndef XCP
		}
#endif
	}

#ifndef XCP
	/* Reset temporary object flag */
	temp_object_included = false;
#endif

	return local_operation;
}


/*
 * Prepare transaction on dedicated nodes with gid received from application
 */
static int
pgxc_node_prepare(PGXCNodeAllHandles *pgxc_handles, char *gid)
{
	int		real_co_conn_count;
	int		result = 0;
	int		co_conn_count = pgxc_handles->co_conn_count;
	int		dn_conn_count = pgxc_handles->dn_conn_count;
	char   *buffer = (char *) palloc0(22 + strlen(gid) + 1);
	GlobalTransactionId gxid = InvalidGlobalTransactionId;
	PGXC_NodeId *datanodes = NULL;
	PGXC_NodeId *coordinators = NULL;
	bool	gtm_error = false;

	gxid = GetCurrentGlobalTransactionId();

	/*
	 * Now that the transaction has been prepared on the nodes,
	 * Initialize to make the business on GTM.
	 * We also had the Coordinator we are on in the prepared state.
	 */
	if (dn_conn_count != 0)
		datanodes = collect_pgxcnode_numbers(dn_conn_count,
									pgxc_handles->datanode_handles, REMOTE_CONN_DATANODE);

	/*
	 * Local Coordinator is saved in the list sent to GTM
	 * only when a DDL is involved in the transaction.
	 * So we don't need to complete the list of Coordinators sent to GTM
	 * when number of connections to Coordinator is zero (no DDL).
	 */
	if (co_conn_count != 0)
		coordinators = collect_pgxcnode_numbers(co_conn_count,
									pgxc_handles->coord_handles, REMOTE_CONN_COORD);

	/*
	 * Tell to GTM that the transaction is being prepared first.
	 * Don't forget to add in the list of Coordinators the coordinator we are on
	 * if a DDL is involved in the transaction.
	 * This one also is being prepared !
	 *
	 * Take also into account the case of a cluster with a single Coordinator
	 * for a transaction that used DDL.
	 */
	if (co_conn_count == 0)
		real_co_conn_count = co_conn_count;
	else
		real_co_conn_count = co_conn_count + 1;

	/*
	 * This is the case of a single Coordinator
	 * involved in a transaction using DDL.
	 */
	if (is_ddl && co_conn_count == 0)
	{
		Assert(NumCoords == 1);
		real_co_conn_count = 1;
		coordinators = (PGXC_NodeId *) palloc(sizeof(PGXC_NodeId));
		coordinators[0] = PGXCNodeId;
	}

	result = StartPreparedTranGTM(gxid, gid, dn_conn_count,
					datanodes, real_co_conn_count, coordinators);

	if (result < 0)
	{
		gtm_error = true;
		goto finish;
	}

	sprintf(buffer, "PREPARE TRANSACTION '%s'", gid);

	/* Continue even after an error here, to consume the messages */
	result = pgxc_all_handles_send_query(pgxc_handles, buffer, true);

	/* Receive and Combine results from Datanodes and Coordinators */
#ifdef XCP
	result |= pgxc_node_receive_and_validate(dn_conn_count, pgxc_handles->datanode_handles);
	result |= pgxc_node_receive_and_validate(co_conn_count, pgxc_handles->coord_handles);
#else
	result |= pgxc_node_receive_and_validate(dn_conn_count, pgxc_handles->datanode_handles, false);
	result |= pgxc_node_receive_and_validate(co_conn_count, pgxc_handles->coord_handles, false);
#endif

	if (result)
		goto finish;

	/*
	 * Prepare the transaction on GTM after everything is done.
	 * GXID associated with PREPARE state is considered as used on Nodes,
	 * but is still present in Snapshot.
	 * This GXID will be discarded from Snapshot when commit prepared is
	 * issued from another node.
	 */
	result = PrepareTranGTM(gxid);

finish:
	/*
	 * An error has happened on a Datanode,
	 * It is necessary to rollback the transaction on already prepared nodes.
	 * But not on nodes where the error occurred.
	 */
	if (result)
	{
		GlobalTransactionId rollback_xid = InvalidGlobalTransactionId;
		result = 0;

		if (gtm_error)
		{
			buffer = (char *) repalloc(buffer, 9);
			sprintf(buffer, "ROLLBACK");
		}
		else
		{
			buffer = (char *) repalloc(buffer, 20 + strlen(gid) + 1);
			sprintf(buffer, "ROLLBACK PREPARED '%s'", gid);

			rollback_xid = BeginTranGTM(NULL);
		}

		/*
		 * Send xid and rollback prepared down to Datanodes and Coordinators
		 * Even if we get an error on one, we try and send to the others
		 * Only query is sent down to nodes if error occured on GTM.
		 */
		if (!gtm_error)
			if (pgxc_all_handles_send_gxid(pgxc_handles, rollback_xid, false))
				result = ERROR_DATANODES_PREPARE;

		if (pgxc_all_handles_send_query(pgxc_handles, buffer, false))
			result = ERROR_DATANODES_PREPARE;

#ifdef XCP
		result = pgxc_node_receive_and_validate(dn_conn_count, pgxc_handles->datanode_handles);
		result |= pgxc_node_receive_and_validate(co_conn_count, pgxc_handles->coord_handles);
#else
		result = pgxc_node_receive_and_validate(dn_conn_count, pgxc_handles->datanode_handles, false);
		result |= pgxc_node_receive_and_validate(co_conn_count, pgxc_handles->coord_handles, false);
#endif

		/*
		 * Don't forget to rollback also on GTM if error happened on Datanodes
		 * Both GXIDs used for PREPARE and COMMIT PREPARED are discarded from GTM snapshot here.
		 */
		if (!gtm_error)
			CommitPreparedTranGTM(gxid, rollback_xid);

		if (gtm_error)
			return ERROR_ALREADY_PREPARE;
		else
			return ERROR_DATANODES_PREPARE;
	}

	return result;
}

/*
 * Prepare all the nodes involved in this implicit Prepare
 * Abort transaction if this is not done correctly
 */
int
PGXCNodeImplicitPrepare(GlobalTransactionId prepare_xid, char *gid)
{
	int         res = 0;
	int         tran_count;
	PGXCNodeAllHandles *pgxc_connections = pgxc_get_all_transaction_nodes(HANDLE_DEFAULT);

	if (!pgxc_connections)
		ereport(ERROR,
				(errcode(ERRCODE_INTERNAL_ERROR),
				 errmsg("Could not prepare connection implicitely")));

	tran_count = pgxc_connections->dn_conn_count + pgxc_connections->co_conn_count;

	/*
	 * This should not happen because an implicit 2PC is always using other nodes,
	 * but it is better to check.
	 */
	if (tran_count == 0)
	{
		goto finish;
	}

	res = pgxc_node_implicit_prepare(prepare_xid, pgxc_connections, gid);

finish:
	if (!autocommit)
		stat_transaction(pgxc_connections->dn_conn_count);

	/* Clean up connections */
	pfree_pgxc_all_handles(pgxc_connections);

	return res;
}

/*
 * Prepare transaction on dedicated nodes for Implicit 2PC
 * This is done inside a Transaction commit if multiple nodes are involved in write operations
 * Implicit prepare in done internally on Coordinator, so this does not interact with GTM.
 */
static int
pgxc_node_implicit_prepare(GlobalTransactionId prepare_xid,
						   PGXCNodeAllHandles *pgxc_handles,
						   char *gid)
{
	int		result = 0;
	int		co_conn_count = pgxc_handles->co_conn_count;
	int		dn_conn_count = pgxc_handles->dn_conn_count;
	char	buffer[256];

	sprintf(buffer, "PREPARE TRANSACTION '%s'", gid);

	/* Continue even after an error here, to consume the messages */
	result = pgxc_all_handles_send_query(pgxc_handles, buffer, true);

	/* Receive and Combine results from Datanodes and Coordinators */
#ifdef XCP
	result |= pgxc_node_receive_and_validate(dn_conn_count, pgxc_handles->datanode_handles);
	result |= pgxc_node_receive_and_validate(co_conn_count, pgxc_handles->coord_handles);
#else
	result |= pgxc_node_receive_and_validate(dn_conn_count, pgxc_handles->datanode_handles, false);
	result |= pgxc_node_receive_and_validate(co_conn_count, pgxc_handles->coord_handles, false);
#endif

	return result;
}

/*
 * Commit all the nodes involved in this Implicit Commit.
 * Prepared XID is committed at the same time as Commit XID on GTM.
 */
void
PGXCNodeImplicitCommitPrepared(GlobalTransactionId prepare_xid,
							   GlobalTransactionId commit_xid,
							   char *gid,
							   bool is_commit)
{
	int         res = 0;
	int         tran_count;
	PGXCNodeAllHandles *pgxc_connections = pgxc_get_all_transaction_nodes(HANDLE_IDLE);

	if (!pgxc_connections)
		ereport(ERROR,
				(errcode(ERRCODE_INTERNAL_ERROR),
				 errmsg("Could not commit prepared transaction implicitely")));

	tran_count = pgxc_connections->dn_conn_count + pgxc_connections->co_conn_count;

	/*
	 * This should not happen because an implicit 2PC is always using other nodes,
	 * but it is better to check.
	 */
	if (tran_count == 0)
	{
		elog(WARNING, "Nothing to PREPARE on Datanodes and Coordinators");
		goto finish;
	}

	/*
	 * Barrier:
	 *
	 * We should acquire the BarrierLock in SHARE mode here to ensure that
	 * there are no in-progress barrier at this point. This mechanism would
	 * work as long as LWLock mechanism does not starve a EXCLUSIVE lock
	 * requester
	 */
	LWLockAcquire(BarrierLock, LW_SHARED);
	res = pgxc_node_implicit_commit_prepared(prepare_xid, commit_xid,
								pgxc_connections, gid, is_commit);

	/*
	 * Release the BarrierLock.
	 */
	LWLockRelease(BarrierLock);

finish:
	/* Clear nodes, signals are clear */
	if (!autocommit)
		stat_transaction(pgxc_connections->dn_conn_count);

	/*
	 * If an error happened, do not release handles yet. This is done when transaction
	 * is aborted after the list of nodes in error state has been saved to be sent to GTM
	 */
	if (!PersistentConnections && res == 0)
		release_handles();
	autocommit = true;
	if (begin_string)
	{
		free(begin_string);
		begin_string = NULL;
	}
	is_ddl = false;
	clear_write_node_list();

#ifndef XCP
	/* Reset temporary object flag */
	temp_object_included = false;
#endif

	/* Clean up connections */
	pfree_pgxc_all_handles(pgxc_connections);

	if (res != 0)
		ereport(ERROR,
				(errcode(ERRCODE_INTERNAL_ERROR),
				 errmsg("Could not commit prepared transaction implicitely")));

	/*
	 * Commit on GTM is made once we are sure that Nodes are not only partially committed
	 * If an error happens on a Datanode during implicit COMMIT PREPARED, a special handling
	 * is made in AbortTransaction().
	 * The list of datanodes is saved on GTM and the partially committed transaction can be committed
	 * with a COMMIT PREPARED delivered directly from application.
	 * This permits to keep the gxid alive in snapshot and avoids other transactions to see only
	 * partially committed results.
	 */
	CommitPreparedTranGTM(prepare_xid, commit_xid);
}

/*
 * Commit a transaction implicitely transaction on all nodes
 * Prepared transaction with this gid has reset the datanodes,
 * so we need a new gxid.
 *
 * GXID used for Prepare and Commit are committed at the same time on GTM.
 * This saves Network ressource a bit.
 */
static int
pgxc_node_implicit_commit_prepared(GlobalTransactionId prepare_xid,
								   GlobalTransactionId commit_xid,
								   PGXCNodeAllHandles *pgxc_handles,
								   char *gid,
								   bool is_commit)
{
	char	buffer[256];
	int		result = 0;
	int		co_conn_count = pgxc_handles->co_conn_count;
	int		dn_conn_count = pgxc_handles->dn_conn_count;

	if (is_commit)
		sprintf(buffer, "COMMIT PREPARED '%s'", gid);
	else
		sprintf(buffer, "ROLLBACK PREPARED '%s'", gid);

	if (pgxc_all_handles_send_gxid(pgxc_handles, commit_xid, true))
	{
		result = EOF;
		goto finish;
	}

	/* Send COMMIT to all handles */
	if (pgxc_all_handles_send_query(pgxc_handles, buffer, false))
		result = EOF;

	/* Receive and Combine results from Datanodes and Coordinators */
#ifdef XCP
	result |= pgxc_node_receive_and_validate(dn_conn_count, pgxc_handles->datanode_handles);
	result |= pgxc_node_receive_and_validate(co_conn_count, pgxc_handles->coord_handles);
#else
	result |= pgxc_node_receive_and_validate(dn_conn_count, pgxc_handles->datanode_handles, false);
	result |= pgxc_node_receive_and_validate(co_conn_count, pgxc_handles->coord_handles, false);
#endif

finish:
	return result;
}

/*
 * Commit prepared transaction on Datanodes and Coordinators (as necessary)
 * where it has been prepared.
 * Connection to backends has been cut when transaction has been prepared,
 * So it is necessary to send the COMMIT PREPARE message to all the nodes.
 * We are not sure if the transaction prepared has involved all the datanodes
 * or not but send the message to all of them.
 * This avoid to have any additional interaction with GTM when making a 2PC transaction.
 */
void
PGXCNodeCommitPrepared(char *gid)
{
	int			res = 0;
	int			res_gtm = 0;
	PGXCNodeAllHandles *pgxc_handles = NULL;
	List	   *datanodelist = NIL;
	List	   *coordlist = NIL;
	int			i, tran_count;
	PGXC_NodeId *datanodes = NULL;
	PGXC_NodeId *coordinators = NULL;
	int coordcnt = 0;
	int datanodecnt = 0;
	GlobalTransactionId gxid, prepared_gxid;
	/* This flag tracks if the transaction has to be committed locally */
	bool		operation_local = false;

	res_gtm = GetGIDDataGTM(gid, &gxid, &prepared_gxid,
				 &datanodecnt, &datanodes, &coordcnt, &coordinators);

	tran_count = datanodecnt + coordcnt;
	if (tran_count == 0 || res_gtm < 0)
		goto finish;

	autocommit = false;

	/*
	 * Build the list of nodes based on data received from GTM.
	 * For Sequence DDL this list is NULL.
	 */
	for (i = 0; i < datanodecnt; i++)
		datanodelist = lappend_int(datanodelist,datanodes[i]);

	for (i = 0; i < coordcnt; i++)
	{
		/* Local Coordinator number found, has to commit locally also */
		if (coordinators[i] == PGXCNodeId)
			operation_local = true;
		else
			coordlist = lappend_int(coordlist,coordinators[i]);
	}

	/* Get connections */
	if (coordcnt > 0 && datanodecnt == 0)
		pgxc_handles = get_handles(datanodelist, coordlist, true);
	else
		pgxc_handles = get_handles(datanodelist, coordlist, false);

	/*
	 * Commit here the prepared transaction to all Datanodes and Coordinators
	 * If necessary, local Coordinator Commit is performed after this DataNodeCommitPrepared.
	 *
	 * BARRIER:
	 *
	 * Take the BarrierLock in SHARE mode to synchronize on in-progress
	 * barriers. We should hold on to the lock until the local prepared
	 * transaction is also committed
	 */
	LWLockAcquire(BarrierLock, LW_SHARED);

	res = pgxc_node_commit_prepared(gxid, prepared_gxid, pgxc_handles, gid);

finish:
	/* In autocommit mode statistics is collected in DataNodeExec */
	if (!autocommit)
		stat_transaction(tran_count);
	if (!PersistentConnections)
		release_handles();
	autocommit = true;
	if (begin_string)
	{
		free(begin_string);
		begin_string = NULL;
	}
	is_ddl = false;
	clear_write_node_list();

#ifndef XCP
	/* Reset temporary object flag */
	temp_object_included = false;
#endif

	/* Free node list taken from GTM */
	if (datanodes && datanodecnt != 0)
		free(datanodes);

	if (coordinators && coordcnt != 0)
		free(coordinators);

	pfree_pgxc_all_handles(pgxc_handles);

	if (res_gtm < 0)
		ereport(ERROR,
				(errcode(ERRCODE_INTERNAL_ERROR),
				 errmsg("prepared transaction with identifier \"%s\" does not exist",
						gid)));
	if (res != 0)
		ereport(ERROR,
				(errcode(ERRCODE_INTERNAL_ERROR),
				 errmsg("Could not commit prepared transaction on data nodes")));

	/*
	 * A local Coordinator always commits if involved in Prepare.
	 * 2PC file is created and flushed if a DDL has been involved in the transaction.
	 * If remote connection is a Coordinator type, the commit prepared has to be done locally
	 * if and only if the Coordinator number was in the node list received from GTM.
	 */
	if (operation_local)
		FinishPreparedTransaction(gid, true);

	LWLockRelease(BarrierLock);
	return;
}

/*
 * Commit a prepared transaction on all nodes
 * Prepared transaction with this gid has reset the datanodes,
 * so we need a new gxid.
 * An error is returned to the application only if all the Datanodes
 * and Coordinator do not know about the gxid proposed.
 * This permits to avoid interactions with GTM.
 */
static int
pgxc_node_commit_prepared(GlobalTransactionId gxid,
						  GlobalTransactionId prepared_gxid,
						  PGXCNodeAllHandles *pgxc_handles,
						  char *gid)
{
	int result = 0;
	int co_conn_count = pgxc_handles->co_conn_count;
	int dn_conn_count = pgxc_handles->dn_conn_count;
	char        *buffer = (char *) palloc0(18 + strlen(gid) + 1);

	/* GXID has been piggybacked when gid data has been received from GTM */
	sprintf(buffer, "COMMIT PREPARED '%s'", gid);

	/* Send gxid and COMMIT PREPARED message to all the Datanodes */
	if (pgxc_all_handles_send_gxid(pgxc_handles, gxid, true))
		goto finish;

	/* Continue and receive responses even if there is an error */
	if (pgxc_all_handles_send_query(pgxc_handles, buffer, false))
		result = EOF;

#ifdef XCP
	result = pgxc_node_receive_and_validate(dn_conn_count, pgxc_handles->datanode_handles);
	result |= pgxc_node_receive_and_validate(co_conn_count, pgxc_handles->coord_handles);
#else
	result = pgxc_node_receive_and_validate(dn_conn_count, pgxc_handles->datanode_handles, false);
	result |= pgxc_node_receive_and_validate(co_conn_count, pgxc_handles->coord_handles, false);
#endif

finish:
	/* Both GXIDs used for PREPARE and COMMIT PREPARED are discarded from GTM snapshot here */
	CommitPreparedTranGTM(gxid, prepared_gxid);

	return result;
}

/*
 * Rollback prepared transaction on Datanodes involved in the current transaction
 *
 * Return whether or not a local operation required.
 */
bool
PGXCNodeRollbackPrepared(char *gid)
{
	int			res = 0;
	int			res_gtm = 0;
	PGXCNodeAllHandles *pgxc_handles = NULL;
	List	   *datanodelist = NIL;
	List	   *coordlist = NIL;
	int			i, tran_count;
	PGXC_NodeId *datanodes = NULL;
	PGXC_NodeId *coordinators = NULL;
	int coordcnt = 0;
	int datanodecnt = 0;
	GlobalTransactionId gxid, prepared_gxid;
	/* This flag tracks if the transaction has to be rolled back locally */
	bool		operation_local = false;

	res_gtm = GetGIDDataGTM(gid, &gxid, &prepared_gxid,
				  &datanodecnt, &datanodes, &coordcnt, &coordinators);

	tran_count = datanodecnt + coordcnt;
	if (tran_count == 0 || res_gtm < 0 )
		goto finish;

	autocommit = false;

	/* Build the node list based on the result got from GTM */
	for (i = 0; i < datanodecnt; i++)
		datanodelist = lappend_int(datanodelist,datanodes[i]);

	for (i = 0; i < coordcnt; i++)
	{
		/* Local Coordinator number found, has to rollback locally also */
		if (coordinators[i] == PGXCNodeId)
			operation_local = true;
		else
			coordlist = lappend_int(coordlist,coordinators[i]);
	}

	/* Get connections */
	if (coordcnt > 0 && datanodecnt == 0)
		pgxc_handles = get_handles(datanodelist, coordlist, true);
	else
		pgxc_handles = get_handles(datanodelist, coordlist, false);

	/* Here do the real rollback to Datanodes and Coordinators */
	res = pgxc_node_rollback_prepared(gxid, prepared_gxid, pgxc_handles, gid);

finish:
	/* In autocommit mode statistics is collected in DataNodeExec */
	if (!autocommit)
		stat_transaction(tran_count);
	if (!PersistentConnections)
		release_handles();
	autocommit = true;
	if (begin_string)
	{
		free(begin_string);
		begin_string = NULL;
	}
	is_ddl = false;
	clear_write_node_list();

#ifndef XCP
	/* Reset temporary object flag */
	temp_object_included = false;
#endif

	/* Free node list taken from GTM */
	if (datanodes)
		free(datanodes);

	if (coordinators)
		free(coordinators);

	pfree_pgxc_all_handles(pgxc_handles);
	if (res_gtm < 0)
		ereport(ERROR,
				(errcode(ERRCODE_INTERNAL_ERROR),
				 errmsg("prepared transaction with identifier \"%s\" does not exist",
						gid)));
	if (res != 0)
		ereport(ERROR,
				(errcode(ERRCODE_INTERNAL_ERROR),
				 errmsg("Could not rollback prepared transaction on Datanodes")));

	return operation_local;
}


/*
 * Rollback prepared transaction
 * We first get the prepared informations from GTM and then do the treatment
 * At the end both prepared GXID and GXID are committed.
 */
static int
pgxc_node_rollback_prepared(GlobalTransactionId gxid, GlobalTransactionId prepared_gxid,
							PGXCNodeAllHandles *pgxc_handles, char *gid)
{
	int result = 0;
	int dn_conn_count = pgxc_handles->dn_conn_count;
	int co_conn_count = pgxc_handles->co_conn_count;
	char		*buffer = (char *) palloc0(20 + strlen(gid) + 1);

	/* Datanodes have reset after prepared state, so get a new gxid */
	gxid = BeginTranGTM(NULL);

	sprintf(buffer, "ROLLBACK PREPARED '%s'", gid);

	/* Send gxid and ROLLBACK PREPARED message to all the Datanodes */
	if (pgxc_all_handles_send_gxid(pgxc_handles, gxid, false))
		result = EOF;
	if (pgxc_all_handles_send_query(pgxc_handles, buffer, false))
		result = EOF;

#ifdef XCP
	result = pgxc_node_receive_and_validate(dn_conn_count, pgxc_handles->datanode_handles);
	result |= pgxc_node_receive_and_validate(co_conn_count, pgxc_handles->coord_handles);
#else
	result = pgxc_node_receive_and_validate(dn_conn_count, pgxc_handles->datanode_handles, false);
	result |= pgxc_node_receive_and_validate(co_conn_count, pgxc_handles->coord_handles, false);
#endif

	/* Both GXIDs used for PREPARE and COMMIT PREPARED are discarded from GTM snapshot here */
	CommitPreparedTranGTM(gxid, prepared_gxid);

	return result;
}


/*
 * Commit current transaction on data nodes where it has been started
 * This function is called when no 2PC is involved implicitely.
 * So only send a commit to the involved nodes.
 */
void
PGXCNodeCommit(bool bReleaseHandles)
{
	int			res = 0;
	int			tran_count;
	PGXCNodeAllHandles *pgxc_connections;

	pgxc_connections = pgxc_get_all_transaction_nodes(HANDLE_DEFAULT);

	tran_count = pgxc_connections->dn_conn_count + pgxc_connections->co_conn_count;

	/*
	 * If we do not have open transactions we have nothing to commit, just
	 * report success
	 */
	if (tran_count == 0)
		goto finish;

	res = pgxc_node_commit(pgxc_connections);

finish:
	/* In autocommit mode statistics is collected in DataNodeExec */
	if (!autocommit)
		stat_transaction(tran_count);
	if (!PersistentConnections && bReleaseHandles)
		release_handles();
	autocommit = true;
	if (begin_string)
	{
		free(begin_string);
		begin_string = NULL;
	}
	is_ddl = false;
	clear_write_node_list();

#ifndef XCP
	/* Reset temporary object flag */
	temp_object_included = false;
#endif

	/* Clean up connections */
	pfree_pgxc_all_handles(pgxc_connections);
	if (res != 0)
		ereport(ERROR,
				(errcode(ERRCODE_INTERNAL_ERROR),
				 errmsg("Could not commit (or autocommit) data node connection")));
}


/*
 * Commit transaction on specified data node connections, use two-phase commit
 * if more then on one node data have been modified during the transactioon.
 */
static int
pgxc_node_commit(PGXCNodeAllHandles *pgxc_handles)
{
	char		buffer[256];
	int			result = 0;
	int			co_conn_count = pgxc_handles->co_conn_count;
	int			dn_conn_count = pgxc_handles->dn_conn_count;

	strcpy(buffer, "COMMIT");

	/* Send COMMIT to all handles */
	if (pgxc_all_handles_send_query(pgxc_handles, buffer, false))
		result = EOF;

	/* Receive and Combine results from Datanodes and Coordinators */
#ifdef XCP
	result |= pgxc_node_receive_and_validate(dn_conn_count, pgxc_handles->datanode_handles);
	result |= pgxc_node_receive_and_validate(co_conn_count, pgxc_handles->coord_handles);
#else
	result |= pgxc_node_receive_and_validate(dn_conn_count, pgxc_handles->datanode_handles, false);
	result |= pgxc_node_receive_and_validate(co_conn_count, pgxc_handles->coord_handles, false);
#endif

	return result;
}


/*
 * Rollback current transaction
 * This will happen
 */
int
PGXCNodeRollback(void)
{
	int			res = 0;
	int			tran_count;
	PGXCNodeAllHandles *pgxc_connections;

	pgxc_connections = pgxc_get_all_transaction_nodes(HANDLE_DEFAULT);

	tran_count = pgxc_connections->dn_conn_count + pgxc_connections->co_conn_count;

	/*
	 * If we do not have open transactions we have nothing to rollback just
	 * report success
	 */
	if (tran_count == 0)
		goto finish;

	res = pgxc_node_rollback(pgxc_connections);

finish:
	/* In autocommit mode statistics is collected in DataNodeExec */
	if (!autocommit)
		stat_transaction(tran_count);
	if (!PersistentConnections)
		release_handles();
	autocommit = true;
	if (begin_string)
	{
		free(begin_string);
		begin_string = NULL;
	}
	is_ddl = false;
	clear_write_node_list();

#ifndef XCP
	/* Reset temporary object flag */
	temp_object_included = false;
#endif

	/* Clean up connections */
	pfree_pgxc_all_handles(pgxc_connections);
	return res;
}


/*
 * Send ROLLBACK command down to Datanodes and Coordinators and handle responses
 */
static int
pgxc_node_rollback(PGXCNodeAllHandles *pgxc_handles)
{
	int			result = 0;
	int			co_conn_count = pgxc_handles->co_conn_count;
	int			dn_conn_count = pgxc_handles->dn_conn_count;

	/* Send ROLLBACK to all handles */
	if (pgxc_all_handles_send_query(pgxc_handles, "ROLLBACK", false))
		result = EOF;

	/* Receive and Combine results from Datanodes and Coordinators */
#ifdef XCP
	result |= pgxc_node_receive_and_validate(dn_conn_count, pgxc_handles->datanode_handles);
	result |= pgxc_node_receive_and_validate(co_conn_count, pgxc_handles->coord_handles);
#else
	result |= pgxc_node_receive_and_validate(dn_conn_count, pgxc_handles->datanode_handles, false);
	result |= pgxc_node_receive_and_validate(co_conn_count, pgxc_handles->coord_handles, false);
#endif

	return result;
}


/*
 * Begin COPY command
 * The copy_connections array must have room for NumDataNodes items
 */
PGXCNodeHandle**
DataNodeCopyBegin(const char *query, List *nodelist, Snapshot snapshot, bool is_from)
{
	int i, j;
	int conn_count = list_length(nodelist) == 0 ? NumDataNodes : list_length(nodelist);
	struct timeval *timeout = NULL;
	PGXCNodeAllHandles *pgxc_handles;
	PGXCNodeHandle **connections;
	PGXCNodeHandle **copy_connections;
	PGXCNodeHandle *newConnections[conn_count];
	int new_count = 0;
	ListCell *nodeitem;
	bool need_tran;
	GlobalTransactionId gxid;
#ifdef XCP
	ResponseCombiner combiner;
#else
	RemoteQueryState *combiner;
#endif
	TimestampTz timestamp = GetCurrentGTMStartTimestamp();

	if (conn_count == 0)
		return NULL;

	/* Get needed datanode connections */
	pgxc_handles = get_handles(nodelist, NULL, false);
	connections = pgxc_handles->datanode_handles;

	if (!connections)
		return NULL;

	need_tran = !autocommit || conn_count > 1;

	elog(DEBUG1, "autocommit = %s, conn_count = %d, need_tran = %s", autocommit ? "true" : "false", conn_count, need_tran ? "true" : "false");

	/*
	 * We need to be able quickly find a connection handle for specified node number,
	 * So store connections in an array where index is node-1.
	 * Unused items in the array should be NULL
	 */
	copy_connections = (PGXCNodeHandle **) palloc0(NumDataNodes * sizeof(PGXCNodeHandle *));
	i = 0;
	foreach(nodeitem, nodelist)
		copy_connections[lfirst_int(nodeitem) - 1] = connections[i++];

	/* Gather statistics */
	stat_statement();
	if (autocommit)
		stat_transaction(conn_count);

	/* We normally clear for transactions, but if autocommit, clear here, too */
	if (autocommit)
	{
		clear_write_node_list();
	}

	/* Check status of connections */
	/* We want to track new "write" nodes, and new nodes in the current transaction
	 * whether or not they are write nodes. */
	if (write_node_count < NumDataNodes)
	{
		for (i = 0; i < conn_count; i++)
		{
			bool found = false;
			for (j=0; j<write_node_count && !found; j++)
			{
				if (write_node_list[j] == connections[i])
					found = true;
			}
			if (!found)
			{
				/*
				 * Add to transaction wide-list if COPY FROM
				 * CopyOut (COPY TO) is not a write operation, no need to update
				 */
				if (is_from)
					write_node_list[write_node_count++] = connections[i];
				/* Add to current statement list */
				newConnections[new_count++] = connections[i];
			}
		}
		// Check connection state is DN_CONNECTION_STATE_IDLE
	}

	gxid = GetCurrentGlobalTransactionId();

	/* elog(DEBUG1, "Current gxid = %d", gxid); */

	if (!GlobalTransactionIdIsValid(gxid))
	{
		pfree(connections);
		pfree(copy_connections);
		return NULL;
	}
	if (new_count > 0 && need_tran)
	{
		/* Start transaction on connections where it is not started */
		if (pgxc_node_begin(new_count, newConnections, gxid))
		{
			pfree(connections);
			pfree(copy_connections);
			return NULL;
		}
	}

	/* Send query to nodes */
	for (i = 0; i < conn_count; i++)
	{
		if (connections[i]->state == DN_CONNECTION_STATE_QUERY)
			BufferConnection(connections[i]);
		/* If explicit transaction is needed gxid is already sent */
		if (!need_tran && pgxc_node_send_gxid(connections[i], gxid))
		{
			add_error_message(connections[i], "Can not send request");
			pfree(connections);
			pfree(copy_connections);
			return NULL;
		}
		if (conn_count == 1 && pgxc_node_send_timestamp(connections[i], timestamp))
		{
			/*
			 * If a transaction involves multiple connections timestamp, is
			 * always sent down to Datanodes with pgxc_node_begin.
			 * An autocommit transaction needs the global timestamp also,
			 * so handle this case here.
			 */
			add_error_message(connections[i], "Can not send request");
			pfree(connections);
			pfree(copy_connections);
			return NULL;
		}
		if (snapshot && pgxc_node_send_snapshot(connections[i], snapshot))
		{
			add_error_message(connections[i], "Can not send request");
			pfree(connections);
			pfree(copy_connections);
			return NULL;
		}
		if (pgxc_node_send_query(connections[i], query) != 0)
		{
			add_error_message(connections[i], "Can not send request");
			pfree(connections);
			pfree(copy_connections);
			return NULL;
		}
	}

	/*
	 * We are expecting CopyIn response, but do not want to send it to client,
	 * caller should take care about this, because here we do not know if
	 * client runs console or file copy
	 */
#ifdef XCP
	InitResponseCombiner(&combiner, conn_count, COMBINE_TYPE_NONE);
	/*
	 * Make sure there are zeroes in unused fields
	 */
	memset(&combiner, 0, sizeof(ScanState));

	/* Receive responses */
	if (pgxc_node_receive_responses(conn_count, connections, timeout, &combiner)
			|| !ValidateAndCloseCombiner(&combiner))
#else
	combiner = CreateResponseCombiner(conn_count, COMBINE_TYPE_NONE);

 	/* Receive responses */
	if (pgxc_node_receive_responses(conn_count, connections, timeout, combiner)
			|| !ValidateAndCloseCombiner(combiner))
#endif
	{
		if (autocommit)
		{
			if (need_tran)
#ifdef XCP
				DataNodeCopyFinish(connections, 0);
#else
				DataNodeCopyFinish(connections, 0, COMBINE_TYPE_NONE);
#endif
			else if (!PersistentConnections)
				release_handles();
		}

		pfree(connections);
		pfree(copy_connections);
		return NULL;
	}

	pfree(connections);
	return copy_connections;
}

/*
 * Send a data row to the specified nodes
 */
int
DataNodeCopyIn(char *data_row, int len, ExecNodes *exec_nodes, PGXCNodeHandle** copy_connections)
{
	PGXCNodeHandle *primary_handle = NULL;
	ListCell *nodeitem;
	/* size + data row + \n */
	int msgLen = 4 + len + 1;
	int nLen = htonl(msgLen);

	if (exec_nodes->primarynodelist)
	{
		primary_handle = copy_connections[lfirst_int(list_head(exec_nodes->primarynodelist)) - 1];
	}

	if (primary_handle)
	{
		if (primary_handle->state == DN_CONNECTION_STATE_COPY_IN)
		{
			/* precalculate to speed up access */
			int bytes_needed = primary_handle->outEnd + 1 + msgLen;

			/* flush buffer if it is almost full */
			if (bytes_needed > COPY_BUFFER_SIZE)
			{
				/* First look if data node has sent a error message */
				int read_status = pgxc_node_read_data(primary_handle, true);
				if (read_status == EOF || read_status < 0)
				{
					add_error_message(primary_handle, "failed to read data from data node");
					return EOF;
				}

				if (primary_handle->inStart < primary_handle->inEnd)
				{
#ifdef XCP
					ResponseCombiner combiner;
					InitResponseCombiner(&combiner, 1, COMBINE_TYPE_NONE);
					/*
					 * Make sure there are zeroes in unused fields
					 */
					memset(&combiner, 0, sizeof(ScanState));
					handle_response(primary_handle, &combiner);
					if (!ValidateAndCloseCombiner(&combiner))
#else
					RemoteQueryState *combiner = CreateResponseCombiner(1, COMBINE_TYPE_NONE);
					handle_response(primary_handle, combiner);
					if (!ValidateAndCloseCombiner(combiner))
#endif
						return EOF;
				}

				if (DN_CONNECTION_STATE_ERROR(primary_handle))
					return EOF;

				if (send_some(primary_handle, primary_handle->outEnd) < 0)
				{
					add_error_message(primary_handle, "failed to send data to data node");
					return EOF;
				}
			}

			if (ensure_out_buffer_capacity(bytes_needed, primary_handle) != 0)
			{
				ereport(ERROR,
						(errcode(ERRCODE_OUT_OF_MEMORY),
						 errmsg("out of memory")));
			}

			primary_handle->outBuffer[primary_handle->outEnd++] = 'd';
			memcpy(primary_handle->outBuffer + primary_handle->outEnd, &nLen, 4);
			primary_handle->outEnd += 4;
			memcpy(primary_handle->outBuffer + primary_handle->outEnd, data_row, len);
			primary_handle->outEnd += len;
			primary_handle->outBuffer[primary_handle->outEnd++] = '\n';
		}
		else
		{
			add_error_message(primary_handle, "Invalid data node connection");
			return EOF;
		}
	}

	foreach(nodeitem, exec_nodes->nodelist)
	{
		PGXCNodeHandle *handle = copy_connections[lfirst_int(nodeitem) - 1];
		if (handle && handle->state == DN_CONNECTION_STATE_COPY_IN)
		{
			/* precalculate to speed up access */
			int bytes_needed = handle->outEnd + 1 + msgLen;

			/* flush buffer if it is almost full */
			if ((primary_handle && bytes_needed > PRIMARY_NODE_WRITEAHEAD)
					|| (!primary_handle && bytes_needed > COPY_BUFFER_SIZE))
			{
				int to_send = handle->outEnd;

				/* First look if data node has sent a error message */
				int read_status = pgxc_node_read_data(handle, true);
				if (read_status == EOF || read_status < 0)
				{
					add_error_message(handle, "failed to read data from data node");
					return EOF;
				}

				if (handle->inStart < handle->inEnd)
				{
#ifdef XCP
					ResponseCombiner combiner;
					InitResponseCombiner(&combiner, 1, COMBINE_TYPE_NONE);
					/*
					 * Make sure there are zeroes in unused fields
					 */
					memset(&combiner, 0, sizeof(ScanState));
					handle_response(handle, &combiner);
					if (!ValidateAndCloseCombiner(&combiner))
#else
					RemoteQueryState *combiner = CreateResponseCombiner(1, COMBINE_TYPE_NONE);
					handle_response(handle, combiner);
					if (!ValidateAndCloseCombiner(combiner))
#endif
						return EOF;
				}

				if (DN_CONNECTION_STATE_ERROR(handle))
					return EOF;

				/*
				 * Allow primary node to write out data before others.
				 * If primary node was blocked it would not accept copy data.
				 * So buffer at least PRIMARY_NODE_WRITEAHEAD at the other nodes.
				 * If primary node is blocked and is buffering, other buffers will
				 * grow accordingly.
				 */
				if (primary_handle)
				{
					if (primary_handle->outEnd + PRIMARY_NODE_WRITEAHEAD < handle->outEnd)
						to_send = handle->outEnd - primary_handle->outEnd - PRIMARY_NODE_WRITEAHEAD;
					else
						to_send = 0;
				}

				/*
				 * Try to send down buffered data if we have
				 */
				if (to_send && send_some(handle, to_send) < 0)
				{
					add_error_message(handle, "failed to send data to data node");
					return EOF;
				}
			}

			if (ensure_out_buffer_capacity(bytes_needed, handle) != 0)
			{
				ereport(ERROR,
						(errcode(ERRCODE_OUT_OF_MEMORY),
						 errmsg("out of memory")));
			}

			handle->outBuffer[handle->outEnd++] = 'd';
			memcpy(handle->outBuffer + handle->outEnd, &nLen, 4);
			handle->outEnd += 4;
			memcpy(handle->outBuffer + handle->outEnd, data_row, len);
			handle->outEnd += len;
			handle->outBuffer[handle->outEnd++] = '\n';
		}
		else
		{
			add_error_message(handle, "Invalid data node connection");
			return EOF;
		}
	}

	return 0;
}

uint64
DataNodeCopyOut(ExecNodes *exec_nodes, PGXCNodeHandle** copy_connections, FILE* copy_file)
{
#ifdef XCP
	ResponseCombiner combiner;
#else
	RemoteQueryState *combiner;
#endif
	int 		conn_count = list_length(exec_nodes->nodelist) == 0 ? NumDataNodes : list_length(exec_nodes->nodelist);
	int 		count = 0;
	bool 		need_tran;
	List 	   *nodelist;
	ListCell   *nodeitem;
	uint64		processed;

	nodelist = exec_nodes->nodelist;
	need_tran = !autocommit || conn_count > 1;

#ifdef XCP
	InitResponseCombiner(&combiner, conn_count, COMBINE_TYPE_SUM);
	/*
	 * Make sure there are zeroes in unused fields
	 */
	memset(&combiner, 0, sizeof(ScanState));
	combiner.processed = 0;
	/* If there is an existing file where to copy data, pass it to combiner */
	if (copy_file)
		combiner.copy_file = copy_file;
#else
	combiner = CreateResponseCombiner(conn_count, COMBINE_TYPE_SUM);
	combiner->processed = 0;
 	/* If there is an existing file where to copy data, pass it to combiner */
 	if (copy_file)
		combiner->copy_file = copy_file;
#endif

	foreach(nodeitem, exec_nodes->nodelist)
	{
		PGXCNodeHandle *handle = copy_connections[count];
		count++;

		if (handle && handle->state == DN_CONNECTION_STATE_COPY_OUT)
		{
			int read_status = 0;
			/* H message has been consumed, continue to manage data row messages */
			while (read_status >= 0 && handle->state == DN_CONNECTION_STATE_COPY_OUT) /* continue to read as long as there is data */
			{
#ifdef XCP
				if (handle_response(handle, &combiner) == RESPONSE_EOF)
#else
				if (handle_response(handle,combiner) == RESPONSE_EOF)
#endif
				{
					/* read some extra-data */
					read_status = pgxc_node_read_data(handle, true);
					if (read_status < 0)
						ereport(ERROR,
								(errcode(ERRCODE_CONNECTION_FAILURE),
								 errmsg("unexpected EOF on datanode connection")));
					else
						/*
						 * Set proper connection status - handle_response
						 * has changed it to DN_CONNECTION_STATE_QUERY
						 */
						handle->state = DN_CONNECTION_STATE_COPY_OUT;
				}
				/* There is no more data that can be read from connection */
			}
		}
	}

#ifdef XCP
	processed = combiner.processed;

	if (!ValidateAndCloseCombiner(&combiner))
	{
		if (autocommit && !PersistentConnections)
			release_handles();
		pfree(copy_connections);
		ereport(ERROR,
				(errcode(ERRCODE_DATA_CORRUPTED),
				 errmsg("Unexpected response from the data nodes when combining, request type %d", combiner.request_type)));
	}
#else
	processed = combiner->processed;

	if (!ValidateAndCloseCombiner(combiner))
 	{
 		if (autocommit && !PersistentConnections)
 			release_handles();
 		pfree(copy_connections);
 		ereport(ERROR,
 				(errcode(ERRCODE_DATA_CORRUPTED),
				 errmsg("Unexpected response from the data nodes when combining, request type %d", combiner->request_type)));
	}
#endif
	return processed;
}

/*
 * Finish copy process on all connections
 */
void
#ifdef XCP
DataNodeCopyFinish(PGXCNodeHandle** copy_connections, int primary_data_node)
#else
DataNodeCopyFinish(PGXCNodeHandle** copy_connections, int primary_data_node,
		CombineType combine_type)
#endif
{
	int 		i;
#ifdef XCP
	ResponseCombiner combiner;
#else
	RemoteQueryState *combiner = NULL;
	bool 		need_tran;
#endif
	bool 		error = false;
	struct timeval *timeout = NULL; /* wait forever */
	PGXCNodeHandle *connections[NumDataNodes];
	PGXCNodeHandle *primary_handle = NULL;
	int 		conn_count = 0;

	for (i = 0; i < NumDataNodes; i++)
	{
		PGXCNodeHandle *handle = copy_connections[i];

		if (!handle)
			continue;

		if (i == primary_data_node - 1)
			primary_handle = handle;
		else
			connections[conn_count++] = handle;
	}

	if (primary_handle)
	{
		error = true;
		if (primary_handle->state == DN_CONNECTION_STATE_COPY_IN || primary_handle->state == DN_CONNECTION_STATE_COPY_OUT)
			error = DataNodeCopyEnd(primary_handle, false);

#ifdef XCP
		InitResponseCombiner(&combiner, 1, COMBINE_TYPE_NONE);
		/*
		 * Make sure there are zeroes in unused fields
		 */
		memset(&combiner, 0, sizeof(ScanState));
		error = (pgxc_node_receive_responses(1, &primary_handle, timeout, &combiner) != 0) || error;
		error = !ValidateAndCloseCombiner(&combiner) || error;
#else
		combiner = CreateResponseCombiner(conn_count + 1, combine_type);
		error = (pgxc_node_receive_responses(1, &primary_handle, timeout, combiner) != 0) || error;
#endif
	}

	for (i = 0; i < conn_count; i++)
	{
		PGXCNodeHandle *handle = connections[i];

		error = true;
		if (handle->state == DN_CONNECTION_STATE_COPY_IN || handle->state == DN_CONNECTION_STATE_COPY_OUT)
			error = DataNodeCopyEnd(handle, false);
	}

#ifdef XCP
	InitResponseCombiner(&combiner, conn_count, COMBINE_TYPE_NONE);
	/*
	 * Make sure there are zeroes in unused fields
	 */
	memset(&combiner, 0, sizeof(ScanState));
	error = (pgxc_node_receive_responses(conn_count, connections, timeout, &combiner) != 0) || error;

	if (!ValidateAndCloseCombiner(&combiner) || error)
#else
	need_tran = !autocommit || primary_handle || conn_count > 1;

	if (!combiner)
		combiner = CreateResponseCombiner(conn_count, combine_type);
	error = (pgxc_node_receive_responses(conn_count, connections, timeout, combiner) != 0) || error;

	if (!ValidateAndCloseCombiner(combiner) || error)
#endif
		ereport(ERROR,
				(errcode(ERRCODE_INTERNAL_ERROR),
				 errmsg("Error while running COPY")));
}

/*
 * End copy process on a connection
 */
bool
DataNodeCopyEnd(PGXCNodeHandle *handle, bool is_error)
{
	int 		nLen = htonl(4);

	if (handle == NULL)
		return true;

	/* msgType + msgLen */
	if (ensure_out_buffer_capacity(handle->outEnd + 1 + 4, handle) != 0)
		return true;

	if (is_error)
		handle->outBuffer[handle->outEnd++] = 'f';
	else
		handle->outBuffer[handle->outEnd++] = 'c';

	memcpy(handle->outBuffer + handle->outEnd, &nLen, 4);
	handle->outEnd += 4;

	/* We need response right away, so send immediately */
	if (pgxc_node_flush(handle) < 0)
		return true;

	return false;
}


#ifdef XCP
RemoteQueryState *
ExecInitRemoteQuery(RemoteQuery *node, EState *estate, int eflags)
{
	RemoteQueryState   *remotestate;
	ResponseCombiner   *combiner;
	TupleDesc 			typeInfo;

	remotestate = makeNode(RemoteQueryState);
	combiner = (ResponseCombiner *) remotestate;
	InitResponseCombiner(combiner, 0, COMBINE_TYPE_NONE);
	combiner->ss.ps.plan = (Plan *) node;
	combiner->ss.ps.state = estate;

	combiner->ss.ps.qual = NIL;

	combiner->request_type = REQUEST_TYPE_QUERY;

	ExecInitResultTupleSlot(estate, &combiner->ss.ps);
	if (node->scan.plan.targetlist)
	{
		typeInfo = ExecTypeFromTL(node->scan.plan.targetlist, false);
		ExecSetSlotDescriptor(combiner->ss.ps.ps_ResultTupleSlot, typeInfo);
	}

	combiner->ss.ps.ps_TupFromTlist = false;

	/*
	 * If there are parameters supplied, get them into a form to be sent to the
	 * datanodes with bind message. We should not have had done this before.
	 */
	if (estate->es_param_list_info)
	{
		Assert(!remotestate->paramval_data);
		remotestate->paramval_len = ParamListToDataRow(estate->es_param_list_info,
												&remotestate->paramval_data);
	}

	/* We need expression context to evaluate */
	if (node->exec_nodes && node->exec_nodes->en_expr)
	{
		Expr *expr = node->exec_nodes->en_expr;

		if (IsA(expr, Var) && ((Var *) expr)->vartype == TIDOID)
		{
			/* Special case if expression does not need to be evaluated */
		}
		else
		{
			/* prepare expression evaluation */
			ExecAssignExprContext(estate, &combiner->ss.ps);
		}
	}

	return remotestate;
}
#else
RemoteQueryState *
ExecInitRemoteQuery(RemoteQuery *node, EState *estate, int eflags)
{
	RemoteQueryState   *remotestate;
	remotestate = CreateResponseCombiner(0, node->combine_type);
	remotestate->ss.ps.plan = (Plan *) node;
	remotestate->ss.ps.state = estate;

	remotestate->ss.ps.qual = (List *)
		ExecInitExpr((Expr *) node->scan.plan.qual,
					 (PlanState *) remotestate);

	ExecInitResultTupleSlot(estate, &remotestate->ss.ps);
	if (node->scan.plan.targetlist)
	{
		TupleDesc typeInfo = ExecCleanTypeFromTL(node->scan.plan.targetlist, false);
		ExecSetSlotDescriptor(remotestate->ss.ps.ps_ResultTupleSlot, typeInfo);
	}
	else
	{
		/* In case there is no target list, force its creation */
		ExecAssignResultTypeFromTL(&remotestate->ss.ps);
 	}

	ExecInitScanTupleSlot(estate, &remotestate->ss);

	remotestate->ss.ps.ps_TupFromTlist = false;

	/*
	 * Tuple description for the scan slot will be set on runtime from
	 * a RowDescription message
	 */

	if (node->distinct)
	{
		/* prepare equate functions */
		remotestate->eqfunctions =
			execTuplesMatchPrepare(node->distinct->numCols,
								   node->distinct->eqOperators);
		/* create memory context for execTuplesMatch */
		remotestate->tmp_ctx =
			AllocSetContextCreate(CurrentMemoryContext,
								  "RemoteUnique",
								  ALLOCSET_DEFAULT_MINSIZE,
								  ALLOCSET_DEFAULT_INITSIZE,
								  ALLOCSET_DEFAULT_MAXSIZE);
	}

	/*
	 * If there are parameters supplied, get them into a form to be sent to the
	 * datanodes with bind message. We should not have had done this before.
	 */
	if (estate->es_param_list_info)
	{
		Assert(!remotestate->paramval_data);
		remotestate->paramval_len = ParamListToDataRow(estate->es_param_list_info,
												&remotestate->paramval_data);
	}

	/* We need expression context to evaluate */
	if (node->exec_nodes && node->exec_nodes->en_expr)
	{
		Expr *expr = node->exec_nodes->en_expr;

		if (IsA(expr, Var) && ((Var *) expr)->vartype == TIDOID)
		{
			/* Special case if expression does not need to be evaluated */
		}
		else
		{
			/*
			 * Inner plan provides parameter values and may be needed
			 * to determine target nodes. In this case expression is evaluated
			 * and we should made values available for evaluator.
			 * So allocate storage for the values.
			 */
			if (innerPlan(node))
			{
				int nParams = list_length(node->scan.plan.targetlist);
				estate->es_param_exec_vals = (ParamExecData *) palloc0(
						nParams * sizeof(ParamExecData));
			}
			/* prepare expression evaluation */
			ExecAssignExprContext(estate, &remotestate->ss.ps);
		}
	}
	else if (remotestate->ss.ps.qual)
		ExecAssignExprContext(estate, &remotestate->ss.ps);

	if (innerPlan(node))
		innerPlanState(remotestate) = ExecInitNode(innerPlan(node), estate, eflags);

	if (outerPlan(node))
		outerPlanState(remotestate) = ExecInitNode(outerPlan(node), estate, eflags);

	return remotestate;
}
#endif


#ifndef XCP
static void
copy_slot(RemoteQueryState *node, TupleTableSlot *src, TupleTableSlot *dst)
{
	if (src->tts_dataRow
			&& dst->tts_tupleDescriptor->natts == src->tts_tupleDescriptor->natts)
	{
		if (src->tts_mcxt == dst->tts_mcxt)
		{
			/* now dst slot controls the backing message */
			ExecStoreDataRowTuple(src->tts_dataRow, src->tts_dataLen,
								  src->tts_dataNode, dst,
								  src->tts_shouldFreeRow);
			src->tts_shouldFreeRow = false;
		}
		else
		{
			/* have to make a copy */
			MemoryContext	oldcontext = MemoryContextSwitchTo(dst->tts_mcxt);
			int 			len = src->tts_dataLen;
			int 			node = src->tts_dataNode;
			char		   *msg = (char *) palloc(len);

			memcpy(msg, src->tts_dataRow, len);
			ExecStoreDataRowTuple(msg, len, node, dst, true);
			MemoryContextSwitchTo(oldcontext);
		}
	}
	else
	{
		int i;

		/*
		 * Data node may be sending junk columns which are always at the end,
		 * but it must not be shorter then result slot.
		 */
		Assert(dst->tts_tupleDescriptor->natts <= src->tts_tupleDescriptor->natts);
		ExecClearTuple(dst);
		slot_getallattrs(src);
		/*
		 * PGXCTODO revisit: if it is correct to copy Datums using assignment?
		 */
		for (i = 0; i < dst->tts_tupleDescriptor->natts; i++)
		{
			dst->tts_values[i] = src->tts_values[i];
			dst->tts_isnull[i] = src->tts_isnull[i];
		}
		ExecStoreVirtualTuple(dst);
	}
}
#endif


/*
 * Get Node connections depending on the connection type:
 * Datanodes Only, Coordinators only or both types
 */
static PGXCNodeAllHandles *
get_exec_connections(RemoteQueryState *planstate,
					 ExecNodes *exec_nodes,
					 RemoteQueryExecType exec_type)
{
	List 	   *nodelist = NIL;
	List 	   *primarynode = NIL;
	List	   *coordlist = NIL;
	PGXCNodeHandle *primaryconnection;
	int			co_conn_count, dn_conn_count;
	bool		is_query_coord_only = false;
	PGXCNodeAllHandles *pgxc_handles = NULL;

	/*
	 * If query is launched only on Coordinators, we have to inform get_handles
	 * not to ask for Datanode connections even if list of Datanodes is NIL.
	 */
	if (exec_type == EXEC_ON_COORDS)
		is_query_coord_only = true;

	if (exec_nodes)
	{
		if (exec_nodes->en_expr)
		{
			/*
			 * Special case (argh, another one): if expression data type is TID
			 * the ctid value is specific to the node from which it has been
			 * returned.
			 * So try and determine originating node and execute command on
			 * that node only
			 */
			if (IsA(exec_nodes->en_expr, Var) && ((Var *) exec_nodes->en_expr)->vartype == TIDOID)
			{
				Var 	   *ctid = (Var *) exec_nodes->en_expr;
				PlanState  *source = (PlanState *) planstate;
				TupleTableSlot *slot;

				/* Find originating RemoteQueryState */
				if (ctid->varno == INNER)
					source = innerPlanState(source);
				else if (ctid->varno == OUTER)
					source = outerPlanState(source);

				while (!IsA(source, RemoteQueryState))
				{
					TargetEntry *tle = list_nth(source->plan->targetlist,
												ctid->varattno - 1);
					Assert(IsA(tle->expr, Var));
					ctid = (Var *) tle->expr;
					if (ctid->varno == INNER)
						source = innerPlanState(source);
					else if (ctid->varno == OUTER)
						source = outerPlanState(source);
					else
						elog(ERROR, "failed to determine target node");
				}

				slot = source->ps_ResultTupleSlot;
				/* The slot should be of type DataRow */
				Assert(!TupIsNull(slot) && slot->tts_dataRow);

				nodelist = list_make1_int(slot->tts_dataNode);
				primarynode = NIL;
			}
			else
			{
				/* execution time determining of target data nodes */
				bool isnull;
				ExprState *estate = ExecInitExpr(exec_nodes->en_expr,
												 (PlanState *) planstate);
				Datum partvalue = ExecEvalExpr(estate,
#ifdef XCP
											   ((ResponseCombiner *)planstate)->ss.ps.ps_ExprContext,
#else
											   planstate->ss.ps.ps_ExprContext,
#endif
											   &isnull,
											   NULL);
				if (!isnull)
				{
					RelationLocInfo *rel_loc_info = GetRelationLocInfo(exec_nodes->en_relid);
					/* PGXCTODO what is the type of partvalue here*/
					ExecNodes *nodes = GetRelationNodes(rel_loc_info, partvalue, UNKNOWNOID, exec_nodes->accesstype);
					if (nodes)
					{
						nodelist = nodes->nodelist;
						primarynode = nodes->primarynodelist;
						pfree(nodes);
					}
					FreeRelationLocInfo(rel_loc_info);
				}
			}
		}
		else
		{
			if (exec_type == EXEC_ON_DATANODES || exec_type == EXEC_ON_ALL_NODES)
				nodelist = exec_nodes->nodelist;
			else if (exec_type == EXEC_ON_COORDS)
				coordlist = exec_nodes->nodelist;

			primarynode = exec_nodes->primarynodelist;
		}
	}

	/* Set node list and DN number */
	if (list_length(nodelist) == 0 &&
		(exec_type == EXEC_ON_ALL_NODES ||
		 exec_type == EXEC_ON_DATANODES))
	{
		/* Primary connection is included in this number of connections if it exists */
		dn_conn_count = NumDataNodes;
	}
	else
	{
		if (exec_type == EXEC_ON_DATANODES || exec_type == EXEC_ON_ALL_NODES)
		{
			if (primarynode)
				dn_conn_count = list_length(nodelist) + 1;
			else
				dn_conn_count = list_length(nodelist);
		}
		else
			dn_conn_count = 0;
	}

	/* Set Coordinator list and coordinator number */
	if ((list_length(nodelist) == 0 && exec_type == EXEC_ON_ALL_NODES) ||
		(list_length(coordlist) == 0 && exec_type == EXEC_ON_COORDS))
	{
		co_conn_count = NumCoords;
		coordlist = GetAllCoordNodes();
	}
	else
	{
		if (exec_type == EXEC_ON_COORDS)
			co_conn_count = list_length(coordlist);
		else
			co_conn_count = 0;
	}

	/* Get other connections (non-primary) */
	pgxc_handles = get_handles(nodelist, coordlist, is_query_coord_only);
	if (!pgxc_handles)
		ereport(ERROR,
				(errcode(ERRCODE_INTERNAL_ERROR),
				 errmsg("Could not obtain connection from pool")));

	/* Get connection for primary node, if used */
	if (primarynode)
	{
		/* Let's assume primary connection is always a datanode connection for the moment */
		PGXCNodeAllHandles *pgxc_conn_res;
		pgxc_conn_res = get_handles(primarynode, NULL, false);

		/* primary connection is unique */
		primaryconnection = pgxc_conn_res->datanode_handles[0];

		pfree(pgxc_conn_res);

		if (!primaryconnection)
			ereport(ERROR,
					(errcode(ERRCODE_INTERNAL_ERROR),
					 errmsg("Could not obtain connection from pool")));
		pgxc_handles->primary_handle = primaryconnection;
	}

	/* Depending on the execution type, we still need to save the initial node counts */
	pgxc_handles->dn_conn_count = dn_conn_count;
	pgxc_handles->co_conn_count = co_conn_count;

	return pgxc_handles;
}

/*
 * We would want to run 2PC if current transaction modified more then
 * one node. So optimize little bit and do not look further if we
 * already have more then one write nodes.
 */
static void
register_write_nodes(int conn_count, PGXCNodeHandle **connections)
{
	int 		i, j;

	for (i = 0; i < conn_count && write_node_count < 2; i++)
	{
		bool found = false;

		for (j = 0; j < write_node_count && !found; j++)
		{
			if (write_node_list[j] == connections[i])
				found = true;
		}
		if (!found)
		{
			/* Add to transaction wide-list */
			write_node_list[write_node_count++] = connections[i];
		}
	}
}

static bool
pgxc_start_command_on_connection(PGXCNodeHandle *connection, bool need_tran,
									GlobalTransactionId gxid, TimestampTz timestamp,
									RemoteQueryState *remotestate, int total_conn_count,
									Snapshot snapshot)
{
#ifdef XCP
	RemoteQuery	*step = (RemoteQuery *) remotestate->combiner.ss.ps.plan;
#else
	RemoteQuery	*step = (RemoteQuery *) remotestate->ss.ps.plan;
#endif
	if (connection->state == DN_CONNECTION_STATE_QUERY)
		BufferConnection(connection);

	/* If explicit transaction is needed gxid is already sent */
	if (!need_tran && pgxc_node_send_gxid(connection, gxid))
		return false;
	if (total_conn_count == 1 && pgxc_node_send_timestamp(connection, timestamp))
		return false;
	if (snapshot && pgxc_node_send_snapshot(connection, snapshot))
		return false;
	if (step->statement || step->cursor || step->param_types)
	{
		/* need to use Extended Query Protocol */
		int		fetch = 0;
		bool	prepared = false;

		/* if prepared statement is referenced see if it is already exist */
		if (step->statement)
			prepared = ActivateDatanodeStatementOnNode(step->statement,
													   connection->nodenum);
		/*
		 * execute and fetch rows only if they will be consumed
		 * immediately by the sorter
		 */
		if (step->cursor)
			fetch = 1;

		if (pgxc_node_send_query_extended(connection,
										  prepared ? NULL : step->sql_statement,
										  step->statement,
										  step->cursor,
										  step->num_params,
										  step->param_types,
										  remotestate->paramval_len,
										  remotestate->paramval_data,
										  step->read_only,
										  fetch) != 0)
			return false;
	}
	else
	{
		if (pgxc_node_send_query(connection, step->sql_statement) != 0)
			return false;
	}
	return true;
}

#ifndef XCP
static void
do_query(RemoteQueryState *node)
{
	RemoteQuery    *step = (RemoteQuery *) node->ss.ps.plan;
	TupleTableSlot *scanslot = node->ss.ss_ScanTupleSlot;
	bool			force_autocommit = step->force_autocommit;
	bool			is_read_only = step->read_only;
	GlobalTransactionId gxid = InvalidGlobalTransactionId;
	Snapshot		snapshot = GetActiveSnapshot();
	TimestampTz 	timestamp = GetCurrentGTMStartTimestamp();
	PGXCNodeHandle **connections = NULL;
	PGXCNodeHandle *primaryconnection = NULL;
	int				i;
	int				regular_conn_count;
	int				total_conn_count;
	bool			need_tran;
	PGXCNodeAllHandles *pgxc_connections;

	/* Be sure to set temporary object flag if necessary */
	if (step->is_temp)
		temp_object_included = true;

	/*
	 * Get connections for Datanodes only, utilities and DDLs
	 * are launched in ExecRemoteUtility
	 */
	pgxc_connections = get_exec_connections(node, step->exec_nodes,
											step->exec_type);

	if (step->exec_type == EXEC_ON_DATANODES)
	{
		connections = pgxc_connections->datanode_handles;
		total_conn_count = regular_conn_count = pgxc_connections->dn_conn_count;
	}
	else if (step->exec_type == EXEC_ON_COORDS)
	{
		connections = pgxc_connections->coord_handles;
		total_conn_count = regular_conn_count = pgxc_connections->co_conn_count;
	}

	primaryconnection = pgxc_connections->primary_handle;

	/*
	 * Primary connection is counted separately but is included in total_conn_count if used.
	 */
	if (primaryconnection)
		regular_conn_count--;

	pfree(pgxc_connections);

	/*
	 * We save only regular connections, at the time we exit the function
	 * we finish with the primary connection and deal only with regular
	 * connections on subsequent invocations
	 */
	node->node_count = regular_conn_count;

	if (force_autocommit)
		need_tran = false;
	else
		need_tran = !autocommit || (!is_read_only && total_conn_count > 1);

	elog(DEBUG1, "autocommit = %s, has primary = %s, regular_conn_count = %d, need_tran = %s", autocommit ? "true" : "false", primaryconnection ? "true" : "false", regular_conn_count, need_tran ? "true" : "false");

	stat_statement();
	if (autocommit)
	{
		stat_transaction(total_conn_count);
		/* We normally clear for transactions, but if autocommit, clear here, too */
		clear_write_node_list();
	}

	if (!is_read_only)
	{
		if (primaryconnection)
			register_write_nodes(1, &primaryconnection);
		register_write_nodes(regular_conn_count, connections);
	}

	gxid = GetCurrentGlobalTransactionId();

	if (!GlobalTransactionIdIsValid(gxid))
	{
		if (primaryconnection)
			pfree(primaryconnection);
		pfree(connections);
		ereport(ERROR,
				(errcode(ERRCODE_INTERNAL_ERROR),
				 errmsg("Failed to get next transaction ID")));
	}

	if (need_tran)
	{
		/*
		 * Check if data node connections are in transaction and start
		 * transactions on nodes where it is not started
		 */
		PGXCNodeHandle *new_connections[total_conn_count];
		int 		new_count = 0;

		if (primaryconnection && primaryconnection->transaction_status != 'T')
			new_connections[new_count++] = primaryconnection;
		for (i = 0; i < regular_conn_count; i++)
			if (connections[i]->transaction_status != 'T')
				new_connections[new_count++] = connections[i];

		if (new_count && pgxc_node_begin(new_count, new_connections, gxid))
			ereport(ERROR,
					(errcode(ERRCODE_INTERNAL_ERROR),
					 errmsg("Could not begin transaction on data nodes.")));
	}

	/* See if we have a primary node, execute on it first before the others */
	if (primaryconnection)
	{
		if (!pgxc_start_command_on_connection(primaryconnection, need_tran, gxid,
												timestamp, node, total_conn_count, snapshot))
		{
			pfree(connections);
			pfree(primaryconnection);
			ereport(ERROR,
					(errcode(ERRCODE_INTERNAL_ERROR),
					 errmsg("Failed to send command to data nodes")));
		}
		Assert(node->combine_type == COMBINE_TYPE_SAME);

		/* Make sure the command is completed on the primary node */
		while (true)
		{
			int res;
			if (pgxc_node_receive(1, &primaryconnection, NULL))
				break;

			res = handle_response(primaryconnection, node);
			if (res == RESPONSE_COMPLETE)
				break;
			else if (res == RESPONSE_EOF)
				continue;
			else
				ereport(ERROR,
						(errcode(ERRCODE_INTERNAL_ERROR),
						 errmsg("Unexpected response from data node")));
		}
		if (node->errorMessage)
		{
			char *code = node->errorCode;
			if (node->errorDetail != NULL)
				ereport(ERROR,
						(errcode(MAKE_SQLSTATE(code[0], code[1], code[2], code[3], code[4])),
						 errmsg("%s", node->errorMessage), errdetail("%s", node->errorDetail) ));
			else
				ereport(ERROR,
						(errcode(MAKE_SQLSTATE(code[0], code[1], code[2], code[3], code[4])),
						 errmsg("%s", node->errorMessage)));
		}
	}

	for (i = 0; i < regular_conn_count; i++)
	{
		if (!pgxc_start_command_on_connection(connections[i], need_tran, gxid,
												timestamp, node, total_conn_count, snapshot))
		{
			pfree(connections);
			if (primaryconnection)
				pfree(primaryconnection);
			ereport(ERROR,
					(errcode(ERRCODE_INTERNAL_ERROR),
					 errmsg("Failed to send command to data nodes")));
		}
		connections[i]->combiner = node;
	}

	if (step->cursor)
	{
		node->cursor = step->cursor;
		node->cursor_count = regular_conn_count;
		node->cursor_connections = (PGXCNodeHandle **) palloc(regular_conn_count * sizeof(PGXCNodeHandle *));
		memcpy(node->cursor_connections, connections, regular_conn_count * sizeof(PGXCNodeHandle *));
	}

	/*
	 * Stop if all commands are completed or we got a data row and
	 * initialized state node for subsequent invocations
	 */
	while (regular_conn_count > 0 && node->connections == NULL)
	{
		int i = 0;

		if (pgxc_node_receive(regular_conn_count, connections, NULL))
		{
			pfree(connections);
			if (primaryconnection)
				pfree(primaryconnection);
			if (node->cursor_connections)
				pfree(node->cursor_connections);
			ereport(ERROR,
					(errcode(ERRCODE_INTERNAL_ERROR),
					 errmsg("Failed to read response from data nodes")));
		}
		/*
		 * Handle input from the data nodes.
		 * If we got a RESPONSE_DATAROW we can break handling to wrap
		 * it into a tuple and return. Handling will be continued upon
		 * subsequent invocations.
		 * If we got 0, we exclude connection from the list. We do not
		 * expect more input from it. In case of non-SELECT query we quit
		 * the loop when all nodes finish their work and send ReadyForQuery
		 * with empty connections array.
		 * If we got EOF, move to the next connection, will receive more
		 * data on the next iteration.
		 */
		while (i < regular_conn_count)
		{
			int res = handle_response(connections[i], node);
			if (res == RESPONSE_EOF)
			{
				i++;
			}
			else if (res == RESPONSE_COMPLETE)
			{
				if (i < --regular_conn_count)
					connections[i] = connections[regular_conn_count];
			}
			else if (res == RESPONSE_TUPDESC)
			{
				ExecSetSlotDescriptor(scanslot, node->tuple_desc);
 				/*
 				 * Now tuple table slot is responsible for freeing the
 				 * descriptor
 				 */
				node->tuple_desc = NULL;
				if (step->sort)
				{
					SimpleSort *sort = step->sort;

					node->connections = connections;
					node->conn_count = regular_conn_count;
					/*
					 * First message is already in the buffer
					 * Further fetch will be under tuplesort control
					 * If query does not produce rows tuplesort will not
					 * be initialized
					 */
					node->tuplesortstate = tuplesort_begin_merge(
										   scanslot->tts_tupleDescriptor,
										   sort->numCols,
										   sort->sortColIdx,
										   sort->sortOperators,
										   sort->collations,
										   sort->nullsFirst,
										   node,
										   work_mem);
					/*
					 * Break the loop, do not wait for first row.
					 * Tuplesort module want to control node it is
					 * fetching rows from, while in this loop first
					 * row would be got from random node
					 */
					break;
				}
			}
			else if (res == RESPONSE_DATAROW)
			{
				/*
				 * Got first data row, quit the loop
				 */
				node->connections = connections;
				node->conn_count = regular_conn_count;
				node->current_conn = i;
				break;
			}
		}
	}

	if (node->cursor_count)
 	{
		node->conn_count = node->cursor_count;
		memcpy(connections, node->cursor_connections, node->cursor_count * sizeof(PGXCNodeHandle *));
		node->connections = connections;
	}
}
#endif


#ifndef XCP
/*
 * ExecRemoteQueryInnerPlan
 * Executes the inner plan of a RemoteQuery. It returns false if the inner plan
 * does not return any row, otherwise it returns true.
 */
static bool
ExecRemoteQueryInnerPlan(RemoteQueryState *node)
{
	EState		   *estate = node->ss.ps.state;
	TupleTableSlot *innerSlot = ExecProcNode(innerPlanState(node));
	/*
	 * Use data row returned by the previus step as a parameters for
	 * the main query.
	 */
	if (!TupIsNull(innerSlot))
	{
		node->paramval_len = ExecCopySlotDatarow(innerSlot,
												 &node->paramval_data);

		/* Needed for expression evaluation */
		if (estate->es_param_exec_vals)
		{
			int i;
			int natts = innerSlot->tts_tupleDescriptor->natts;

			slot_getallattrs(innerSlot);
			for (i = 0; i < natts; i++)
				estate->es_param_exec_vals[i].value = slot_getattr(
						innerSlot,
						i+1,
						&estate->es_param_exec_vals[i].isnull);
		}
		return true;
	}
	return false;
}
#endif


/*
 * Execute step of PGXC plan.
 * The step specifies a command to be executed on specified nodes.
 * On first invocation connections to the data nodes are initialized and
 * command is executed. Further, as well as within subsequent invocations,
 * responses are received until step is completed or there is a tuple to emit.
 * If there is a tuple it is returned, otherwise returned NULL. The NULL result
 * from the function indicates completed step.
 * The function returns at most one tuple per invocation.
 */
#ifdef XCP
TupleTableSlot *
ExecRemoteQuery(RemoteQueryState *node)
{
	ResponseCombiner *combiner = (ResponseCombiner *) node;
	RemoteQuery    *step = (RemoteQuery *) combiner->ss.ps.plan;
	TupleTableSlot *resultslot = combiner->ss.ps.ps_ResultTupleSlot;
	if (!node->query_Done)
	{
		bool			force_autocommit = step->force_autocommit;
		bool			is_read_only = step->read_only;
		GlobalTransactionId gxid = InvalidGlobalTransactionId;
		Snapshot		snapshot = GetActiveSnapshot();
		TimestampTz 	timestamp = GetCurrentGTMStartTimestamp();
		PGXCNodeHandle **connections = NULL;
		PGXCNodeHandle *primaryconnection = NULL;
		int				i;
		int				regular_conn_count;
		int				total_conn_count;
		bool			need_tran;
		PGXCNodeAllHandles *pgxc_connections;

		/*
		 * Get connections for Datanodes only, utilities and DDLs
		 * are launched in ExecRemoteUtility
		 */
		pgxc_connections = get_exec_connections(node, step->exec_nodes,
												step->exec_type);

		if (step->exec_type == EXEC_ON_DATANODES)
		{
			connections = pgxc_connections->datanode_handles;
			total_conn_count = regular_conn_count = pgxc_connections->dn_conn_count;
		}
		else if (step->exec_type == EXEC_ON_COORDS)
		{
			connections = pgxc_connections->coord_handles;
			total_conn_count = regular_conn_count = pgxc_connections->co_conn_count;
		}

		primaryconnection = pgxc_connections->primary_handle;

		/*
		 * Primary connection is counted separately but is included in total_conn_count if used.
		 */
		if (primaryconnection)
		{
			regular_conn_count--;
		}

		pfree(pgxc_connections);

		/*
		 * We save only regular connections, at the time we exit the function
		 * we finish with the primary connection and deal only with regular
		 * connections on subsequent invocations
		 */
		combiner->node_count = regular_conn_count;

		/*
		 * Start transaction on data nodes if we are in explicit transaction
		 * or going to use extended query protocol or write to multiple nodes
		 */
		if (force_autocommit)
			need_tran = false;
		else
			need_tran = !autocommit || step->cursor ||
					(!is_read_only && total_conn_count > 1);

		elog(DEBUG1, "autocommit = %s, has primary = %s, regular_conn_count = %d, need_tran = %s", autocommit ? "true" : "false", primaryconnection ? "true" : "false", regular_conn_count, need_tran ? "true" : "false");

		stat_statement();
		if (autocommit)
		{
			stat_transaction(total_conn_count);
			/* We normally clear for transactions, but if autocommit, clear here, too */
			clear_write_node_list();
		}

		if (!is_read_only)
		{
			if (primaryconnection)
				register_write_nodes(1, &primaryconnection);
			register_write_nodes(regular_conn_count, connections);
		}

		gxid = GetCurrentGlobalTransactionId();

		if (!GlobalTransactionIdIsValid(gxid))
		{
			if (primaryconnection)
				pfree(primaryconnection);
			pfree(connections);
			ereport(ERROR,
					(errcode(ERRCODE_INTERNAL_ERROR),
					 errmsg("Failed to get next transaction ID")));
		}

		if (need_tran)
		{
			/*
			 * Check if data node connections are in transaction and start
			 * transactions on nodes where it is not started
			 */
			PGXCNodeHandle *new_connections[total_conn_count];
			int 		new_count = 0;

			if (primaryconnection && primaryconnection->transaction_status != 'T')
				new_connections[new_count++] = primaryconnection;
			for (i = 0; i < regular_conn_count; i++)
				if (connections[i]->transaction_status != 'T')
					new_connections[new_count++] = connections[i];

			if (new_count && pgxc_node_begin(new_count, new_connections, gxid))
				ereport(ERROR,
						(errcode(ERRCODE_INTERNAL_ERROR),
						 errmsg("Could not begin transaction on data nodes.")));
		}

		/* See if we have a primary node, execute on it first before the others */
		if (primaryconnection)
		{
			if (primaryconnection->state == DN_CONNECTION_STATE_QUERY)
				BufferConnection(primaryconnection);

			/* If explicit transaction is needed gxid is already sent */
			if (!pgxc_start_command_on_connection(primaryconnection, need_tran, gxid,
												timestamp, node, total_conn_count, snapshot))
			{
				pfree(connections);
				pfree(primaryconnection);
				ereport(ERROR,
						(errcode(ERRCODE_INTERNAL_ERROR),
						 errmsg("Failed to send command to data nodes")));
			}
			Assert(combiner->combine_type == COMBINE_TYPE_SAME);

			/* Make sure the command is completed on the primary node */
			while (true)
			{
				int res;
				pgxc_node_receive(1, &primaryconnection, NULL);
				res = handle_response(primaryconnection, combiner);
				if (res == RESPONSE_COMPLETE)
					break;
				else if (res == RESPONSE_EOF)
					continue;
				else
					ereport(ERROR,
							(errcode(ERRCODE_INTERNAL_ERROR),
							 errmsg("Unexpected response from data node")));
			}
			if (combiner->errorMessage)
			{
				char *code = combiner->errorCode;
				if (combiner->errorDetail != NULL)
					ereport(ERROR,
							(errcode(MAKE_SQLSTATE(code[0], code[1], code[2], code[3], code[4])),
							 errmsg("%s", combiner->errorMessage), errdetail("%s", combiner->errorDetail) ));
				else
					ereport(ERROR,
							(errcode(MAKE_SQLSTATE(code[0], code[1], code[2], code[3], code[4])),
							 errmsg("%s", combiner->errorMessage)));
			}
		}

		for (i = 0; i < regular_conn_count; i++)
		{
			if (connections[i]->state == DN_CONNECTION_STATE_QUERY)
				BufferConnection(connections[i]);
			/* If explicit transaction is needed gxid is already sent */
			if (!pgxc_start_command_on_connection(connections[i], need_tran, gxid,
												timestamp, node, total_conn_count, snapshot))
			{
				pfree(connections);
				if (primaryconnection)
					pfree(primaryconnection);
				ereport(ERROR,
						(errcode(ERRCODE_INTERNAL_ERROR),
						 errmsg("Failed to send command to data nodes")));
			}
			connections[i]->combiner = combiner;
		}

		if (step->cursor)
		{
			combiner->cursor = step->cursor;
			combiner->cursor_count = regular_conn_count;
			combiner->cursor_connections = (PGXCNodeHandle **) palloc(regular_conn_count * sizeof(PGXCNodeHandle *));
			memcpy(combiner->cursor_connections, connections, regular_conn_count * sizeof(PGXCNodeHandle *));
		}

		/*
		 * Stop if all commands are completed or we got a data row and
		 * initialized state node for subsequent invocations
		 */
		while (regular_conn_count > 0 && combiner->connections == NULL)
		{
			int i = 0;

			if (pgxc_node_receive(regular_conn_count, connections, NULL))
			{
				pfree(connections);
				if (primaryconnection)
					pfree(primaryconnection);
				if (combiner->cursor_connections)
					pfree(combiner->cursor_connections);
				ereport(ERROR,
						(errcode(ERRCODE_INTERNAL_ERROR),
						 errmsg("Failed to read response from data nodes")));
			}
			/*
			 * Handle input from the data nodes.
			 * If we got a RESPONSE_DATAROW we can break handling to wrap
			 * it into a tuple and return. Handling will be continued upon
			 * subsequent invocations.
			 * If we got 0, we exclude connection from the list. We do not
			 * expect more input from it. In case of non-SELECT query we quit
			 * the loop when all nodes finish their work and send ReadyForQuery
			 * with empty connections array.
			 * If we got EOF, move to the next connection, will receive more
			 * data on the next iteration.
			 */
			while (i < regular_conn_count)
			{
				int res = handle_response(connections[i], combiner);
				if (res == RESPONSE_EOF)
				{
					i++;
				}
				else if (res == RESPONSE_COMPLETE)
				{
					if (i < --regular_conn_count)
						connections[i] = connections[regular_conn_count];
				}
				else if (res == RESPONSE_TUPDESC)
				{
					ExecSetSlotDescriptor(resultslot, combiner->tuple_desc);
					/*
					 * Now tuple table slot is responsible for freeing the
					 * descriptor
					 */
					combiner->tuple_desc = NULL;
					if (step->sort)
					{
						SimpleSort *sort = step->sort;

						combiner->connections = connections;
						combiner->conn_count = regular_conn_count;
						/*
						 * First message is already in the buffer
						 * Further fetch will be under tuplesort control
						 * If query does not produce rows tuplesort will not
						 * be initialized
						 */
						combiner->tuplesortstate = tuplesort_begin_merge(
											   resultslot->tts_tupleDescriptor,
											   sort->numCols,
											   sort->sortColIdx,
											   sort->sortOperators,
											   sort->collations,
											   sort->nullsFirst,
											   combiner,
											   work_mem);
						/*
						 * Break the loop, do not wait for first row.
						 * Tuplesort module want to control node it is
						 * fetching rows from, while in this loop first
						 * row would be got from random node
						 */
						break;
					}
				}
				else if (res == RESPONSE_DATAROW)
				{
					/*
					 * Got first data row, quit the loop
					 */
					combiner->connections = connections;
					combiner->conn_count = regular_conn_count;
					combiner->current_conn = i;
					break;
				}
			}
		}

		if (combiner->cursor_count)
		{
			combiner->conn_count = combiner->cursor_count;
			memcpy(connections, combiner->cursor_connections,
				   combiner->cursor_count * sizeof(PGXCNodeHandle *));
			combiner->connections = connections;
		}

		node->query_Done = true;
	}

	if (combiner->tuplesortstate)
 	{
		if (tuplesort_gettupleslot((Tuplesortstate *) combiner->tuplesortstate,
									  true, resultslot))
			return resultslot;
		else
			ExecClearTuple(resultslot);
	}
	else
	{
		TupleTableSlot *slot = FetchTuple(combiner);
		if (!TupIsNull(slot))
			return slot;
	}

	if (combiner->errorMessage)
 	{
		char *code = combiner->errorCode;
		if (combiner->errorDetail != NULL)
 			ereport(ERROR,
 					(errcode(MAKE_SQLSTATE(code[0], code[1], code[2], code[3], code[4])),
						errmsg("%s", combiner->errorMessage), errdetail("%s", combiner->errorDetail) ));
 		else
 			ereport(ERROR,
 					(errcode(MAKE_SQLSTATE(code[0], code[1], code[2], code[3], code[4])),
						errmsg("%s", combiner->errorMessage)));
	}

	return NULL;
}
#else
TupleTableSlot *
ExecRemoteQuery(RemoteQueryState *node)
{
	RemoteQuery    *step = (RemoteQuery *) node->ss.ps.plan;
	TupleTableSlot *resultslot = node->ss.ps.ps_ResultTupleSlot;
	TupleTableSlot *scanslot = node->ss.ss_ScanTupleSlot;
	bool have_tuple = false;
	List			*qual = node->ss.ps.qual;
	ExprContext		*econtext = node->ss.ps.ps_ExprContext;

	if (!node->query_Done)
	{
		/*
		 * Inner plan for RemoteQuery supplies parameters.
		 * We execute inner plan to get a tuple and use values of the tuple as
		 * parameter values when executing this remote query.
		 * If returned slot contains NULL tuple break execution.
		 * TODO there is a problem how to handle the case if both inner and
		 * outer plans exist. We can decide later, since it is never used now.
		 */
		if (innerPlanState(node))
		{
			if (!ExecRemoteQueryInnerPlan(node))
			{
				/* no parameters, exit */
				return NULL;
			}
		}

		do_query(node);

		node->query_Done = true;
	}

	if (node->update_cursor)
 	{
 		PGXCNodeAllHandles *all_dn_handles = get_exec_connections(node, NULL, EXEC_ON_DATANODES);
 		close_node_cursors(all_dn_handles->datanode_handles,
 						  all_dn_handles->dn_conn_count,
						  node->update_cursor);
		pfree(node->update_cursor);
		node->update_cursor = NULL;
 		pfree_pgxc_all_handles(all_dn_handles);
 	}
handle_results:
	if (node->tuplesortstate)
 	{
		while (tuplesort_gettupleslot((Tuplesortstate *) node->tuplesortstate,
									  true, scanslot))
		{
			if (qual)
				econtext->ecxt_scantuple = scanslot;
			if (!qual || ExecQual(qual, econtext, false))
				have_tuple = true;
			else
			{
				have_tuple = false;
				continue;
			}
			/*
			 * If DISTINCT is specified and current tuple matches to
			 * previous skip it and get next one.
			 * Othervise return current tuple
			 */
			if (step->distinct)
			{
				/*
				 * Always receive very first tuple and
				 * skip to next if scan slot match to previous (result slot)
				 */
				if (!TupIsNull(resultslot) &&
						execTuplesMatch(scanslot,
										resultslot,
										step->distinct->numCols,
										step->distinct->uniqColIdx,
										node->eqfunctions,
										node->tmp_ctx))
				{
					have_tuple = false;
					continue;
				}
			}
			copy_slot(node, scanslot, resultslot);
			break;
		}
		if (!have_tuple)
			ExecClearTuple(resultslot);
	}
	else
	{
		while (FetchTuple(node, scanslot) && !TupIsNull(scanslot))
		{
			if (qual)
				econtext->ecxt_scantuple = scanslot;
			if (!qual || ExecQual(qual, econtext, false))
			{
				/*
				 * Receive current slot and read up next data row
				 * message before exiting the loop. Next time when this
				 * function is invoked we will have either data row
				 * message ready or EOF
				 */
				copy_slot(node, scanslot, resultslot);
				have_tuple = true;
				break;
			}
		}

		if (!have_tuple) /* report end of scan */
			ExecClearTuple(resultslot);
	}

	if (node->errorMessage)
 	{
		char *code = node->errorCode;
		if (node->errorDetail != NULL)
 			ereport(ERROR,
 					(errcode(MAKE_SQLSTATE(code[0], code[1], code[2], code[3], code[4])),
						errmsg("%s", node->errorMessage), errdetail("%s", node->errorDetail) ));
 		else
 			ereport(ERROR,
 					(errcode(MAKE_SQLSTATE(code[0], code[1], code[2], code[3], code[4])),
						errmsg("%s", node->errorMessage)));
	}
	/*
	 * While we are emitting rows we ignore outer plan
	 */
	if (!TupIsNull(resultslot))
		return resultslot;

	/*
	 * We can not use recursion here. We can run out of the stack memory if
	 * inner node returns long result set and this node does not returns rows
	 * (like INSERT ... SELECT)
	 */
	if (innerPlanState(node))
	{
		if (ExecRemoteQueryInnerPlan(node))
		{
			do_query(node);
			goto handle_results;
		}
	}

	/*
	 * Execute outer plan if specified
	 */
	if (outerPlanState(node))
	{
		TupleTableSlot *slot = ExecProcNode(outerPlanState(node));
		if (!TupIsNull(slot))
			return slot;
	}

	/*
	 * OK, we have nothing to return, so return NULL
	 */
	return NULL;
}
#endif


#ifdef XCP
/*
 * Clean up and discard any data on the data node connections that might not
 * handled yet, including pending on the remote connection.
 */
static void
pgxc_connections_cleanup(ResponseCombiner *combiner)
{
	ListCell *lc;


	/* clean up the buffer */
	foreach(lc, combiner->rowBuffer)
	{
		RemoteDataRow dataRow = (RemoteDataRow) lfirst(lc);
		pfree(dataRow->msg);
	}
	list_free_deep(combiner->rowBuffer);

	/*
	 * Read in and discard remaining data from the connections, if any
	 */
	combiner->current_conn = 0;
	while (combiner->conn_count > 0)
	{
		int res;
		PGXCNodeHandle *conn = combiner->connections[combiner->current_conn];

		/*
		 * Possible if we are doing merge sort.
		 * We can do usual procedure and move connections around since we are
		 * cleaning up and do not care what connection at what position
		 */
		if (conn == NULL)
		{
			REMOVE_CURR_CONN(combiner);
			continue;
		}

		/* throw away current message that may be in the buffer */
		if (combiner->currentRow.msg)
		{
			pfree(combiner->currentRow.msg);
			combiner->currentRow.msg = NULL;
		}

		/*
		 * Local connection does not have pending data on it, just skip
		 */
		if (conn->sock == LOCAL_CONN)
		{
			REMOVE_CURR_CONN(combiner);
			continue;
		}

		/* no data is expected */
		if (conn->state == DN_CONNECTION_STATE_IDLE ||
				conn->state == DN_CONNECTION_STATE_ERROR_FATAL)
		{
			REMOVE_CURR_CONN(combiner);
			continue;
		}
		res = handle_response(conn, combiner);
		if (res == RESPONSE_EOF)
		{
			struct timeval timeout;
			timeout.tv_sec = END_QUERY_TIMEOUT;
			timeout.tv_usec = 0;

			if (pgxc_node_receive(1, &conn, &timeout))
				ereport(ERROR,
						(errcode(ERRCODE_INTERNAL_ERROR),
						 errmsg("Failed to read response from data nodes when ending query")));
		}
	}

	/*
	 * Release tuplesort resources
	 */
	if (combiner->tuplesortstate)
	{
		/*
		 * tuplesort_end invalidates minimal tuple if it is in the slot because
		 * deletes the TupleSort memory context, causing seg fault later when
		 * releasing tuple table
		 */
		ExecClearTuple(combiner->ss.ps.ps_ResultTupleSlot);
		tuplesort_end((Tuplesortstate *) combiner->tuplesortstate);
		combiner->tuplesortstate = NULL;
		if (combiner->tapenodes)
		{
			pfree(combiner->tapenodes);
			combiner->tapenodes = NULL;
		}
		if (combiner->tapemarks)
		{
			pfree(combiner->tapemarks);
			combiner->tapemarks = NULL;
		}
	}
}


/*
 * End the remote query
 */
void
ExecEndRemoteQuery(RemoteQueryState *node)
{
	ResponseCombiner *combiner = (ResponseCombiner *) node;

	/*
	 * Clean up remote connections
	 */
	pgxc_connections_cleanup(combiner);

	/*
	 * Clean up parameters if they were set, since plan may be reused
	 */
	if (node->paramval_data)
	{
		pfree(node->paramval_data);
		node->paramval_data = NULL;
		node->paramval_len = 0;
	}

	CloseCombiner(combiner);
	pfree(node);
}
#else
/*
 * End the remote query
 */
void
ExecEndRemoteQuery(RemoteQueryState *node)
{
	ListCell *lc;

	/*
	 * shut down the subplan
	 */
	if (innerPlanState(node))
		ExecEndNode(innerPlanState(node));

	/* clean up the buffer */
	foreach(lc, node->rowBuffer)
	{
		RemoteDataRow dataRow = (RemoteDataRow) lfirst(lc);
		pfree(dataRow->msg);
	}
	list_free_deep(node->rowBuffer);

	node->current_conn = 0;
	while (node->conn_count > 0)
 	{
 		int res;
		PGXCNodeHandle *conn = node->connections[node->current_conn];

 		/* throw away message */
		if (node->currentRow.msg)
 		{
			pfree(node->currentRow.msg);
			node->currentRow.msg = NULL;
 		}

 		if (conn == NULL)
 		{
			node->conn_count--;
 			continue;
 		}

		/* no data is expected */
 		if (conn->state == DN_CONNECTION_STATE_IDLE ||
 				conn->state == DN_CONNECTION_STATE_ERROR_FATAL)
 		{
			if (node->current_conn < --node->conn_count)
				node->connections[node->current_conn] = node->connections[node->conn_count];
 			continue;
 		}
		res = handle_response(conn, node);
 		if (res == RESPONSE_EOF)
 		{
 			struct timeval timeout;
			timeout.tv_sec = END_QUERY_TIMEOUT;
			timeout.tv_usec = 0;

			if (pgxc_node_receive(1, &conn, &timeout))
				ereport(ERROR,
						(errcode(ERRCODE_INTERNAL_ERROR),
						 errmsg("Failed to read response from data nodes when ending query")));
		}
	}
	/*
	 * Release tuplesort resources
	 */
	if (node->tuplesortstate != NULL)
 	{
 		/*
 		 * tuplesort_end invalidates minimal tuple if it is in the slot because
 		 * deletes the TupleSort memory context, causing seg fault later when
 		 * releasing tuple table
 		 */
		ExecClearTuple(node->ss.ss_ScanTupleSlot);
		tuplesort_end((Tuplesortstate *) node->tuplesortstate);
 	}
	node->tuplesortstate = NULL;

	/*
	 * If there are active cursors close them
	 */
	if (node->cursor || node->update_cursor)
	{
		PGXCNodeAllHandles *all_handles = NULL;
		PGXCNodeHandle    **cur_handles;
		bool bFree = false;
		int nCount;
		int i;
	
		cur_handles = node->cursor_connections;
		nCount = node->cursor_count;

		for(i=0;i<node->cursor_count;i++)
 		{
			if (node->cursor_connections == NULL || node->cursor_connections[i]->sock == -1)
			{
				bFree = true;
				all_handles = get_exec_connections(node, NULL, EXEC_ON_DATANODES);
				cur_handles = all_handles->datanode_handles;
				nCount = all_handles->dn_conn_count;
				break;
			}
		}

		if (node->cursor)
 		{
			close_node_cursors(cur_handles, nCount, node->cursor);
			pfree(node->cursor);
			node->cursor = NULL;
 		}

		if (node->update_cursor)
 		{
			close_node_cursors(cur_handles, nCount, node->update_cursor);
			pfree(node->update_cursor);
			node->update_cursor = NULL;
		}

		if (bFree)
			pfree_pgxc_all_handles(all_handles);
	}

	/*
	 * Clean up parameters if they were set
	 */
	if (node->paramval_data)
	{
		pfree(node->paramval_data);
		node->paramval_data = NULL;
		node->paramval_len = 0;
	}
	/*
	 * shut down the subplan
	 */
	if (outerPlanState(node))
		ExecEndNode(outerPlanState(node));

	if (node->ss.ss_currentRelation)
		ExecCloseScanRelation(node->ss.ss_currentRelation);

	if (node->tmp_ctx)
		MemoryContextDelete(node->tmp_ctx);

	CloseCombiner(node);
}
#endif

static void
close_node_cursors(PGXCNodeHandle **connections, int conn_count, char *cursor)
{
	int i;
#ifdef XCP
	ResponseCombiner combiner;
#else
	RemoteQueryState *combiner;
#endif

	for (i = 0; i < conn_count; i++)
	{
		if (connections[i]->state == DN_CONNECTION_STATE_QUERY)
			BufferConnection(connections[i]);
		if (pgxc_node_send_close(connections[i], false, cursor) != 0)
			ereport(WARNING,
					(errcode(ERRCODE_INTERNAL_ERROR),
					 errmsg("Failed to close data node cursor")));
		if (pgxc_node_send_sync(connections[i]) != 0)
			ereport(WARNING,
					(errcode(ERRCODE_INTERNAL_ERROR),
					 errmsg("Failed to close data node cursor")));
	}

#ifdef XCP
	InitResponseCombiner(&combiner, conn_count, COMBINE_TYPE_NONE);
	/*
	 * Make sure there are zeroes in unused fields
	 */
	memset(&combiner, 0, sizeof(ScanState));
#else
	combiner = CreateResponseCombiner(conn_count, COMBINE_TYPE_NONE);
#endif

	while (conn_count > 0)
	{
		if (pgxc_node_receive(conn_count, connections, NULL))
			ereport(ERROR,
					(errcode(ERRCODE_INTERNAL_ERROR),
					 errmsg("Failed to close data node cursor")));
		i = 0;
		while (i < conn_count)
		{
#ifdef XCP
			int res = handle_response(connections[i], &combiner);
#else
			int res = handle_response(connections[i], combiner);
#endif
			if (res == RESPONSE_EOF)
			{
				i++;
			}
			else if (res == RESPONSE_COMPLETE)
			{
				if (--conn_count > i)
					connections[i] = connections[conn_count];
			}
			else
			{
				// Unexpected response, ignore?
			}
		}
	}
#ifdef XCP
	ValidateAndCloseCombiner(&combiner);
#else
	ValidateAndCloseCombiner(combiner);
#endif
}


/*
 * Encode parameter values to format of DataRow message (the same format is
 * used in Bind) to prepare for sending down to data nodes.
 * The buffer to store encoded value is palloc'ed and returned as the result
 * parameter. Function returns size of the result
 */
int
ParamListToDataRow(ParamListInfo params, char** result)
{
	StringInfoData buf;
	uint16 n16;
	int i;
	int real_num_params = params->numParams;

	/*
	 * It is necessary to fetch parameters
	 * before looking at the output value.
	 */
	for (i = 0; i < params->numParams; i++)
	{
		ParamExternData *param;

		param = &params->params[i];

		if (!OidIsValid(param->ptype) && params->paramFetch != NULL)
			(*params->paramFetch) (params, i + 1);

		/*
		 * In case parameter type is not defined, it is not necessary to include
		 * it in message sent to backend nodes.
		 */
		if (!OidIsValid(param->ptype))
			real_num_params--;
	}

	initStringInfo(&buf);

	/* Number of parameter values */
	n16 = htons(real_num_params);
	appendBinaryStringInfo(&buf, (char *) &n16, 2);

	/* Parameter values */
	for (i = 0; i < params->numParams; i++)
	{
		ParamExternData *param = &params->params[i];
		uint32 n32;

		/* If parameter has no type defined it is not necessary to include it in message */
		if (!OidIsValid(param->ptype))
			continue;

		if (param->isnull)
		{
			n32 = htonl(-1);
			appendBinaryStringInfo(&buf, (char *) &n32, 4);
		}
		else
		{
			Oid		typOutput;
			bool	typIsVarlena;
			Datum	pval;
			char   *pstring;
			int		len;

			/* Get info needed to output the value */
			getTypeOutputInfo(param->ptype, &typOutput, &typIsVarlena);

			/*
			 * If we have a toasted datum, forcibly detoast it here to avoid
			 * memory leakage inside the type's output routine.
			 */
			if (typIsVarlena)
				pval = PointerGetDatum(PG_DETOAST_DATUM(param->value));
			else
				pval = param->value;

			/* Convert Datum to string */
			pstring = OidOutputFunctionCall(typOutput, pval);

			/* copy data to the buffer */
			len = strlen(pstring);
			n32 = htonl(len);
			appendBinaryStringInfo(&buf, (char *) &n32, 4);
			appendBinaryStringInfo(&buf, pstring, len);
		}
	}

	/* Take data from the buffer */
	*result = palloc(buf.len);
	memcpy(*result, buf.data, buf.len);
	pfree(buf.data);
	return buf.len;
}


/* ----------------------------------------------------------------
 *		ExecRemoteQueryReScan
 *
 *		Rescans the relation.
 * ----------------------------------------------------------------
 */
void
ExecRemoteQueryReScan(RemoteQueryState *node, ExprContext *exprCtxt)
{
	/* At the moment we materialize results for multi-step queries,
	 * so no need to support rescan.
	// PGXCTODO - rerun Init?
	//node->routine->ReOpen(node);

	//ExecScanReScan((ScanState *) node);
	*/
}


/*
 * Execute utility statement on multiple data nodes
 * It does approximately the same as
 *
 * RemoteQueryState *state = ExecInitRemoteQuery(plan, estate, flags);
 * Assert(TupIsNull(ExecRemoteQuery(state));
 * ExecEndRemoteQuery(state)
 *
 * But does not need an Estate instance and does not do some unnecessary work,
 * like allocating tuple slots.
 */
void
ExecRemoteUtility(RemoteQuery *node)
{
	RemoteQueryState *remotestate;
#ifdef XCP
	ResponseCombiner *combiner;
#endif
	bool		force_autocommit = node->force_autocommit;
	bool		is_read_only = node->read_only;
	RemoteQueryExecType exec_type = node->exec_type;
	GlobalTransactionId gxid = InvalidGlobalTransactionId;
	Snapshot snapshot = GetActiveSnapshot();
	PGXCNodeAllHandles *pgxc_connections;
	int			total_conn_count;
	int			co_conn_count;
	int			dn_conn_count;
	bool		need_tran;
	ExecDirectType		exec_direct_type = node->exec_direct_type;
	int			i;

	if (!force_autocommit)
		is_ddl = true;

	implicit_force_autocommit = force_autocommit;

<<<<<<< HEAD
#ifdef XCP
	remotestate = makeNode(RemoteQueryState);
	combiner = (ResponseCombiner *)remotestate;
	InitResponseCombiner(combiner, 0, node->combine_type);
#else
	/* A transaction using temporary objects cannot use 2PC */
	temp_object_included = node->is_temp;
=======
	/*
	 * A transaction using temporary objects cannot use 2PC.
	 * It is possible to invoke create table with inheritance on
	 * temporary objects, so in this case temp_object_included flag
	 * is already assigned when analyzing inner relations.
	 */
	if (!temp_object_included)
		temp_object_included = node->is_temp;
>>>>>>> 9875b6a3

	remotestate = CreateResponseCombiner(0, node->combine_type);
#endif

	pgxc_connections = get_exec_connections(NULL, node->exec_nodes, exec_type);

	dn_conn_count = pgxc_connections->dn_conn_count;

	/*
	 * EXECUTE DIRECT can only be launched on a single node
	 * but we have to count local node also here.
	 */
	if (exec_direct_type != EXEC_DIRECT_NONE && exec_type == EXEC_ON_COORDS)
		co_conn_count = 2;
	else
		co_conn_count = pgxc_connections->co_conn_count;

	/* Registering new connections needs the sum of Connections to Datanodes AND to Coordinators */
	total_conn_count = dn_conn_count + co_conn_count;

	if (force_autocommit)
		need_tran = false;
	else if (exec_type == EXEC_ON_ALL_NODES ||
			 exec_type == EXEC_ON_COORDS)
		need_tran = true;
	else
		need_tran = !autocommit || total_conn_count > 1;

	/* Commands launched through EXECUTE DIRECT do not need start a transaction */
	if (exec_direct_type == EXEC_DIRECT_UTILITY)
	{
		need_tran = false;

		/* This check is not done when analyzing to limit dependencies */
		if (IsTransactionBlock())
			ereport(ERROR,
					(errcode(ERRCODE_ACTIVE_SQL_TRANSACTION),
					 errmsg("cannot run EXECUTE DIRECT with utility inside a transaction block")));
	}

	if (!is_read_only)
	{
		register_write_nodes(dn_conn_count, pgxc_connections->datanode_handles);
	}

	gxid = GetCurrentGlobalTransactionId();
	if (!GlobalTransactionIdIsValid(gxid))
	{
		ereport(ERROR,
				(errcode(ERRCODE_INTERNAL_ERROR),
				 errmsg("Failed to get next transaction ID")));
	}

	if (need_tran)
	{
		/*
		 * Check if data node connections are in transaction and start
		 * transactions on nodes where it is not started
		 */
		PGXCNodeHandle *new_connections[total_conn_count];
		int 		new_count = 0;

		/* Check for Datanodes */
		for (i = 0; i < dn_conn_count; i++)
			if (pgxc_connections->datanode_handles[i]->transaction_status != 'T')
				new_connections[new_count++] = pgxc_connections->datanode_handles[i];

		if (exec_type == EXEC_ON_ALL_NODES ||
			exec_type == EXEC_ON_DATANODES)
		{
			if (new_count && pgxc_node_begin(new_count, new_connections, gxid))
					ereport(ERROR,
							(errcode(ERRCODE_INTERNAL_ERROR),
							 errmsg("Could not begin transaction on data nodes")));
		}

		/* Check Coordinators also and begin there if necessary */
		new_count = 0;
		if (exec_type == EXEC_ON_ALL_NODES ||
			exec_type == EXEC_ON_COORDS)
		{
			/* Important not to count the connection of local coordinator! */
			for (i = 0; i < co_conn_count - 1; i++)
				if (pgxc_connections->coord_handles[i]->transaction_status != 'T')
					new_connections[new_count++] = pgxc_connections->coord_handles[i];

			if (new_count && pgxc_node_begin(new_count, new_connections, gxid))
					ereport(ERROR,
							(errcode(ERRCODE_INTERNAL_ERROR),
							 errmsg("Could not begin transaction on Coordinators")));
		}
	}

	/* Send query down to Datanodes */
	if (exec_type == EXEC_ON_ALL_NODES ||
		exec_type == EXEC_ON_DATANODES)
	{
		for (i = 0; i < dn_conn_count; i++)
		{
			PGXCNodeHandle *conn = pgxc_connections->datanode_handles[i];

#ifdef XCP
			CHECK_OWNERSHIP(conn, node);
#else
			if (conn->state == DN_CONNECTION_STATE_QUERY)
				BufferConnection(conn);
#endif
			/* If explicit transaction is needed gxid is already sent */
			if (!need_tran && pgxc_node_send_gxid(conn, gxid))
			{
				ereport(ERROR,
						(errcode(ERRCODE_INTERNAL_ERROR),
						 errmsg("Failed to send command to data nodes")));
			}
			if (snapshot && pgxc_node_send_snapshot(conn, snapshot))
			{
				ereport(ERROR,
						(errcode(ERRCODE_INTERNAL_ERROR),
						 errmsg("Failed to send command to data nodes")));
			}
			if (pgxc_node_send_query(conn, node->sql_statement) != 0)
			{
				ereport(ERROR,
						(errcode(ERRCODE_INTERNAL_ERROR),
						 errmsg("Failed to send command to data nodes")));
			}
		}
	}

	if (exec_type == EXEC_ON_ALL_NODES ||
		exec_type == EXEC_ON_COORDS)
	{
		/* Now send it to Coordinators if necessary */
		for (i = 0; i < co_conn_count - 1; i++)
		{
			/* If explicit transaction is needed gxid is already sent */
			if (!need_tran && pgxc_node_send_gxid(pgxc_connections->coord_handles[i], gxid))
			{
				ereport(ERROR,
						(errcode(ERRCODE_INTERNAL_ERROR),
						 errmsg("Failed to send command to data nodes")));
			}
			if (snapshot && pgxc_node_send_snapshot(pgxc_connections->coord_handles[i], snapshot))
			{
				ereport(ERROR,
						(errcode(ERRCODE_INTERNAL_ERROR),
						 errmsg("Failed to send command to data nodes")));
			}
			if (pgxc_node_send_query(pgxc_connections->coord_handles[i], node->sql_statement) != 0)
			{
				ereport(ERROR,
						(errcode(ERRCODE_INTERNAL_ERROR),
						 errmsg("Failed to send command to data nodes")));
			}
		}
	}


	/*
	 * Stop if all commands are completed or we got a data row and
	 * initialized state node for subsequent invocations
	 */
	if (exec_type == EXEC_ON_ALL_NODES ||
		exec_type == EXEC_ON_DATANODES)
	{
		while (dn_conn_count > 0)
		{
			int i = 0;

			if (pgxc_node_receive(dn_conn_count, pgxc_connections->datanode_handles, NULL))
				break;
			/*
			 * Handle input from the data nodes.
			 * We do not expect data nodes returning tuples when running utility
			 * command.
			 * If we got EOF, move to the next connection, will receive more
			 * data on the next iteration.
			 */
			while (i < dn_conn_count)
			{
				PGXCNodeHandle *conn = pgxc_connections->datanode_handles[i];
#ifdef XCP
				int res = handle_response(conn, combiner);
#else
				int res = handle_response(conn, remotestate);
#endif
				if (res == RESPONSE_EOF)
				{
					i++;
				}
				else if (res == RESPONSE_COMPLETE)
				{
					if (i < --dn_conn_count)
						pgxc_connections->datanode_handles[i] =
							pgxc_connections->datanode_handles[dn_conn_count];
				}
				else if (res == RESPONSE_TUPDESC)
				{
					ereport(ERROR,
							(errcode(ERRCODE_INTERNAL_ERROR),
							 errmsg("Unexpected response from data node")));
				}
				else if (res == RESPONSE_DATAROW)
				{
					ereport(ERROR,
							(errcode(ERRCODE_INTERNAL_ERROR),
							 errmsg("Unexpected response from data node")));
				}
			}
		}
	}

	/* Make the same for Coordinators */
	if (exec_type == EXEC_ON_ALL_NODES ||
		exec_type == EXEC_ON_COORDS)
	{
		/* For local Coordinator */
		co_conn_count--;
		while (co_conn_count > 0)
		{
			int i = 0;

			if (pgxc_node_receive(co_conn_count, pgxc_connections->coord_handles, NULL))
				break;

			while (i < co_conn_count)
			{
#ifdef XCP
				int res = handle_response(pgxc_connections->coord_handles[i], combiner);
#else
				int res = handle_response(pgxc_connections->coord_handles[i], remotestate);
#endif
				if (res == RESPONSE_EOF)
				{
					i++;
				}
				else if (res == RESPONSE_COMPLETE)
				{
					if (i < --co_conn_count)
						pgxc_connections->coord_handles[i] =
							 pgxc_connections->coord_handles[co_conn_count];
				}
				else if (res == RESPONSE_TUPDESC)
				{
					ereport(ERROR,
							(errcode(ERRCODE_INTERNAL_ERROR),
							 errmsg("Unexpected response from coordinator")));
				}
				else if (res == RESPONSE_DATAROW)
				{
					ereport(ERROR,
							(errcode(ERRCODE_INTERNAL_ERROR),
							 errmsg("Unexpected response from coordinator")));
				}
			}
		}
	}
	/*
	 * We have processed all responses from nodes and if we have
	 * error message pending we can report it. All connections should be in
	 * consistent state now and so they can be released to the pool after ROLLBACK.
	 */
#ifdef XCP
	if (combiner->errorMessage)
	{
		char *code = combiner->errorCode;
		if (combiner->errorDetail)
			ereport(ERROR,
					(errcode(MAKE_SQLSTATE(code[0], code[1], code[2], code[3], code[4])),
						errmsg("%s", combiner->errorMessage), errdetail("%s", combiner->errorDetail) ));
		else
			ereport(ERROR,
					(errcode(MAKE_SQLSTATE(code[0], code[1], code[2], code[3], code[4])),
						errmsg("%s", combiner->errorMessage)));
	}
#else
	if (remotestate->errorMessage)
 	{
		char *code = remotestate->errorCode;
		if (remotestate->errorDetail != NULL)
 			ereport(ERROR,
 					(errcode(MAKE_SQLSTATE(code[0], code[1], code[2], code[3], code[4])),
						errmsg("%s", remotestate->errorMessage), errdetail("%s", remotestate->errorDetail) ));
 		else
 			ereport(ERROR,
 					(errcode(MAKE_SQLSTATE(code[0], code[1], code[2], code[3], code[4])),
						errmsg("%s", remotestate->errorMessage)));
	}
#endif
}


/*
 * Called when the backend is ending.
 */
void
PGXCNodeCleanAndRelease(int code, Datum arg)
{
	/* Rollback on Data Nodes */
	if (IsTransactionState())
	{
		PGXCNodeRollback();

		/* Rollback on GTM if transaction id opened. */
		RollbackTranGTM((GlobalTransactionId) GetCurrentTransactionIdIfAny());
	}
	/* Release data node connections */
	release_handles();

	/* Disconnect from Pooler */
	PoolManagerDisconnect();

	/* Close connection with GTM */
	CloseGTM();

	/* Dump collected statistics to the log */
	stat_log();
}


/*
 * Create combiner, receive results from connections and validate combiner.
 * Works for Coordinator or Datanodes.
 */
#ifdef XCP
static int
pgxc_node_receive_and_validate(const int conn_count, PGXCNodeHandle ** handles)
{
	struct timeval *timeout = NULL;
	int result = 0;
	ResponseCombiner combiner;

	if (conn_count == 0)
		return result;

	InitResponseCombiner(&combiner, conn_count, COMBINE_TYPE_NONE);
	/*
	 * Make sure there are zeroes in unused fields
	 */
	memset(&combiner, 0, sizeof(ScanState));

	/* Receive responses */
	result = pgxc_node_receive_responses(conn_count, handles, timeout, &combiner);
	if (result)
		goto finish;

	result = ValidateAndCloseCombiner(&combiner) ? result : EOF;

finish:
	return result;
}
#else
static int
pgxc_node_receive_and_validate(const int conn_count, PGXCNodeHandle ** handles, bool reset_combiner)
{
	struct timeval *timeout = NULL;
	int result = 0;
	RemoteQueryState *combiner = NULL;

	if (conn_count == 0)
		return result;

	combiner = CreateResponseCombiner(conn_count, COMBINE_TYPE_NONE);

	/* Receive responses */
	result = pgxc_node_receive_responses(conn_count, handles, timeout, combiner);
	if (result)
		goto finish;

	if (reset_combiner)
		result = ValidateAndResetCombiner(combiner) ? result : EOF;
	else
		result = ValidateAndCloseCombiner(combiner) ? result : EOF;

finish:
	return result;
}
#endif


/*
 * Get all connections for which we have an open transaction,
 * for both data nodes and coordinators
 */
static PGXCNodeAllHandles *
pgxc_get_all_transaction_nodes(PGXCNode_HandleRequested status_requested)
{
	PGXCNodeAllHandles *pgxc_connections;

	pgxc_connections = (PGXCNodeAllHandles *) palloc0(sizeof(PGXCNodeAllHandles));
	if (!pgxc_connections)
	{
		ereport(ERROR,
				(errcode(ERRCODE_OUT_OF_MEMORY),
				 errmsg("out of memory")));
	}

	pgxc_connections->datanode_handles = (PGXCNodeHandle **)
				palloc(NumDataNodes * sizeof(PGXCNodeHandle *));
	pgxc_connections->coord_handles = (PGXCNodeHandle **)
				palloc(NumCoords * sizeof(PGXCNodeHandle *));
	if (!pgxc_connections->datanode_handles || !pgxc_connections->coord_handles)
	{
		ereport(ERROR,
				(errcode(ERRCODE_OUT_OF_MEMORY),
				 errmsg("out of memory")));
	}

	/* gather needed connections */
	pgxc_connections->dn_conn_count = get_transaction_nodes(
							pgxc_connections->datanode_handles,
							REMOTE_CONN_DATANODE,
							status_requested);
	pgxc_connections->co_conn_count = get_transaction_nodes(
							pgxc_connections->coord_handles,
							REMOTE_CONN_COORD,
							status_requested);

	return pgxc_connections;
}

/* Free PGXCNodeAllHandles structure */
static void
pfree_pgxc_all_handles(PGXCNodeAllHandles *pgxc_handles)
{
	if (!pgxc_handles)
		return;

	if (pgxc_handles->primary_handle)
		pfree(pgxc_handles->primary_handle);
	if (pgxc_handles->datanode_handles && pgxc_handles->dn_conn_count != 0)
		pfree(pgxc_handles->datanode_handles);
	if (pgxc_handles->coord_handles && pgxc_handles->co_conn_count != 0)
		pfree(pgxc_handles->coord_handles);

	pfree(pgxc_handles);
}


void
ExecCloseRemoteStatement(const char *stmt_name, List *nodelist)
{
	PGXCNodeAllHandles *all_handles;
	PGXCNodeHandle	  **connections;
#ifdef XCP
	ResponseCombiner	combiner;
#else
	RemoteQueryState   *combiner;
#endif

	int					conn_count;
	int 				i;

	/* Exit if nodelist is empty */
	if (list_length(nodelist) == 0)
		return;

	/* get needed data node connections */
	all_handles = get_handles(nodelist, NIL, false);
	conn_count = all_handles->dn_conn_count;
	connections = all_handles->datanode_handles;

	for (i = 0; i < conn_count; i++)
	{
		if (connections[i]->state == DN_CONNECTION_STATE_QUERY)
			BufferConnection(connections[i]);
		if (pgxc_node_send_close(connections[i], true, stmt_name) != 0)
		{
			/*
			 * statements are not affected by statement end, so consider
			 * unclosed statement on the datanode as a fatal issue and
			 * force connection is discarded
			 */
			connections[i]->state = DN_CONNECTION_STATE_ERROR_FATAL;
			ereport(WARNING,
					(errcode(ERRCODE_INTERNAL_ERROR),
					 errmsg("Failed to close data node statemrnt")));
		}
		if (pgxc_node_send_sync(connections[i]) != 0)
		{
			connections[i]->state = DN_CONNECTION_STATE_ERROR_FATAL;
			ereport(WARNING,
					(errcode(ERRCODE_INTERNAL_ERROR),
					 errmsg("Failed to close data node statement")));
		}
	}

#ifdef XCP
	InitResponseCombiner(&combiner, conn_count, COMBINE_TYPE_NONE);
	/*
	 * Make sure there are zeroes in unused fields
	 */
	memset(&combiner, 0, sizeof(ScanState));
#else
	combiner = CreateResponseCombiner(conn_count, COMBINE_TYPE_NONE);
#endif

	while (conn_count > 0)
	{
		if (pgxc_node_receive(conn_count, connections, NULL))
		{
			for (i = 0; i <= conn_count; i++)
				connections[i]->state = DN_CONNECTION_STATE_ERROR_FATAL;

			ereport(ERROR,
					(errcode(ERRCODE_INTERNAL_ERROR),
					 errmsg("Failed to close data node statement")));
		}
		i = 0;
		while (i < conn_count)
		{
#ifdef XCP
			int res = handle_response(connections[i], &combiner);
#else
			int res = handle_response(connections[i], combiner);
#endif
			if (res == RESPONSE_EOF)
			{
				i++;
			}
			else if (res == RESPONSE_COMPLETE)
			{
				if (--conn_count > i)
					connections[i] = connections[conn_count];
			}
			else
			{
				connections[i]->state = DN_CONNECTION_STATE_ERROR_FATAL;
			}
		}
	}

#ifdef XCP
	ValidateAndCloseCombiner(&combiner);
#else
	ValidateAndCloseCombiner(combiner);
#endif
	pfree_pgxc_all_handles(all_handles);
}


/*
 * Check if an Implicit 2PC is necessary for this transaction.
 * Check also if it is necessary to prepare transaction locally.
 */
bool
PGXCNodeIsImplicit2PC(bool *prepare_local_coord)
{
	PGXCNodeAllHandles *pgxc_handles = pgxc_get_all_transaction_nodes(HANDLE_DEFAULT);
	int co_conn_count = pgxc_handles->co_conn_count;
	int total_count = pgxc_handles->co_conn_count + pgxc_handles->dn_conn_count;

	/* Clean up connections */
	pfree_pgxc_all_handles(pgxc_handles);

	/*
	 * Prepare Local Coord only if DDL is involved.
	 * Even 1Co/1Dn cluster needs 2PC as more than 1 node is involved.
	 */
	*prepare_local_coord = is_ddl && total_count != 0;

	/*
	 * In case of an autocommit or forced autocommit transaction, 2PC is not involved
	 * This case happens for Utilities using force autocommit (CREATE DATABASE, VACUUM...).
	 * For a transaction using temporary objects, 2PC is not authorized.
	 */
#ifdef XCP
	if (implicit_force_autocommit || MyXactAccessedTempRel)
#else
	if (implicit_force_autocommit || temp_object_included)
#endif
	{
		*prepare_local_coord = false;
		implicit_force_autocommit = false;
#ifndef XCP
		temp_object_included = false;
#endif
		return false;
	}

	/*
	 * 2PC is necessary at other Nodes if one Datanode or one Coordinator
	 * other than the local one has been involved in a write operation.
	 */
	return (write_node_count > 1 || co_conn_count > 0 || total_count > 0);
}

/*
 * Return the list of active nodes
 */
void
PGXCNodeGetNodeList(PGXC_NodeId **datanodes,
					int *dn_conn_count,
					PGXC_NodeId **coordinators,
					int *co_conn_count)
{
	PGXCNodeAllHandles *pgxc_connections = pgxc_get_all_transaction_nodes(HANDLE_ERROR);

	*dn_conn_count = pgxc_connections->dn_conn_count;

	/* Add in the list local coordinator also if necessary */
	if (pgxc_connections->co_conn_count == 0)
		*co_conn_count = pgxc_connections->co_conn_count;
	else
		*co_conn_count = pgxc_connections->co_conn_count + 1;

	if (pgxc_connections->dn_conn_count != 0)
		*datanodes = collect_pgxcnode_numbers(pgxc_connections->dn_conn_count,
								pgxc_connections->datanode_handles, REMOTE_CONN_DATANODE);

	if (pgxc_connections->co_conn_count != 0)
		*coordinators = collect_pgxcnode_numbers(pgxc_connections->co_conn_count,
								pgxc_connections->coord_handles, REMOTE_CONN_COORD);

	/*
	 * Now release handles properly, the list of handles in error state has been saved
	 * and will be sent to GTM.
	 */
	if (!PersistentConnections)
		release_handles();

	/* Clean up connections */
	pfree_pgxc_all_handles(pgxc_connections);
}


#ifdef XCP
struct find_params_context
{
	RemoteParam *rparams;
	Bitmapset *defineParams;
};

static bool
determine_param_types_walker(Node *node, struct find_params_context *context)
{
	if (node == NULL)
		return false;

	if (IsA(node, Param))
	{
		Param *param = (Param *) node;
		int paramno = param->paramid;

		if (param->paramkind == PARAM_EXEC &&
				bms_is_member(paramno, context->defineParams))
		{
			RemoteParam *cur = context->rparams;
			while (cur->paramkind != PARAM_EXEC || cur->paramid != paramno)
				cur++;
			cur->paramtype = param->paramtype;
			context->defineParams = bms_del_member(context->defineParams,
												   paramno);
			return bms_is_empty(context->defineParams);
		}
	}
	return expression_tree_walker(node, determine_param_types_walker,
								  (void *) context);

}

/*
 * Scan expressions in the plan tree to find Param nodes and get data types
 * from them
 */
static bool
determine_param_types(Plan *plan,  struct find_params_context *context)
{
	Bitmapset *intersect;

	if (plan == NULL)
		return false;

	intersect = bms_intersect(plan->allParam, context->defineParams);
	if (bms_is_empty(intersect))
	{
		/* the subplan does not depend on params we are interested in */
		bms_free(intersect);
		return false;
	}
	bms_free(intersect);

	/* scan target list */
	if (expression_tree_walker((Node *) plan->targetlist, 
							   determine_param_types_walker,
							   (void *) context))
		return true;
	/* scan qual */
	if (expression_tree_walker((Node *) plan->qual,
							   determine_param_types_walker,
							   (void *) context))
		return true;

	/* Check additional node-type-specific fields */
	switch (nodeTag(plan))
	{
		case T_Result:
			if (expression_tree_walker((Node *) ((Result *) plan)->resconstantqual,
									   determine_param_types_walker,
									   (void *) context))
				return true;
			break;

		case T_SeqScan:
			break;

		case T_IndexScan:
			if (expression_tree_walker((Node *) ((IndexScan *) plan)->indexqual,
									   determine_param_types_walker,
									   (void *) context))
				return true;
			break;

		case T_BitmapIndexScan:
			if (expression_tree_walker((Node *) ((BitmapIndexScan *) plan)->indexqual,
									   determine_param_types_walker,
									   (void *) context))
				return true;
			break;

		case T_BitmapHeapScan:
			if (expression_tree_walker((Node *) ((BitmapHeapScan *) plan)->bitmapqualorig,
									   determine_param_types_walker,
									   (void *) context))
				return true;
			break;

		case T_TidScan:
			if (expression_tree_walker((Node *) ((TidScan *) plan)->tidquals,
									   determine_param_types_walker,
									   (void *) context))
				return true;
			break;

		case T_SubqueryScan:
			if (determine_param_types(((SubqueryScan *) plan)->subplan, context))
				return true;
			break;

		case T_FunctionScan:
			if (expression_tree_walker((Node *) ((FunctionScan *) plan)->funcexpr,
									   determine_param_types_walker,
									   (void *) context))
				return true;
			break;

		case T_ValuesScan:
			if (expression_tree_walker((Node *) ((ValuesScan *) plan)->values_lists,
									   determine_param_types_walker,
									   (void *) context))
				return true;
			break;

		case T_ModifyTable:
			{
				ListCell   *l;

				foreach(l, ((ModifyTable *) plan)->plans)
				{
					if (determine_param_types((Plan *) lfirst(l), context))
						return true;
				}
			}
			break;

		case T_RemoteSubplan:
			break;

		case T_Append:
			{
				ListCell   *l;

				foreach(l, ((Append *) plan)->appendplans)
				{
					if (determine_param_types((Plan *) lfirst(l), context))
						return true;
				}
			}
			break;

		case T_BitmapAnd:
			{
				ListCell   *l;

				foreach(l, ((BitmapAnd *) plan)->bitmapplans)
				{
					if (determine_param_types((Plan *) lfirst(l), context))
						return true;
				}
			}
			break;

		case T_BitmapOr:
			{
				ListCell   *l;

				foreach(l, ((BitmapOr *) plan)->bitmapplans)
				{
					if (determine_param_types((Plan *) lfirst(l), context))
						return true;
				}
			}
			break;

		case T_NestLoop:
			if (expression_tree_walker((Node *) ((Join *) plan)->joinqual,
									   determine_param_types_walker,
									   (void *) context))
				return true;
			break;

		case T_MergeJoin:
			if (expression_tree_walker((Node *) ((Join *) plan)->joinqual,
									   determine_param_types_walker,
									   (void *) context))
				return true;
			if (expression_tree_walker((Node *) ((MergeJoin *) plan)->mergeclauses,
									   determine_param_types_walker,
									   (void *) context))
				return true;
			break;

		case T_HashJoin:
			if (expression_tree_walker((Node *) ((Join *) plan)->joinqual,
									   determine_param_types_walker,
									   (void *) context))
				return true;
			if (expression_tree_walker((Node *) ((HashJoin *) plan)->hashclauses,
									   determine_param_types_walker,
									   (void *) context))
				return true;
			break;

		case T_Limit:
			if (expression_tree_walker((Node *) ((Limit *) plan)->limitOffset,
									   determine_param_types_walker,
									   (void *) context))
				return true;
			if (expression_tree_walker((Node *) ((Limit *) plan)->limitCount,
									   determine_param_types_walker,
									   (void *) context))
				return true;
			break;

		case T_RecursiveUnion:
			break;

		case T_LockRows:
			break;

		case T_WindowAgg:
			if (expression_tree_walker((Node *) ((WindowAgg *) plan)->startOffset,
									   determine_param_types_walker,
									   (void *) context))
			if (expression_tree_walker((Node *) ((WindowAgg *) plan)->endOffset,
									   determine_param_types_walker,
									   (void *) context))
			break;

		case T_Hash:
		case T_Agg:
		case T_Material:
		case T_Sort:
		case T_Unique:
		case T_SetOp:
		case T_Group:
			break;

		default:
			elog(ERROR, "unrecognized node type: %d",
				 (int) nodeTag(plan));
	}


	/* recurse into subplans */
	return determine_param_types(plan->lefttree, context) ||
			determine_param_types(plan->righttree, context);
}


RemoteSubplanState *
ExecInitRemoteSubplan(RemoteSubplan *node, EState *estate, int eflags)
{
	RemoteStmt			rstmt;
	RemoteSubplanState *remotestate;
	ResponseCombiner   *combiner;
	CombineType			combineType;

	remotestate = makeNode(RemoteSubplanState);
	combiner = (ResponseCombiner *) remotestate;
	if (IS_PGXC_DATANODE || estate->es_plannedstmt->commandType == CMD_SELECT)
	{
		combineType = COMBINE_TYPE_NONE;
		remotestate->execOnAll = node->execOnAll;
	}
	else
	{
		if (node->execOnAll)
			combineType = COMBINE_TYPE_SUM;
		else
			combineType = COMBINE_TYPE_SAME;
		/*
		 * If we are updating replicated table we should run plan on all nodes.
		 * We are choosing single node only to read
		 */
		remotestate->execOnAll = true;
	}
	remotestate->execNodes = list_copy(node->nodeList);
	InitResponseCombiner(combiner, 0, combineType);
	combiner->ss.ps.plan = (Plan *) node;
	combiner->ss.ps.state = estate;

	combiner->ss.ps.qual = NIL;

	combiner->request_type = REQUEST_TYPE_QUERY;

	ExecInitResultTupleSlot(estate, &combiner->ss.ps);
	ExecAssignResultTypeFromTL((PlanState *) remotestate);

	/*
	 * We optimize execution if we going to send down query to next level
	 */
	if (IS_PGXC_DATANODE)
	{
		if (remotestate->execNodes == NIL)
		{
			/* Special case, if subplan is not distributed, like Result */
			remotestate->local_exec = true;
			remotestate->destinations = NULL;
		}
		else
		{
			ListCell   *lc;
			ListCell   *prev;

			/* Find out if local node is in execution node list */
			prev = NULL;
			foreach(lc, remotestate->execNodes)
			{
				int nodenum = lfirst_int(lc);
				if (nodenum == PGXCNodeId)
				{
					remotestate->local_exec = true;
					remotestate->destinations = (void **) palloc0(NumDataNodes * sizeof(void *));
					/* For now it is just flag */
					remotestate->destinations[nodenum - 1] = (void *) 1;
					if (remotestate->execOnAll)
						remotestate->execNodes = list_delete_cell(
													  remotestate->execNodes,
													  lc, prev);
					else
					{
						/*
						 * save network traffic, always access local copy of the
						 * replicated relation
						 */
						list_free(remotestate->execNodes);
						remotestate->execNodes = NIL;
					}
					break;
				}
				prev = lc;
			}
		}

		/*
		 * TODO: determine pull nodes, which are both in execution and receiving
		 * node lists. Populate destinations array at the same time.
		 * Node will get into pullNodes list and into destinations if it present
		 * in both execution and receiving lists.
		 */
		remotestate->pullNodes = NIL;
	}
	else
	{
		/* Remote plan never executed on coordinator */
		remotestate->local_exec = false;
		remotestate->locator = NULL;
		remotestate->destinations = NULL;
		remotestate->pullNodes = NIL;
	}

	/*
	 * If we are going to execute subplan locally or doing explain in itialize
	 * the subplan. Otherwise have remote node doing that.
	 */
	if (remotestate->local_exec || (eflags & EXEC_FLAG_EXPLAIN_ONLY))
	{
		outerPlanState(remotestate) = ExecInitNode(outerPlan(node), estate,
												   eflags);
		if (node->distributionNodes)
		{
			Oid 		distributionType = InvalidOid;
			TupleDesc 	typeInfo;

			typeInfo = combiner->ss.ps.ps_ResultTupleSlot->tts_tupleDescriptor;
			if (node->distributionKey != InvalidAttrNumber)
			{
				Form_pg_attribute attr;
				attr = typeInfo->attrs[node->distributionKey - 1];
				distributionType = attr->atttypid;
			}
			/* Set up locator */
			remotestate->locator = createLocator(node->distributionType,
												 RELATION_ACCESS_INSERT,
												 distributionType,
												 node->distributionNodes);
			remotestate->dest_nodes = (int *) palloc(NumDataNodes * sizeof(int));
		}
		else
			remotestate->locator = NULL;
	}


	/*
	 * Encode subplan if it will be sent to remote nodes
	 */
	if (node->nodeList && !(eflags & EXEC_FLAG_EXPLAIN_ONLY))
	{
		ParamListInfo ext_params;

		/* Encode plan if we are going to execute it on other nodes */
		rstmt.type = T_RemoteStmt;
		rstmt.planTree = outerPlan(node);
		/*
		 * If datanode launch further execution of a command it should tell
		 * it is a SELECT, otherwise secondary data nodes won't return tuples
		 * expecting there will be nothing to return.
		 */
		if (IsA(outerPlan(node), ModifyTable))
		{
			rstmt.commandType = estate->es_plannedstmt->commandType;
			rstmt.hasReturning = estate->es_plannedstmt->hasReturning;
			rstmt.resultRelations = estate->es_plannedstmt->resultRelations;
		}
		else
		{
			rstmt.commandType = CMD_SELECT;
			rstmt.hasReturning = false;
			rstmt.resultRelations = NIL;
		}
		rstmt.rtable = estate->es_range_table;
		rstmt.subplans = estate->es_plannedstmt->subplans;
		rstmt.nParamExec = estate->es_plannedstmt->nParamExec;
		ext_params = estate->es_param_list_info;
		rstmt.nParamRemote = (ext_params ? ext_params->numParams : 0) +
				bms_num_members(node->scan.plan.allParam);
		if (rstmt.nParamRemote > 0)
		{
			Bitmapset *tmpset;
			int i;
			int paramno;

			rstmt.remoteparams = (RemoteParam *) palloc(rstmt.nParamRemote *
														sizeof(RemoteParam));
			if (ext_params)
			{
				for (i = 0; i < ext_params->numParams; i++)
				{
					rstmt.remoteparams[i].paramkind = PARAM_EXTERN;
					rstmt.remoteparams[i].paramid = i + 1;
					rstmt.remoteparams[i].paramtype =
							ext_params->params[i].ptype;
				}
			}
			else
				i = 0;

			if (!bms_is_empty(node->scan.plan.allParam))
			{
				Bitmapset *defineParams = NULL;
				tmpset = bms_copy(node->scan.plan.allParam);
				while ((paramno = bms_first_member(tmpset)) >= 0)
				{
					ParamExecData *prmdata;

					prmdata = &(estate->es_param_exec_vals[paramno]);
					rstmt.remoteparams[i].paramkind = PARAM_EXEC;
					rstmt.remoteparams[i].paramid = paramno;
					rstmt.remoteparams[i].paramtype = prmdata->ptype;
					if (prmdata->ptype == InvalidOid)
						defineParams = bms_add_member(defineParams, paramno);
					i++;
				}
				bms_free(tmpset);
				if (!bms_is_empty(defineParams))
				{
					struct find_params_context context;
					bool all_found;

					context.rparams = rstmt.remoteparams;
					context.defineParams = defineParams;

					all_found = determine_param_types(node->scan.plan.lefttree,
													  &context);
					/*
					 * Remove not defined params from the list of remote params.
					 * If they are not referenced no need to send them down
					 */
					if (!all_found)
					{
						int j = 0;
						for (i = 0; i < rstmt.nParamRemote; i++)
						{
							if (rstmt.remoteparams[i].paramkind != PARAM_EXEC ||
									!bms_is_member(rstmt.remoteparams[i].paramid,
												   context.defineParams))
							{
								if (i == j)
									rstmt.remoteparams[j] = rstmt.remoteparams[i];
								j++;
							}
						}
					}
					rstmt.nParamRemote -= bms_num_members(context.defineParams);
					bms_free(context.defineParams);
//					if (!all_found)
//						elog(ERROR, "Failed to determine internal parameter data type");
				}
			}
			remotestate->nParamRemote = rstmt.nParamRemote;
			remotestate->remoteparams = rstmt.remoteparams;
		}
		else
			rstmt.remoteparams = NULL;
		rstmt.distributionKey = node->distributionKey;
		rstmt.distributionType = node->distributionType;
		rstmt.distributionNodes = node->distributionNodes;

		set_portable_output(true);
		remotestate->subplanstr = nodeToString(&rstmt);
		set_portable_output(false);
	}
	remotestate->bound = false;
	if (node->sort)
		combiner->merge_sort = true;

	return remotestate;
}


static void
append_param_data(StringInfo buf, Oid ptype, Datum value, bool isnull)
{
	uint32 n32;

	if (isnull)
	{
		n32 = htonl(-1);
		appendBinaryStringInfo(buf, (char *) &n32, 4);
	}
	else
	{
		Oid		typOutput;
		bool	typIsVarlena;
		Datum	pval;
		char   *pstring;
		int		len;

		/* Get info needed to output the value */
		getTypeOutputInfo(ptype, &typOutput, &typIsVarlena);

		/*
		 * If we have a toasted datum, forcibly detoast it here to avoid
		 * memory leakage inside the type's output routine.
		 */
		if (typIsVarlena)
			pval = PointerGetDatum(PG_DETOAST_DATUM(value));
		else
			pval = value;

		/* Convert Datum to string */
		pstring = OidOutputFunctionCall(typOutput, pval);

		/* copy data to the buffer */
		len = strlen(pstring);
		n32 = htonl(len);
		appendBinaryStringInfo(buf, (char *) &n32, 4);
		appendBinaryStringInfo(buf, pstring, len);
	}
}

static int encode_parameters(int nparams, RemoteParam *remoteparams,
							 PlanState *planstate, char** result)
{
	EState 		   *estate = planstate->state;
	StringInfoData	buf;
	uint16 			n16;
	int 			i;

	initStringInfo(&buf);

	/* Number of parameter values */
	n16 = htons(nparams);
	appendBinaryStringInfo(&buf, (char *) &n16, 2);

	/* Parameter values */
	for (i = 0; i < nparams; i++)
	{
		RemoteParam *rparam = &remoteparams[i];
		int ptype = rparam->paramtype;
		if (rparam->paramkind == PARAM_EXTERN)
		{
			ParamExternData *param;
			param = &(estate->es_param_list_info->params[rparam->paramid - 1]);
			append_param_data(&buf, ptype, param->value, param->isnull);
		}
		else
		{
			ParamExecData *param;
			param = &(estate->es_param_exec_vals[rparam->paramid]);
			if (param->execPlan)
			{
				if (planstate->ps_ExprContext == NULL)
					ExecAssignExprContext(estate, planstate);

				/* Parameter not evaluated yet, so go do it */
				ExecSetParamPlan((SubPlanState *) param->execPlan,
								 planstate->ps_ExprContext);
				/* ExecSetParamPlan should have processed this param... */
				Assert(param->execPlan == NULL);
			}
			append_param_data(&buf, ptype, param->value, param->isnull);
		}
	}

	/* Take data from the buffer */
	*result = palloc(buf.len);
	memcpy(*result, buf.data, buf.len);
	pfree(buf.data);
	return buf.len;
}


TupleTableSlot *
ExecRemoteSubplan(RemoteSubplanState *node)
{
	ResponseCombiner *combiner = (ResponseCombiner *) node;
	RemoteSubplan  *plan = (RemoteSubplan *) combiner->ss.ps.plan;
	EState		   *estate = combiner->ss.ps.state;
	TupleTableSlot *resultslot = combiner->ss.ps.ps_ResultTupleSlot;

	if (!node->bound)
	{
		int fetch = 0;
		int paramlen = 0;
		char *paramdata = NULL;

		if (plan->cursor)
			fetch = 100;

		/*
		 * Send down all available parameters, if any is used by the plan
		 */
		if (estate->es_param_list_info ||
				!bms_is_empty(plan->scan.plan.allParam))
			paramlen = encode_parameters(node->nParamRemote,
										 node->remoteparams,
										 &combiner->ss.ps,
										 &paramdata);

		/*
		 * May be query is already prepared on the data nodes, in this case
		 * just re-bind it, otherwise get connections, prepare them and send
		 * down subplan
		 */
		if (combiner->cursor)
		{
			int i;

			combiner->conn_count = combiner->cursor_count;
			memcpy(combiner->connections, combiner->cursor_connections,
						combiner->cursor_count * sizeof(PGXCNodeHandle *));

			for (i = 0; i < combiner->conn_count; i++)
			{
				PGXCNodeHandle *conn = combiner->connections[i];

				CHECK_OWNERSHIP(conn, combiner);
				if (pgxc_node_send_datanode_query(conn,
												  NULL, /* query is already sent */
												  combiner->cursor,
												  paramlen,
												  paramdata,
												  fetch) != 0)
				{
					combiner->conn_count = 0;
					pfree(combiner->connections);
					ereport(ERROR,
							(errcode(ERRCODE_INTERNAL_ERROR),
							 errmsg("Failed to send command to data nodes")));
				}
			}
		}
		else if (node->execNodes)
		{
			GlobalTransactionId gxid = InvalidGlobalTransactionId;
			Snapshot		snapshot = GetActiveSnapshot();
			TimestampTz 	timestamp = GetCurrentGTMStartTimestamp();
			int 			i;
			bool 			is_read_only;
			bool			need_tran;


			is_read_only = IS_PGXC_DATANODE ||
					!IsA(outerPlan(plan), ModifyTable);

			/*
			 * Start transaction on data nodes if we are in explicit transaction
			 * or going to use extended query protocol or write to multiple
			 * data nodes
			 */
			need_tran = !autocommit || plan->cursor ||
					(!is_read_only && list_length(node->execNodes) > 1);

			/*
			 * Distribution of the subplan determines nodes we need to send
			 * the subplan to.
			 * If distribution type is REPLICATED we need only one of the
			 * specified nodes.
			 */
			if (node->execOnAll)
			{
				PGXCNodeAllHandles *pgxc_connections;
				pgxc_connections = get_handles(node->execNodes, NIL, false);
				combiner->conn_count = pgxc_connections->dn_conn_count;
				combiner->connections = pgxc_connections->datanode_handles;
				combiner->current_conn = 0;
				pfree(pgxc_connections);
			}
			else
			{
				combiner->connections = (PGXCNodeHandle **) palloc(sizeof(PGXCNodeHandle *));
				combiner->connections[0] = get_any_handle(node->execNodes);
				combiner->conn_count = 1;
				combiner->current_conn = 0;
			}

			gxid = GetCurrentGlobalTransactionId();

			if (!GlobalTransactionIdIsValid(gxid))
			{
				combiner->conn_count = 0;
				pfree(combiner->connections);
				ereport(ERROR,
						(errcode(ERRCODE_INTERNAL_ERROR),
						 errmsg("Failed to get next transaction ID")));
			}

			if (!is_read_only)
				register_write_nodes(combiner->conn_count,
									 combiner->connections);

			if (need_tran)
			{
				/*
				 * Check if data node connections are in transaction and start
				 * transactions on nodes where it is not started
				 */
				PGXCNodeHandle *new_connections[combiner->conn_count];
				int 		new_count = 0;

				for (i = 0; i < combiner->conn_count; i++)
					if (combiner->connections[i]->transaction_status != 'T')
						new_connections[new_count++] = combiner->connections[i];

				if (new_count &&
						pgxc_node_begin(new_count, new_connections, gxid))
					ereport(ERROR,
							(errcode(ERRCODE_INTERNAL_ERROR),
							 errmsg("Could not begin transaction on data nodes.")));
			}

			for (i = 0; i < combiner->conn_count; i++)
			{
				CHECK_OWNERSHIP(combiner->connections[i], combiner);
				/* If explicit transaction is needed gxid is already sent */
				if (pgxc_node_send_gxid(combiner->connections[i], gxid))
				{
					combiner->conn_count = 0;
					pfree(combiner->connections);
					ereport(ERROR,
							(errcode(ERRCODE_INTERNAL_ERROR),
							 errmsg("Failed to send command to data nodes")));
				}
				if (pgxc_node_send_timestamp(combiner->connections[i], timestamp))
				{
					combiner->conn_count = 0;
					pfree(combiner->connections);
					ereport(ERROR,
							(errcode(ERRCODE_INTERNAL_ERROR),
							 errmsg("Failed to send command to data nodes")));
				}
				if (snapshot && pgxc_node_send_snapshot(combiner->connections[i], snapshot))
				{
					combiner->conn_count = 0;
					pfree(combiner->connections);
					ereport(ERROR,
							(errcode(ERRCODE_INTERNAL_ERROR),
							 errmsg("Failed to send command to data nodes")));
				}

				/* Use Datanode Query Protocol */
				if (pgxc_node_send_datanode_query(combiner->connections[i],
												  node->subplanstr,
												  plan->cursor,
												  paramlen,
												  paramdata,
												  fetch	// fetch size
												 ) != 0)
				{
					combiner->conn_count = 0;
					pfree(combiner->connections);
					ereport(ERROR,
							(errcode(ERRCODE_INTERNAL_ERROR),
							 errmsg("Failed to send command to data nodes")));
				}

				combiner->connections[i]->combiner = combiner;
			}

			if (plan->cursor)
			{
				combiner->cursor = plan->cursor;
				combiner->cursor_count = combiner->conn_count;
				combiner->cursor_connections = (PGXCNodeHandle **) palloc(
							combiner->conn_count * sizeof(PGXCNodeHandle *));
				memcpy(combiner->cursor_connections, combiner->connections,
							combiner->conn_count * sizeof(PGXCNodeHandle *));
			}
		}

		/*
		 * If executing plan locally add dummy connection handle.
		 */
		if (node->local_exec)
		{
			PGXCNodeHandle **conn;
			/* need to repalloc the connection array if it already exists
			 * (mixed local and remote sources) */
			if (combiner->conn_count++ == 0)
			{
				/* allocate one item */
				combiner->connections = (PGXCNodeHandle **)
					palloc(sizeof(PGXCNodeHandle *));
				conn = combiner->connections;
			}
			else
			{
				combiner->connections = (PGXCNodeHandle **)
					repalloc(combiner->connections,
						 combiner->conn_count * sizeof(PGXCNodeHandle *));
				conn = combiner->connections + combiner->conn_count - 1;
			}
			*conn =	(PGXCNodeHandle *) palloc(sizeof(PGXCNodeHandle));
			(*conn)->nodenum = PGXCNodeId;
			(*conn)->sock = LOCAL_CONN;
			(*conn)->error = NULL;
			(*conn)->state = DN_CONNECTION_STATE_QUERY;
			/*
			 * no need to initialize buffers of dummy connection, we do
			 * not use them
			 */
		}

		if (combiner->merge_sort)
		{
			/*
			 * Requests are already made and sorter can fetsh tuples to populate
			 * sort buffer.
			 */
			combiner->tuplesortstate = tuplesort_begin_merge(
									   resultslot->tts_tupleDescriptor,
									   plan->sort->numCols,
									   plan->sort->sortColIdx,
									   plan->sort->sortOperators,
									   plan->sort->collations,
									   plan->sort->nullsFirst,
									   combiner,
									   work_mem);
		}
		node->bound = true;
	}

	if (combiner->tuplesortstate)
	{
		if (tuplesort_gettupleslot((Tuplesortstate *) combiner->tuplesortstate,
								   true, resultslot))
			return resultslot;
	}
	else
	{
		TupleTableSlot *slot = FetchTuple(combiner);
		if (!TupIsNull(slot))
			return slot;
	}
	if (combiner->errorMessage)
	{
		char *code = combiner->errorCode;
		if (combiner->errorDetail)
			ereport(ERROR,
					(errcode(MAKE_SQLSTATE(code[0], code[1], code[2], code[3], code[4])),
					 errmsg("%s", combiner->errorMessage), errdetail("%s", combiner->errorDetail) ));
		else
			ereport(ERROR,
					(errcode(MAKE_SQLSTATE(code[0], code[1], code[2], code[3], code[4])),
					 errmsg("%s", combiner->errorMessage)));
	}
	return NULL;
}


void
ExecReScanRemoteSubplan(RemoteSubplanState *node)
{
	ResponseCombiner *combiner = (ResponseCombiner *)node;

	/*
	 * If we haven't queried remote nodes yet, just return. If outerplan'
	 * chgParam is not NULL then it will be re-scanned by ExecProcNode,
	 * else - no reason to re-scan it at all.
	 */
	if (!node->bound)
		return;

	/*
	 * If we execute locally rescan local copy of the plan
	 */
	if (outerPlanState(node))
		ExecReScan(outerPlanState(node));

	/*
	 * Clean up remote connections
	 */
	pgxc_connections_cleanup(combiner);

	/* misc cleanup */
	combiner->command_complete_count = 0;
	combiner->description_count = 0;

	/*
	 * Force query is re-executed with new parameters
	 */
	node->bound = false;
}


void
ExecEndRemoteSubplan(RemoteSubplanState *node)
{
	ResponseCombiner *combiner = (ResponseCombiner *)node;

	if (outerPlanState(node))
		ExecEndNode(outerPlanState(node));

	/*
	 * Clean up remote connections
	 */
	pgxc_connections_cleanup(combiner);

	if (combiner->cursor)
	{
		close_node_cursors(combiner->cursor_connections,
						   combiner->cursor_count,
						   combiner->cursor);
		combiner->cursor = NULL;
	}

	CloseCombiner(combiner);
	pfree(node);
}
#endif

/*
 * DataNodeCopyInBinaryForAll
 *
 * In a COPY TO, send to all datanodes PG_HEADER for a COPY TO in binary mode.
 */
int DataNodeCopyInBinaryForAll(char *msg_buf, int len, PGXCNodeHandle** copy_connections)
{
	int 		i;
	int 		conn_count = 0;
	PGXCNodeHandle *connections[NumDataNodes];
	int msgLen = 4 + len + 1;
	int nLen = htonl(msgLen);

	for (i = 0; i < NumDataNodes; i++)
	{
		PGXCNodeHandle *handle = copy_connections[i];

		if (!handle)
			continue;

		connections[conn_count++] = handle;
	}

	for (i = 0; i < conn_count; i++)
	{
		PGXCNodeHandle *handle = connections[i];
		if (handle->state == DN_CONNECTION_STATE_COPY_IN)
		{
			/* msgType + msgLen */
			if (ensure_out_buffer_capacity(handle->outEnd + 1 + msgLen, handle) != 0)
			{
				ereport(ERROR,
					(errcode(ERRCODE_OUT_OF_MEMORY),
					errmsg("out of memory")));
			}

			handle->outBuffer[handle->outEnd++] = 'd';
			memcpy(handle->outBuffer + handle->outEnd, &nLen, 4);
			handle->outEnd += 4;
			memcpy(handle->outBuffer + handle->outEnd, msg_buf, len);
			handle->outEnd += len;
			handle->outBuffer[handle->outEnd++] = '\n';
		}
		else
		{
			add_error_message(handle, "Invalid data node connection");
			return EOF;
		}
	}

	return 0;
}

#ifndef XCP
/*
 * ExecSetTempObjectIncluded
 *
 * Set Temp object flag on the fly for transactions
 * This flag will be reinitialized at commit.
 */
void
ExecSetTempObjectIncluded(void)
{
	temp_object_included = true;
}
#endif<|MERGE_RESOLUTION|>--- conflicted
+++ resolved
@@ -5286,15 +5286,11 @@
 
 	implicit_force_autocommit = force_autocommit;
 
-<<<<<<< HEAD
 #ifdef XCP
 	remotestate = makeNode(RemoteQueryState);
 	combiner = (ResponseCombiner *)remotestate;
 	InitResponseCombiner(combiner, 0, node->combine_type);
 #else
-	/* A transaction using temporary objects cannot use 2PC */
-	temp_object_included = node->is_temp;
-=======
 	/*
 	 * A transaction using temporary objects cannot use 2PC.
 	 * It is possible to invoke create table with inheritance on
@@ -5303,7 +5299,6 @@
 	 */
 	if (!temp_object_included)
 		temp_object_included = node->is_temp;
->>>>>>> 9875b6a3
 
 	remotestate = CreateResponseCombiner(0, node->combine_type);
 #endif

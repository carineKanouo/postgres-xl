/*-------------------------------------------------------------------------
 *
 * execRemote.c
 *
 *	  Functions to execute commands on remote data nodes
 *
 *
 * Portions Copyright (c) 1996-2009, PostgreSQL Global Development Group
 * Portions Copyright (c) 2010-2012 Nippon Telegraph and Telephone Corporation
 *
 * IDENTIFICATION
 *	  $$
 *
 *
 *-------------------------------------------------------------------------
 */

#include <time.h>
#include "postgres.h"
#include "access/twophase.h"
#include "access/gtm.h"
#include "access/xact.h"
#include "catalog/pg_type.h"
#include "catalog/pgxc_node.h"
#include "commands/prepare.h"
#include "executor/executor.h"
#include "gtm/gtm_c.h"
#include "libpq/libpq.h"
#include "miscadmin.h"
#include "pgxc/execRemote.h"
#ifdef XCP
#include "executor/nodeSubplan.h"
#include "nodes/nodeFuncs.h"
#endif
#include "nodes/nodes.h"
#include "nodes/nodeFuncs.h"
#include "pgxc/nodemgr.h"
#include "pgxc/poolmgr.h"
#include "storage/ipc.h"
#include "utils/datum.h"
#include "utils/lsyscache.h"
#include "utils/memutils.h"
#include "utils/tuplesort.h"
#include "utils/snapmgr.h"
#include "utils/builtins.h"
#include "pgxc/locator.h"
#include "pgxc/pgxc.h"
#include "parser/parse_type.h"

#define END_QUERY_TIMEOUT	20
#define DATA_NODE_FETCH_SIZE 1


/*
 * Buffer size does not affect performance significantly, just do not allow
 * connection buffer grows infinitely
 */
#define COPY_BUFFER_SIZE 8192
#define PRIMARY_NODE_WRITEAHEAD 1024 * 1024

static bool autocommit = true;
static bool is_ddl = false;
static bool implicit_force_autocommit = false;
#ifndef XCP
static bool temp_object_included = false;
#endif
static PGXCNodeHandle **write_node_list = NULL;
static int	write_node_count = 0;

static bool analyze_node_string(char *nodestring,
								List **datanodelist,
								List **coordlist);
static int	pgxc_node_begin(int conn_count, PGXCNodeHandle ** connections,
				GlobalTransactionId gxid, char node_type);
static int	pgxc_node_commit(PGXCNodeAllHandles * pgxc_handles);
static int	pgxc_node_rollback(PGXCNodeAllHandles * pgxc_handles);
static int	pgxc_node_prepare(PGXCNodeAllHandles * pgxc_handles, char *gid);
static int	pgxc_node_rollback_prepared(GlobalTransactionId gxid, GlobalTransactionId prepared_gxid,
				PGXCNodeAllHandles * pgxc_handles, char *gid);
static int	pgxc_node_commit_prepared(GlobalTransactionId gxid, GlobalTransactionId prepared_gxid,
				PGXCNodeAllHandles * pgxc_handles, char *gid);
static PGXCNodeAllHandles * get_exec_connections(RemoteQueryState *planstate,
					 ExecNodes *exec_nodes,
					 RemoteQueryExecType exec_type);
static int	pgxc_node_implicit_commit_prepared(GlobalTransactionId prepare_xid,
											   GlobalTransactionId commit_xid,
											   PGXCNodeAllHandles * pgxc_handles,
											   char *gid,
											   bool is_commit);
static int	pgxc_node_implicit_prepare(GlobalTransactionId prepare_xid,
				PGXCNodeAllHandles * pgxc_handles, char *gid);

#ifdef XCP
static int	pgxc_node_receive_and_validate(const int conn_count,
										   PGXCNodeHandle ** connections);
#else
static int	pgxc_node_receive_and_validate(const int conn_count,
										   PGXCNodeHandle ** connections,
										   bool reset_combiner);
#endif
static void clear_write_node_list(void);

static PGXCNodeAllHandles *pgxc_get_all_transaction_nodes(PGXCNode_HandleRequested status_requested);
static bool pgxc_start_command_on_connection(PGXCNodeHandle *connection,
					bool need_tran, GlobalTransactionId gxid, TimestampTz timestamp,
					RemoteQueryState *remotestate, int total_conn_count, Snapshot snapshot);
#ifndef XCP
static bool ExecRemoteQueryInnerPlan(RemoteQueryState *node);
static TupleTableSlot * RemoteQueryNext(RemoteQueryState *node);
static void close_node_cursors(PGXCNodeHandle **connections, int conn_count, char *cursor);
#endif
static char *GenerateBeginCommand(void);

#ifdef XCP
static void register_write_nodes(int conn_count, PGXCNodeHandle **connections);


#define REMOVE_CURR_CONN(combiner) \
	if ((combiner)->current_conn < --((combiner)->conn_count)) \
	{ \
		(combiner)->connections[(combiner)->current_conn] = \
				(combiner)->connections[(combiner)->conn_count]; \
	} \
	else \
		(combiner)->current_conn = 0
#endif
#define MAX_STATEMENTS_PER_TRAN 10

/* Variables to collect statistics */
static int	total_transactions = 0;
static int	total_statements = 0;
static int	total_autocommit = 0;
static int	nonautocommit_2pc = 0;
static int	autocommit_2pc = 0;
static int	current_tran_statements = 0;
static int *statements_per_transaction = NULL;
static int *nodes_per_transaction = NULL;

/*
 * statistics collection: count a statement
 */
static void
stat_statement()
{
	total_statements++;
	current_tran_statements++;
}

/*
 * To collect statistics: count a transaction
 */
static void
stat_transaction(int node_count)
{
	total_transactions++;
	if (autocommit)
		total_autocommit++;
	if (!statements_per_transaction)
	{
		statements_per_transaction = (int *) malloc((MAX_STATEMENTS_PER_TRAN + 1) * sizeof(int));
		memset(statements_per_transaction, 0, (MAX_STATEMENTS_PER_TRAN + 1) * sizeof(int));
	}
	if (current_tran_statements > MAX_STATEMENTS_PER_TRAN)
		statements_per_transaction[MAX_STATEMENTS_PER_TRAN]++;
	else
		statements_per_transaction[current_tran_statements]++;
	current_tran_statements = 0;
	if (node_count > 0 && node_count <= NumDataNodes)
	{
		if (!nodes_per_transaction)
		{
			nodes_per_transaction = (int *) malloc(NumDataNodes * sizeof(int));
			memset(nodes_per_transaction, 0, NumDataNodes * sizeof(int));
		}
		nodes_per_transaction[node_count - 1]++;
	}
}


#ifdef NOT_USED
/*
 * To collect statistics: count a two-phase commit on nodes
 */
static void
stat_2pc()
{
	if (autocommit)
		autocommit_2pc++;
	else
		nonautocommit_2pc++;
}
#endif


/*
 * Output collected statistics to the log
 */
static void
stat_log()
{
	elog(DEBUG1, "Total Transactions: %d Total Statements: %d", total_transactions, total_statements);
	elog(DEBUG1, "Autocommit: %d 2PC for Autocommit: %d 2PC for non-Autocommit: %d",
		 total_autocommit, autocommit_2pc, nonautocommit_2pc);
	if (total_transactions)
	{
		if (statements_per_transaction)
		{
			int			i;

			for (i = 0; i < MAX_STATEMENTS_PER_TRAN; i++)
				elog(DEBUG1, "%d Statements per Transaction: %d (%d%%)",
					 i, statements_per_transaction[i], statements_per_transaction[i] * 100 / total_transactions);
		}
		elog(DEBUG1, "%d+ Statements per Transaction: %d (%d%%)",
			 MAX_STATEMENTS_PER_TRAN, statements_per_transaction[MAX_STATEMENTS_PER_TRAN], statements_per_transaction[MAX_STATEMENTS_PER_TRAN] * 100 / total_transactions);
		if (nodes_per_transaction)
		{
			int			i;

			for (i = 0; i < NumDataNodes; i++)
				elog(DEBUG1, "%d Nodes per Transaction: %d (%d%%)",
					 i + 1, nodes_per_transaction[i], nodes_per_transaction[i] * 100 / total_transactions);
		}
	}
}


/*
 * Create a structure to store parameters needed to combine responses from
 * multiple connections as well as state information
 */
#ifdef XCP
void
InitResponseCombiner(ResponseCombiner *combiner, int node_count,
					   CombineType combine_type)
#else
static RemoteQueryState *
CreateResponseCombiner(int node_count, CombineType combine_type)
#endif
{
#ifndef XCP
	RemoteQueryState *combiner;

	/* ResponseComber is a typedef for pointer to ResponseCombinerData */
	combiner = makeNode(RemoteQueryState);
	if (combiner == NULL)
	{
		/* Out of memory */
		return combiner;
	}
#endif
	combiner->node_count = node_count;
	combiner->connections = NULL;
	combiner->conn_count = 0;
	combiner->combine_type = combine_type;
	combiner->command_complete_count = 0;
	combiner->request_type = REQUEST_TYPE_NOT_DEFINED;
	combiner->description_count = 0;
	combiner->copy_in_count = 0;
	combiner->copy_out_count = 0;
	combiner->copy_file = NULL;
	combiner->errorMessage = NULL;
	combiner->errorDetail = NULL;
	combiner->tuple_desc = NULL;
#ifdef XCP
	combiner->currentRow = NULL;
#else
	combiner->currentRow.msg = NULL;
	combiner->currentRow.msglen = 0;
	combiner->currentRow.msgnode = 0;
#endif
	combiner->rowBuffer = NIL;
	combiner->tapenodes = NULL;
#ifdef XCP
	combiner->merge_sort = false;
	combiner->extended_query = false;
	combiner->tapemarks = NULL;
	combiner->tuplesortstate = NULL;
	combiner->cursor = NULL;
	combiner->update_cursor = NULL;
	combiner->cursor_count = 0;
	combiner->cursor_connections = NULL;
#else
	combiner->initAggregates = true;
	combiner->query_Done = false;

	return combiner;
#endif
}


/*
 * Parse out row count from the command status response and convert it to integer
 */
static int
parse_row_count(const char *message, size_t len, uint64 *rowcount)
{
	int			digits = 0;
	int			pos;

	*rowcount = 0;
	/* skip \0 string terminator */
	for (pos = 0; pos < len - 1; pos++)
	{
		if (message[pos] >= '0' && message[pos] <= '9')
		{
			*rowcount = *rowcount * 10 + message[pos] - '0';
			digits++;
		}
		else
		{
			*rowcount = 0;
			digits = 0;
		}
	}
	return digits;
}

/*
 * Convert RowDescription message to a TupleDesc
 */
static TupleDesc
create_tuple_desc(char *msg_body, size_t len)
{
	TupleDesc 	result;
	int 		i, nattr;
	uint16		n16;

	/* get number of attributes */
	memcpy(&n16, msg_body, 2);
	nattr = ntohs(n16);
	msg_body += 2;

	result = CreateTemplateTupleDesc(nattr, false);

	/* decode attributes */
	for (i = 1; i <= nattr; i++)
	{
		AttrNumber	attnum;
		char		*attname;
		char		*typname;
		Oid 		oidtypeid;
		int32 		typemode, typmod;

		attnum = (AttrNumber) i;

		/* attribute name */
		attname = msg_body;
		msg_body += strlen(attname) + 1;

		/* type name */
		typname = msg_body;
		msg_body += strlen(typname) + 1;

		/* table OID, ignored */
		msg_body += 4;

		/* column no, ignored */
		msg_body += 2;

		/* data type OID, ignored */
		msg_body += 4;

		/* type len, ignored */
		msg_body += 2;

		/* type mod */
		memcpy(&typemode, msg_body, 4);
		typmod = ntohl(typemode);
		msg_body += 4;

		/* PGXCTODO text/binary flag? */
		msg_body += 2;

		/* Get the OID type and mode type from typename */
		parseTypeString(typname, &oidtypeid, NULL);

		TupleDescInitEntry(result, attnum, attname, oidtypeid, typmod, 0);
	}
	return result;
}

/*
 * Handle CopyOutCommandComplete ('c') message from a data node connection
 */
static void
#ifdef XCP
HandleCopyOutComplete(ResponseCombiner *combiner)
#else
HandleCopyOutComplete(RemoteQueryState *combiner)
#endif
{
	if (combiner->request_type == REQUEST_TYPE_NOT_DEFINED)
		combiner->request_type = REQUEST_TYPE_COPY_OUT;
	if (combiner->request_type != REQUEST_TYPE_COPY_OUT)
		/* Inconsistent responses */
		ereport(ERROR,
				(errcode(ERRCODE_DATA_CORRUPTED),
				 errmsg("Unexpected response from the data nodes for 'c' message, current request type %d", combiner->request_type)));
	/* Just do nothing, close message is managed by the coordinator */
	combiner->copy_out_count++;
}


/*
 * Handle CommandComplete ('C') message from a data node connection
 */
static void
#ifdef XCP
HandleCommandComplete(ResponseCombiner *combiner, char *msg_body, size_t len)
#else
HandleCommandComplete(RemoteQueryState *combiner, char *msg_body, size_t len)
#endif
{
	int 			digits = 0;
	EState		   *estate = combiner->ss.ps.state;

	/*
	 * If we did not receive description we are having rowcount or OK response
	 */
	if (combiner->request_type == REQUEST_TYPE_NOT_DEFINED)
		combiner->request_type = REQUEST_TYPE_COMMAND;
	/* Extract rowcount */
	if (combiner->combine_type != COMBINE_TYPE_NONE && estate)
	{
		uint64	rowcount;
		digits = parse_row_count(msg_body, len, &rowcount);
		if (digits > 0)
		{
			/* Replicated write, make sure they are the same */
			if (combiner->combine_type == COMBINE_TYPE_SAME)
			{
				if (combiner->command_complete_count)
				{
					if (rowcount != estate->es_processed)
						/* There is a consistency issue in the database with the replicated table */
						ereport(ERROR,
								(errcode(ERRCODE_DATA_CORRUPTED),
								 errmsg("Write to replicated table returned different results from the data nodes")));
				}
				else
					/* first result */
					estate->es_processed = rowcount;
			}
			else
				estate->es_processed += rowcount;
		}
		else
			combiner->combine_type = COMBINE_TYPE_NONE;
	}

	combiner->command_complete_count++;
}


/*
 * Handle RowDescription ('T') message from a data node connection
 */
static bool
#ifdef XCP
HandleRowDescription(ResponseCombiner *combiner, char *msg_body, size_t len)
#else
HandleRowDescription(RemoteQueryState *combiner, char *msg_body, size_t len)
#endif
{
	if (combiner->request_type == REQUEST_TYPE_NOT_DEFINED)
		combiner->request_type = REQUEST_TYPE_QUERY;
	if (combiner->request_type != REQUEST_TYPE_QUERY)
	{
		/* Inconsistent responses */
		ereport(ERROR,
				(errcode(ERRCODE_DATA_CORRUPTED),
				 errmsg("Unexpected response from the data nodes for 'T' message, current request type %d", combiner->request_type)));
	}
	/* Increment counter and check if it was first */
	if (combiner->description_count++ == 0)
	{
		combiner->tuple_desc = create_tuple_desc(msg_body, len);
		return true;
	}
	return false;
}


#ifdef NOT_USED
/*
 * Handle ParameterStatus ('S') message from a data node connection (SET command)
 */
static void
HandleParameterStatus(RemoteQueryState *combiner, char *msg_body, size_t len)
{
	if (combiner->request_type == REQUEST_TYPE_NOT_DEFINED)
		combiner->request_type = REQUEST_TYPE_QUERY;
	if (combiner->request_type != REQUEST_TYPE_QUERY)
	{
		/* Inconsistent responses */
		ereport(ERROR,
			(errcode(ERRCODE_DATA_CORRUPTED),
				 errmsg("Unexpected response from the data nodes for 'S' message, current request type %d", combiner->request_type)));
	}
	/* Proxy last */
	if (++combiner->description_count == combiner->node_count)
	{
		pq_putmessage('S', msg_body, len);
	}
}
#endif

/*
 * Handle CopyInResponse ('G') message from a data node connection
 */
static void
#ifdef XCP
HandleCopyIn(ResponseCombiner *combiner)
#else
HandleCopyIn(RemoteQueryState *combiner)
#endif
{
	if (combiner->request_type == REQUEST_TYPE_NOT_DEFINED)
		combiner->request_type = REQUEST_TYPE_COPY_IN;
	if (combiner->request_type != REQUEST_TYPE_COPY_IN)
	{
		/* Inconsistent responses */
		ereport(ERROR,
				(errcode(ERRCODE_DATA_CORRUPTED),
				 errmsg("Unexpected response from the data nodes for 'G' message, current request type %d", combiner->request_type)));
	}
	/*
	 * The normal PG code will output an G message when it runs in the
	 * coordinator, so do not proxy message here, just count it.
	 */
	combiner->copy_in_count++;
}

/*
 * Handle CopyOutResponse ('H') message from a data node connection
 */
static void
#ifdef XCP
HandleCopyOut(ResponseCombiner *combiner)
#else
HandleCopyOut(RemoteQueryState *combiner)
#endif
{
	if (combiner->request_type == REQUEST_TYPE_NOT_DEFINED)
		combiner->request_type = REQUEST_TYPE_COPY_OUT;
	if (combiner->request_type != REQUEST_TYPE_COPY_OUT)
	{
		/* Inconsistent responses */
		ereport(ERROR,
				(errcode(ERRCODE_DATA_CORRUPTED),
				 errmsg("Unexpected response from the data nodes for 'H' message, current request type %d", combiner->request_type)));
	}
	/*
	 * The normal PG code will output an H message when it runs in the
	 * coordinator, so do not proxy message here, just count it.
	 */
	combiner->copy_out_count++;
}

/*
 * Handle CopyOutDataRow ('d') message from a data node connection
 */
static void
#ifdef XCP
HandleCopyDataRow(ResponseCombiner *combiner, char *msg_body, size_t len)
#else
HandleCopyDataRow(RemoteQueryState *combiner, char *msg_body, size_t len)
#endif
{
	if (combiner->request_type == REQUEST_TYPE_NOT_DEFINED)
		combiner->request_type = REQUEST_TYPE_COPY_OUT;

	/* Inconsistent responses */
	if (combiner->request_type != REQUEST_TYPE_COPY_OUT)
		ereport(ERROR,
				(errcode(ERRCODE_DATA_CORRUPTED),
				 errmsg("Unexpected response from the data nodes for 'd' message, current request type %d", combiner->request_type)));

	/* count the row */
	combiner->processed++;

	/* If there is a copy file, data has to be sent to the local file */
	if (combiner->copy_file)
		/* write data to the copy file */
		fwrite(msg_body, 1, len, combiner->copy_file);
	else
		pq_putmessage('d', msg_body, len);
}

/*
 * Handle DataRow ('D') message from a data node connection
 * The function returns true if buffer can accept more data rows.
 * Caller must stop reading if function returns false
 */
#ifdef XCP
static bool
HandleDataRow(ResponseCombiner *combiner, char *msg_body, size_t len, int node)
{
	/* We expect previous message is consumed */
	Assert(combiner->currentRow == NULL);

	if (combiner->request_type != REQUEST_TYPE_QUERY)
	{
		/* Inconsistent responses */
		ereport(ERROR,
				(errcode(ERRCODE_DATA_CORRUPTED),
				 errmsg("Unexpected response from the data nodes for 'D' message, current request type %d", combiner->request_type)));
	}

	/*
	 * If we got an error already ignore incoming data rows from other nodes
	 * Still we want to continue reading until get CommandComplete
	 */
	if (combiner->errorMessage)
		return false;

	/*
	 * We are copying message because it points into connection buffer, and
	 * will be overwritten on next socket read
	 */
	combiner->currentRow = (RemoteDataRow) palloc(sizeof(RemoteDataRowData) + len);
	memcpy(combiner->currentRow->msg, msg_body, len);
	combiner->currentRow->msglen = len;
	combiner->currentRow->msgnode = node;

	return true;
}
#else
static void
HandleDataRow(RemoteQueryState *combiner, char *msg_body, size_t len, int nid)
{
	/* We expect previous message is consumed */
	Assert(combiner->currentRow.msg == NULL);

	if (nid < 0)
		ereport(ERROR,
				(errcode(ERRCODE_UNDEFINED_OBJECT),
				 errmsg("invalid node id %d",
						nid)));

	if (combiner->request_type != REQUEST_TYPE_QUERY)
	{
		/* Inconsistent responses */
		ereport(ERROR,
				(errcode(ERRCODE_DATA_CORRUPTED),
				 errmsg("Unexpected response from the data nodes for 'D' message, current request type %d", combiner->request_type)));
	}

	/*
	 * If we got an error already ignore incoming data rows from other nodes
	 * Still we want to continue reading until get CommandComplete
	 */
	if (combiner->errorMessage)
		return;

	/*
	 * We are copying message because it points into connection buffer, and
	 * will be overwritten on next socket read
	 */
	combiner->currentRow.msg = (char *) palloc(len);
	memcpy(combiner->currentRow.msg, msg_body, len);
	combiner->currentRow.msglen = len;
	combiner->currentRow.msgnode = nid;
}
#endif


/*
 * Handle ErrorResponse ('E') message from a data node connection
 */
static void
#ifdef XCP
HandleError(ResponseCombiner *combiner, char *msg_body, size_t len)
#else
HandleError(RemoteQueryState *combiner, char *msg_body, size_t len)
#endif
{
	/* parse error message */
	char *severity = NULL;
	char *code = NULL;
	char *message = NULL;
	char *detail = NULL;
	char *hint = NULL;
	char *position = NULL;
	char *int_position = NULL;
	char *int_query = NULL;
	char *where = NULL;
	char *file = NULL;
	char *line = NULL;
	char *routine = NULL;
	int   offset = 0;

	/*
	 * Scan until point to terminating \0
	 */
	while (offset + 1 < len)
	{
		/* pointer to the field message */
		char *str = msg_body + offset + 1;

		switch (msg_body[offset])
		{
			case 'S':
				severity = str;
				break;
			case 'C':
				code = str;
				break;
			case 'M':
				message = str;
				break;
			case 'D':
				detail = str;
				break;
			case 'H':
				hint = str;
				break;
			case 'P':
				position = str;
				break;
			case 'p':
				int_position = str;
				break;
			case 'q':
				int_query = str;
				break;
			case 'W':
				where = str;
				break;
			case 'F':
				file = str;
				break;
			case 'L':
				line = str;
				break;
			case 'R':
				routine = str;
				break;
		}

		/* code, message and \0 */
		offset += strlen(str) + 2;
	}

	/*
	 * We may have special handling for some errors, default handling is to
	 * throw out error with the same message. We can not ereport immediately
	 * because we should read from this and other connections until
	 * ReadyForQuery is received, so we just store the error message.
	 * If multiple connections return errors only first one is reported.
	 */
#ifdef XCP
	/*
	 * The producer error may me hiding primary error, so if previously received
	 * error is a producer error allow it to be overwritten.
	 */
	if (combiner->errorMessage == NULL ||
			MAKE_SQLSTATE(combiner->errorCode[0], combiner->errorCode[1],
						  combiner->errorCode[2], combiner->errorCode[3],
						  combiner->errorCode[4]) == ERRCODE_PRODUCER_ERROR)
	{
		combiner->errorMessage = pstrdup(message);
		/* Error Code is exactly 5 significant bytes */
		if (code)
			memcpy(combiner->errorCode, code, 5);
		if (detail)
			combiner->errorDetail = pstrdup(detail);
	}
#else
	if (!combiner->errorMessage)
	{
		combiner->errorMessage = pstrdup(message);
		/* Error Code is exactly 5 significant bytes */
		if (code)
			memcpy(combiner->errorCode, code, 5);
	}

	if (!combiner->errorDetail && detail != NULL)
	{
		combiner->errorDetail = pstrdup(detail);
	}
#endif

	/*
	 * If data node have sent ErrorResponse it will never send CommandComplete.
	 * Increment the counter to prevent endless waiting for it.
	 */
	combiner->command_complete_count++;
}

/*
 * HandleCmdComplete -
 *	combine deparsed sql statements execution results
 *
 * Input parameters:
 *	commandType is dml command type
 *	combineTag is used to combine the completion result
 *	msg_body is execution result needed to combine
 *	len is msg_body size
 */
void
HandleCmdComplete(CmdType commandType, CombineTag *combine,
						const char *msg_body, size_t len)
{
	int	digits = 0;
	uint64	originrowcount = 0;
	uint64	rowcount = 0;
	uint64	total = 0;

	if (msg_body == NULL)
		return;

	/* if there's nothing in combine, just copy the msg_body */
	if (strlen(combine->data) == 0)
	{
		strcpy(combine->data, msg_body);
		combine->cmdType = commandType;
		return;
	}
	else
	{
		/* commandType is conflict */
		if (combine->cmdType != commandType)
			return;

		/* get the processed row number from msg_body */
		digits = parse_row_count(msg_body, len + 1, &rowcount);
		elog(DEBUG1, "digits is %d\n", digits);
		Assert(digits >= 0);

		/* no need to combine */
		if (digits == 0)
			return;

		/* combine the processed row number */
		parse_row_count(combine->data, strlen(combine->data) + 1, &originrowcount);
		elog(DEBUG1, "originrowcount is %lu, rowcount is %lu\n", originrowcount, rowcount);
		total = originrowcount + rowcount;

	}

	/* output command completion tag */
	switch (commandType)
	{
		case CMD_SELECT:
			strcpy(combine->data, "SELECT");
			break;
		case CMD_INSERT:
			snprintf(combine->data, COMPLETION_TAG_BUFSIZE,
			   "INSERT %u %lu", 0, total);
			break;
		case CMD_UPDATE:
			snprintf(combine->data, COMPLETION_TAG_BUFSIZE,
					 "UPDATE %lu", total);
			break;
		case CMD_DELETE:
			snprintf(combine->data, COMPLETION_TAG_BUFSIZE,
					 "DELETE %lu", total);
			break;
		default:
			strcpy(combine->data, "");
			break;
	}

}

/*
 * Examine the specified combiner state and determine if command was completed
 * successfully
 */
static bool
#ifdef XCP
validate_combiner(ResponseCombiner *combiner)
#else
validate_combiner(RemoteQueryState *combiner)
#endif
{
	/* There was error message while combining */
	if (combiner->errorMessage)
		return false;
	/* Check if state is defined */
	if (combiner->request_type == REQUEST_TYPE_NOT_DEFINED)
		return false;

	/* Check all nodes completed */
	if ((combiner->request_type == REQUEST_TYPE_COMMAND
	        || combiner->request_type == REQUEST_TYPE_QUERY)
	        && combiner->command_complete_count != combiner->node_count)
		return false;

	/* Check count of description responses */
	if (combiner->request_type == REQUEST_TYPE_QUERY
	        && combiner->description_count != combiner->node_count)
		return false;

	/* Check count of copy-in responses */
	if (combiner->request_type == REQUEST_TYPE_COPY_IN
	        && combiner->copy_in_count != combiner->node_count)
		return false;

	/* Check count of copy-out responses */
	if (combiner->request_type == REQUEST_TYPE_COPY_OUT
	        && combiner->copy_out_count != combiner->node_count)
		return false;

	/* Add other checks here as needed */

	/* All is good if we are here */
	return true;
}

/*
 * Close combiner and free allocated memory, if it is not needed
 */
#ifdef XCP
void
CloseCombiner(ResponseCombiner *combiner)
{
	if (combiner->connections)
		pfree(combiner->connections);
	if (combiner->tuple_desc)
		FreeTupleDesc(combiner->tuple_desc);
	if (combiner->errorMessage)
		pfree(combiner->errorMessage);
	if (combiner->cursor_connections)
		pfree(combiner->cursor_connections);
	if (combiner->tapenodes)
		pfree(combiner->tapenodes);
	if (combiner->tapemarks)
		pfree(combiner->tapemarks);
}
#else
static void
CloseCombiner(RemoteQueryState *combiner)
{
	if (combiner)
	{
		if (combiner->connections)
			pfree(combiner->connections);
		if (combiner->tuple_desc)
			FreeTupleDesc(combiner->tuple_desc);
		if (combiner->errorMessage)
			pfree(combiner->errorMessage);
		if (combiner->errorDetail)
			pfree(combiner->errorDetail);
		if (combiner->cursor_connections)
			pfree(combiner->cursor_connections);
		if (combiner->tapenodes)
			pfree(combiner->tapenodes);
		pfree(combiner);
	}
}
#endif


/*
 * Validate combiner and release storage freeing allocated memory
 */
static bool
#ifdef XCP
ValidateAndCloseCombiner(ResponseCombiner *combiner)
#else
ValidateAndCloseCombiner(RemoteQueryState *combiner)
#endif
{
	bool		valid = validate_combiner(combiner);

	CloseCombiner(combiner);

	return valid;
}


#ifndef XCP
/*
 * Validate combiner and reset storage
 */
static bool
ValidateAndResetCombiner(RemoteQueryState *combiner)
{
	bool		valid = validate_combiner(combiner);
	ListCell   *lc;

	if (combiner->connections)
		pfree(combiner->connections);
	if (combiner->tuple_desc)
		FreeTupleDesc(combiner->tuple_desc);
	if (combiner->currentRow.msg)
		pfree(combiner->currentRow.msg);
	foreach(lc, combiner->rowBuffer)
	{
		RemoteDataRow dataRow = (RemoteDataRow) lfirst(lc);
		pfree(dataRow->msg);
	}
	list_free_deep(combiner->rowBuffer);
	if (combiner->errorMessage)
		pfree(combiner->errorMessage);
	if (combiner->errorDetail)
		pfree(combiner->errorDetail);
	if (combiner->tapenodes)
		pfree(combiner->tapenodes);

	combiner->command_complete_count = 0;
	combiner->connections = NULL;
	combiner->conn_count = 0;
	combiner->request_type = REQUEST_TYPE_NOT_DEFINED;
	combiner->tuple_desc = NULL;
	combiner->description_count = 0;
	combiner->copy_in_count = 0;
	combiner->copy_out_count = 0;
	combiner->errorMessage = NULL;
	combiner->errorDetail = NULL;
	combiner->query_Done = false;
	combiner->currentRow.msg = NULL;
	combiner->currentRow.msglen = 0;
	combiner->currentRow.msgnode = 0;
	combiner->rowBuffer = NIL;
	combiner->tapenodes = NULL;
	combiner->copy_file = NULL;

	return valid;
}
#endif


/*
 * It is possible if multiple steps share the same data node connection, when
 * executor is running multi-step query or client is running multiple queries
 * using Extended Query Protocol. After returning next tuple ExecRemoteQuery
 * function passes execution control to the executor and then it can be given
 * to the same RemoteQuery or to different one. It is possible that before
 * returning a tuple the function do not read all data node responses. In this
 * case pending responses should be read in context of original RemoteQueryState
 * till ReadyForQuery message and data rows should be stored (buffered) to be
 * available when fetch from that RemoteQueryState is requested again.
 * BufferConnection function does the job.
 * If a RemoteQuery is going to use connection it should check connection state.
 * DN_CONNECTION_STATE_QUERY indicates query has data to read and combiner
 * points to the original RemoteQueryState. If combiner differs from "this" the
 * connection should be buffered.
 */
#ifdef XCP
void
BufferConnection(PGXCNodeHandle *conn)
{
	ResponseCombiner *combiner = conn->combiner;
	MemoryContext oldcontext;

	if (combiner == NULL || conn->state != DN_CONNECTION_STATE_QUERY)
		return;

	elog(LOG, "Buffer connection %u to step %s", conn->nodeoid, combiner->cursor);

	/*
	 * When BufferConnection is invoked CurrentContext is related to other
	 * portal, which is trying to control the connection.
	 * TODO See if we can find better context to switch to
	 */
	oldcontext = MemoryContextSwitchTo(combiner->ss.ps.ps_ResultTupleSlot->tts_mcxt);

	/* Verify the connection is in use by the combiner */
	combiner->current_conn = 0;
	while (combiner->current_conn < combiner->conn_count)
	{
		if (combiner->connections[combiner->current_conn] == conn)
			break;
		combiner->current_conn++;
	}
	Assert(combiner->current_conn < combiner->conn_count);

	if (combiner->tapemarks == NULL)
		combiner->tapemarks = (ListCell**) palloc0(combiner->conn_count * sizeof(ListCell*));

	/*
	 * If current bookmark for the current tape is not set it means either
	 * first row in the buffer is from the current tape or no rows from
	 * the tape in the buffer, so if first row is not from current
	 * connection bookmark the last cell in the list.
	 */
	if (combiner->tapemarks[combiner->current_conn] == NULL &&
			list_length(combiner->rowBuffer) > 0)
	{
		RemoteDataRow dataRow = (RemoteDataRow) linitial(combiner->rowBuffer);
		if (dataRow->msgnode != PGXCNodeGetNodeId(conn->nodeoid, PGXC_NODE_DATANODE))
			combiner->tapemarks[combiner->current_conn] = list_tail(combiner->rowBuffer);
	}

	/*
	 * Buffer data rows until data node return number of rows specified by the
	 * fetch_size parameter of last Execute message (PortalSuspended message)
	 * or end of result set is reached (CommandComplete message)
	 */
	while (true)
	{
		int res;

		/* Move to buffer currentRow (received from the data node) */
		if (combiner->currentRow)
		{
			combiner->rowBuffer = lappend(combiner->rowBuffer,
										  combiner->currentRow);
			combiner->currentRow = NULL;
		}

		res = handle_response(conn, combiner);
		/*
		 * If response message is a DataRow it will be handled on the next
		 * iteration.
		 * PortalSuspended will cause connection state change and break the loop
		 * The same is for CommandComplete, but we need additional handling -
		 * remove connection from the list of active connections.
		 * We may need to add handling error response
		 */

		/* Most often result check first */
		if (res == RESPONSE_DATAROW)
		{
			/*
			 * The row is in the combiner->currentRow, on next iteration it will
			 * be moved to the buffer
			 */
			continue;
		}

		/* incomplete message, read more */
		if (res == RESPONSE_EOF)
		{
			if (pgxc_node_receive(1, &conn, NULL))
			{
				conn->state = DN_CONNECTION_STATE_ERROR_FATAL;
				add_error_message(conn, "Failed to fetch from data node");
			}
		}

		/*
		 * End of result set is reached, so either set the pointer to the
		 * connection to NULL (combiner with sort) or remove it from the list
		 * (combiner without sort)
		 */
		else if (res == RESPONSE_COMPLETE)
		{
			/*
			 * If combiner is doing merge sort we should set reference to the
			 * current connection to NULL in the array, indicating the end
			 * of the tape is reached. FetchTuple will try to access the buffer
			 * first anyway.
			 * Since we remove that reference we can not determine what node
			 * number was this connection, but we need this info to find proper
			 * tuple in the buffer if we are doing merge sort. So store node
			 * number in special array.
			 * NB: We can not test if combiner->tuplesortstate is set here:
			 * connection may require buffering inside tuplesort_begin_merge
			 * - while pre-read rows from the tapes, one of the tapes may be
			 * the local connection with RemoteSubplan in the tree. The
			 * combiner->tuplesortstate is set only after tuplesort_begin_merge
			 * returns.
			 */
			if (combiner->merge_sort)
			{
				combiner->connections[combiner->current_conn] = NULL;
				if (combiner->tapenodes == NULL)
					combiner->tapenodes = (int*) palloc0(combiner->conn_count * sizeof(int));
				combiner->tapenodes[combiner->current_conn] =
						PGXCNodeGetNodeId(conn->nodeoid, PGXC_NODE_DATANODE);
			}
			else
			{
				/* Remove current connection, move last in-place, adjust current_conn */
				if (combiner->current_conn < --combiner->conn_count)
					combiner->connections[combiner->current_conn] = combiner->connections[combiner->conn_count];
				else
					combiner->current_conn = 0;
			}
			/*
			 * If combiner runs Simple Query Protocol we need to read in
			 * ReadyForQuery. In case of Extended Query Protocol it is not
			 * sent and we should quit.
			 */
			if (combiner->extended_query)
				break;
		}
		else if (res == RESPONSE_ERROR)
		{
			if (combiner->extended_query)
			{
				/*
				 * Need to sync connection to enable receiving commands
				 * by the datanode
				 */
				if (pgxc_node_send_sync(conn) != 0)
					ereport(ERROR,
							(errcode(ERRCODE_INTERNAL_ERROR),
							 errmsg("Failed to fetch from data node")));
			}
		}
		else if (res == RESPONSE_SUSPENDED || res == RESPONSE_READY)
		{
			/* Now it is OK to quit */
			break;
		}
	}
	Assert(conn->state != DN_CONNECTION_STATE_QUERY);
	MemoryContextSwitchTo(oldcontext);
	conn->combiner = NULL;
}
#else
void
BufferConnection(PGXCNodeHandle *conn)
{
	RemoteQueryState *combiner = conn->combiner;
	MemoryContext oldcontext;

	if (combiner == NULL || conn->state != DN_CONNECTION_STATE_QUERY)
		return;

	/*
	 * When BufferConnection is invoked CurrentContext is related to other
	 * portal, which is trying to control the connection.
	 * TODO See if we can find better context to switch to
	 */
	oldcontext = MemoryContextSwitchTo(combiner->ss.ss_ScanTupleSlot->tts_mcxt);

	/* Verify the connection is in use by the combiner */
	combiner->current_conn = 0;
	while (combiner->current_conn < combiner->conn_count)
	{
		if (combiner->connections[combiner->current_conn] == conn)
			break;
		combiner->current_conn++;
	}
	Assert(combiner->current_conn < combiner->conn_count);

	/*
	 * Buffer data rows until data node return number of rows specified by the
	 * fetch_size parameter of last Execute message (PortalSuspended message)
	 * or end of result set is reached (CommandComplete message)
	 */
	while (conn->state == DN_CONNECTION_STATE_QUERY)
	{
		int res;

		/* Move to buffer currentRow (received from the data node) */
		if (combiner->currentRow.msg)
		{
			RemoteDataRow dataRow = (RemoteDataRow) palloc(sizeof(RemoteDataRowData));
			*dataRow = combiner->currentRow;
			combiner->currentRow.msg = NULL;
			combiner->currentRow.msglen = 0;
			combiner->currentRow.msgnode = 0;
			combiner->rowBuffer = lappend(combiner->rowBuffer, dataRow);
		}

		res = handle_response(conn, combiner);
		/*
		 * If response message is a DataRow it will be handled on the next
		 * iteration.
		 * PortalSuspended will cause connection state change and break the loop
		 * The same is for CommandComplete, but we need additional handling -
		 * remove connection from the list of active connections.
		 * We may need to add handling error response
		 */
		if (res == RESPONSE_EOF)
		{
			/* incomplete message, read more */
			if (pgxc_node_receive(1, &conn, NULL))
			{
				conn->state = DN_CONNECTION_STATE_ERROR_FATAL;
				add_error_message(conn, "Failed to fetch from data node");
			}
		}
		else if (res == RESPONSE_COMPLETE)
		{
			/*
			 * End of result set is reached, so either set the pointer to the
			 * connection to NULL (step with sort) or remove it from the list
			 * (step without sort)
			 */
			if (combiner->tuplesortstate)
			{
				combiner->connections[combiner->current_conn] = NULL;
				if (combiner->tapenodes == NULL)
					combiner->tapenodes = (int*) palloc0(NumDataNodes * sizeof(int));
				combiner->tapenodes[combiner->current_conn] =
						PGXCNodeGetNodeId(conn->nodeoid,
										  PGXC_NODE_DATANODE);
			}
			else
				/* Remove current connection, move last in-place, adjust current_conn */
				if (combiner->current_conn < --combiner->conn_count)
					combiner->connections[combiner->current_conn] = combiner->connections[combiner->conn_count];
				else
					combiner->current_conn = 0;
		}
		/*
		 * Before output RESPONSE_COMPLETE or PORTAL_SUSPENDED handle_response()
		 * changes connection state to DN_CONNECTION_STATE_IDLE, breaking the
		 * loop. We do not need to do anything specific in case of
		 * PORTAL_SUSPENDED so skiping "else if" block for that case
		 */
	}
	MemoryContextSwitchTo(oldcontext);
	conn->combiner = NULL;
}
#endif


/*
 * copy the datarow from combiner to the given slot, in the slot's memory
 * context
 */
#ifdef XCP
static void
CopyDataRowTupleToSlot(ResponseCombiner *combiner, TupleTableSlot *slot)
{
	RemoteDataRow 	datarow;
	MemoryContext	oldcontext;
	oldcontext = MemoryContextSwitchTo(slot->tts_mcxt);
	datarow = (RemoteDataRow) palloc(sizeof(RemoteDataRowData) + combiner->currentRow->msglen);
	datarow->msgnode = combiner->currentRow->msgnode;
	datarow->msglen = combiner->currentRow->msglen;
	memcpy(datarow->msg, combiner->currentRow->msg, datarow->msglen);
	ExecStoreDataRowTuple(datarow, slot, true);
	pfree(combiner->currentRow);
	combiner->currentRow = NULL;
	MemoryContextSwitchTo(oldcontext);
}
#else
static void
CopyDataRowTupleToSlot(RemoteQueryState *combiner, TupleTableSlot *slot)
{
	char 		*msg;
	MemoryContext	oldcontext;
	oldcontext = MemoryContextSwitchTo(slot->tts_mcxt);
	msg = (char *)palloc(combiner->currentRow.msglen);
	memcpy(msg, combiner->currentRow.msg, combiner->currentRow.msglen);
	ExecStoreDataRowTuple(msg, combiner->currentRow.msglen, combiner->currentRow.msgnode, slot, true);
	pfree(combiner->currentRow.msg);
	combiner->currentRow.msg = NULL;
	combiner->currentRow.msglen = 0;
	combiner->currentRow.msgnode = 0;
	MemoryContextSwitchTo(oldcontext);
}
#endif


#ifdef XCP
/*
 * FetchTuple
 *
		Get next tuple from one of the datanode connections.
 * The connections should be in combiner->connections, if "local" dummy
 * connection presents it should be the last active connection in the array.
 *      If combiner is set up to perform merge sort function returns tuple from
 * connection defined by combiner->current_conn, or NULL slot if no more tuple
 * are available from the connection. Otherwise it returns tuple from any
 * connection or NULL slot if no more available connections.
 * 		Function looks into combiner->rowBuffer before accessing connection
 * and return a tuple from there if found.
 * 		Function may wait while more data arrive from the data nodes. If there
 * is a locally executed subplan function advance it and buffer resulting rows
 * instead of waiting.
 */
TupleTableSlot *
FetchTuple(ResponseCombiner *combiner)
{
	PGXCNodeHandle *conn;
	TupleTableSlot *slot;
	int 			nodenum;

	/*
	 * Case if we run local subplan.
	 * We do not have remote connections, so just get local tuple and return it
	 */
	if (outerPlanState(combiner))
	{
		RemoteSubplanState *planstate = (RemoteSubplanState *) combiner;
		RemoteSubplan *plan = (RemoteSubplan *) combiner->ss.ps.plan;
		/* Advance subplan in a loop until we have something to return */
		for (;;)
		{
			Datum 	value;
			bool 	isnull;
			int 	numnodes;
			int		i;

			slot = ExecProcNode(outerPlanState(combiner));
			/* If locator is not defined deliver all the results */
			if (planstate->locator == NULL)
				return slot;

			/*
			 * If NULL tuple is returned we done with the subplan, finish it up and
			 * return NULL
			 */
			if (TupIsNull(slot))
				return NULL;

			/* Get partitioning value if defined */
			if (plan->distributionKey != InvalidAttrNumber)
				value = slot_getattr(slot, plan->distributionKey, &isnull);

			/* Determine target nodes */
			numnodes = GET_NODES(planstate->locator, value, isnull, NULL);
			for (i = 0; i < numnodes; i++)
			{
				/* Deliver the node */
				if (planstate->dest_nodes[i] == PGXCNodeId-1)
					return slot;
			}
		}
	}

	/*
	 * Get current connection
	 */
	if (combiner->conn_count > combiner->current_conn)
		conn = combiner->connections[combiner->current_conn];
	else
		conn = NULL;

	/*
	 * If doing merge sort determine the node number.
	 * It may be needed to get buffered row.
	 */
	if (combiner->merge_sort)
	{
		Assert(conn || combiner->tapenodes);
		nodenum = conn ? PGXCNodeGetNodeId(conn->nodeoid, PGXC_NODE_DATANODE) :
				combiner->tapenodes[combiner->current_conn];
		Assert(nodenum >= 0 && nodenum < NumDataNodes);
	}

	/*
	 * First look into the row buffer.
	 * When we are performing merge sort we need to get from the buffer record
	 * from the connection marked as "current". Otherwise get first.
	 */
	if (list_length(combiner->rowBuffer) > 0)
	{
		RemoteDataRow dataRow;

		Assert(combiner->currentRow == NULL);

		if (combiner->merge_sort)
		{
			ListCell *lc;
			ListCell *prev;

			elog(LOG, "Getting buffered tuple from node %d", nodenum);

			prev = combiner->tapemarks[combiner->current_conn];
			if (prev)
			{
				/*
				 * Start looking through the list from the bookmark.
				 * Probably the first cell we check contains row from the needed
				 * node. Otherwise continue scanning until we encounter one,
				 * advancing prev pointer as well.
				 */
				while((lc = lnext(prev)) != NULL)
				{
					dataRow = (RemoteDataRow) lfirst(lc);
					if (dataRow->msgnode == nodenum)
					{
						combiner->currentRow = dataRow;
						break;
					}
					prev = lc;
				}
			}
			else
			{
				/*
				 * Either needed row is the first in the buffer or no such row
				 */
				lc = list_head(combiner->rowBuffer);
				dataRow = (RemoteDataRow) lfirst(lc);
				if (dataRow->msgnode == nodenum)
					combiner->currentRow = dataRow;
				else
					lc = NULL;
			}
			if (lc)
			{
				/*
				 * Delete cell from the buffer. Before we delete we must check
				 * the bookmarks, if the cell is a bookmark for any tape.
				 * If it is the case we are deleting last row of the current
				 * block from the current tape. That tape should have bookmark
				 * like current, and current bookmark will be advanced when we
				 * read the tape once again.
				 */
				int i;
				for (i = 0; i < combiner->conn_count; i++)
				{
					if (combiner->tapemarks[i] == lc)
						combiner->tapemarks[i] = prev;
				}
				elog(LOG, "Found buffered tuple from node %d", nodenum);
				combiner->rowBuffer = list_delete_cell(combiner->rowBuffer,
													   lc, prev);
			}
			elog(LOG, "Update tapemark");
			combiner->tapemarks[combiner->current_conn] = prev;
		}
		else
		{
			dataRow = (RemoteDataRow) linitial(combiner->rowBuffer);
			combiner->currentRow = dataRow;
			combiner->rowBuffer = list_delete_first(combiner->rowBuffer);
		}
	}

	/* If we have node message in the currentRow slot, and it is from a proper
	 * node, consume it.  */
	if (combiner->currentRow)
	{
		Assert(!combiner->merge_sort ||
			   combiner->currentRow->msgnode == nodenum);
		slot = combiner->ss.ps.ps_ResultTupleSlot;
		CopyDataRowTupleToSlot(combiner, slot);
		return slot;
	}

	while (conn)
	{
		int res;

		/* Going to use a connection, buffer it if needed */
		CHECK_OWNERSHIP(conn, combiner);

		/*
		 * If current connection is idle it means portal on the data node is
		 * suspended. Request more and try to get it
		 */
		if (combiner->extended_query &&
				conn->state == DN_CONNECTION_STATE_IDLE)
		{
			if (pgxc_node_send_execute(conn, combiner->cursor, 1000) != 0)
				ereport(ERROR,
						(errcode(ERRCODE_INTERNAL_ERROR),
						 errmsg("Failed to fetch from data node")));
			if (pgxc_node_send_flush(conn) != 0)
				ereport(ERROR,
						(errcode(ERRCODE_INTERNAL_ERROR),
						 errmsg("Failed to fetch from data node")));
			if (pgxc_node_receive(1, &conn, NULL))
				ereport(ERROR,
						(errcode(ERRCODE_INTERNAL_ERROR),
						 errmsg("Failed to fetch from data node")));
		}

		/* read messages */
		res = handle_response(conn, combiner);
		if (res == RESPONSE_DATAROW)
		{
			slot = combiner->ss.ps.ps_ResultTupleSlot;
			CopyDataRowTupleToSlot(combiner, slot);
			return slot;
		}
		else if (res == RESPONSE_EOF)
		{
			/* incomplete message, read more */
			if (pgxc_node_receive(1, &conn, NULL))
				ereport(ERROR,
						(errcode(ERRCODE_INTERNAL_ERROR),
						 errmsg("Failed to fetch from data node")));
			continue;
		}
		else if (res == RESPONSE_SUSPENDED)
		{
			/*
			 * If we are doing merge sort continue with current connection and
			 * send request for more rows from it, otherwise make next
			 * connection current
			 */
			if (combiner->merge_sort)
				continue;
			if (++combiner->current_conn >= combiner->conn_count)
				combiner->current_conn = 0;
			conn = combiner->connections[combiner->current_conn];
		}
		else if (res == RESPONSE_COMPLETE)
		{
			/*
			 * In case of Simple Query Protocol we should receive ReadyForQuery
			 * before removing connection from the list. In case of Extended
			 * Query Protocol we may remove connection right away.
			 */
			if (combiner->extended_query)
			{
				/* If we are doing merge sort clean current connection and return
				 * NULL, otherwise remove current connection, move last in-place,
				 * adjust current_conn and continue if it is not last connection */
				if (combiner->merge_sort)
				{
					combiner->connections[combiner->current_conn] = NULL;
					return NULL;
				}
				REMOVE_CURR_CONN(combiner);
				if (combiner->conn_count > 0)
					conn = combiner->connections[combiner->current_conn];
				else
					return NULL;
			}
		}
		else if (res == RESPONSE_ERROR)
		{
			/*
			 * If doing Extended Query Protocol we need to sync connection,
			 * otherwise subsequent commands will be ignored.
			 */
			if (combiner->extended_query)
			{
				if (pgxc_node_send_sync(conn) != 0)
					ereport(ERROR,
							(errcode(ERRCODE_INTERNAL_ERROR),
							 errmsg("Failed to fetch from data node")));
			}
		}
		else if (res == RESPONSE_READY)
		{
			/* If we are doing merge sort clean current connection and return
			 * NULL, otherwise remove current connection, move last in-place,
			 * adjust current_conn and continue if it is not last connection */
			if (combiner->merge_sort)
			{
				combiner->connections[combiner->current_conn] = NULL;
				return NULL;
			}
			REMOVE_CURR_CONN(combiner);
			if (combiner->conn_count > 0)
				conn = combiner->connections[combiner->current_conn];
			else
				return NULL;
		}
		else if (res == RESPONSE_TUPDESC)
		{
			ExecSetSlotDescriptor(combiner->ss.ps.ps_ResultTupleSlot,
								  combiner->tuple_desc);
			/* Now slot is responsible for freeng the descriptor */
			combiner->tuple_desc = NULL;
		}
		else
		{
			// Can not get here?
			Assert(false);
		}
	}

	return NULL;
}
#else
/*
 * Get next data row from the combiner's buffer into provided slot
 * Just clear slot and return false if buffer is empty, that means end of result
 * set is reached
 */
bool
FetchTuple(RemoteQueryState *combiner, TupleTableSlot *slot)
{
	bool have_tuple = false;

	/* If we have message in the buffer, consume it */
	if (combiner->currentRow.msg)
	{
		CopyDataRowTupleToSlot(combiner, slot);
		have_tuple = true;
	}

	/*
	 * If this is ordered fetch we can not know what is the node
	 * to handle next, so sorter will choose next itself and set it as
	 * currentRow to have it consumed on the next call to FetchTuple.
	 * Otherwise allow to prefetch next tuple
	 */
	if (((RemoteQuery *)combiner->ss.ps.plan)->sort)
		return have_tuple;

	/*
	 * Note: If we are fetching not sorted results we can not have both
	 * currentRow and buffered rows. When connection is buffered currentRow
	 * is moved to buffer, and then it is cleaned after buffering is
	 * completed. Afterwards rows will be taken from the buffer bypassing
	 * currentRow until buffer is empty, and only after that data are read
	 * from a connection.
	 * PGXCTODO: the message should be allocated in the same memory context as
	 * that of the slot. Are we sure of that in the call to
	 * ExecStoreDataRowTuple below? If one fixes this memory issue, please
	 * consider using CopyDataRowTupleToSlot() for the same.
	 */
	if (list_length(combiner->rowBuffer) > 0)
	{
		RemoteDataRow dataRow = (RemoteDataRow) linitial(combiner->rowBuffer);
		combiner->rowBuffer = list_delete_first(combiner->rowBuffer);
		ExecStoreDataRowTuple(dataRow->msg, dataRow->msglen, dataRow->msgnode, slot, true);
		pfree(dataRow);
		return true;
	}

	while (combiner->conn_count > 0)
	{
		int res;
		PGXCNodeHandle *conn = combiner->connections[combiner->current_conn];

		/* Going to use a connection, buffer it if needed */
		if (conn->state == DN_CONNECTION_STATE_QUERY && conn->combiner != NULL
				&& conn->combiner != combiner)
			BufferConnection(conn);

		/*
		 * If current connection is idle it means portal on the data node is
		 * suspended. If we have a tuple do not hurry to request more rows,
		 * leave connection clean for other RemoteQueries.
		 * If we do not have, request more and try to get it
		 */
		if (conn->state == DN_CONNECTION_STATE_IDLE)
		{
			/*
			 * If we have tuple to return do not hurry to request more, keep
			 * connection clean
			 */
			if (have_tuple)
				return true;
			else
			{
				if (pgxc_node_send_execute(conn, combiner->cursor, 1) != 0)
					ereport(ERROR,
							(errcode(ERRCODE_INTERNAL_ERROR),
							 errmsg("Failed to fetch from data node")));
				if (pgxc_node_send_sync(conn) != 0)
					ereport(ERROR,
							(errcode(ERRCODE_INTERNAL_ERROR),
							 errmsg("Failed to fetch from data node")));
				if (pgxc_node_receive(1, &conn, NULL))
					ereport(ERROR,
							(errcode(ERRCODE_INTERNAL_ERROR),
							 errmsg("Failed to fetch from data node")));
				conn->combiner = combiner;
			}
		}

		/* read messages */
		res = handle_response(conn, combiner);
		if (res == RESPONSE_EOF)
		{
			/* incomplete message, read more */
			if (pgxc_node_receive(1, &conn, NULL))
				ereport(ERROR,
						(errcode(ERRCODE_INTERNAL_ERROR),
						 errmsg("Failed to fetch from data node")));
			continue;
		}
		else if (res == RESPONSE_SUSPENDED)
		{
			/* Make next connection current */
			if (++combiner->current_conn >= combiner->conn_count)
				combiner->current_conn = 0;
		}
		else if (res == RESPONSE_COMPLETE)
		{
			/* Remove current connection, move last in-place, adjust current_conn */
			if (combiner->current_conn < --combiner->conn_count)
				combiner->connections[combiner->current_conn] = combiner->connections[combiner->conn_count];
			else
				combiner->current_conn = 0;
		}
		else if (res == RESPONSE_DATAROW && have_tuple)
		{
			/*
			 * We already have a tuple and received another one, leave it till
			 * next fetch
			 */
			return true;
		}

		/* If we have message in the buffer, consume it */
		if (combiner->currentRow.msg)
		{
			CopyDataRowTupleToSlot(combiner, slot);
			have_tuple = true;
		}

		/*
		 * If this is ordered fetch we can not know what is the node
		 * to handle next, so sorter will choose next itself and set it as
		 * currentRow to have it consumed on the next call to FetchTuple.
		 * Otherwise allow to prefetch next tuple
		 */
		if (((RemoteQuery *)combiner->ss.ps.plan)->sort)
			return have_tuple;
	}

	/* report end of data to the caller */
	if (!have_tuple)
		ExecClearTuple(slot);

	return have_tuple;
}
#endif


/*
 * Handle responses from the Data node connections
 */
static int
#ifdef XCP
pgxc_node_receive_responses(const int conn_count, PGXCNodeHandle ** connections,
						 struct timeval * timeout, ResponseCombiner *combiner)
#else
pgxc_node_receive_responses(const int conn_count, PGXCNodeHandle ** connections,
						 struct timeval * timeout, RemoteQueryState *combiner)
#endif
{
	int			count = conn_count;
	PGXCNodeHandle *to_receive[conn_count];

	/* make a copy of the pointers to the connections */
	memcpy(to_receive, connections, conn_count * sizeof(PGXCNodeHandle *));

	/*
	 * Read results.
	 * Note we try and read from data node connections even if there is an error on one,
	 * so as to avoid reading incorrect results on the next statement.
	 * Other safegaurds exist to avoid this, however.
	 */
	while (count > 0)
	{
		int i = 0;

		if (pgxc_node_receive(count, to_receive, timeout))
			return EOF;
		while (i < count)
		{
			int result =  handle_response(to_receive[i], combiner);
			switch (result)
			{
				case RESPONSE_EOF: /* have something to read, keep receiving */
					i++;
					break;
				case RESPONSE_COMPLETE:
#ifdef XCP
					if (to_receive[i]->state != DN_CONNECTION_STATE_ERROR_FATAL)
						/* Continue read until ReadyForQuery */
						break;
					/* fallthru */
				case RESPONSE_READY:
					/* fallthru */
#endif
				case RESPONSE_COPY:
					/* Handling is done, do not track this connection */
					count--;
					/* Move last connection in place */
					if (i < count)
						to_receive[i] = to_receive[count];
					break;
#ifdef XCP
				case RESPONSE_ERROR:
					/* no handling needed, just wait for ReadyForQuery */
					break;
#endif
				default:
					/* Inconsistent responses */
					add_error_message(to_receive[i], "Unexpected response from the data nodes");
					elog(WARNING, "Unexpected response from the data nodes, result = %d, request type %d", result, combiner->request_type);
					/* Stop tracking and move last connection in place */
					count--;
					if (i < count)
						to_receive[i] = to_receive[count];
			}
		}
	}

	return 0;
}

int
#ifdef XCP
/*
 * Read next message from the connection and update the combiner
 * and connection state accordingly
 * If we are in an error state we just consume the messages, and do not proxy
 * Long term, we should look into cancelling executing statements
 * and closing the connections.
 * It returns if states need to be handled
 * Return values:
 * RESPONSE_EOF - need to receive more data for the connection
 * RESPONSE_READY - got ReadyForQuery
 * RESPONSE_COMPLETE - done with the connection, but not yet ready for query.
 * Also this result is output in case of error
 * RESPONSE_SUSPENDED - got PortalSuspended
 * RESPONSE_TUPLEDESC - got tuple description
 * RESPONSE_DATAROW - got data row
 * RESPONSE_COPY - got copy response
 * RESPONSE_BARRIER_OK - barrier command completed successfully
 */
handle_response(PGXCNodeHandle *conn, ResponseCombiner *combiner)
{
	char	   *msg;
	int			msg_len;
	char		msg_type;

	for (;;)
	{
		/*
		 * If we are in the process of shutting down, we
		 * may be rolling back, and the buffer may contain other messages.
		 * We want to avoid a procarray exception
		 * as well as an error stack overflow.
		 */
		if (proc_exit_inprogress)
			conn->state = DN_CONNECTION_STATE_ERROR_FATAL;

		/*
		 * Don't read from from the connection if there is a fatal error.
		 * We still return RESPONSE_COMPLETE, not RESPONSE_ERROR, since
		 * Handling of RESPONSE_ERROR assumes sending SYNC message, but
		 * State DN_CONNECTION_STATE_ERROR_FATAL indicates connection is
		 * not usable.
		 */
		if (conn->state == DN_CONNECTION_STATE_ERROR_FATAL)
			return RESPONSE_COMPLETE;

		/* No data available, exit */
		if (!HAS_MESSAGE_BUFFERED(conn))
			return RESPONSE_EOF;

		Assert(conn->combiner == combiner || conn->combiner == NULL);

		/* TODO handle other possible responses */
		msg_type = get_message(conn, &msg_len, &msg);
		switch (msg_type)
		{
			case '\0':			/* Not enough data in the buffer */
				return RESPONSE_EOF;
			case 'c':			/* CopyToCommandComplete */
				HandleCopyOutComplete(combiner);
				break;
			case 'C':			/* CommandComplete */
				HandleCommandComplete(combiner, msg, msg_len);
				conn->combiner = NULL;
				conn->state = DN_CONNECTION_STATE_IDLE;
				return RESPONSE_COMPLETE;
			case 'T':			/* RowDescription */
#ifdef DN_CONNECTION_DEBUG
				Assert(!conn->have_row_desc);
				conn->have_row_desc = true;
#endif
				if (HandleRowDescription(combiner, msg, msg_len))
					return RESPONSE_TUPDESC;
				break;
			case 'D':			/* DataRow */
#ifdef DN_CONNECTION_DEBUG
				Assert(conn->have_row_desc);
#endif
				/* Do not return if data row has not been actually handled */
				if (HandleDataRow(combiner, msg, msg_len,
						PGXCNodeGetNodeId(conn->nodeoid, PGXC_NODE_DATANODE)))
					return RESPONSE_DATAROW;
				break;
			case 's':			/* PortalSuspended */
				/* No activity is expected on the connection until next query */
				conn->state = DN_CONNECTION_STATE_IDLE;
				conn->combiner = NULL;
				return RESPONSE_SUSPENDED;
			case '1': /* ParseComplete */
			case '2': /* BindComplete */
			case '3': /* CloseComplete */
			case 'n': /* NoData */
				/* simple notifications, continue reading */
				break;
			case 'G': /* CopyInResponse */
				conn->state = DN_CONNECTION_STATE_COPY_IN;
				HandleCopyIn(combiner);
				/* Done, return to caller to let it know the data can be passed in */
				return RESPONSE_COPY;
			case 'H': /* CopyOutResponse */
				conn->state = DN_CONNECTION_STATE_COPY_OUT;
				HandleCopyOut(combiner);
				return RESPONSE_COPY;
			case 'd': /* CopyOutDataRow */
				conn->state = DN_CONNECTION_STATE_COPY_OUT;
				HandleCopyDataRow(combiner, msg, msg_len);
				break;
			case 'E':			/* ErrorResponse */
				HandleError(combiner, msg, msg_len);
				return RESPONSE_ERROR;
			case 'A':			/* NotificationResponse */
			case 'N':			/* NoticeResponse */
			case 'S':			/* SetCommandComplete */
				/*
				 * Ignore these to prevent multiple messages, one from each
				 * node. Coordinator will send one for DDL anyway
				 */
				break;
			case 'Z':			/* ReadyForQuery */
				conn->transaction_status = msg[0];
				conn->state = DN_CONNECTION_STATE_IDLE;
				conn->combiner = NULL;
#ifdef DN_CONNECTION_DEBUG
				conn->have_row_desc = false;
#endif
				return RESPONSE_READY;

			case 'b':
				conn->state = DN_CONNECTION_STATE_IDLE;
				return RESPONSE_BARRIER_OK;
			case 'I':			/* EmptyQuery */
			default:
				/* sync lost? */
				elog(WARNING, "Received unsupported message type: %c", msg_type);
				conn->state = DN_CONNECTION_STATE_ERROR_FATAL;
				/* stop reading */
				return RESPONSE_COMPLETE;
		}
	}
	/* never happen, but keep compiler quiet */
	return RESPONSE_EOF;
}
#else
/*
 * Read next message from the connection and update the combiner accordingly
 * If we are in an error state we just consume the messages, and do not proxy
 * Long term, we should look into cancelling executing statements
 * and closing the connections.
 * Return values:
 * RESPONSE_EOF - need to receive more data for the connection
 * RESPONSE_COMPLETE - done with the connection
 * RESPONSE_TUPLEDESC - got tuple description
 * RESPONSE_DATAROW - got data row
 * RESPONSE_COPY - got copy response
 * RESPONSE_BARRIER_OK - barrier command completed successfully
 */
handle_response(PGXCNodeHandle *conn, RemoteQueryState *combiner)
{
	char		*msg;
	int		msg_len;
	char		msg_type;
	bool		suspended = false;

	for (;;)
	{
		Assert(conn->state != DN_CONNECTION_STATE_IDLE);

		/*
		 * If we are in the process of shutting down, we
		 * may be rolling back, and the buffer may contain other messages.
		 * We want to avoid a procarray exception
		 * as well as an error stack overflow.
		 */
		if (proc_exit_inprogress)
			conn->state = DN_CONNECTION_STATE_ERROR_FATAL;

		/* don't read from from the connection if there is a fatal error */
		if (conn->state == DN_CONNECTION_STATE_ERROR_FATAL)
			return RESPONSE_COMPLETE;

		/* No data available, exit */
		if (!HAS_MESSAGE_BUFFERED(conn))
			return RESPONSE_EOF;

		Assert(conn->combiner == combiner || conn->combiner == NULL);

		/* TODO handle other possible responses */
		msg_type = get_message(conn, &msg_len, &msg);
		switch (msg_type)
		{
			case '\0':			/* Not enough data in the buffer */
				return RESPONSE_EOF;
			case 'c':			/* CopyToCommandComplete */
				HandleCopyOutComplete(combiner);
				break;
			case 'C':			/* CommandComplete */
				HandleCommandComplete(combiner, msg, msg_len);
				break;
			case 'T':			/* RowDescription */
#ifdef DN_CONNECTION_DEBUG
				Assert(!conn->have_row_desc);
				conn->have_row_desc = true;
#endif
				if (HandleRowDescription(combiner, msg, msg_len))
					return RESPONSE_TUPDESC;
				break;
			case 'D':			/* DataRow */
#ifdef DN_CONNECTION_DEBUG
				Assert(conn->have_row_desc);
#endif
				HandleDataRow(combiner, msg, msg_len, PGXCNodeGetNodeId(conn->nodeoid,
																		PGXC_NODE_DATANODE));
				return RESPONSE_DATAROW;
			case 's':			/* PortalSuspended */
				suspended = true;
				break;
			case '1': /* ParseComplete */
			case '2': /* BindComplete */
			case '3': /* CloseComplete */
			case 'n': /* NoData */
				/* simple notifications, continue reading */
				break;
			case 'G': /* CopyInResponse */
				conn->state = DN_CONNECTION_STATE_COPY_IN;
				HandleCopyIn(combiner);
				/* Done, return to caller to let it know the data can be passed in */
				return RESPONSE_COPY;
			case 'H': /* CopyOutResponse */
				conn->state = DN_CONNECTION_STATE_COPY_OUT;
				HandleCopyOut(combiner);
				return RESPONSE_COPY;
			case 'd': /* CopyOutDataRow */
				conn->state = DN_CONNECTION_STATE_COPY_OUT;
				HandleCopyDataRow(combiner, msg, msg_len);
				break;
			case 'E':			/* ErrorResponse */
				HandleError(combiner, msg, msg_len);
				/*
				 * Do not return with an error, we still need to consume Z,
				 * ready-for-query
				 */
				break;
			case 'A':			/* NotificationResponse */
			case 'N':			/* NoticeResponse */
			case 'S':			/* SetCommandComplete */
				/*
				 * Ignore these to prevent multiple messages, one from each
				 * node. Coordinator will send one for DDL anyway
				 */
				break;
			case 'Z':			/* ReadyForQuery */
			{
				/*
				 * Return result depends on previous connection state.
				 * If it was PORTAL_SUSPENDED coordinator want to send down
				 * another EXECUTE to fetch more rows, otherwise it is done
				 * with the connection
				 */
				int result = suspended ? RESPONSE_SUSPENDED : RESPONSE_COMPLETE;
				conn->transaction_status = msg[0];
				conn->state = DN_CONNECTION_STATE_IDLE;
				conn->combiner = NULL;
#ifdef DN_CONNECTION_DEBUG
				conn->have_row_desc = false;
#endif
				return result;
			}

#ifdef PGXC
			case 'b':
				{
					conn->state = DN_CONNECTION_STATE_IDLE;
					return RESPONSE_BARRIER_OK;
				}
#endif

			case 'I':			/* EmptyQuery */
			default:
				/* sync lost? */
				elog(WARNING, "Received unsupported message type: %c", msg_type);
				conn->state = DN_CONNECTION_STATE_ERROR_FATAL;
				/* stop reading */
				return RESPONSE_COMPLETE;
		}
	}
	/* never happen, but keep compiler quiet */
	return RESPONSE_EOF;
}
#endif


/*
 * Has the data node sent Ready For Query
 */
bool
is_data_node_ready(PGXCNodeHandle * conn)
{
	char		*msg;
	int		msg_len;
	char		msg_type;
	bool		suspended = false;

	for (;;)
	{
		/*
		 * If we are in the process of shutting down, we
		 * may be rolling back, and the buffer may contain other messages.
		 * We want to avoid a procarray exception
		 * as well as an error stack overflow.
		 */
		if (proc_exit_inprogress)
			conn->state = DN_CONNECTION_STATE_ERROR_FATAL;

		/* don't read from from the connection if there is a fatal error */
		if (conn->state == DN_CONNECTION_STATE_ERROR_FATAL)
			return true;

		/* No data available, exit */
		if (!HAS_MESSAGE_BUFFERED(conn))
			return false;

		msg_type = get_message(conn, &msg_len, &msg);
		switch (msg_type)
		{
			case 's':			/* PortalSuspended */
				suspended = true;
				break;

			case 'Z':			/* ReadyForQuery */
				/*
				 * Return result depends on previous connection state.
				 * If it was PORTAL_SUSPENDED coordinator want to send down
				 * another EXECUTE to fetch more rows, otherwise it is done
				 * with the connection
				 */
				conn->transaction_status = msg[0];
				conn->state = DN_CONNECTION_STATE_IDLE;
				conn->combiner = NULL;
				return true;
		}
	}
	/* never happen, but keep compiler quiet */
	return false;
}

/*
 * Deparse the node string list obtained from GTM
 * and fill in Datanode and Coordinator lists.
 */
static bool
analyze_node_string(char *nodestring,
					List **datanodelist,
					List **coordlist)
{
	char *rawstring;
	List *elemlist;
	ListCell *item;
	bool	is_local_coord = false;

	*datanodelist = NIL;
	*coordlist = NIL;

	if (!nodestring)
		return is_local_coord;

	rawstring = pstrdup(nodestring);

	if (!SplitIdentifierString(rawstring, ',', &elemlist))
		/* syntax error in list */
		ereport(ERROR,
				(errcode(ERRCODE_INVALID_PARAMETER_VALUE),
				 errmsg("invalid list syntax for \"data_node_hosts\"")));

	/* Fill in Coordinator and Datanode list */
	foreach(item, elemlist)
	{
		char *nodename = (char *) lfirst(item);
		Oid nodeoid = get_pgxc_nodeoid((const char *) nodename);

		if (!OidIsValid(nodeoid))
			ereport(ERROR,
					(errcode(ERRCODE_UNDEFINED_OBJECT),
					 errmsg("PGXC Node %s: object not defined",
							nodename)));

		if (get_pgxc_nodetype(nodeoid) == PGXC_NODE_DATANODE)
		{
			int nodeid = PGXCNodeGetNodeId(nodeoid, PGXC_NODE_DATANODE);
			*datanodelist = lappend_int(*datanodelist, nodeid);
		}
		else if (get_pgxc_nodetype(nodeoid) == PGXC_NODE_COORDINATOR)
		{
			int nodeid = PGXCNodeGetNodeId(nodeoid, PGXC_NODE_COORDINATOR);
			/* Local Coordinator has been found, so commit it */
			if (nodeid == PGXCNodeId - 1)
				is_local_coord = true;
			else
				*coordlist = lappend_int(*coordlist, nodeid);
		}
	}
	pfree(rawstring);

	return is_local_coord;
}

/*
 * Construct a BEGIN TRANSACTION command after taking into account the
 * current options. The returned string is not palloced and is valid only until
 * the next call to the function.
 */
static char *
GenerateBeginCommand(void)
{
	static char begin_cmd[1024];
	const char *read_only;
	const char *isolation_level;

	/*
	 * First get the READ ONLY status because the next call to GetConfigOption
	 * will overwrite the return buffer
	 */
	if (strcmp(GetConfigOption("transaction_read_only", false), "on") == 0)
		read_only = "READ ONLY";
	else
		read_only = "READ WRITE";

#ifdef XCP
	/*
	 * Datanode should not send down statements that may modify the database.
	 * Potgres assumes that all sessions under the same postmaster have
	 * different xids. That causes problems with locks. Shared locks used when
	 * reading still works fine. So, by always sending BEGIN READ ONLY down
	 * over datanode-to-datanode connection we guarantee we do not fall into
	 * the trouble.
	 */
// 	Commented out because it breaks the INSERT SELECT which skips the value
//  for a column with default nextval(seq). The default is pushed down as an
//  expression of tlist of the internal select subplan.
//  We may make ExecRemoteSubplan evaluating tlists, and therefore pull it up.
//  Evaluating tlists in ExecRemoteSubplan is in general seems to be a good
//  idea, only source values will be sent around reducing network traffic.
//	if (IS_PGXC_DATANODE)
//		read_only = "READ ONLY";
#endif

	/* Now get the isolation_level for the transaction */
	isolation_level = GetConfigOption("transaction_isolation", false);
	if (strcmp(isolation_level, "default") == 0)
		isolation_level = GetConfigOption("default_transaction_isolation", false);

	/* Finally build a START TRANSACTION command */
	sprintf(begin_cmd, "START TRANSACTION ISOLATION LEVEL %s %s", isolation_level, read_only);

	return begin_cmd;
}

/*
 * Send BEGIN command to the Datanodes or Coordinators and receive responses.
 * Also send the GXID for the transaction.
 */
static int
pgxc_node_begin(int conn_count, PGXCNodeHandle **connections,
				GlobalTransactionId gxid, char node_type)
{
	int			i;
<<<<<<< HEAD
	struct timeval *timeout = NULL;
#ifdef XCP
	ResponseCombiner combiner;
#else
	RemoteQueryState *combiner;
#endif
	TimestampTz timestamp = GetCurrentGTMStartTimestamp();
=======
	struct timeval		*timeout = NULL;
	RemoteQueryState	*combiner;
	TimestampTz		timestamp = GetCurrentGTMStartTimestamp();
	int 			con[conn_count];
	int				j = 0;
>>>>>>> d525e494

	/* Send BEGIN */
	for (i = 0; i < conn_count; i++)
	{
		/*
		 * We better not be sending a BEGIN after already executing one or more
		 * commands from this transaction.
		 */
		Assert(connections[i]->state != DN_CONNECTION_STATE_QUERY);

		/* Send GXID and check for errors */
		if (GlobalTransactionIdIsValid(gxid) && pgxc_node_send_gxid(connections[i], gxid))
			return EOF;

		/* Send timestamp and check for errors */
		if (GlobalTimestampIsValid(timestamp) && pgxc_node_send_timestamp(connections[i], timestamp))
			return EOF;

		/* Send the BEGIN TRANSACTION command and check for errors */
		if (pgxc_node_send_query(connections[i], GenerateBeginCommand()))
			return EOF;

		con[j++] = PGXCNodeGetNodeId(connections[i]->nodeoid, node_type);
	}

#ifdef XCP
	InitResponseCombiner(&combiner, conn_count, COMBINE_TYPE_NONE);
	/*
	 * Make sure there are zeroes in unused fields
	 */
	memset(&combiner, 0, sizeof(ScanState));

	/* Receive responses */
	if (pgxc_node_receive_responses(conn_count, connections, timeout, &combiner))
		return EOF;

	/* Verify status */
	return ValidateAndCloseCombiner(&combiner) ? 0 : EOF;
#else
	combiner = CreateResponseCombiner(conn_count, COMBINE_TYPE_NONE);

	/* Receive responses */
	if (pgxc_node_receive_responses(conn_count, connections, timeout, combiner))
		return EOF;

	/* Verify status */
<<<<<<< HEAD
	return ValidateAndCloseCombiner(combiner) ? 0 : EOF;
#endif
=======
	if (!ValidateAndCloseCombiner(combiner))
		return EOF;

	/* 
	 * Ask pooler to send commands (if any) to nodes involved in transaction to alter the 
	 * behavior of current transaction. This fires all transaction level commands before
	 * issuing any DDL, DML or SELECT within the current transaction block.
	 */
	if (GetCurrentLocalParamStatus())
	{
		int res;
		if (node_type == PGXC_NODE_DATANODE)
			res = PoolManagerSendLocalCommand(j, con, 0, NULL);
		else
			res = PoolManagerSendLocalCommand(0, NULL, j, con);

		if (res != 0)
			return EOF;
	}

	/* No problem, let's get going */
	return 0;
>>>>>>> d525e494
}

/* Clears the write node list */
static void
clear_write_node_list()
{
	/* we just malloc once and use counter */
	if (write_node_list == NULL)
	{
		write_node_list = (PGXCNodeHandle **) malloc(NumDataNodes * sizeof(PGXCNodeHandle *));
	}
	write_node_count = 0;
}


/*
 * Switch autocommit mode off, so all subsequent statements will be in the same transaction
 */
void
PGXCNodeBegin(void)
{
	autocommit = false;
	clear_write_node_list();
}

/*
 * Error messages for PREPARE
 */
#define ERROR_DATANODES_PREPARE	-1
#define ERROR_ALREADY_PREPARE	-2

/*
 * Prepare transaction on Datanodes and Coordinators involved in current transaction.
 * GXID associated to current transaction has to be committed on GTM.
 */
bool
PGXCNodePrepare(char *gid)
{
	int         res = 0;
	int         tran_count;
	PGXCNodeAllHandles *pgxc_connections;
	bool local_operation = false;

	pgxc_connections = pgxc_get_all_transaction_nodes(HANDLE_DEFAULT);

	/* DDL involved in transaction, so make a local prepare too */
	if (is_ddl)
		local_operation = true;

	/*
	 * If no connections have been gathered for Coordinators,
	 * it means that no DDL has been involved in this transaction.
	 * And so this transaction is not prepared on Coordinators.
	 * It is only on Datanodes that data is involved.
	 */
	tran_count = pgxc_connections->dn_conn_count + pgxc_connections->co_conn_count;

	/*
	 * If we do not have open transactions we have nothing to prepare just
	 * report success
	 */
	if (tran_count == 0 && !is_ddl)
	{
		elog(DEBUG1, "Nothing to PREPARE on Datanodes and Coordinators, gid is not used");
		goto finish;
	}

	res = pgxc_node_prepare(pgxc_connections, gid);

finish:
	/*
	 * The transaction is just prepared, but Datanodes have reset,
	 * so we'll need a new gxid for commit prepared or rollback prepared
	 * Application is responsible for delivering the correct gid.
	 * Release the connections for the moment.
	 */
	if (!autocommit)
		stat_transaction(pgxc_connections->dn_conn_count);
	if (!PersistentConnections)
		release_handles();
	autocommit = true;
	is_ddl = false;
	clear_write_node_list();

	/* Clean up connections */
	pfree_pgxc_all_handles(pgxc_connections);

	if (res != 0)
	{

#ifndef XCP
		/* In case transaction has operated on temporary objects */
		if (temp_object_included)
		{
			/* Reset temporary object flag */
			temp_object_included = false;
			ereport(ERROR,
					(errcode(ERRCODE_INTERNAL_ERROR),
					 errmsg("cannot PREPARE a transaction that has operated on temporary tables")));
		}
#endif

		if (res == ERROR_ALREADY_PREPARE)
			ereport(ERROR,
					(errcode(ERRCODE_INTERNAL_ERROR),
					 errmsg("transaction identifier \"%s\" is already in use", gid)));
		else
			ereport(ERROR,
					(errcode(ERRCODE_INTERNAL_ERROR),
					 errmsg("Could not prepare transaction on data nodes")));
	}

#ifndef XCP
	/* Reset temporary object flag */
	temp_object_included = false;
#endif

	return local_operation;
}


/*
 * Prepare transaction on dedicated nodes with gid received from application
 */
static int
pgxc_node_prepare(PGXCNodeAllHandles *pgxc_handles, char *gid)
{
	int			result = 0;
	int			co_conn_count = pgxc_handles->co_conn_count;
	int			dn_conn_count = pgxc_handles->dn_conn_count;
	char			*buffer = (char *) palloc0(22 + strlen(gid) + 1);
	GlobalTransactionId	gxid = InvalidGlobalTransactionId;
	char			*nodestring = NULL;
	bool			gtm_error = false;

	gxid = GetCurrentGlobalTransactionId();

	/*
	 * Now that the transaction has been prepared on the nodes,
	 * Initialize to make the business on GTM.
	 * We also had the Coordinator we are on in the prepared state.
	 */
	if (dn_conn_count != 0)
		nodestring = collect_pgxcnode_names(nodestring,
											dn_conn_count,
											pgxc_handles->datanode_handles,
											REMOTE_CONN_DATANODE);
	/*
	 * Local Coordinator is saved in the list sent to GTM
	 * only when a DDL is involved in the transaction.
	 * So we don't need to complete the list of Coordinators sent to GTM
	 * when number of connections to Coordinator is zero (no DDL).
	 */
	if (co_conn_count != 0)
		nodestring = collect_pgxcnode_names(nodestring,
											co_conn_count,
											pgxc_handles->coord_handles,
											REMOTE_CONN_COORD);
	/*
	 * This is the case of a single Coordinator
	 * involved in a transaction using DDL.
	 */
	if (is_ddl && co_conn_count == 0 && PGXCNodeId >= 0)
		nodestring = collect_localnode_name(nodestring);

	result = StartPreparedTranGTM(gxid, gid, nodestring);
	if (result < 0)
	{
		gtm_error = true;
		goto finish;
	}

	sprintf(buffer, "PREPARE TRANSACTION '%s'", gid);

	/* Continue even after an error here, to consume the messages */
	result = pgxc_all_handles_send_query(pgxc_handles, buffer, true);

	/* Receive and Combine results from Datanodes and Coordinators */
#ifdef XCP
	if (result == 0)
		result = pgxc_node_receive_and_validate(dn_conn_count, pgxc_handles->datanode_handles);
	if (result == 0)
		result = pgxc_node_receive_and_validate(co_conn_count, pgxc_handles->coord_handles);
#else
	result |= pgxc_node_receive_and_validate(dn_conn_count, pgxc_handles->datanode_handles, false);
	result |= pgxc_node_receive_and_validate(co_conn_count, pgxc_handles->coord_handles, false);
#endif

	if (result)
		goto finish;

	/*
	 * Prepare the transaction on GTM after everything is done.
	 * GXID associated with PREPARE state is considered as used on Nodes,
	 * but is still present in Snapshot.
	 * This GXID will be discarded from Snapshot when commit prepared is
	 * issued from another node.
	 */
	result = PrepareTranGTM(gxid);

finish:
	/*
	 * An error has happened on a Datanode,
	 * It is necessary to rollback the transaction on already prepared nodes.
	 * But not on nodes where the error occurred.
	 */
	if (result)
	{
		GlobalTransactionId rollback_xid = InvalidGlobalTransactionId;
		result = 0;

		if (gtm_error)
		{
			buffer = (char *) repalloc(buffer, 9);
			sprintf(buffer, "ROLLBACK");
		}
		else
		{
			buffer = (char *) repalloc(buffer, 20 + strlen(gid) + 1);
			sprintf(buffer, "ROLLBACK PREPARED '%s'", gid);

			rollback_xid = BeginTranGTM(NULL);
		}

		/*
		 * Send xid and rollback prepared down to Datanodes and Coordinators
		 * Even if we get an error on one, we try and send to the others
		 * Only query is sent down to nodes if error occured on GTM.
		 */
		if (!gtm_error)
			if (pgxc_all_handles_send_gxid(pgxc_handles, rollback_xid, false))
				result = ERROR_DATANODES_PREPARE;

		if (pgxc_all_handles_send_query(pgxc_handles, buffer, false))
			result = ERROR_DATANODES_PREPARE;

#ifdef XCP
	if (result == 0)
		result = pgxc_node_receive_and_validate(dn_conn_count, pgxc_handles->datanode_handles);
	if (result == 0)
		result = pgxc_node_receive_and_validate(co_conn_count, pgxc_handles->coord_handles);
#else
	result |= pgxc_node_receive_and_validate(dn_conn_count, pgxc_handles->datanode_handles, false);
	result |= pgxc_node_receive_and_validate(co_conn_count, pgxc_handles->coord_handles, false);
#endif

		/*
		 * Don't forget to rollback also on GTM if error happened on Datanodes
		 * Both GXIDs used for PREPARE and COMMIT PREPARED are discarded from GTM snapshot here.
		 */
		if (!gtm_error)
			CommitPreparedTranGTM(gxid, rollback_xid);

		if (gtm_error)
			return ERROR_ALREADY_PREPARE;
		else
			return ERROR_DATANODES_PREPARE;
	}

	return result;
}

/*
 * Prepare all the nodes involved in this implicit Prepare
 * Abort transaction if this is not done correctly
 */
int
PGXCNodeImplicitPrepare(GlobalTransactionId prepare_xid, char *gid)
{
	int         res = 0;
	int         tran_count;
	PGXCNodeAllHandles *pgxc_connections = pgxc_get_all_transaction_nodes(HANDLE_DEFAULT);

	if (!pgxc_connections)
		ereport(ERROR,
				(errcode(ERRCODE_INTERNAL_ERROR),
				 errmsg("Could not prepare connection implicitely")));

	tran_count = pgxc_connections->dn_conn_count + pgxc_connections->co_conn_count;

	/*
	 * This should not happen because an implicit 2PC is always using other nodes,
	 * but it is better to check.
	 */
	if (tran_count == 0)
	{
		goto finish;
	}

	res = pgxc_node_implicit_prepare(prepare_xid, pgxc_connections, gid);
	if (res < 0)
	{
		/* Rollback if it got prepared on some nodes, 
		 * otherwise cluster might freeze because of locks held
		 */
		GlobalTransactionId commit_xid = InvalidGlobalTransactionId;

		pgxc_node_rollback_prepared(commit_xid, prepare_xid, pgxc_connections, gid);
	}

finish:
	if (!autocommit)
		stat_transaction(pgxc_connections->dn_conn_count);

	/* Clean up connections */
	pfree_pgxc_all_handles(pgxc_connections);

	return res;
}

/*
 * Prepare transaction on dedicated nodes for Implicit 2PC
 * This is done inside a Transaction commit if multiple nodes are involved in write operations
 * Implicit prepare in done internally on Coordinator, so this does not interact with GTM.
 */
static int
pgxc_node_implicit_prepare(GlobalTransactionId prepare_xid,
						   PGXCNodeAllHandles *pgxc_handles,
						   char *gid)
{
	int		result = 0;
	int		co_conn_count = pgxc_handles->co_conn_count;
	int		dn_conn_count = pgxc_handles->dn_conn_count;
	char	buffer[256];

	sprintf(buffer, "PREPARE TRANSACTION '%s'", gid);

	/* Continue even after an error here, to consume the messages */
	result = pgxc_all_handles_send_query(pgxc_handles, buffer, true);

	/* Receive and Combine results from Datanodes and Coordinators */
#ifdef XCP
	if (result == 0)
		result = pgxc_node_receive_and_validate(dn_conn_count, pgxc_handles->datanode_handles);
	if (result == 0)
		result = pgxc_node_receive_and_validate(co_conn_count, pgxc_handles->coord_handles);
#else
	result |= pgxc_node_receive_and_validate(dn_conn_count, pgxc_handles->datanode_handles, false);
	result |= pgxc_node_receive_and_validate(co_conn_count, pgxc_handles->coord_handles, false);
#endif

	return result;
}

/*
 * Commit all the nodes involved in this Implicit Commit.
 * Prepared XID is committed at the same time as Commit XID on GTM.
 */
void
PGXCNodeImplicitCommitPrepared(GlobalTransactionId prepare_xid,
							   GlobalTransactionId commit_xid,
							   char *gid,
							   bool is_commit)
{
	int         res = 0;
	int         tran_count;
	PGXCNodeAllHandles *pgxc_connections = pgxc_get_all_transaction_nodes(HANDLE_IDLE);

	if (!pgxc_connections)
		ereport(ERROR,
				(errcode(ERRCODE_INTERNAL_ERROR),
				 errmsg("Could not commit prepared transaction implicitly")));

	tran_count = pgxc_connections->dn_conn_count + pgxc_connections->co_conn_count;

	/*
	 * This should not happen because an implicit 2PC is always using other nodes,
	 * but it is better to check.
	 */
	if (tran_count == 0)
	{
		elog(WARNING, "Nothing to PREPARE on Datanodes and Coordinators");
		goto finish;
	}

	/*
	 * Barrier:
	 *
	 * We should acquire the BarrierLock in SHARE mode here to ensure that
	 * there are no in-progress barrier at this point. This mechanism would
	 * work as long as LWLock mechanism does not starve a EXCLUSIVE lock
	 * requester
	 */
	LWLockAcquire(BarrierLock, LW_SHARED);

	res = pgxc_node_implicit_commit_prepared(prepare_xid, commit_xid,
								pgxc_connections, gid, is_commit);

	/*
	 * Release the BarrierLock.
	 */
	LWLockRelease(BarrierLock);

finish:
	/* Clear nodes, signals are clear */
	if (!autocommit)
		stat_transaction(pgxc_connections->dn_conn_count);

	/*
	 * If an error happened, do not release handles yet. This is done when transaction
	 * is aborted after the list of nodes in error state has been saved to be sent to GTM
	 */
	if (!PersistentConnections && res == 0)
		release_handles();
	autocommit = true;
	is_ddl = false;
	clear_write_node_list();

#ifndef XCP
	/* Reset temporary object flag */
	temp_object_included = false;
#endif

	/* Clean up connections */
	pfree_pgxc_all_handles(pgxc_connections);

	if (res != 0)
		ereport(ERROR,
				(errcode(ERRCODE_INTERNAL_ERROR),
				 errmsg("Could not commit prepared transaction implicitly")));

	/*
	 * Commit on GTM is made once we are sure that Nodes are not only partially committed
	 * If an error happens on a Datanode during implicit COMMIT PREPARED, a special handling
	 * is made in AbortTransaction().
	 * The list of datanodes is saved on GTM and the partially committed transaction can be committed
	 * with a COMMIT PREPARED delivered directly from application.
	 * This permits to keep the gxid alive in snapshot and avoids other transactions to see only
	 * partially committed results.
	 */
	CommitPreparedTranGTM(prepare_xid, commit_xid);
}

/*
 * Commit a transaction implicitely transaction on all nodes
 * Prepared transaction with this gid has reset the datanodes,
 * so we need a new gxid.
 *
 * GXID used for Prepare and Commit are committed at the same time on GTM.
 * This saves Network ressource a bit.
 */
static int
pgxc_node_implicit_commit_prepared(GlobalTransactionId prepare_xid,
								   GlobalTransactionId commit_xid,
								   PGXCNodeAllHandles *pgxc_handles,
								   char *gid,
								   bool is_commit)
{
	char	buffer[256];
	int	result = 0;
	int	co_conn_count = pgxc_handles->co_conn_count;
	int	dn_conn_count = pgxc_handles->dn_conn_count;

	if (is_commit)
		sprintf(buffer, "COMMIT PREPARED '%s'", gid);
	else
		sprintf(buffer, "ROLLBACK PREPARED '%s'", gid);

	if (pgxc_all_handles_send_gxid(pgxc_handles, commit_xid, true))
	{
		result = EOF;
		goto finish;
	}

	/* Send COMMIT to all handles */
	if (pgxc_all_handles_send_query(pgxc_handles, buffer, false))
		result = EOF;

	/* Receive and Combine results from Datanodes and Coordinators */
#ifdef XCP
	if (result == 0)
		result = pgxc_node_receive_and_validate(dn_conn_count, pgxc_handles->datanode_handles);
	if (result == 0)
		result = pgxc_node_receive_and_validate(co_conn_count, pgxc_handles->coord_handles);
#else
	result |= pgxc_node_receive_and_validate(dn_conn_count, pgxc_handles->datanode_handles, false);
	result |= pgxc_node_receive_and_validate(co_conn_count, pgxc_handles->coord_handles, false);
#endif
finish:
	return result;
}

/*
 * Commit prepared transaction on Datanodes and Coordinators (as necessary)
 * where it has been prepared.
 * Connection to backends has been cut when transaction has been prepared,
 * So it is necessary to send the COMMIT PREPARE message to all the nodes.
 * We are not sure if the transaction prepared has involved all the datanodes
 * or not but send the message to all of them.
 * This avoid to have any additional interaction with GTM when making a 2PC transaction.
 */
void
PGXCNodeCommitPrepared(char *gid)
{
	int			res = 0;
	int			res_gtm = 0;
	PGXCNodeAllHandles	*pgxc_handles = NULL;
	List			*datanodelist = NIL;
	List			*coordlist = NIL;
	int			tran_count;
	char			**datanodes = NULL;
	char			**coordinators = NULL;
	int			coordcnt = 0;
	int			datanodecnt = 0;
	GlobalTransactionId	gxid, prepared_gxid;
	/* This flag tracks if the transaction has to be committed locally */
	bool			operation_local = false;
	char		   *nodestring = NULL;

	res_gtm = GetGIDDataGTM(gid, &gxid, &prepared_gxid, &nodestring);

	/* Analyze string obtained and get all node informations */
	operation_local = analyze_node_string(nodestring, &datanodelist, &coordlist);
	coordcnt = list_length(coordlist);
	datanodecnt = list_length(datanodelist);

	tran_count = datanodecnt + coordcnt;
	if (tran_count == 0 || res_gtm < 0)
		goto finish;

	autocommit = false;

	/* Get connections */
	if (coordcnt > 0 && datanodecnt == 0)
		pgxc_handles = get_handles(datanodelist, coordlist, true);
	else
		pgxc_handles = get_handles(datanodelist, coordlist, false);

	/*
	 * Commit here the prepared transaction to all Datanodes and Coordinators
	 * If necessary, local Coordinator Commit is performed after this DataNodeCommitPrepared.
	 *
	 * BARRIER:
	 *
	 * Take the BarrierLock in SHARE mode to synchronize on in-progress
	 * barriers. We should hold on to the lock until the local prepared
	 * transaction is also committed
	 */
	LWLockAcquire(BarrierLock, LW_SHARED);

	res = pgxc_node_commit_prepared(gxid, prepared_gxid, pgxc_handles, gid);

finish:
	/* In autocommit mode statistics is collected in DataNodeExec */
	if (!autocommit)
		stat_transaction(tran_count);
	if (!PersistentConnections)
		release_handles();
	autocommit = true;
	is_ddl = false;
	clear_write_node_list();

#ifndef XCP
	/* Reset temporary object flag */
	temp_object_included = false;
#endif

	/* Free node list taken from GTM */
	if (datanodes && datanodecnt != 0)
		free(datanodes);

	if (coordinators && coordcnt != 0)
		free(coordinators);

	pfree_pgxc_all_handles(pgxc_handles);

	if (res_gtm < 0)
		ereport(ERROR,
				(errcode(ERRCODE_INTERNAL_ERROR),
				 errmsg("prepared transaction with identifier \"%s\" does not exist",
						gid)));
	if (res != 0)
		ereport(ERROR,
				(errcode(ERRCODE_INTERNAL_ERROR),
				 errmsg("Could not commit prepared transaction on data nodes")));

	/*
	 * A local Coordinator always commits if involved in Prepare.
	 * 2PC file is created and flushed if a DDL has been involved in the transaction.
	 * If remote connection is a Coordinator type, the commit prepared has to be done locally
	 * if and only if the Coordinator number was in the node list received from GTM.
	 */
	if (operation_local)
		FinishPreparedTransaction(gid, true);

	LWLockRelease(BarrierLock);
	return;
}

/*
 * Commit a prepared transaction on all nodes
 * Prepared transaction with this gid has reset the datanodes,
 * so we need a new gxid.
 * An error is returned to the application only if all the Datanodes
 * and Coordinator do not know about the gxid proposed.
 * This permits to avoid interactions with GTM.
 */
static int
pgxc_node_commit_prepared(GlobalTransactionId gxid,
						  GlobalTransactionId prepared_gxid,
						  PGXCNodeAllHandles *pgxc_handles,
						  char *gid)
{
	int	result = 0;
	int	co_conn_count = pgxc_handles->co_conn_count;
	int	dn_conn_count = pgxc_handles->dn_conn_count;
	char	*buffer = (char *) palloc0(18 + strlen(gid) + 1);

	/* GXID has been piggybacked when gid data has been received from GTM */
	sprintf(buffer, "COMMIT PREPARED '%s'", gid);

	/* Send gxid and COMMIT PREPARED message to all the Datanodes */
	if (pgxc_all_handles_send_gxid(pgxc_handles, gxid, true))
		goto finish;

	/* Continue and receive responses even if there is an error */
	if (pgxc_all_handles_send_query(pgxc_handles, buffer, false))
		result = EOF;

#ifdef XCP
	if (result == 0)
		result = pgxc_node_receive_and_validate(dn_conn_count, pgxc_handles->datanode_handles);
	if (result == 0)
		result = pgxc_node_receive_and_validate(co_conn_count, pgxc_handles->coord_handles);
#else
	result |= pgxc_node_receive_and_validate(dn_conn_count, pgxc_handles->datanode_handles, false);
	result |= pgxc_node_receive_and_validate(co_conn_count, pgxc_handles->coord_handles, false);
#endif

finish:
	/* Both GXIDs used for PREPARE and COMMIT PREPARED are discarded from GTM snapshot here */
	CommitPreparedTranGTM(gxid, prepared_gxid);

	return result;
}

/*
 * Rollback prepared transaction on Datanodes involved in the current transaction
 *
 * Return whether or not a local operation required.
 */
bool
PGXCNodeRollbackPrepared(char *gid)
{
	int			res = 0;
	int			res_gtm = 0;
	PGXCNodeAllHandles	*pgxc_handles = NULL;
	List			*datanodelist = NIL;
	List			*coordlist = NIL;
	int			tran_count;
	int			coordcnt = 0;
	int			datanodecnt = 0;
	GlobalTransactionId	gxid, prepared_gxid;
	char		*nodestring = NULL;
	/* This flag tracks if the transaction has to be rolled back locally */
	bool			operation_local = false;

	res_gtm = GetGIDDataGTM(gid, &gxid, &prepared_gxid, &nodestring);

	/* Analyze string obtained and get all node informations */
	operation_local = analyze_node_string(nodestring, &datanodelist, &coordlist);
	coordcnt = list_length(coordlist);
	datanodecnt = list_length(datanodelist);

	tran_count = datanodecnt + coordcnt;
	if (tran_count == 0 || res_gtm < 0 )
		goto finish;

	autocommit = false;

	/* Get connections */
	if (coordcnt > 0 && datanodecnt == 0)
		pgxc_handles = get_handles(datanodelist, coordlist, true);
	else
		pgxc_handles = get_handles(datanodelist, coordlist, false);

	/* Here do the real rollback to Datanodes and Coordinators */
	res = pgxc_node_rollback_prepared(gxid, prepared_gxid, pgxc_handles, gid);

finish:
	/* In autocommit mode statistics is collected in DataNodeExec */
	if (!autocommit)
		stat_transaction(tran_count);
	if (!PersistentConnections)
		release_handles();
	autocommit = true;
	is_ddl = false;
	clear_write_node_list();

#ifndef XCP
	/* Reset temporary object flag */
	temp_object_included = false;
#endif

	/* Free node list taken from GTM */
	if (nodestring)
		free(nodestring);

	pfree_pgxc_all_handles(pgxc_handles);
	if (res_gtm < 0)
		ereport(ERROR,
				(errcode(ERRCODE_INTERNAL_ERROR),
				 errmsg("prepared transaction with identifier \"%s\" does not exist",
						gid)));
	if (res != 0)
		ereport(ERROR,
				(errcode(ERRCODE_INTERNAL_ERROR),
				 errmsg("Could not rollback prepared transaction on Datanodes")));

	return operation_local;
}


/*
 * Rollback prepared transaction
 * We first get the prepared informations from GTM and then do the treatment
 * At the end both prepared GXID and GXID are committed.
 */
static int
pgxc_node_rollback_prepared(GlobalTransactionId gxid, GlobalTransactionId prepared_gxid,
							PGXCNodeAllHandles *pgxc_handles, char *gid)
{
	int	result = 0;
	int	dn_conn_count = pgxc_handles->dn_conn_count;
	int	co_conn_count = pgxc_handles->co_conn_count;
	char	*buffer = (char *) palloc0(20 + strlen(gid) + 1);

	/* Datanodes have reset after prepared state, so get a new gxid */
	if (!GlobalTransactionIdIsValid(gxid))
		gxid = BeginTranGTM(NULL);

	sprintf(buffer, "ROLLBACK PREPARED '%s'", gid);

	/* Send gxid and ROLLBACK PREPARED message to all the Datanodes */
	if (pgxc_all_handles_send_gxid(pgxc_handles, gxid, false))
		result = EOF;
	if (pgxc_all_handles_send_query(pgxc_handles, buffer, false))
		result = EOF;

#ifdef XCP
	if (result == 0)
		result = pgxc_node_receive_and_validate(dn_conn_count, pgxc_handles->datanode_handles);
	if (result == 0)
		result = pgxc_node_receive_and_validate(co_conn_count, pgxc_handles->coord_handles);
#else
	result |= pgxc_node_receive_and_validate(dn_conn_count, pgxc_handles->datanode_handles, false);
	result |= pgxc_node_receive_and_validate(co_conn_count, pgxc_handles->coord_handles, false);
#endif

	/* Both GXIDs used for PREPARE and COMMIT PREPARED are discarded from GTM snapshot here */
	CommitPreparedTranGTM(gxid, prepared_gxid);

	return result;
}


/*
 * Commit current transaction on data nodes where it has been started
 * This function is called when no 2PC is involved implicitely.
 * So only send a commit to the involved nodes.
 */
void
PGXCNodeCommit(bool bReleaseHandles)
{
	int			res = 0;
	int			tran_count;
	PGXCNodeAllHandles *pgxc_connections;

	pgxc_connections = pgxc_get_all_transaction_nodes(HANDLE_DEFAULT);

	tran_count = pgxc_connections->dn_conn_count + pgxc_connections->co_conn_count;

	/*
	 * If we do not have open transactions we have nothing to commit, just
	 * report success
	 */
	if (tran_count == 0)
		goto finish;

	res = pgxc_node_commit(pgxc_connections);

finish:
	/* In autocommit mode statistics is collected in DataNodeExec */
	if (!autocommit)
		stat_transaction(tran_count);
	if (!PersistentConnections && bReleaseHandles)
		release_handles();
	autocommit = true;
	is_ddl = false;
	clear_write_node_list();

#ifndef XCP
	/* Reset temporary object flag */
	temp_object_included = false;
#endif

	/* Clean up connections */
	pfree_pgxc_all_handles(pgxc_connections);
	if (res != 0)
		ereport(ERROR,
				(errcode(ERRCODE_INTERNAL_ERROR),
				 errmsg("Could not commit (or autocommit) data node connection")));
}


/*
 * Commit transaction on specified data node connections, use two-phase commit
 * if more then on one node data have been modified during the transactioon.
 */
static int
pgxc_node_commit(PGXCNodeAllHandles *pgxc_handles)
{
	char		buffer[256];
	int		result = 0;
	int		co_conn_count = pgxc_handles->co_conn_count;
	int		dn_conn_count = pgxc_handles->dn_conn_count;

	strcpy(buffer, "COMMIT");

	/* Send COMMIT to all handles */
	if (pgxc_all_handles_send_query(pgxc_handles, buffer, false))
		result = EOF;

	/* Receive and Combine results from Datanodes and Coordinators */
#ifdef XCP
	if (result == 0)
		result = pgxc_node_receive_and_validate(dn_conn_count, pgxc_handles->datanode_handles);
	if (result == 0)
		result = pgxc_node_receive_and_validate(co_conn_count, pgxc_handles->coord_handles);
#else
	result |= pgxc_node_receive_and_validate(dn_conn_count, pgxc_handles->datanode_handles, false);
	result |= pgxc_node_receive_and_validate(co_conn_count, pgxc_handles->coord_handles, false);
#endif

	return result;
}


/*
 * Rollback current transaction
 * This will happen
 */
int
PGXCNodeRollback(void)
{
	int			res = 0;
	int			tran_count;
	PGXCNodeAllHandles *pgxc_connections;

	pgxc_connections = pgxc_get_all_transaction_nodes(HANDLE_DEFAULT);

	tran_count = pgxc_connections->dn_conn_count + pgxc_connections->co_conn_count;

	/*
	 * If we do not have open transactions we have nothing to rollback just
	 * report success
	 */
	if (tran_count == 0)
		goto finish;

	res = pgxc_node_rollback(pgxc_connections);

finish:
	/* In autocommit mode statistics is collected in DataNodeExec */
	if (!autocommit)
		stat_transaction(tran_count);
	if (!PersistentConnections)
		release_handles();
	autocommit = true;
	is_ddl = false;
	clear_write_node_list();

#ifndef XCP
	/* Reset temporary object flag */
	temp_object_included = false;
#endif

	/* Clean up connections */
	pfree_pgxc_all_handles(pgxc_connections);
	return res;
}


/*
 * Send ROLLBACK command down to Datanodes and Coordinators and handle responses
 */
static int
pgxc_node_rollback(PGXCNodeAllHandles *pgxc_handles)
{
	int			result = 0;
	int			co_conn_count = pgxc_handles->co_conn_count;
	int			dn_conn_count = pgxc_handles->dn_conn_count;

	/* Send ROLLBACK to all handles */
	if (pgxc_all_handles_send_query(pgxc_handles, "ROLLBACK", false))
		result = EOF;

	/* Receive and Combine results from Datanodes and Coordinators */
#ifdef XCP
	if (result == 0)
		result = pgxc_node_receive_and_validate(dn_conn_count, pgxc_handles->datanode_handles);
	if (result == 0)
		result = pgxc_node_receive_and_validate(co_conn_count, pgxc_handles->coord_handles);
#else
	result |= pgxc_node_receive_and_validate(dn_conn_count, pgxc_handles->datanode_handles, false);
	result |= pgxc_node_receive_and_validate(co_conn_count, pgxc_handles->coord_handles, false);
#endif

#ifdef XCP
	/*
	 * If we rollback because of error there could be prepared subplans, so
	 * clean them all up. If no subplans the command will do nothing.
	 */
	if (pgxc_all_handles_send_query(pgxc_handles, "DEALLOCATE ALL", false))
		result = EOF;
	if (result == 0)
		result = pgxc_node_receive_and_validate(dn_conn_count, pgxc_handles->datanode_handles);
	if (result == 0)
		result = pgxc_node_receive_and_validate(co_conn_count, pgxc_handles->coord_handles);
#endif

	return result;
}


/*
 * Begin COPY command
 * The copy_connections array must have room for NumDataNodes items
 */
#ifdef XCP
Locator*
DataNodeCopyBegin(const char *query, RelationLocInfo *rel_loc,
								  Oid partType, bool is_from)
{
	int i;
	List *nodelist = rel_loc->nodeList;
	PGXCNodeHandle **connections;
	bool need_tran;
	GlobalTransactionId gxid;
	ResponseCombiner combiner;
	TimestampTz timestamp = GetCurrentGTMStartTimestamp();
	Snapshot snapshot = GetActiveSnapshot();
	int conn_count = list_length(nodelist);
	Locator *result;

	/* Get needed datanode connections */
	if (!is_from && IsReplicated(rel_loc->locatorType))
	{
		/* Connections is a single handle to read from */
		connections = (PGXCNodeHandle **) palloc(sizeof(PGXCNodeHandle *));
		connections[0] = get_any_handle(nodelist);
		conn_count = 1;
	}
	else
	{
		PGXCNodeAllHandles *pgxc_handles;
		pgxc_handles = get_handles(nodelist, NULL, false);
		connections = pgxc_handles->datanode_handles;
		Assert(pgxc_handles->dn_conn_count == conn_count);
		pfree(pgxc_handles);
	}

	need_tran = !autocommit || (is_from && conn_count > 1);

	elog(DEBUG1, "autocommit = %s, conn_count = %d, need_tran = %s", autocommit ? "true" : "false", conn_count, need_tran ? "true" : "false");

	/* Gather statistics */
	stat_statement();

	if (autocommit)
	{
		stat_transaction(conn_count);
		/* We normally clear for transactions, but if autocommit, clear here, too */
		clear_write_node_list();
	}

	if (is_from)
		register_write_nodes(conn_count, connections);

	gxid = GetCurrentGlobalTransactionId();
	if (!GlobalTransactionIdIsValid(gxid))
	{
		pfree(connections);
		return NULL;
	}

	if (need_tran)
	{
		/*
		 * Check if data node connections are in transaction and start
		 * transactions on nodes where it is not started
		 */
		PGXCNodeHandle *new_connections[conn_count];
		int 		new_count = 0;

		for (i = 0; i < conn_count; i++)
			if (connections[i]->transaction_status != 'T')
				new_connections[new_count++] = connections[i];

		if (new_count && pgxc_node_begin(new_count, new_connections, gxid))
			ereport(ERROR,
					(errcode(ERRCODE_INTERNAL_ERROR),
					 errmsg("Could not begin transaction on data nodes.")));
	}

	/*
	 * COPY TO do not use locator, it just takes connections from it, and
	 * we do not look up distribution data type in this case.
	 * So always use LOCATOR_TYPE_RROBIN to avoid errors because of not
	 * defined partType if real locator type is HASH or MODULO.
	 * Create locator before sending down query, because createLocator may
	 * fail and we leave with dirty connections.
	 * If we get an error now datanode connection will be clean and error
	 * handler will issue transaction abort.
	 */
	result = createLocator(is_from ? rel_loc->locatorType : LOCATOR_TYPE_RROBIN,
					 is_from ? RELATION_ACCESS_INSERT : RELATION_ACCESS_READ,
						 partType,
						 LOCATOR_LIST_POINTER,
						 conn_count,
						 (void *) connections,
						 NULL,
						 false);

	/* Send query to nodes */
	for (i = 0; i < conn_count; i++)
	{
		CHECK_OWNERSHIP(connections[i], NULL);

		/* If explicit transaction is needed gxid is already sent */
		if (!need_tran && pgxc_node_send_gxid(connections[i], gxid))
		{
			add_error_message(connections[i], "Can not send request");
			pfree(connections);
			return NULL;
		}
		if (conn_count > 1 && pgxc_node_send_timestamp(connections[i], timestamp))
		{
			/*
			 * If a transaction involves multiple connections timestamp is
			 * always sent down to Datanodes with pgxc_node_begin.
			 * An autocommit transaction needs the global timestamp also,
			 * so handle this case here.
			 */
			add_error_message(connections[i], "Can not send request");
			pfree(connections);
			return NULL;
		}
		if (snapshot && pgxc_node_send_snapshot(connections[i], snapshot))
		{
			add_error_message(connections[i], "Can not send request");
			pfree(connections);
			return NULL;
		}
		if (pgxc_node_send_query(connections[i], query) != 0)
		{
			add_error_message(connections[i], "Can not send request");
			pfree(connections);
			return NULL;
		}
	}

	/*
	 * We are expecting CopyIn response, but do not want to send it to client,
	 * caller should take care about this, because here we do not know if
	 * client runs console or file copy
	 */
	InitResponseCombiner(&combiner, conn_count, COMBINE_TYPE_NONE);
	/*
	 * Make sure there are zeroes in unused fields
	 */
	memset(&combiner, 0, sizeof(ScanState));

	/* Receive responses */
	if (pgxc_node_receive_responses(conn_count, connections, NULL, &combiner)
			|| !ValidateAndCloseCombiner(&combiner))
	{
		if (autocommit)
		{
			if (need_tran)
				DataNodeCopyFinish(conn_count, connections);
			else if (!PersistentConnections)
				release_handles();
		}

		pfree(connections);
		return NULL;
	}
	return result;
}
#else
PGXCNodeHandle**
DataNodeCopyBegin(const char *query, List *nodelist, Snapshot snapshot, bool is_from)
{
	int i, j;
	int conn_count = list_length(nodelist) == 0 ? NumDataNodes : list_length(nodelist);
	struct timeval *timeout = NULL;
	PGXCNodeAllHandles *pgxc_handles;
	PGXCNodeHandle **connections;
	PGXCNodeHandle **copy_connections;
	PGXCNodeHandle *newConnections[conn_count];
	int new_count = 0;
	ListCell *nodeitem;
	bool need_tran;
	GlobalTransactionId gxid;
	RemoteQueryState *combiner;
	TimestampTz timestamp = GetCurrentGTMStartTimestamp();

	if (conn_count == 0)
		return NULL;
	/* Get needed datanode connections */
	pgxc_handles = get_handles(nodelist, NULL, false);
	connections = pgxc_handles->datanode_handles;

	if (!connections)
		return NULL;

	need_tran = !autocommit || conn_count > 1;

	elog(DEBUG1, "autocommit = %s, conn_count = %d, need_tran = %s", autocommit ? "true" : "false", conn_count, need_tran ? "true" : "false");

	/*
	 * We need to be able quickly find a connection handle for specified node number,
	 * So store connections in an array where index is node-1.
	 * Unused items in the array should be NULL
	 */
	copy_connections = (PGXCNodeHandle **) palloc0(NumDataNodes * sizeof(PGXCNodeHandle *));
	i = 0;
	foreach(nodeitem, nodelist)
		copy_connections[lfirst_int(nodeitem)] = connections[i++];

	/* Gather statistics */
	stat_statement();
	if (autocommit)
		stat_transaction(conn_count);

	/* We normally clear for transactions, but if autocommit, clear here, too */
	if (autocommit)
	{
		clear_write_node_list();
	}

	/* Check status of connections */
	/* We want to track new "write" nodes, and new nodes in the current transaction
	 * whether or not they are write nodes. */
	if (write_node_count < NumDataNodes)
	{
		for (i = 0; i < conn_count; i++)
		{
			bool found = false;
			for (j=0; j<write_node_count && !found; j++)
			{
				if (write_node_list[j] == connections[i])
					found = true;
			}
			if (!found)
			{
				/*
				 * Add to transaction wide-list if COPY FROM
				 * CopyOut (COPY TO) is not a write operation, no need to update
				 */
				if (is_from)
					write_node_list[write_node_count++] = connections[i];
				/* Add to current statement list */
				newConnections[new_count++] = connections[i];
			}
		}
		// Check connection state is DN_CONNECTION_STATE_IDLE
	}

	gxid = GetCurrentGlobalTransactionId();

	/* elog(DEBUG1, "Current gxid = %d", gxid); */

	if (!GlobalTransactionIdIsValid(gxid))
	{
		pfree_pgxc_all_handles(pgxc_handles);
		pfree(copy_connections);
		return NULL;
	}
	if (new_count > 0 && need_tran)
	{
		/* Start transaction on connections where it is not started */
		if (pgxc_node_begin(new_count, newConnections, gxid, PGXC_NODE_DATANODE))
		{
			pfree_pgxc_all_handles(pgxc_handles);
			pfree(copy_connections);
			return NULL;
		}
	}

	/* Send query to nodes */
	for (i = 0; i < conn_count; i++)
	{
		if (connections[i]->state == DN_CONNECTION_STATE_QUERY)
			BufferConnection(connections[i]);
		/* If explicit transaction is needed gxid is already sent */
		if (!need_tran && pgxc_node_send_gxid(connections[i], gxid))
		{
			add_error_message(connections[i], "Can not send request");
			pfree_pgxc_all_handles(pgxc_handles);
			pfree(copy_connections);
			return NULL;
		}
		if (conn_count == 1 && pgxc_node_send_timestamp(connections[i], timestamp))
		{
			/*
			 * If a transaction involves multiple connections timestamp, is
			 * always sent down to Datanodes with pgxc_node_begin.
			 * An autocommit transaction needs the global timestamp also,
			 * so handle this case here.
			 */
			add_error_message(connections[i], "Can not send request");
			pfree_pgxc_all_handles(pgxc_handles);
			pfree(copy_connections);
			return NULL;
		}
		if (snapshot && pgxc_node_send_snapshot(connections[i], snapshot))
		{
			add_error_message(connections[i], "Can not send request");
			pfree_pgxc_all_handles(pgxc_handles);
			pfree(copy_connections);
			return NULL;
		}
		if (pgxc_node_send_query(connections[i], query) != 0)
		{
			add_error_message(connections[i], "Can not send request");
			pfree_pgxc_all_handles(pgxc_handles);
			pfree(copy_connections);
			return NULL;
		}
	}

	/*
	 * We are expecting CopyIn response, but do not want to send it to client,
	 * caller should take care about this, because here we do not know if
	 * client runs console or file copy
	 */
	combiner = CreateResponseCombiner(conn_count, COMBINE_TYPE_NONE);

 	/* Receive responses */
	if (pgxc_node_receive_responses(conn_count, connections, timeout, combiner)
			|| !ValidateAndCloseCombiner(combiner))
	{
		if (autocommit)
		{
			if (need_tran)
				DataNodeCopyFinish(connections, -1, COMBINE_TYPE_NONE);
			else if (!PersistentConnections)
				release_handles();
		}

		pfree(connections);
		pfree(copy_connections);
		return NULL;
	}
	pfree(connections);
	return copy_connections;
}
#endif


/*
 * Send a data row to the specified nodes
 */
#ifdef XCP
int
DataNodeCopyIn(char *data_row, int len, int conn_count, PGXCNodeHandle** copy_connections)
{
	/* size + data row + \n */
	int msgLen = 4 + len + 1;
	int nLen = htonl(msgLen);
	int i;

	for(i = 0; i < conn_count; i++)
	{
		PGXCNodeHandle *handle = copy_connections[i];
		if (handle->state == DN_CONNECTION_STATE_COPY_IN)
		{
			/* precalculate to speed up access */
			int bytes_needed = handle->outEnd + 1 + msgLen;

			/* flush buffer if it is almost full */
			if (bytes_needed > COPY_BUFFER_SIZE)
			{
				int to_send = handle->outEnd;

				/* First look if data node has sent a error message */
				int read_status = pgxc_node_read_data(handle, true);
				if (read_status == EOF || read_status < 0)
				{
					add_error_message(handle, "failed to read data from data node");
					return EOF;
				}

				if (handle->inStart < handle->inEnd)
				{
					ResponseCombiner combiner;
					InitResponseCombiner(&combiner, 1, COMBINE_TYPE_NONE);
					/*
					 * Make sure there are zeroes in unused fields
					 */
					memset(&combiner, 0, sizeof(ScanState));
					handle_response(handle, &combiner);
					if (!ValidateAndCloseCombiner(&combiner))
						return EOF;
				}

				if (DN_CONNECTION_STATE_ERROR(handle))
					return EOF;

				/*
				 * Try to send down buffered data if we have
				 */
				if (to_send && send_some(handle, to_send) < 0)
				{
					add_error_message(handle, "failed to send data to data node");
					return EOF;
				}
			}

			if (ensure_out_buffer_capacity(bytes_needed, handle) != 0)
			{
				ereport(ERROR,
						(errcode(ERRCODE_OUT_OF_MEMORY),
						 errmsg("out of memory")));
			}

			handle->outBuffer[handle->outEnd++] = 'd';
			memcpy(handle->outBuffer + handle->outEnd, &nLen, 4);
			handle->outEnd += 4;
			memcpy(handle->outBuffer + handle->outEnd, data_row, len);
			handle->outEnd += len;
			handle->outBuffer[handle->outEnd++] = '\n';
		}
		else
		{
			add_error_message(handle, "Invalid data node connection");
			return EOF;
		}
	}
	return 0;
}
#else
int
DataNodeCopyIn(char *data_row, int len, ExecNodes *exec_nodes, PGXCNodeHandle** copy_connections)
{
	PGXCNodeHandle *primary_handle = NULL;
	ListCell *nodeitem;
	/* size + data row + \n */
	int msgLen = 4 + len + 1;
	int nLen = htonl(msgLen);

	if (exec_nodes->primarynodelist)
	{
		primary_handle = copy_connections[lfirst_int(list_head(exec_nodes->primarynodelist))];
	}

	if (primary_handle)
	{
		if (primary_handle->state == DN_CONNECTION_STATE_COPY_IN)
		{
			/* precalculate to speed up access */
			int bytes_needed = primary_handle->outEnd + 1 + msgLen;

			/* flush buffer if it is almost full */
			if (bytes_needed > COPY_BUFFER_SIZE)
			{
				/* First look if data node has sent a error message */
				int read_status = pgxc_node_read_data(primary_handle, true);
				if (read_status == EOF || read_status < 0)
				{
					add_error_message(primary_handle, "failed to read data from data node");
					return EOF;
				}

				if (primary_handle->inStart < primary_handle->inEnd)
				{
					RemoteQueryState *combiner = CreateResponseCombiner(1, COMBINE_TYPE_NONE);
					handle_response(primary_handle, combiner);
					if (!ValidateAndCloseCombiner(combiner))
						return EOF;
				}

				if (DN_CONNECTION_STATE_ERROR(primary_handle))
					return EOF;

				if (send_some(primary_handle, primary_handle->outEnd) < 0)
				{
					add_error_message(primary_handle, "failed to send data to data node");
					return EOF;
				}
			}

			if (ensure_out_buffer_capacity(bytes_needed, primary_handle) != 0)
			{
				ereport(ERROR,
						(errcode(ERRCODE_OUT_OF_MEMORY),
						 errmsg("out of memory")));
			}

			primary_handle->outBuffer[primary_handle->outEnd++] = 'd';
			memcpy(primary_handle->outBuffer + primary_handle->outEnd, &nLen, 4);
			primary_handle->outEnd += 4;
			memcpy(primary_handle->outBuffer + primary_handle->outEnd, data_row, len);
			primary_handle->outEnd += len;
			primary_handle->outBuffer[primary_handle->outEnd++] = '\n';
		}
		else
		{
			add_error_message(primary_handle, "Invalid data node connection");
			return EOF;
		}
	}

	foreach(nodeitem, exec_nodes->nodeList)
	{
		PGXCNodeHandle *handle = copy_connections[lfirst_int(nodeitem)];
		if (handle && handle->state == DN_CONNECTION_STATE_COPY_IN)
		{
			/* precalculate to speed up access */
			int bytes_needed = handle->outEnd + 1 + msgLen;

			/* flush buffer if it is almost full */
			if ((primary_handle && bytes_needed > PRIMARY_NODE_WRITEAHEAD)
					|| (!primary_handle && bytes_needed > COPY_BUFFER_SIZE))
			{
				int to_send = handle->outEnd;

				/* First look if data node has sent a error message */
				int read_status = pgxc_node_read_data(handle, true);
				if (read_status == EOF || read_status < 0)
				{
					add_error_message(handle, "failed to read data from data node");
					return EOF;
				}

				if (handle->inStart < handle->inEnd)
				{
					RemoteQueryState *combiner = CreateResponseCombiner(1, COMBINE_TYPE_NONE);
					handle_response(handle, combiner);
					if (!ValidateAndCloseCombiner(combiner))
						return EOF;
				}

				if (DN_CONNECTION_STATE_ERROR(handle))
					return EOF;

				/*
				 * Allow primary node to write out data before others.
				 * If primary node was blocked it would not accept copy data.
				 * So buffer at least PRIMARY_NODE_WRITEAHEAD at the other nodes.
				 * If primary node is blocked and is buffering, other buffers will
				 * grow accordingly.
				 */
				if (primary_handle)
				{
					if (primary_handle->outEnd + PRIMARY_NODE_WRITEAHEAD < handle->outEnd)
						to_send = handle->outEnd - primary_handle->outEnd - PRIMARY_NODE_WRITEAHEAD;
					else
						to_send = 0;
				}

				/*
				 * Try to send down buffered data if we have
				 */
				if (to_send && send_some(handle, to_send) < 0)
				{
					add_error_message(handle, "failed to send data to data node");
					return EOF;
				}
			}

			if (ensure_out_buffer_capacity(bytes_needed, handle) != 0)
			{
				ereport(ERROR,
						(errcode(ERRCODE_OUT_OF_MEMORY),
						 errmsg("out of memory")));
			}

			handle->outBuffer[handle->outEnd++] = 'd';
			memcpy(handle->outBuffer + handle->outEnd, &nLen, 4);
			handle->outEnd += 4;
			memcpy(handle->outBuffer + handle->outEnd, data_row, len);
			handle->outEnd += len;
			handle->outBuffer[handle->outEnd++] = '\n';
		}
		else
		{
			add_error_message(handle, "Invalid data node connection");
			return EOF;
		}
	}
	return 0;
}
#endif


#ifdef XCP
uint64
DataNodeCopyOut(PGXCNodeHandle** copy_connections,
							  int conn_count, FILE* copy_file)
{
	ResponseCombiner combiner;
	uint64		processed;
	bool 		error;

	InitResponseCombiner(&combiner, conn_count, COMBINE_TYPE_SUM);
	/*
	 * Make sure there are zeroes in unused fields
	 */
	memset(&combiner, 0, sizeof(ScanState));
	combiner.processed = 0;
	/* If there is an existing file where to copy data, pass it to combiner */
	if (copy_file)
		combiner.copy_file = copy_file;

	error = (pgxc_node_receive_responses(conn_count, copy_connections, NULL, &combiner) != 0);

	processed = combiner.processed;

	if (!ValidateAndCloseCombiner(&combiner) || error)
	{
		if (autocommit && !PersistentConnections)
			release_handles();
		ereport(ERROR,
				(errcode(ERRCODE_DATA_CORRUPTED),
				 errmsg("Unexpected response from the data nodes when combining, request type %d", combiner.request_type)));
	}

	return processed;
}
#else
uint64
DataNodeCopyOut(ExecNodes *exec_nodes, PGXCNodeHandle** copy_connections, FILE* copy_file)
{
	RemoteQueryState *combiner;
	int 		conn_count = list_length(exec_nodes->nodeList) == 0 ? NumDataNodes : list_length(exec_nodes->nodeList);
	int 		count = 0;
	bool 		need_tran;
	List		*nodelist;
	ListCell	*nodeitem;
	uint64		processed;

	nodelist = exec_nodes->nodeList;
	need_tran = !autocommit || conn_count > 1;

	combiner = CreateResponseCombiner(conn_count, COMBINE_TYPE_SUM);
	combiner->processed = 0;
 	/* If there is an existing file where to copy data, pass it to combiner */
 	if (copy_file)
		combiner->copy_file = copy_file;

	foreach(nodeitem, exec_nodes->nodeList)
	{
		PGXCNodeHandle *handle = copy_connections[count];
		count++;

		if (handle && handle->state == DN_CONNECTION_STATE_COPY_OUT)
		{
			int read_status = 0;
			/* H message has been consumed, continue to manage data row messages */
			while (read_status >= 0 && handle->state == DN_CONNECTION_STATE_COPY_OUT) /* continue to read as long as there is data */
			{
				if (handle_response(handle,combiner) == RESPONSE_EOF)
				{
					/* read some extra-data */
					read_status = pgxc_node_read_data(handle, true);
					if (read_status < 0)
						ereport(ERROR,
								(errcode(ERRCODE_CONNECTION_FAILURE),
								 errmsg("unexpected EOF on datanode connection")));
					else
						/*
						 * Set proper connection status - handle_response
						 * has changed it to DN_CONNECTION_STATE_QUERY
						 */
						handle->state = DN_CONNECTION_STATE_COPY_OUT;
				}
				/* There is no more data that can be read from connection */
			}
		}
	}

	processed = combiner->processed;

	if (!ValidateAndCloseCombiner(combiner))
 	{
 		if (autocommit && !PersistentConnections)
 			release_handles();
 		pfree(copy_connections);
 		ereport(ERROR,
 				(errcode(ERRCODE_DATA_CORRUPTED),
				 errmsg("Unexpected response from the data nodes when combining, request type %d", combiner->request_type)));
	}

	return processed;
}
#endif

#ifdef XCP
void
DataNodeCopyFinish(int conn_count, PGXCNodeHandle** connections)
#else
void
DataNodeCopyFinish(PGXCNodeHandle** copy_connections, int primary_dn_index, CombineType combine_type)
#endif
{
	int 		i;
#ifdef XCP
	ResponseCombiner combiner;
#else
	RemoteQueryState *combiner = NULL;
	bool 		need_tran;
#endif
	bool 		error = false;
	struct timeval *timeout = NULL; /* wait forever */
#ifndef XCP
	PGXCNodeHandle *connections[NumDataNodes];
	PGXCNodeHandle *primary_handle = NULL;
	int 		conn_count = 0;

	for (i = 0; i < NumDataNodes; i++)
	{
		PGXCNodeHandle *handle = copy_connections[i];

		if (!handle)
			continue;

		if (i == primary_dn_index)
			primary_handle = handle;
		else
			connections[conn_count++] = handle;
	}

	if (primary_handle)
	{
		error = true;
		if (primary_handle->state == DN_CONNECTION_STATE_COPY_IN || primary_handle->state == DN_CONNECTION_STATE_COPY_OUT)
			error = DataNodeCopyEnd(primary_handle, false);

		combiner = CreateResponseCombiner(conn_count + 1, combine_type);
		error = (pgxc_node_receive_responses(1, &primary_handle, timeout, combiner) != 0) || error;
	}
#endif

	for (i = 0; i < conn_count; i++)
	{
		PGXCNodeHandle *handle = connections[i];

		error = true;
		if (handle->state == DN_CONNECTION_STATE_COPY_IN || handle->state == DN_CONNECTION_STATE_COPY_OUT)
			error = DataNodeCopyEnd(handle, false);
	}

#ifdef XCP
	InitResponseCombiner(&combiner, conn_count, COMBINE_TYPE_NONE);
	/*
	 * Make sure there are zeroes in unused fields
	 */
	memset(&combiner, 0, sizeof(ScanState));
	error = (pgxc_node_receive_responses(conn_count, connections, timeout, &combiner) != 0) || error;

	if (!ValidateAndCloseCombiner(&combiner) || error)
#else
	need_tran = !autocommit || primary_handle || conn_count > 1;

	if (!combiner)
		combiner = CreateResponseCombiner(conn_count, combine_type);
	error = (pgxc_node_receive_responses(conn_count, connections, timeout, combiner) != 0) || error;

	if (!ValidateAndCloseCombiner(combiner) || error)
#endif
		ereport(ERROR,
				(errcode(ERRCODE_INTERNAL_ERROR),
				 errmsg("Error while running COPY")));
}

/*
 * End copy process on a connection
 */
bool
DataNodeCopyEnd(PGXCNodeHandle *handle, bool is_error)
{
	int 		nLen = htonl(4);

	if (handle == NULL)
		return true;

	/* msgType + msgLen */
	if (ensure_out_buffer_capacity(handle->outEnd + 1 + 4, handle) != 0)
		return true;

	if (is_error)
		handle->outBuffer[handle->outEnd++] = 'f';
	else
		handle->outBuffer[handle->outEnd++] = 'c';

	memcpy(handle->outBuffer + handle->outEnd, &nLen, 4);
	handle->outEnd += 4;

	/* We need response right away, so send immediately */
	if (pgxc_node_flush(handle) < 0)
		return true;

	return false;
}

#ifndef XCP
RemoteQueryState *
ExecInitRemoteQuery(RemoteQuery *node, EState *estate, int eflags)
{
	RemoteQueryState   *remotestate;

	remotestate = CreateResponseCombiner(0, node->combine_type);
	remotestate->ss.ps.plan = (Plan *) node;
	remotestate->ss.ps.state = estate;

	remotestate->ss.ps.qual = (List *)
		ExecInitExpr((Expr *) node->scan.plan.qual,
					 (PlanState *) remotestate);

	/* check for unsupported flags */
	Assert(!(eflags & (EXEC_FLAG_MARK)));

	/* Extract the eflags bits that are relevant for tuplestorestate */
	remotestate->eflags = (eflags & (EXEC_FLAG_REWIND | EXEC_FLAG_BACKWARD));

	/* We anyways have to support REWIND for ReScan */
	remotestate->eflags |= EXEC_FLAG_REWIND;

	remotestate->eof_underlying = false;
	remotestate->tuplestorestate = NULL;

	ExecInitResultTupleSlot(estate, &remotestate->ss.ps);
	if (node->scan.plan.targetlist)
	{
		TupleDesc typeInfo = ExecCleanTypeFromTL(node->scan.plan.targetlist, false);
		ExecSetSlotDescriptor(remotestate->ss.ps.ps_ResultTupleSlot, typeInfo);
	}
	else
	{
		/* In case there is no target list, force its creation */
		ExecAssignResultTypeFromTL(&remotestate->ss.ps);
	}

	ExecInitScanTupleSlot(estate, &remotestate->ss);

	remotestate->ss.ps.ps_TupFromTlist = false;

	/*
	 * Tuple description for the scan slot will be set on runtime from
	 * a RowDescription message
	 */

	if (node->distinct)
	{
		/* prepare equate functions */
		remotestate->eqfunctions =
			execTuplesMatchPrepare(node->distinct->numCols,
								   node->distinct->eqOperators);
		/* create memory context for execTuplesMatch */
		remotestate->tmp_ctx =
			AllocSetContextCreate(CurrentMemoryContext,
								  "RemoteUnique",
								  ALLOCSET_DEFAULT_MINSIZE,
								  ALLOCSET_DEFAULT_INITSIZE,
								  ALLOCSET_DEFAULT_MAXSIZE);
	}

	/*
	 * If there are parameters supplied, get them into a form to be sent to the
	 * datanodes with bind message. We should not have had done this before.
	 */
	if (estate->es_param_list_info)
	{
		Assert(!remotestate->paramval_data);
		remotestate->paramval_len = ParamListToDataRow(estate->es_param_list_info,
												&remotestate->paramval_data);
	}

	/* We need expression context to evaluate */
	if (node->exec_nodes && node->exec_nodes->en_expr)
	{
		Expr *expr = node->exec_nodes->en_expr;

		if (IsA(expr, Var) && ((Var *) expr)->vartype == TIDOID)
		{
			/* Special case if expression does not need to be evaluated */
		}
		else
		{
			/*
			 * Inner plan provides parameter values and may be needed
			 * to determine target nodes. In this case expression is evaluated
			 * and we should made values available for evaluator.
			 * So allocate storage for the values.
			 */
			if (innerPlan(node))
			{
				int nParams = list_length(node->scan.plan.targetlist);
				estate->es_param_exec_vals = (ParamExecData *) palloc0(
						nParams * sizeof(ParamExecData));
			}
			/* prepare expression evaluation */
			ExecAssignExprContext(estate, &remotestate->ss.ps);
		}
	}
	else if (remotestate->ss.ps.qual)
		ExecAssignExprContext(estate, &remotestate->ss.ps);

	if (innerPlan(node))
		innerPlanState(remotestate) = ExecInitNode(innerPlan(node), estate, eflags);

	if (outerPlan(node))
		outerPlanState(remotestate) = ExecInitNode(outerPlan(node), estate, eflags);

	return remotestate;
}


static void
copy_slot(RemoteQueryState *node, TupleTableSlot *src, TupleTableSlot *dst)
{
	if (src->tts_dataRow
			&& dst->tts_tupleDescriptor->natts == src->tts_tupleDescriptor->natts)
	{
		if (src->tts_mcxt == dst->tts_mcxt)
		{
			/* now dst slot controls the backing message */
			ExecStoreDataRowTuple(src->tts_dataRow, src->tts_dataLen,
								  src->tts_dataNodeIndex, dst,
								  src->tts_shouldFreeRow);
			src->tts_shouldFreeRow = false;
		}
		else
		{
			/* have to make a copy */
			MemoryContext	oldcontext = MemoryContextSwitchTo(dst->tts_mcxt);
			int 		len = src->tts_dataLen;
			char		*msg = (char *) palloc(len);

			memcpy(msg, src->tts_dataRow, len);
			ExecStoreDataRowTuple(msg, len, src->tts_dataNodeIndex, dst, true);
			MemoryContextSwitchTo(oldcontext);
		}
	}
	else
	{
		int i;

		/*
		 * Data node may be sending junk columns which are always at the end,
		 * but it must not be shorter then result slot.
		 */
		Assert(dst->tts_tupleDescriptor->natts <= src->tts_tupleDescriptor->natts);
		ExecClearTuple(dst);
		slot_getallattrs(src);
		/*
		 * PGXCTODO revisit: if it is correct to copy Datums using assignment?
		 */
		for (i = 0; i < dst->tts_tupleDescriptor->natts; i++)
		{
			dst->tts_values[i] = src->tts_values[i];
			dst->tts_isnull[i] = src->tts_isnull[i];
		}
		ExecStoreVirtualTuple(dst);
	}
}
#endif

/*
 * Get Node connections depending on the connection type:
 * Datanodes Only, Coordinators only or both types
 */
static PGXCNodeAllHandles *
get_exec_connections(RemoteQueryState *planstate,
					 ExecNodes *exec_nodes,
					 RemoteQueryExecType exec_type)
{
	List 	   *nodelist = NIL;
	List 	   *primarynode = NIL;
	List	   *coordlist = NIL;
	PGXCNodeHandle *primaryconnection;
	int			co_conn_count, dn_conn_count;
	bool		is_query_coord_only = false;
	PGXCNodeAllHandles *pgxc_handles = NULL;

	/*
	 * If query is launched only on Coordinators, we have to inform get_handles
	 * not to ask for Datanode connections even if list of Datanodes is NIL.
	 */
	if (exec_type == EXEC_ON_COORDS)
		is_query_coord_only = true;

	if (exec_nodes)
	{
#ifndef XCP
		if (exec_nodes->en_expr)
		{
			/*
			 * Special case (argh, another one): if expression data type is TID
			 * the ctid value is specific to the node from which it has been
			 * returned.
			 * So try and determine originating node and execute command on
			 * that node only
			 */
			if (IsA(exec_nodes->en_expr, Var) && ((Var *) exec_nodes->en_expr)->vartype == TIDOID)
			{
				Var 	   *ctid = (Var *) exec_nodes->en_expr;
				PlanState  *source = (PlanState *) planstate;
				TupleTableSlot *slot;

				/* Find originating RemoteQueryState */
				if (ctid->varno == INNER)
					source = innerPlanState(source);
				else if (ctid->varno == OUTER)
					source = outerPlanState(source);

				while (!IsA(source, RemoteQueryState))
				{
					TargetEntry *tle = list_nth(source->plan->targetlist,
												ctid->varattno - 1);
					Assert(IsA(tle->expr, Var));
					ctid = (Var *) tle->expr;
					if (ctid->varno == INNER)
						source = innerPlanState(source);
					else if (ctid->varno == OUTER)
						source = outerPlanState(source);
					else
						elog(ERROR, "failed to determine target node");
				}

				slot = source->ps_ResultTupleSlot;
				/* The slot should be of type DataRow */
				Assert(!TupIsNull(slot) && slot->tts_dataRow);

				nodelist = list_make1_int(slot->tts_dataNodeIndex);
				primarynode = NIL;
			}
			else
			{
				/* execution time determining of target data nodes */
				bool isnull;
				ExprState *estate = ExecInitExpr(exec_nodes->en_expr,
												 (PlanState *) planstate);
				Datum partvalue = ExecEvalExpr(estate,
											   planstate->ss.ps.ps_ExprContext,
											   &isnull,
											   NULL);
				RelationLocInfo *rel_loc_info = GetRelationLocInfo(exec_nodes->en_relid);
				/* PGXCTODO what is the type of partvalue here */
				ExecNodes *nodes = GetRelationNodes(rel_loc_info,
													partvalue,
													isnull,
													exprType((Node *) exec_nodes->en_expr),
													exec_nodes->accesstype);
				if (nodes)
				{
					nodelist = nodes->nodeList;
					primarynode = nodes->primarynodelist;
					pfree(nodes);
				}
				FreeRelationLocInfo(rel_loc_info);
			}
		}
		else if (OidIsValid(exec_nodes->en_relid))
		{
			RelationLocInfo *rel_loc_info = GetRelationLocInfo(exec_nodes->en_relid);
			ExecNodes *nodes = GetRelationNodes(rel_loc_info, 0, true, InvalidOid, exec_nodes->accesstype);

			/* Use the obtained list for given table */
			if (nodes)
				nodelist = nodes->nodeList;

			/*
			 * Special handling for ROUND ROBIN distributed tables. The target
			 * node must be determined at the execution time
			 */
			if (rel_loc_info->locatorType == LOCATOR_TYPE_RROBIN && nodes)
			{
				nodelist = nodes->nodeList;
				primarynode = nodes->primarynodelist;
			}
			else if (nodes)
			{
				if (exec_type == EXEC_ON_DATANODES || exec_type == EXEC_ON_ALL_NODES)
					nodelist = exec_nodes->nodeList;
			}

			if (nodes)
				pfree(nodes);
			FreeRelationLocInfo(rel_loc_info);
		}
		else
#endif
		{
			if (exec_type == EXEC_ON_DATANODES || exec_type == EXEC_ON_ALL_NODES)
				nodelist = exec_nodes->nodeList;
			else if (exec_type == EXEC_ON_COORDS)
				coordlist = exec_nodes->nodeList;

			primarynode = exec_nodes->primarynodelist;
		}
	}


	/* Set node list and DN number */
	if (list_length(nodelist) == 0 &&
		(exec_type == EXEC_ON_ALL_NODES ||
		 exec_type == EXEC_ON_DATANODES))
	{
		/* Primary connection is included in this number of connections if it exists */
		dn_conn_count = NumDataNodes;
	}
	else
	{
		if (exec_type == EXEC_ON_DATANODES || exec_type == EXEC_ON_ALL_NODES)
		{
			if (primarynode)
				dn_conn_count = list_length(nodelist) + 1;
			else
				dn_conn_count = list_length(nodelist);
		}
		else
			dn_conn_count = 0;
	}

	/* Set Coordinator list and coordinator number */
	if ((list_length(nodelist) == 0 && exec_type == EXEC_ON_ALL_NODES) ||
		(list_length(coordlist) == 0 && exec_type == EXEC_ON_COORDS))
	{
		co_conn_count = NumCoords;
		coordlist = GetAllCoordNodes();
	}
	else
	{
		if (exec_type == EXEC_ON_COORDS)
			co_conn_count = list_length(coordlist);
		else
			co_conn_count = 0;
	}

	/* Get other connections (non-primary) */
	pgxc_handles = get_handles(nodelist, coordlist, is_query_coord_only);
	if (!pgxc_handles)
		ereport(ERROR,
				(errcode(ERRCODE_INTERNAL_ERROR),
				 errmsg("Could not obtain connection from pool")));

	/* Get connection for primary node, if used */
	if (primarynode)
	{
		/* Let's assume primary connection is always a datanode connection for the moment */
		PGXCNodeAllHandles *pgxc_conn_res;
		pgxc_conn_res = get_handles(primarynode, NULL, false);

		/* primary connection is unique */
		primaryconnection = pgxc_conn_res->datanode_handles[0];

		pfree(pgxc_conn_res);

		if (!primaryconnection)
			ereport(ERROR,
					(errcode(ERRCODE_INTERNAL_ERROR),
					 errmsg("Could not obtain connection from pool")));
		pgxc_handles->primary_handle = primaryconnection;
	}

	/* Depending on the execution type, we still need to save the initial node counts */
	pgxc_handles->dn_conn_count = dn_conn_count;
	pgxc_handles->co_conn_count = co_conn_count;

	return pgxc_handles;
}

/*
 * We would want to run 2PC if current transaction modified more then
 * one node. So optimize little bit and do not look further if we
 * already have more then one write nodes.
 */
static void
register_write_nodes(int conn_count, PGXCNodeHandle **connections)
{
	int 		i, j;

	for (i = 0; i < conn_count && write_node_count < 2; i++)
	{
		bool found = false;

		for (j = 0; j < write_node_count && !found; j++)
		{
			if (write_node_list[j] == connections[i])
				found = true;
		}
		if (!found)
		{
			/* Add to transaction wide-list */
			write_node_list[write_node_count++] = connections[i];
		}
	}
}

#ifndef XCP
static bool
pgxc_start_command_on_connection(PGXCNodeHandle *connection, bool need_tran,
									GlobalTransactionId gxid, TimestampTz timestamp,
									RemoteQueryState *remotestate, int total_conn_count,
									Snapshot snapshot)
{
	RemoteQuery	*step = (RemoteQuery *) remotestate->combiner.ss.ps.plan;
	if (connection->state == DN_CONNECTION_STATE_QUERY)
		BufferConnection(connection);

	/* If explicit transaction is needed gxid is already sent */
	if (!need_tran && pgxc_node_send_gxid(connection, gxid))
		return false;
	if (total_conn_count == 1 && pgxc_node_send_timestamp(connection, timestamp))
		return false;
	if (snapshot && pgxc_node_send_snapshot(connection, snapshot))
		return false;
	if (step->statement || step->cursor || step->param_types)
	{
		/* need to use Extended Query Protocol */
		int	fetch = 0;
		bool	prepared = false;

		/* if prepared statement is referenced see if it is already exist */
		if (step->statement)
			prepared = ActivateDatanodeStatementOnNode(step->statement,
													   PGXCNodeGetNodeId(connection->nodeoid,
																		 PGXC_NODE_DATANODE));
		/*
		 * execute and fetch rows only if they will be consumed
		 * immediately by the sorter
		 */
		if (step->cursor)
			fetch = 1;

		if (pgxc_node_send_query_extended(connection,
							prepared ? NULL : step->sql_statement,
							step->statement,
							step->cursor,
							step->num_params,
							step->param_types,
							remotestate->paramval_len,
							remotestate->paramval_data,
							step->read_only,
							fetch) != 0)
			return false;
	}
	else
	{
		if (pgxc_node_send_query(connection, step->sql_statement) != 0)
			return false;
	}
	return true;
}

static void
do_query(RemoteQueryState *node)
{
	RemoteQuery		*step = (RemoteQuery *) node->ss.ps.plan;
	TupleTableSlot		*scanslot = node->ss.ss_ScanTupleSlot;
	bool			force_autocommit = step->force_autocommit;
	bool			is_read_only = step->read_only;
	GlobalTransactionId	gxid = InvalidGlobalTransactionId;
	Snapshot		snapshot = GetActiveSnapshot();
	TimestampTz		timestamp = GetCurrentGTMStartTimestamp();
	PGXCNodeHandle		**connections = NULL;
	PGXCNodeHandle		*primaryconnection = NULL;
	int			i;
	int			regular_conn_count;
	int			total_conn_count;
	bool			need_tran;
	PGXCNodeAllHandles	*pgxc_connections;

	/* Be sure to set temporary object flag if necessary */
	if (step->is_temp)
		temp_object_included = true;

	/*
	 * Get connections for Datanodes only, utilities and DDLs
	 * are launched in ExecRemoteUtility
	 */
	pgxc_connections = get_exec_connections(node, step->exec_nodes, step->exec_type);

	if (step->exec_type == EXEC_ON_DATANODES)
	{
		connections = pgxc_connections->datanode_handles;
		total_conn_count = regular_conn_count = pgxc_connections->dn_conn_count;
	}
	else if (step->exec_type == EXEC_ON_COORDS)
	{
		connections = pgxc_connections->coord_handles;
		total_conn_count = regular_conn_count = pgxc_connections->co_conn_count;
	}

	primaryconnection = pgxc_connections->primary_handle;

	/*
	 * Primary connection is counted separately but is included in total_conn_count if used.
	 */
	if (primaryconnection)
		regular_conn_count--;

	pfree(pgxc_connections);

	/*
	 * We save only regular connections, at the time we exit the function
	 * we finish with the primary connection and deal only with regular
	 * connections on subsequent invocations
	 */
	node->node_count = regular_conn_count;

	if (force_autocommit)
		need_tran = false;
	else
		need_tran = !autocommit || (!is_read_only && total_conn_count > 1);

	elog(DEBUG1, "autocommit = %s, has primary = %s, regular_conn_count = %d, need_tran = %s", autocommit ? "true" : "false", primaryconnection ? "true" : "false", regular_conn_count, need_tran ? "true" : "false");

	stat_statement();
	if (autocommit)
	{
		stat_transaction(total_conn_count);
		/* We normally clear for transactions, but if autocommit, clear here, too */
		clear_write_node_list();
	}

	if (!is_read_only)
	{
		if (primaryconnection)
			register_write_nodes(1, &primaryconnection);
		register_write_nodes(regular_conn_count, connections);
	}

	gxid = GetCurrentGlobalTransactionId();

	if (!GlobalTransactionIdIsValid(gxid))
	{
		if (primaryconnection)
			pfree(primaryconnection);
		pfree(connections);
		ereport(ERROR,
				(errcode(ERRCODE_INTERNAL_ERROR),
				 errmsg("Failed to get next transaction ID")));
	}

	if (need_tran)
	{
		/*
		 * Check if data node connections are in transaction and start
		 * transactions on nodes where it is not started
		 */
		PGXCNodeHandle *new_connections[total_conn_count];
		int 		new_count = 0;

		if (primaryconnection &&
			primaryconnection->transaction_status != 'T' &&
			primaryconnection->state != DN_CONNECTION_STATE_QUERY)
			new_connections[new_count++] = primaryconnection;
		for (i = 0; i < regular_conn_count; i++)
			if (connections[i]->transaction_status != 'T' &&
				connections[i]->state != DN_CONNECTION_STATE_QUERY)
				new_connections[new_count++] = connections[i];
		if (new_count && pgxc_node_begin(new_count, new_connections, gxid, PGXC_NODE_DATANODE))
			ereport(ERROR,
					(errcode(ERRCODE_INTERNAL_ERROR),
					 errmsg("Could not begin transaction on data nodes.")));
	}

	/* See if we have a primary node, execute on it first before the others */
	if (primaryconnection)
	{
		if (!pgxc_start_command_on_connection(primaryconnection, need_tran, gxid,
												timestamp, node, total_conn_count, snapshot))
		{
			pfree(connections);
			pfree(primaryconnection);
			ereport(ERROR,
					(errcode(ERRCODE_INTERNAL_ERROR),
					 errmsg("Failed to send command to data nodes")));
		}
		Assert(node->combine_type == COMBINE_TYPE_SAME);

		/* Make sure the command is completed on the primary node */
		while (true)
		{
			int res;
			if (pgxc_node_receive(1, &primaryconnection, NULL))
				break;

			res = handle_response(primaryconnection, node);
			if (res == RESPONSE_COMPLETE)
				break;
			else if (res == RESPONSE_EOF)
				continue;
			else
				ereport(ERROR,
						(errcode(ERRCODE_INTERNAL_ERROR),
						 errmsg("Unexpected response from data node")));
		}
		if (node->errorMessage)
		{
			char *code = node->errorCode;
			if (node->errorDetail != NULL)
				ereport(ERROR,
						(errcode(MAKE_SQLSTATE(code[0], code[1], code[2], code[3], code[4])),
						errmsg("%s", node->errorMessage), errdetail("%s", node->errorDetail) ));
			else
				ereport(ERROR,
						(errcode(MAKE_SQLSTATE(code[0], code[1], code[2], code[3], code[4])),
						errmsg("%s", node->errorMessage)));
		}
	}

	for (i = 0; i < regular_conn_count; i++)
	{
		if (!pgxc_start_command_on_connection(connections[i], need_tran, gxid,
												timestamp, node, total_conn_count, snapshot))
		{
			pfree(connections);
			if (primaryconnection)
				pfree(primaryconnection);
			ereport(ERROR,
					(errcode(ERRCODE_INTERNAL_ERROR),
					 errmsg("Failed to send command to data nodes")));
		}
		connections[i]->combiner = node;
	}

	if (step->cursor)
	{
		node->cursor = step->cursor;
		node->cursor_count = regular_conn_count;
		node->cursor_connections = (PGXCNodeHandle **) palloc(regular_conn_count * sizeof(PGXCNodeHandle *));
		memcpy(node->cursor_connections, connections, regular_conn_count * sizeof(PGXCNodeHandle *));
	}

	/*
	 * Stop if all commands are completed or we got a data row and
	 * initialized state node for subsequent invocations
	 */
	while (regular_conn_count > 0 && node->connections == NULL)
	{
		int i = 0;

		if (pgxc_node_receive(regular_conn_count, connections, NULL))
		{
			pfree(connections);
			if (primaryconnection)
				pfree(primaryconnection);
			if (node->cursor_connections)
				pfree(node->cursor_connections);

			ereport(ERROR,
					(errcode(ERRCODE_INTERNAL_ERROR),
					 errmsg("Failed to read response from data nodes")));
		}
		/*
		 * Handle input from the data nodes.
		 * If we got a RESPONSE_DATAROW we can break handling to wrap
		 * it into a tuple and return. Handling will be continued upon
		 * subsequent invocations.
		 * If we got 0, we exclude connection from the list. We do not
		 * expect more input from it. In case of non-SELECT query we quit
		 * the loop when all nodes finish their work and send ReadyForQuery
		 * with empty connections array.
		 * If we got EOF, move to the next connection, will receive more
		 * data on the next iteration.
		 */
		while (i < regular_conn_count)
		{
			int res = handle_response(connections[i], node);
			if (res == RESPONSE_EOF)
			{
				i++;
			}
			else if (res == RESPONSE_COMPLETE)
			{
				if (i < --regular_conn_count)
					connections[i] = connections[regular_conn_count];
			}
			else if (res == RESPONSE_TUPDESC)
			{
				ExecSetSlotDescriptor(scanslot, node->tuple_desc);
				/*
				 * Now tuple table slot is responsible for freeing the
				 * descriptor
				 */
				node->tuple_desc = NULL;
				if (step->sort)
				{
					SimpleSort *sort = step->sort;

					node->connections = connections;
					node->conn_count = regular_conn_count;
					/*
					 * First message is already in the buffer
					 * Further fetch will be under tuplesort control
					 * If query does not produce rows tuplesort will not
					 * be initialized
					 */
					node->tuplesortstate = tuplesort_begin_merge(
										   scanslot->tts_tupleDescriptor,
										   sort->numCols,
										   sort->sortColIdx,
										   sort->sortOperators,
										   sort->nullsFirst,
										   node,
										   work_mem);
					/*
					 * Break the loop, do not wait for first row.
					 * Tuplesort module want to control node it is
					 * fetching rows from, while in this loop first
					 * row would be got from random node
					 */
					break;
				}
			}
			else if (res == RESPONSE_DATAROW)
			{
				/*
				 * Got first data row, quit the loop
				 */
				node->connections = connections;
				node->conn_count = regular_conn_count;
				node->current_conn = i;
				break;
			}
		}
	}

	if (node->cursor_count)
	{
		node->conn_count = node->cursor_count;
		memcpy(connections, node->cursor_connections, node->cursor_count * sizeof(PGXCNodeHandle *));
		node->connections = connections;
	}
}

/*
 * ExecRemoteQueryInnerPlan
 * Executes the inner plan of a RemoteQuery. It returns false if the inner plan
 * does not return any row, otherwise it returns true.
 */
static bool
ExecRemoteQueryInnerPlan(RemoteQueryState *node)
{
	EState		   *estate = node->ss.ps.state;
	TupleTableSlot *innerSlot = ExecProcNode(innerPlanState(node));
	/*
	 * Use data row returned by the previus step as a parameters for
	 * the main query.
	 */
	if (!TupIsNull(innerSlot))
	{
		node->paramval_len = ExecCopySlotDatarow(innerSlot,
												 &node->paramval_data);

		/* Needed for expression evaluation */
		if (estate->es_param_exec_vals)
		{
			int i;
			int natts = innerSlot->tts_tupleDescriptor->natts;

			slot_getallattrs(innerSlot);
			for (i = 0; i < natts; i++)
				estate->es_param_exec_vals[i].value = slot_getattr(
						innerSlot,
						i+1,
						&estate->es_param_exec_vals[i].isnull);
		}
		return true;
	}
	return false;
}

/*
 * apply_qual
 * Applies the qual of the query, and returns the same slot if
 * the qual returns true, else returns NULL
 */
static TupleTableSlot *
apply_qual(TupleTableSlot *slot, RemoteQueryState *node)
{
   List *qual = node->ss.ps.qual;
   if (qual)
   {
	   ExprContext *econtext = node->ss.ps.ps_ExprContext;
	   econtext->ecxt_scantuple = slot;
	   if (!ExecQual(qual, econtext, false))
		   return NULL;
   }

   return slot;
}

/*
 * ExecRemoteQuery
 * Wrapper around the main RemoteQueryNext() function. This
 * wrapper provides materialization of the result returned by
 * RemoteQueryNext
 */

TupleTableSlot *
ExecRemoteQuery(RemoteQueryState *node)
{
	TupleTableSlot *resultslot = node->ss.ps.ps_ResultTupleSlot;
	Tuplestorestate *tuplestorestate;
	bool		eof_tuplestore;
	bool forward = ScanDirectionIsForward(node->ss.ps.state->es_direction);
	TupleTableSlot *slot;

	/*
	 * If sorting is needed, then tuplesortstate takes care of
	 * materialization
	 */
	if (((RemoteQuery *) node->ss.ps.plan)->sort)
		return RemoteQueryNext(node);


	tuplestorestate = node->tuplestorestate;

	if (tuplestorestate == NULL)
	{
		tuplestorestate = tuplestore_begin_heap(true, false, work_mem);
		tuplestore_set_eflags(tuplestorestate, node->eflags);
		node->tuplestorestate = tuplestorestate;
	}

	/*
	 * If we are not at the end of the tuplestore, or are going backwards, try
	 * to fetch a tuple from tuplestore.
	 */
	eof_tuplestore = (tuplestorestate == NULL) ||
		tuplestore_ateof(tuplestorestate);

	if (!forward && eof_tuplestore)
	{
		if (!node->eof_underlying)
		{
			/*
			 * When reversing direction at tuplestore EOF, the first
			 * gettupleslot call will fetch the last-added tuple; but we want
			 * to return the one before that, if possible. So do an extra
			 * fetch.
			 */
			if (!tuplestore_advance(tuplestorestate, forward))
				return NULL;	/* the tuplestore must be empty */
		}
		eof_tuplestore = false;
	}

	/*
	 * If we can fetch another tuple from the tuplestore, return it.
	 */
	slot = node->ss.ps.ps_ResultTupleSlot;
	if (!eof_tuplestore)
	{
		/* Look for the first tuple that matches qual */
		while (tuplestore_gettupleslot(tuplestorestate, forward, false, slot))
		{
			if (apply_qual(slot, node))
				return slot;
		}
		/* Not found */
		if (forward)
			eof_tuplestore = true;
	}


	/*
	 * If tuplestore has reached its end but the underlying RemoteQueryNext() hasn't
	 * finished yet, try to fetch another row.
	 */
	if (eof_tuplestore && !node->eof_underlying)
	{
		TupleTableSlot *outerslot;

		while (1)
		{
			/*
			 * We can only get here with forward==true, so no need to worry about
			 * which direction the subplan will go.
			 */
			outerslot = RemoteQueryNext(node);
			if (TupIsNull(outerslot))
			{
				node->eof_underlying = true;
				return NULL;
			}

			/*
			 * Append a copy of the returned tuple to tuplestore.  NOTE: because
			 * the tuplestore is certainly in EOF state, its read position will
			 * move forward over the added tuple.  This is what we want.
			 */
			if (tuplestorestate)
				tuplestore_puttupleslot(tuplestorestate, outerslot);

			/*
			 * If qual returns true, return the fetched tuple, else continue for
			 * next tuple
			 */
			if (apply_qual(outerslot, node))
				return outerslot;
		}

	}

	return ExecClearTuple(resultslot);
}

/*
 * Execute step of PGXC plan.
 * The step specifies a command to be executed on specified nodes.
 * On first invocation connections to the data nodes are initialized and
 * command is executed. Further, as well as within subsequent invocations,
 * responses are received until step is completed or there is a tuple to emit.
 * If there is a tuple it is returned, otherwise returned NULL. The NULL result
 * from the function indicates completed step.
 * The function returns at most one tuple per invocation.
 */
static TupleTableSlot *
RemoteQueryNext(RemoteQueryState *node)
{
	RemoteQuery    *step = (RemoteQuery *) node->ss.ps.plan;
	TupleTableSlot *resultslot = node->ss.ps.ps_ResultTupleSlot;
	TupleTableSlot *scanslot = node->ss.ss_ScanTupleSlot;
	bool have_tuple = false;
	List			*qual = node->ss.ps.qual;
	ExprContext		*econtext = node->ss.ps.ps_ExprContext;

	if (!node->query_Done)
	{
		/*
		 * Inner plan for RemoteQuery supplies parameters.
		 * We execute inner plan to get a tuple and use values of the tuple as
		 * parameter values when executing this remote query.
		 * If returned slot contains NULL tuple break execution.
		 * TODO there is a problem how to handle the case if both inner and
		 * outer plans exist. We can decide later, since it is never used now.
		 */
		if (innerPlanState(node))
		{
			if (!ExecRemoteQueryInnerPlan(node))
			{
				/* no parameters, exit */
				return NULL;
			}
		}
		do_query(node);

		node->query_Done = true;
	}

	if (node->update_cursor)
	{
		PGXCNodeAllHandles *all_dn_handles = get_exec_connections(node, NULL, EXEC_ON_DATANODES);
		close_node_cursors(all_dn_handles->datanode_handles,
						  all_dn_handles->dn_conn_count,
						  node->update_cursor);
		pfree(node->update_cursor);
		node->update_cursor = NULL;
		pfree_pgxc_all_handles(all_dn_handles);
	}

handle_results:
	if (node->tuplesortstate)
	{
		while (tuplesort_gettupleslot((Tuplesortstate *) node->tuplesortstate,
									  true, scanslot))
		{
			if (qual)
				econtext->ecxt_scantuple = scanslot;
			if (!qual || ExecQual(qual, econtext, false))
				have_tuple = true;
			else
			{
				have_tuple = false;
				continue;
			}
			/*
			 * If DISTINCT is specified and current tuple matches to
			 * previous skip it and get next one.
			 * Othervise return current tuple
			 */
			if (step->distinct)
			{
				/*
				 * Always receive very first tuple and
				 * skip to next if scan slot match to previous (result slot)
				 */
				if (!TupIsNull(resultslot) &&
						execTuplesMatch(scanslot,
										resultslot,
										step->distinct->numCols,
										step->distinct->uniqColIdx,
										node->eqfunctions,
										node->tmp_ctx))
				{
					have_tuple = false;
					continue;
				}
			}
			copy_slot(node, scanslot, resultslot);
			break;
		}
		if (!have_tuple)
			ExecClearTuple(resultslot);
	}
	else
	{
		if (FetchTuple(node, scanslot) && !TupIsNull(scanslot))
		{
			if (qual)
				econtext->ecxt_scantuple = scanslot;
			copy_slot(node, scanslot, resultslot);
		}
		else
			ExecClearTuple(resultslot);
	}

	if (node->errorMessage)
	{
		char *code = node->errorCode;
		if (node->errorDetail != NULL)
			ereport(ERROR,
					(errcode(MAKE_SQLSTATE(code[0], code[1], code[2], code[3], code[4])),
						errmsg("%s", node->errorMessage), errdetail("%s", node->errorDetail) ));
		else
			ereport(ERROR,
					(errcode(MAKE_SQLSTATE(code[0], code[1], code[2], code[3], code[4])),
						errmsg("%s", node->errorMessage)));
	}

	/*
	 * While we are emitting rows we ignore outer plan
	 */
	if (!TupIsNull(resultslot))
		return resultslot;

	/*
	 * We can not use recursion here. We can run out of the stack memory if
	 * inner node returns long result set and this node does not returns rows
	 * (like INSERT ... SELECT)
	 */
	if (innerPlanState(node))
	{
		if (ExecRemoteQueryInnerPlan(node))
		{
			do_query(node);
			goto handle_results;
		}
	}

	/*
	 * Execute outer plan if specified
	 */
	if (outerPlanState(node))
	{
		TupleTableSlot *slot = ExecProcNode(outerPlanState(node));
		if (!TupIsNull(slot))
			return slot;
	}

	/*
	 * OK, we have nothing to return, so return NULL
	 */
	return NULL;
}


/*
 * End the remote query
 */
void
ExecEndRemoteQuery(RemoteQueryState *node)
{
	ListCell *lc;

	/*
	 * shut down the subplan
	 */
	if (innerPlanState(node))
		ExecEndNode(innerPlanState(node));

	/* clean up the buffer */
	foreach(lc, node->rowBuffer)
	{
		RemoteDataRow dataRow = (RemoteDataRow) lfirst(lc);
		pfree(dataRow->msg);
	}
	list_free_deep(node->rowBuffer);

	node->current_conn = 0;
	while (node->conn_count > 0)
	{
		int res;
		PGXCNodeHandle *conn = node->connections[node->current_conn];

		/* throw away message */
		if (node->currentRow.msg)
		{
			pfree(node->currentRow.msg);
			node->currentRow.msg = NULL;
		}

		if (conn == NULL)
		{
			node->conn_count--;
			continue;
		}

		/* no data is expected */
		if (conn->state == DN_CONNECTION_STATE_IDLE ||
				conn->state == DN_CONNECTION_STATE_ERROR_FATAL)
		{
			if (node->current_conn < --node->conn_count)
				node->connections[node->current_conn] = node->connections[node->conn_count];
			continue;
		}
		res = handle_response(conn, node);
		if (res == RESPONSE_EOF)
		{
			struct timeval timeout;
			timeout.tv_sec = END_QUERY_TIMEOUT;
			timeout.tv_usec = 0;

			if (pgxc_node_receive(1, &conn, &timeout))
				ereport(ERROR,
						(errcode(ERRCODE_INTERNAL_ERROR),
						 errmsg("Failed to read response from data nodes when ending query")));
		}
	}

	if (node->tuplesortstate != NULL || node->tuplestorestate != NULL)
		ExecClearTuple(node->ss.ss_ScanTupleSlot);
	/*
	 * Release tuplesort resources
	 */
	if (node->tuplesortstate != NULL)
		tuplesort_end((Tuplesortstate *) node->tuplesortstate);
	node->tuplesortstate = NULL;
	/*
	 * Release tuplestore resources
	 */
	if (node->tuplestorestate != NULL)
		tuplestore_end(node->tuplestorestate);
	node->tuplestorestate = NULL;

	/*
	 * If there are active cursors close them
	 */
	if (node->cursor || node->update_cursor)
	{
		PGXCNodeAllHandles *all_handles = NULL;
		PGXCNodeHandle    **cur_handles;
		bool bFree = false;
		int nCount;
		int i;

		cur_handles = node->cursor_connections;
		nCount = node->cursor_count;

		for(i=0;i<node->cursor_count;i++)
		{
			if (node->cursor_connections == NULL || node->cursor_connections[i]->sock == -1)
			{
				bFree = true;
				all_handles = get_exec_connections(node, NULL, EXEC_ON_DATANODES);
				cur_handles = all_handles->datanode_handles;
				nCount = all_handles->dn_conn_count;
				break;
			}
		}

		if (node->cursor)
		{
			close_node_cursors(cur_handles, nCount, node->cursor);
			pfree(node->cursor);
			node->cursor = NULL;
		}

		if (node->update_cursor)
		{
			close_node_cursors(cur_handles, nCount, node->update_cursor);
			pfree(node->update_cursor);
			node->update_cursor = NULL;
		}

		if (bFree)
			pfree_pgxc_all_handles(all_handles);
	}

	/*
	 * Clean up parameters if they were set
	 */
	if (node->paramval_data)
	{
		pfree(node->paramval_data);
		node->paramval_data = NULL;
		node->paramval_len = 0;
	}

	/*
	 * shut down the subplan
	 */
	if (outerPlanState(node))
		ExecEndNode(outerPlanState(node));

	if (node->ss.ss_currentRelation)
		ExecCloseScanRelation(node->ss.ss_currentRelation);

	if (node->tmp_ctx)
		MemoryContextDelete(node->tmp_ctx);

	CloseCombiner(node);
}


static void
close_node_cursors(PGXCNodeHandle **connections, int conn_count, char *cursor)
{
	int i;
	RemoteQueryState *combiner;

	for (i = 0; i < conn_count; i++)
	{
		if (connections[i]->state == DN_CONNECTION_STATE_QUERY)
			BufferConnection(connections[i]);
		if (pgxc_node_send_close(connections[i], false, cursor) != 0)
			ereport(WARNING,
					(errcode(ERRCODE_INTERNAL_ERROR),
					 errmsg("Failed to close data node cursor")));
		if (pgxc_node_send_sync(connections[i]) != 0)
			ereport(WARNING,
					(errcode(ERRCODE_INTERNAL_ERROR),
					 errmsg("Failed to close data node cursor")));
	}

	combiner = CreateResponseCombiner(conn_count, COMBINE_TYPE_NONE);

	while (conn_count > 0)
	{
		if (pgxc_node_receive(conn_count, connections, NULL))
			ereport(ERROR,
					(errcode(ERRCODE_INTERNAL_ERROR),
					 errmsg("Failed to close data node cursor")));
		i = 0;
		while (i < conn_count)
		{
			int res = handle_response(connections[i], combiner);
			if (res == RESPONSE_EOF)
			{
				i++;
			}
			else if (res == RESPONSE_COMPLETE)
			{
				/* Done, connection is reade for query */
				if (--conn_count > i)
					connections[i] = connections[conn_count];
			}
			/* Ignore other possible responses */
		}
	}

	ValidateAndCloseCombiner(combiner);
}
#endif


/*
 * Encode parameter values to format of DataRow message (the same format is
 * used in Bind) to prepare for sending down to data nodes.
 * The buffer to store encoded value is palloc'ed and returned as the result
 * parameter. Function returns size of the result
 */
int
ParamListToDataRow(ParamListInfo params, char** result)
{
	StringInfoData buf;
	uint16 n16;
	int i;
	int real_num_params = params->numParams;

	/*
	 * It is necessary to fetch parameters
	 * before looking at the output value.
	 */
	for (i = 0; i < params->numParams; i++)
	{
		ParamExternData *param;

		param = &params->params[i];

		if (!OidIsValid(param->ptype) && params->paramFetch != NULL)
			(*params->paramFetch) (params, i + 1);

		/*
		 * In case parameter type is not defined, it is not necessary to include
		 * it in message sent to backend nodes.
		 */
		if (!OidIsValid(param->ptype))
			real_num_params--;
	}

	initStringInfo(&buf);

	/* Number of parameter values */
	n16 = htons(real_num_params);
	appendBinaryStringInfo(&buf, (char *) &n16, 2);

	/* Parameter values */
	for (i = 0; i < params->numParams; i++)
	{
		ParamExternData *param = &params->params[i];
		uint32 n32;

		/* If parameter has no type defined it is not necessary to include it in message */
		if (!OidIsValid(param->ptype))
			continue;

		if (param->isnull)
		{
			n32 = htonl(-1);
			appendBinaryStringInfo(&buf, (char *) &n32, 4);
		}
		else
		{
			Oid		typOutput;
			bool	typIsVarlena;
			Datum	pval;
			char   *pstring;
			int		len;

			/* Get info needed to output the value */
			getTypeOutputInfo(param->ptype, &typOutput, &typIsVarlena);

			/*
			 * If we have a toasted datum, forcibly detoast it here to avoid
			 * memory leakage inside the type's output routine.
			 */
			if (typIsVarlena)
				pval = PointerGetDatum(PG_DETOAST_DATUM(param->value));
			else
				pval = param->value;

			/* Convert Datum to string */
			pstring = OidOutputFunctionCall(typOutput, pval);

			/* copy data to the buffer */
			len = strlen(pstring);
			n32 = htonl(len);
			appendBinaryStringInfo(&buf, (char *) &n32, 4);
			appendBinaryStringInfo(&buf, pstring, len);
		}
	}

	/* Take data from the buffer */
	*result = palloc(buf.len);
	memcpy(*result, buf.data, buf.len);
	pfree(buf.data);
	return buf.len;
}


#ifndef XCP
/* ----------------------------------------------------------------
 *		ExecRemoteQueryReScan
 *
 *		Rescans the relation.
 * ----------------------------------------------------------------
 */
void
ExecRemoteQueryReScan(RemoteQueryState *node, ExprContext *exprCtxt)
{
	/*
	 * If the materialized store is not empty, just rewind the stored output.
	 */
	ExecClearTuple(node->ss.ps.ps_ResultTupleSlot);

	if (((RemoteQuery *) node->ss.ps.plan)->sort)
	{
		if (!node->tuplesortstate)
			return;

		tuplesort_rescan(node->tuplesortstate);
	}
	else
	{
		if (!node->tuplestorestate)
			return;

		tuplestore_rescan(node->tuplestorestate);
	}

}
#endif


/*
 * Execute utility statement on multiple data nodes
 * It does approximately the same as
 *
 * RemoteQueryState *state = ExecInitRemoteQuery(plan, estate, flags);
 * Assert(TupIsNull(ExecRemoteQuery(state));
 * ExecEndRemoteQuery(state)
 *
 * But does not need an Estate instance and does not do some unnecessary work,
 * like allocating tuple slots.
 */
void
ExecRemoteUtility(RemoteQuery *node)
{
	RemoteQueryState *remotestate;
#ifdef XCP
	ResponseCombiner *combiner;
#endif
	bool		force_autocommit = node->force_autocommit;
	bool		is_read_only = node->read_only;
	RemoteQueryExecType exec_type = node->exec_type;
	GlobalTransactionId gxid = InvalidGlobalTransactionId;
	Snapshot snapshot = GetActiveSnapshot();
	PGXCNodeAllHandles *pgxc_connections;
	int			total_conn_count;
	int			co_conn_count;
	int			dn_conn_count;
	bool		need_tran;
	ExecDirectType		exec_direct_type = node->exec_direct_type;
	int			i;

#ifdef XCP
	is_ddl |= (exec_type == EXEC_ON_ALL_NODES || exec_type == EXEC_ON_COORDS);
#else
	if (!force_autocommit)
		is_ddl = true;
#endif

	implicit_force_autocommit = force_autocommit;

#ifdef XCP
	remotestate = makeNode(RemoteQueryState);
	combiner = (ResponseCombiner *)remotestate;
	InitResponseCombiner(combiner, 0, node->combine_type);
#else
	/*
	 * A transaction using temporary objects cannot use 2PC.
	 * It is possible to invoke create table with inheritance on
	 * temporary objects, so in this case temp_object_included flag
	 * is already assigned when analyzing inner relations.
	 */
	if (!temp_object_included)
		temp_object_included = node->is_temp;

	remotestate = CreateResponseCombiner(0, node->combine_type);
#endif

	pgxc_connections = get_exec_connections(NULL, node->exec_nodes, exec_type);

	dn_conn_count = pgxc_connections->dn_conn_count;

	/*
	 * EXECUTE DIRECT can only be launched on a single node
	 * but we have to count local node also here.
	 */
	if (exec_direct_type != EXEC_DIRECT_NONE && exec_type == EXEC_ON_COORDS)
		co_conn_count = 2;
	else
		co_conn_count = pgxc_connections->co_conn_count;

	/* Registering new connections needs the sum of Connections to Datanodes AND to Coordinators */
	total_conn_count = dn_conn_count + co_conn_count;

	if (force_autocommit)
		need_tran = false;
	else if (exec_type == EXEC_ON_ALL_NODES ||
			 exec_type == EXEC_ON_COORDS)
		need_tran = true;
	else
		need_tran = !autocommit || total_conn_count > 1;

	/* Commands launched through EXECUTE DIRECT do not need start a transaction */
	if (exec_direct_type == EXEC_DIRECT_UTILITY)
	{
		need_tran = false;

		/* This check is not done when analyzing to limit dependencies */
		if (IsTransactionBlock())
			ereport(ERROR,
					(errcode(ERRCODE_ACTIVE_SQL_TRANSACTION),
					 errmsg("cannot run EXECUTE DIRECT with utility inside a transaction block")));
	}

	if (need_tran && !is_read_only)
	{
		register_write_nodes(dn_conn_count, pgxc_connections->datanode_handles);
	}

	gxid = GetCurrentGlobalTransactionId();
	if (!GlobalTransactionIdIsValid(gxid))
	{
		ereport(ERROR,
				(errcode(ERRCODE_INTERNAL_ERROR),
				 errmsg("Failed to get next transaction ID")));
	}

	if (need_tran)
	{
		/*
		 * Check if data node connections are in transaction and start
		 * transactions on nodes where it is not started
		 */
		PGXCNodeHandle *new_connections[total_conn_count];
		int 		new_count = 0;

		/* Check for Datanodes */
		for (i = 0; i < dn_conn_count; i++)
			if (pgxc_connections->datanode_handles[i]->transaction_status != 'T')
				new_connections[new_count++] = pgxc_connections->datanode_handles[i];

		if (exec_type == EXEC_ON_ALL_NODES ||
			exec_type == EXEC_ON_DATANODES)
		{
			if (new_count && pgxc_node_begin(new_count, new_connections, gxid, PGXC_NODE_DATANODE))
					ereport(ERROR,
							(errcode(ERRCODE_INTERNAL_ERROR),
							 errmsg("Could not begin transaction on data nodes")));
		}

		/* Check Coordinators also and begin there if necessary */
		new_count = 0;
		if (exec_type == EXEC_ON_ALL_NODES ||
			exec_type == EXEC_ON_COORDS)
		{
			/* Important not to count the connection of local coordinator! */
			for (i = 0; i < co_conn_count - 1; i++)
				if (pgxc_connections->coord_handles[i]->transaction_status != 'T')
					new_connections[new_count++] = pgxc_connections->coord_handles[i];

			if (new_count && pgxc_node_begin(new_count, new_connections, gxid, PGXC_NODE_COORDINATOR))
					ereport(ERROR,
							(errcode(ERRCODE_INTERNAL_ERROR),
							 errmsg("Could not begin transaction on Coordinators")));
		}
	}

	/* Send query down to Datanodes */
	if (exec_type == EXEC_ON_ALL_NODES ||
		exec_type == EXEC_ON_DATANODES)
	{
		for (i = 0; i < dn_conn_count; i++)
		{
			PGXCNodeHandle *conn = pgxc_connections->datanode_handles[i];

#ifdef XCP
			CHECK_OWNERSHIP(conn, combiner);
#else
			if (conn->state == DN_CONNECTION_STATE_QUERY)
				BufferConnection(conn);
#endif
			/* If explicit transaction is needed gxid is already sent */
			if (!need_tran && pgxc_node_send_gxid(conn, gxid))
			{
				ereport(ERROR,
						(errcode(ERRCODE_INTERNAL_ERROR),
						 errmsg("Failed to send command to data nodes")));
			}
			if (snapshot && pgxc_node_send_snapshot(conn, snapshot))
			{
				ereport(ERROR,
						(errcode(ERRCODE_INTERNAL_ERROR),
						 errmsg("Failed to send command to data nodes")));
			}
			if (pgxc_node_send_query(conn, node->sql_statement) != 0)
			{
				ereport(ERROR,
						(errcode(ERRCODE_INTERNAL_ERROR),
						 errmsg("Failed to send command to data nodes")));
			}
		}
	}

	if (exec_type == EXEC_ON_ALL_NODES ||
		exec_type == EXEC_ON_COORDS)
	{
		/* Now send it to Coordinators if necessary */
		for (i = 0; i < co_conn_count - 1; i++)
		{
			/* If explicit transaction is needed gxid is already sent */
			if (!need_tran && pgxc_node_send_gxid(pgxc_connections->coord_handles[i], gxid))
			{
				ereport(ERROR,
						(errcode(ERRCODE_INTERNAL_ERROR),
						 errmsg("Failed to send command to data nodes")));
			}
			if (snapshot && pgxc_node_send_snapshot(pgxc_connections->coord_handles[i], snapshot))
			{
				ereport(ERROR,
						(errcode(ERRCODE_INTERNAL_ERROR),
						 errmsg("Failed to send command to data nodes")));
			}
			if (pgxc_node_send_query(pgxc_connections->coord_handles[i], node->sql_statement) != 0)
			{
				ereport(ERROR,
						(errcode(ERRCODE_INTERNAL_ERROR),
						 errmsg("Failed to send command to data nodes")));
			}
		}
	}

	/*
	 * Stop if all commands are completed or we got a data row and
	 * initialized state node for subsequent invocations
	 */
	if (exec_type == EXEC_ON_ALL_NODES ||
		exec_type == EXEC_ON_DATANODES)
	{
		while (dn_conn_count > 0)
		{
			int i = 0;

			if (pgxc_node_receive(dn_conn_count, pgxc_connections->datanode_handles, NULL))
				break;
			/*
			 * Handle input from the data nodes.
			 * We do not expect data nodes returning tuples when running utility
			 * command.
			 * If we got EOF, move to the next connection, will receive more
			 * data on the next iteration.
			 */
			while (i < dn_conn_count)
			{
				PGXCNodeHandle *conn = pgxc_connections->datanode_handles[i];
#ifdef XCP
				int res = handle_response(conn, combiner);
#else
				int res = handle_response(conn, remotestate);
#endif
				if (res == RESPONSE_EOF)
				{
					i++;
				}
				else if (res == RESPONSE_COMPLETE)
#ifdef XCP
				{
					/* Ignore, wait for ReadyForQuery */
				}
				else if (res == RESPONSE_ERROR)
				{
					/* Ignore, wait for ReadyForQuery */
				}
				else if (res == RESPONSE_READY)
#endif
				{
					if (i < --dn_conn_count)
						pgxc_connections->datanode_handles[i] =
							pgxc_connections->datanode_handles[dn_conn_count];
				}
				else if (res == RESPONSE_TUPDESC)
				{
					ereport(ERROR,
							(errcode(ERRCODE_INTERNAL_ERROR),
							 errmsg("Unexpected response from data node")));
				}
				else if (res == RESPONSE_DATAROW)
				{
					ereport(ERROR,
							(errcode(ERRCODE_INTERNAL_ERROR),
							 errmsg("Unexpected response from data node")));
				}
			}
		}
	}

	/* Make the same for Coordinators */
	if (exec_type == EXEC_ON_ALL_NODES ||
		exec_type == EXEC_ON_COORDS)
	{
		/* For local Coordinator */
		co_conn_count--;
		while (co_conn_count > 0)
		{
			int i = 0;

			if (pgxc_node_receive(co_conn_count, pgxc_connections->coord_handles, NULL))
				break;

			while (i < co_conn_count)
			{
#ifdef XCP
				int res = handle_response(pgxc_connections->coord_handles[i], combiner);
#else
				int res = handle_response(pgxc_connections->coord_handles[i], remotestate);
#endif
				if (res == RESPONSE_EOF)
				{
					i++;
				}
				else if (res == RESPONSE_COMPLETE)
#ifdef XCP
				{
					/* Ignore, wait for ReadyForQuery */
				}
				else if (res == RESPONSE_ERROR)
				{
					/* Ignore, wait for ReadyForQuery */
				}
				else if (res == RESPONSE_READY)
#endif
				{
					if (i < --co_conn_count)
						pgxc_connections->coord_handles[i] =
							 pgxc_connections->coord_handles[co_conn_count];
				}
				else if (res == RESPONSE_TUPDESC)
				{
					ereport(ERROR,
							(errcode(ERRCODE_INTERNAL_ERROR),
							 errmsg("Unexpected response from coordinator")));
				}
				else if (res == RESPONSE_DATAROW)
				{
					ereport(ERROR,
							(errcode(ERRCODE_INTERNAL_ERROR),
							 errmsg("Unexpected response from coordinator")));
				}
			}
		}
	}
	/*
	 * We have processed all responses from nodes and if we have
	 * error message pending we can report it. All connections should be in
	 * consistent state now and so they can be released to the pool after ROLLBACK.
	 */
#ifdef XCP
	if (combiner->errorMessage)
	{
		char *code = combiner->errorCode;
		if (combiner->errorDetail)
			ereport(ERROR,
					(errcode(MAKE_SQLSTATE(code[0], code[1], code[2], code[3], code[4])),
						errmsg("%s", combiner->errorMessage), errdetail("%s", combiner->errorDetail) ));
		else
			ereport(ERROR,
					(errcode(MAKE_SQLSTATE(code[0], code[1], code[2], code[3], code[4])),
						errmsg("%s", combiner->errorMessage)));
	}
#else
	if (remotestate->errorMessage)
 	{
		char *code = remotestate->errorCode;
		if (remotestate->errorDetail != NULL)
 			ereport(ERROR,
 					(errcode(MAKE_SQLSTATE(code[0], code[1], code[2], code[3], code[4])),
						errmsg("%s", remotestate->errorMessage), errdetail("%s", remotestate->errorDetail) ));
 		else
 			ereport(ERROR,
 					(errcode(MAKE_SQLSTATE(code[0], code[1], code[2], code[3], code[4])),
						errmsg("%s", remotestate->errorMessage)));
	}
#endif
}


/*
 * Called when the backend is ending.
 */
void
PGXCNodeCleanAndRelease(int code, Datum arg)
{
	/* Rollback on Data Nodes */
	if (IsTransactionState())
	{
		PGXCNodeRollback();

		/* Rollback on GTM if transaction id opened. */
		RollbackTranGTM((GlobalTransactionId) GetCurrentTransactionIdIfAny());
	}

#ifndef XCP
	/* Clean up prepared transactions before releasing connections */
	DropAllPreparedStatements();
#endif

	/* Release data node connections */
	release_handles();

	/* Disconnect from Pooler */
	PoolManagerDisconnect();

	/* Close connection with GTM */
	CloseGTM();

	/* Dump collected statistics to the log */
	stat_log();
}


/*
 * Create combiner, receive results from connections and validate combiner.
 * Works for Coordinator or Datanodes.
 */
#ifdef XCP
static int
pgxc_node_receive_and_validate(const int conn_count, PGXCNodeHandle ** handles)
{
	int result = 0;
	ResponseCombiner combiner;

	if (conn_count == 0)
		return result;

	InitResponseCombiner(&combiner, conn_count, COMBINE_TYPE_NONE);
	/*
	 * Make sure there are zeroes in unused fields
	 */
	memset(&combiner, 0, sizeof(ScanState));

	/* Receive responses */
	result = pgxc_node_receive_responses(conn_count, handles, NULL, &combiner);
	if (result)
		goto finish;

	result = ValidateAndCloseCombiner(&combiner) ? result : EOF;

finish:
	return result;
}
#else
static int
pgxc_node_receive_and_validate(const int conn_count, PGXCNodeHandle ** handles, bool reset_combiner)
{
	struct timeval *timeout = NULL;
	int result = 0;
	RemoteQueryState *combiner = NULL;

	if (conn_count == 0)
		return result;

	combiner = CreateResponseCombiner(conn_count, COMBINE_TYPE_NONE);

	/* Receive responses */
	result = pgxc_node_receive_responses(conn_count, handles, timeout, combiner);

	if (result)
		goto finish;

	if (reset_combiner)
		result = ValidateAndResetCombiner(combiner) ? result : EOF;
	else
		result = ValidateAndCloseCombiner(combiner) ? result : EOF;

finish:
	return result;
}
#endif


/*
 * Get all connections for which we have an open transaction,
 * for both data nodes and coordinators
 */
static PGXCNodeAllHandles *
pgxc_get_all_transaction_nodes(PGXCNode_HandleRequested status_requested)
{
	PGXCNodeAllHandles *pgxc_connections;

	pgxc_connections = (PGXCNodeAllHandles *) palloc0(sizeof(PGXCNodeAllHandles));
	if (!pgxc_connections)
	{
		ereport(ERROR,
				(errcode(ERRCODE_OUT_OF_MEMORY),
				 errmsg("out of memory")));
	}

	pgxc_connections->datanode_handles = (PGXCNodeHandle **)
				palloc(NumDataNodes * sizeof(PGXCNodeHandle *));
	pgxc_connections->coord_handles = (PGXCNodeHandle **)
				palloc(NumCoords * sizeof(PGXCNodeHandle *));
	if (!pgxc_connections->datanode_handles || !pgxc_connections->coord_handles)
	{
		ereport(ERROR,
				(errcode(ERRCODE_OUT_OF_MEMORY),
				 errmsg("out of memory")));
	}

	/* gather needed connections */
	pgxc_connections->dn_conn_count = get_transaction_nodes(
							pgxc_connections->datanode_handles,
							REMOTE_CONN_DATANODE,
							status_requested);
	pgxc_connections->co_conn_count = get_transaction_nodes(
							pgxc_connections->coord_handles,
							REMOTE_CONN_COORD,
							status_requested);

	return pgxc_connections;
}

void
ExecCloseRemoteStatement(const char *stmt_name, List *nodelist)
{
	PGXCNodeAllHandles *all_handles;
	PGXCNodeHandle	  **connections;
#ifdef XCP
	ResponseCombiner	combiner;
#else
	RemoteQueryState   *combiner;
#endif
	int					conn_count;
	int 				i;

	/* Exit if nodelist is empty */
	if (list_length(nodelist) == 0)
		return;

	/* get needed data node connections */
	all_handles = get_handles(nodelist, NIL, false);
	conn_count = all_handles->dn_conn_count;
	connections = all_handles->datanode_handles;

	for (i = 0; i < conn_count; i++)
	{
		if (connections[i]->state == DN_CONNECTION_STATE_QUERY)
			BufferConnection(connections[i]);
		if (pgxc_node_send_close(connections[i], true, stmt_name) != 0)
		{
			/*
			 * statements are not affected by statement end, so consider
			 * unclosed statement on the datanode as a fatal issue and
			 * force connection is discarded
			 */
			connections[i]->state = DN_CONNECTION_STATE_ERROR_FATAL;
			ereport(WARNING,
					(errcode(ERRCODE_INTERNAL_ERROR),
					 errmsg("Failed to close data node statemrnt")));
		}
		if (pgxc_node_send_sync(connections[i]) != 0)
		{
			connections[i]->state = DN_CONNECTION_STATE_ERROR_FATAL;
			ereport(WARNING,
					(errcode(ERRCODE_INTERNAL_ERROR),
					 errmsg("Failed to close data node statement")));
		}
	}

#ifdef XCP
	InitResponseCombiner(&combiner, conn_count, COMBINE_TYPE_NONE);
	/*
	 * Make sure there are zeroes in unused fields
	 */
	memset(&combiner, 0, sizeof(ScanState));
#else
	combiner = CreateResponseCombiner(conn_count, COMBINE_TYPE_NONE);
#endif

	while (conn_count > 0)
	{
		if (pgxc_node_receive(conn_count, connections, NULL))
		{
			for (i = 0; i <= conn_count; i++)
				connections[i]->state = DN_CONNECTION_STATE_ERROR_FATAL;

			ereport(ERROR,
					(errcode(ERRCODE_INTERNAL_ERROR),
					 errmsg("Failed to close data node statement")));
		}
		i = 0;
		while (i < conn_count)
		{
#ifdef XCP
			int res = handle_response(connections[i], &combiner);
#else
			int res = handle_response(connections[i], combiner);
#endif
			if (res == RESPONSE_EOF)
			{
				i++;
			}
#ifdef XCP
			else if (res == RESPONSE_READY ||
					connections[i]->state == DN_CONNECTION_STATE_ERROR_FATAL)
#else
			else if (res == RESPONSE_COMPLETE)
#endif
			{
				if (--conn_count > i)
					connections[i] = connections[conn_count];
			}
#ifndef XCP
			else
			{
				connections[i]->state = DN_CONNECTION_STATE_ERROR_FATAL;
			}
#endif
		}
	}

#ifdef XCP
	ValidateAndCloseCombiner(&combiner);
#else
	ValidateAndCloseCombiner(combiner);
#endif
	pfree_pgxc_all_handles(all_handles);
}


/*
 * Check if an Implicit 2PC is necessary for this transaction.
 * Check also if it is necessary to prepare transaction locally.
 */
#ifdef XCP
bool
PGXCNodeIsImplicit2PC(bool *prepare_local_coord)
{
	/*
	 * Postgres does not allow 2PC of transactions touched temporary objects
	 * or with forcibly autocommitted commands, like VACUUM or CREATE DATABASE
	 */
	if (write_node_count > 1 && !MyXactAccessedTempRel &&
			!implicit_force_autocommit)
	{
		*prepare_local_coord = is_ddl;
		implicit_force_autocommit = false;
		return true;
	}
	else
	{
		*prepare_local_coord = false;
		implicit_force_autocommit = false;
		return false;
	}
}
#else
bool
PGXCNodeIsImplicit2PC(bool *prepare_local_coord)
{
	PGXCNodeAllHandles *pgxc_handles = pgxc_get_all_transaction_nodes(HANDLE_DEFAULT);
	int co_conn_count = pgxc_handles->co_conn_count;
	int total_count = pgxc_handles->co_conn_count + pgxc_handles->dn_conn_count;

	/* Clean up connections */
	pfree_pgxc_all_handles(pgxc_handles);

	/*
	 * Prepare Local Coord only if DDL is involved.
	 * Even 1Co/1Dn cluster needs 2PC as more than 1 node is involved.
	 */
	*prepare_local_coord = is_ddl && total_count != 0;

	/*
	 * In case of an autocommit or forced autocommit transaction, 2PC is not involved
	 * This case happens for Utilities using force autocommit (CREATE DATABASE, VACUUM...).
	 * For a transaction using temporary objects, 2PC is not authorized.
	 */
#ifdef XCP
	if (implicit_force_autocommit || MyXactAccessedTempRel)
#else
	if (implicit_force_autocommit || temp_object_included)
#endif
	{
		*prepare_local_coord = false;
		implicit_force_autocommit = false;
#ifndef XCP
		temp_object_included = false;
#endif
		return false;
	}

	/*
	 * 2PC is necessary at other Nodes if one Datanode or one Coordinator
	 * other than the local one has been involved in a write operation.
	 */
	return (write_node_count > 1 || co_conn_count > 0 || total_count > 0);
}
#endif

/*
 * Return the list of active nodes
 */
char *
PGXCNodeGetNodeList(char *nodestring)
{
	PGXCNodeAllHandles *pgxc_connections = pgxc_get_all_transaction_nodes(HANDLE_ERROR);

	if (pgxc_connections->dn_conn_count != 0)
		nodestring = collect_pgxcnode_names(nodestring,
											pgxc_connections->dn_conn_count,
											pgxc_connections->datanode_handles,
											REMOTE_CONN_DATANODE);

	if (pgxc_connections->co_conn_count != 0)
		nodestring = collect_pgxcnode_names(nodestring,
											pgxc_connections->co_conn_count,
											pgxc_connections->coord_handles,
											REMOTE_CONN_COORD);

	/* Case of a single Coordinator */
	if (is_ddl && pgxc_connections->co_conn_count == 0 && PGXCNodeId >= 0)
		nodestring = collect_localnode_name(nodestring);

	/*
	 * Now release handles properly, the list of handles in error state has been saved
	 * and will be sent to GTM.
	 */
	if (!PersistentConnections)
		release_handles();

	/* Clean up connections */
	pfree_pgxc_all_handles(pgxc_connections);

	return nodestring;
}

/*
 * DataNodeCopyInBinaryForAll
 *
 * In a COPY TO, send to all datanodes PG_HEADER for a COPY TO in binary mode.
 */
#ifdef XCP
int
DataNodeCopyInBinaryForAll(char *msg_buf, int len, int conn_count,
									  PGXCNodeHandle** connections)
#else
int DataNodeCopyInBinaryForAll(char *msg_buf, int len, PGXCNodeHandle** copy_connections)
#endif
{
	int 		i;
#ifndef XCP
	int 		conn_count = 0;
	PGXCNodeHandle *connections[NumDataNodes];
#endif
	int msgLen = 4 + len + 1;
	int nLen = htonl(msgLen);

#ifndef XCP
	for (i = 0; i < NumDataNodes; i++)
	{
		PGXCNodeHandle *handle = copy_connections[i];

		if (!handle)
			continue;

		connections[conn_count++] = handle;
	}
#endif

	for (i = 0; i < conn_count; i++)
	{
		PGXCNodeHandle *handle = connections[i];
		if (handle->state == DN_CONNECTION_STATE_COPY_IN)
		{
			/* msgType + msgLen */
			if (ensure_out_buffer_capacity(handle->outEnd + 1 + msgLen, handle) != 0)
			{
				ereport(ERROR,
					(errcode(ERRCODE_OUT_OF_MEMORY),
					errmsg("out of memory")));
			}

			handle->outBuffer[handle->outEnd++] = 'd';
			memcpy(handle->outBuffer + handle->outEnd, &nLen, 4);
			handle->outEnd += 4;
			memcpy(handle->outBuffer + handle->outEnd, msg_buf, len);
			handle->outEnd += len;
			handle->outBuffer[handle->outEnd++] = '\n';
		}
		else
		{
			add_error_message(handle, "Invalid data node connection");
			return EOF;
		}
	}

	return 0;
}

#ifndef XCP
/*
 * ExecSetTempObjectIncluded
 *
 * Set Temp object flag on the fly for transactions
 * This flag will be reinitialized at commit.
 */
void
ExecSetTempObjectIncluded(void)
{
	temp_object_included = true;
}

/* ExecIsTempObjectIncluded
 *
 * Check if a temporary object has been found
 */
bool
ExecIsTempObjectIncluded(void)
{
	return temp_object_included;
}

/*
 * Execute given tuple in the remote relation. We use extended query protocol
 * to avoid repeated planning of the query. So we must pass the column values
 * as parameters while executing the query.
 * This is used by queries using a remote query planning of standard planner.
 */
void
ExecRemoteQueryStandard(Relation resultRelationDesc,
						RemoteQueryState *resultRemoteRel,
						TupleTableSlot *slot)
{
	ExprContext		*econtext = resultRemoteRel->ss.ps.ps_ExprContext;

	/*
	 * Use data row returned by the previous step as a parameters for
	 * the main query.
	 */
	if (!TupIsNull(slot))
	{
		resultRemoteRel->paramval_len = ExecCopySlotDatarow(slot,
												 &resultRemoteRel->paramval_data);

		/*
		 * The econtext is set only when en_expr is set for execution time
		 * evalulation of the target node.
		 */
		if (econtext)
			econtext->ecxt_scantuple = slot;
		do_query(resultRemoteRel);
	}
}
#endif


#ifdef XCP
/*****************************************************************************
 *
 * Simplified versions of PGXC's ExecInitRemoteQuery, ExecRemoteQuery and
 * ExecEndRemoteQuery: in XCP they are only used to execute simple queries.
 *
 *****************************************************************************/
RemoteQueryState *
ExecInitRemoteQuery(RemoteQuery *node, EState *estate, int eflags)
{
	RemoteQueryState   *remotestate;
	ResponseCombiner   *combiner;

	remotestate = makeNode(RemoteQueryState);
	combiner = (ResponseCombiner *) remotestate;
	InitResponseCombiner(combiner, 0, COMBINE_TYPE_NONE);
	combiner->ss.ps.plan = (Plan *) node;
	combiner->ss.ps.state = estate;

	combiner->ss.ps.qual = NIL;

	combiner->request_type = REQUEST_TYPE_QUERY;

	ExecInitResultTupleSlot(estate, &combiner->ss.ps);
	if (node->scan.plan.targetlist)
		ExecAssignResultTypeFromTL((PlanState *) remotestate);

	/*
	 * If there are parameters supplied, get them into a form to be sent to the
	 * datanodes with bind message. We should not have had done this before.
	 */
	if (estate->es_param_list_info)
	{
		Assert(!remotestate->paramval_data);
		remotestate->paramval_len = ParamListToDataRow(estate->es_param_list_info,
												&remotestate->paramval_data);
	}

	/* We need expression context to evaluate */
	if (node->exec_nodes && node->exec_nodes->en_expr)
	{
		Expr *expr = node->exec_nodes->en_expr;

		if (IsA(expr, Var) && ((Var *) expr)->vartype == TIDOID)
		{
			/* Special case if expression does not need to be evaluated */
		}
		else
		{
			/* prepare expression evaluation */
			ExecAssignExprContext(estate, &combiner->ss.ps);
		}
	}

	return remotestate;
}


static bool
pgxc_start_command_on_connection(PGXCNodeHandle *connection, bool need_tran,
									GlobalTransactionId gxid, TimestampTz timestamp,
									RemoteQueryState *remotestate, int total_conn_count,
									Snapshot snapshot)
{
	ResponseCombiner *combiner = (ResponseCombiner *) remotestate;
	RemoteQuery	*step = (RemoteQuery *) combiner->ss.ps.plan;
	CHECK_OWNERSHIP(connection, combiner);

	/* If explicit transaction is needed gxid is already sent */
	if (!need_tran && pgxc_node_send_gxid(connection, gxid))
		return false;
	if (total_conn_count == 1 && pgxc_node_send_timestamp(connection, timestamp))
		return false;
	if (snapshot && pgxc_node_send_snapshot(connection, snapshot))
		return false;
	if (step->statement || step->cursor || step->param_types)
	{
		/* need to use Extended Query Protocol */
		int	fetch = 0;
		bool	prepared = false;

		/* if prepared statement is referenced see if it is already exist */
		if (step->statement)
			prepared = ActivateDatanodeStatementOnNode(step->statement,
													   PGXCNodeGetNodeId(connection->nodeoid,
																		 PGXC_NODE_DATANODE));
		/*
		 * execute and fetch rows only if they will be consumed
		 * immediately by the sorter
		 */
		if (step->cursor)
			fetch = 1;

		combiner->extended_query = true;

		if (pgxc_node_send_query_extended(connection,
							prepared ? NULL : step->sql_statement,
							step->statement,
							step->cursor,
							step->num_params,
							step->param_types,
							remotestate->paramval_len,
							remotestate->paramval_data,
							step->read_only,
							fetch) != 0)
			return false;
	}
	else
	{
		if (pgxc_node_send_query(connection, step->sql_statement) != 0)
			return false;
	}
	return true;
}


/*
 * Execute step of PGXC plan.
 * The step specifies a command to be executed on specified nodes.
 * On first invocation connections to the data nodes are initialized and
 * command is executed. Further, as well as within subsequent invocations,
 * responses are received until step is completed or there is a tuple to emit.
 * If there is a tuple it is returned, otherwise returned NULL. The NULL result
 * from the function indicates completed step.
 * The function returns at most one tuple per invocation.
 */
TupleTableSlot *
ExecRemoteQuery(RemoteQueryState *node)
{
	ResponseCombiner *combiner = (ResponseCombiner *) node;
	RemoteQuery    *step = (RemoteQuery *) combiner->ss.ps.plan;
	TupleTableSlot *resultslot = combiner->ss.ps.ps_ResultTupleSlot;
	if (!node->query_Done)
	{
		bool			force_autocommit = step->force_autocommit;
		bool			is_read_only = step->read_only;
		GlobalTransactionId gxid = InvalidGlobalTransactionId;
		Snapshot		snapshot = GetActiveSnapshot();
		TimestampTz 	timestamp = GetCurrentGTMStartTimestamp();
		PGXCNodeHandle **connections = NULL;
		PGXCNodeHandle *primaryconnection = NULL;
		int				i;
		int				regular_conn_count;
		int				total_conn_count;
		bool			need_tran;
		PGXCNodeAllHandles *pgxc_connections;

		/*
		 * Get connections for Datanodes only, utilities and DDLs
		 * are launched in ExecRemoteUtility
		 */
		pgxc_connections = get_exec_connections(node, step->exec_nodes,
												step->exec_type);

		if (step->exec_type == EXEC_ON_DATANODES)
		{
			connections = pgxc_connections->datanode_handles;
			total_conn_count = regular_conn_count = pgxc_connections->dn_conn_count;
		}
		else if (step->exec_type == EXEC_ON_COORDS)
		{
			connections = pgxc_connections->coord_handles;
			total_conn_count = regular_conn_count = pgxc_connections->co_conn_count;
		}

		primaryconnection = pgxc_connections->primary_handle;

		/*
		 * Primary connection is counted separately but is included in total_conn_count if used.
		 */
		if (primaryconnection)
		{
			regular_conn_count--;
		}

		pfree(pgxc_connections);

		/*
		 * We save only regular connections, at the time we exit the function
		 * we finish with the primary connection and deal only with regular
		 * connections on subsequent invocations
		 */
		combiner->node_count = regular_conn_count;

		/*
		 * Start transaction on data nodes if we are in explicit transaction
		 * or going to use extended query protocol or write to multiple nodes
		 */
		if (force_autocommit)
			need_tran = false;
		else
			need_tran = !autocommit || step->cursor ||
					(!is_read_only && total_conn_count > 1);

		elog(DEBUG1, "autocommit = %s, has primary = %s, regular_conn_count = %d, need_tran = %s", autocommit ? "true" : "false", primaryconnection ? "true" : "false", regular_conn_count, need_tran ? "true" : "false");

		stat_statement();
		if (autocommit)
		{
			stat_transaction(total_conn_count);
			/* We normally clear for transactions, but if autocommit, clear here, too */
			clear_write_node_list();
		}

		if (!is_read_only)
		{
			if (primaryconnection)
				register_write_nodes(1, &primaryconnection);
			register_write_nodes(regular_conn_count, connections);
		}

		gxid = GetCurrentGlobalTransactionId();

		if (!GlobalTransactionIdIsValid(gxid))
		{
			if (primaryconnection)
				pfree(primaryconnection);
			pfree(connections);
			ereport(ERROR,
					(errcode(ERRCODE_INTERNAL_ERROR),
					 errmsg("Failed to get next transaction ID")));
		}

		if (need_tran)
		{
			/*
			 * Check if data node connections are in transaction and start
			 * transactions on nodes where it is not started
			 */
			PGXCNodeHandle *new_connections[total_conn_count];
			int 		new_count = 0;

			if (primaryconnection && primaryconnection->transaction_status != 'T')
				new_connections[new_count++] = primaryconnection;
			for (i = 0; i < regular_conn_count; i++)
				if (connections[i]->transaction_status != 'T')
					new_connections[new_count++] = connections[i];

			if (new_count && pgxc_node_begin(new_count, new_connections, gxid))
				ereport(ERROR,
						(errcode(ERRCODE_INTERNAL_ERROR),
						 errmsg("Could not begin transaction on data nodes.")));
		}

		/* See if we have a primary node, execute on it first before the others */
		if (primaryconnection)
		{
			/* If explicit transaction is needed gxid is already sent */
			if (!pgxc_start_command_on_connection(primaryconnection, need_tran, gxid,
												timestamp, node, total_conn_count, snapshot))
			{
				pfree(connections);
				pfree(primaryconnection);
				ereport(ERROR,
						(errcode(ERRCODE_INTERNAL_ERROR),
						 errmsg("Failed to send command to data nodes")));
			}
			Assert(combiner->combine_type == COMBINE_TYPE_SAME);

			pgxc_node_receive(1, &primaryconnection, NULL);
			/* Make sure the command is completed on the primary node */
			while (true)
			{
				int res = handle_response(primaryconnection, combiner);
				if (res == RESPONSE_READY)
					break;
				else if (res == RESPONSE_EOF)
					pgxc_node_receive(1, &primaryconnection, NULL);
				else if (res == RESPONSE_COMPLETE || res == RESPONSE_ERROR)
				    /* Get ReadyForQuery */
					continue;
				else
					ereport(ERROR,
							(errcode(ERRCODE_INTERNAL_ERROR),
							 errmsg("Unexpected response from data node")));
			}
			if (combiner->errorMessage)
			{
				char *code = combiner->errorCode;
				if (combiner->errorDetail != NULL)
					ereport(ERROR,
							(errcode(MAKE_SQLSTATE(code[0], code[1], code[2], code[3], code[4])),
							 errmsg("%s", combiner->errorMessage), errdetail("%s", combiner->errorDetail) ));
				else
					ereport(ERROR,
							(errcode(MAKE_SQLSTATE(code[0], code[1], code[2], code[3], code[4])),
							 errmsg("%s", combiner->errorMessage)));
			}
		}

		for (i = 0; i < regular_conn_count; i++)
		{
			/* If explicit transaction is needed gxid is already sent */
			if (!pgxc_start_command_on_connection(connections[i], need_tran, gxid,
												timestamp, node, total_conn_count, snapshot))
			{
				pfree(connections);
				if (primaryconnection)
					pfree(primaryconnection);
				ereport(ERROR,
						(errcode(ERRCODE_INTERNAL_ERROR),
						 errmsg("Failed to send command to data nodes")));
			}
			connections[i]->combiner = combiner;
		}

		if (step->cursor)
		{
			combiner->cursor = step->cursor;
			combiner->cursor_count = regular_conn_count;
			combiner->cursor_connections = (PGXCNodeHandle **) palloc(regular_conn_count * sizeof(PGXCNodeHandle *));
			memcpy(combiner->cursor_connections, connections, regular_conn_count * sizeof(PGXCNodeHandle *));
		}

		combiner->connections = connections;
		combiner->conn_count = regular_conn_count;
		combiner->current_conn = 0;

		if (combiner->cursor_count)
		{
			combiner->conn_count = combiner->cursor_count;
			memcpy(connections, combiner->cursor_connections,
				   combiner->cursor_count * sizeof(PGXCNodeHandle *));
			combiner->connections = connections;
		}

		node->query_Done = true;

		if (step->sort)
		{
			SimpleSort *sort = step->sort;

			/*
			 * First message is already in the buffer
			 * Further fetch will be under tuplesort control
			 * If query does not produce rows tuplesort will not
			 * be initialized
			 */
			combiner->tuplesortstate = tuplesort_begin_merge(
								   resultslot->tts_tupleDescriptor,
								   sort->numCols,
								   sort->sortColIdx,
								   sort->sortOperators,
								   sort->collations,
								   sort->nullsFirst,
								   combiner,
								   work_mem);
		}
	}

	if (combiner->tuplesortstate)
 	{
		if (tuplesort_gettupleslot((Tuplesortstate *) combiner->tuplesortstate,
									  true, resultslot))
			return resultslot;
		else
			ExecClearTuple(resultslot);
	}
	else
	{
		TupleTableSlot *slot = FetchTuple(combiner);
		if (!TupIsNull(slot))
			return slot;
	}

	if (combiner->errorMessage)
 	{
		char *code = combiner->errorCode;
		if (combiner->errorDetail != NULL)
 			ereport(ERROR,
 					(errcode(MAKE_SQLSTATE(code[0], code[1], code[2], code[3], code[4])),
						errmsg("%s", combiner->errorMessage), errdetail("%s", combiner->errorDetail) ));
 		else
 			ereport(ERROR,
 					(errcode(MAKE_SQLSTATE(code[0], code[1], code[2], code[3], code[4])),
						errmsg("%s", combiner->errorMessage)));
	}

	return NULL;
}


/*
 * Clean up and discard any data on the data node connections that might not
 * handled yet, including pending on the remote connection.
 */
static void
pgxc_connections_cleanup(ResponseCombiner *combiner)
{
	/* clean up the buffer */
	list_free_deep(combiner->rowBuffer);

	/*
	 * Read in and discard remaining data from the connections, if any
	 */
	combiner->current_conn = 0;
	while (combiner->conn_count > 0)
	{
		int res;
		PGXCNodeHandle *conn = combiner->connections[combiner->current_conn];

		/*
		 * Possible if we are doing merge sort.
		 * We can do usual procedure and move connections around since we are
		 * cleaning up and do not care what connection at what position
		 */
		if (conn == NULL)
		{
			REMOVE_CURR_CONN(combiner);
			continue;
		}

		/* throw away current message that may be in the buffer */
		if (combiner->currentRow)
		{
			pfree(combiner->currentRow);
			combiner->currentRow = NULL;
		}

		/* no data is expected */
		if (conn->state == DN_CONNECTION_STATE_IDLE ||
				conn->state == DN_CONNECTION_STATE_ERROR_FATAL)
		{
			REMOVE_CURR_CONN(combiner);
			continue;
		}

		/*
		 * Connection owner is different, so no our data pending at
		 * the connection, nothing to read in.
		 */
		if (conn->combiner && conn->combiner != combiner)
		{
			REMOVE_CURR_CONN(combiner);
			continue;
		}

		res = handle_response(conn, combiner);
		if (res == RESPONSE_EOF)
		{
			struct timeval timeout;
			timeout.tv_sec = END_QUERY_TIMEOUT;
			timeout.tv_usec = 0;

			if (pgxc_node_receive(1, &conn, &timeout))
				ereport(ERROR,
						(errcode(ERRCODE_INTERNAL_ERROR),
						 errmsg("Failed to read response from data nodes when ending query")));
		}
	}

	/*
	 * Release tuplesort resources
	 */
	if (combiner->tuplesortstate)
	{
		/*
		 * Free these before tuplesort_end, because these arrays may appear
		 * in the tuplesort's memory context, tuplesort_end deletes this
		 * context and may invalidate the memory.
		 * We still want to free them here, because these may be in different
		 * context.
		 */
		if (combiner->tapenodes)
		{
			pfree(combiner->tapenodes);
			combiner->tapenodes = NULL;
		}
		if (combiner->tapemarks)
		{
			pfree(combiner->tapemarks);
			combiner->tapemarks = NULL;
		}
		/*
		 * tuplesort_end invalidates minimal tuple if it is in the slot because
		 * deletes the TupleSort memory context, causing seg fault later when
		 * releasing tuple table
		 */
		ExecClearTuple(combiner->ss.ps.ps_ResultTupleSlot);
		tuplesort_end((Tuplesortstate *) combiner->tuplesortstate);
		combiner->tuplesortstate = NULL;
	}
}


/*
 * End the remote query
 */
void
ExecEndRemoteQuery(RemoteQueryState *node)
{
	ResponseCombiner *combiner = (ResponseCombiner *) node;

	/*
	 * Clean up remote connections
	 */
	pgxc_connections_cleanup(combiner);

	/*
	 * Clean up parameters if they were set, since plan may be reused
	 */
	if (node->paramval_data)
	{
		pfree(node->paramval_data);
		node->paramval_data = NULL;
		node->paramval_len = 0;
	}

	CloseCombiner(combiner);
	pfree(node);
}


/**********************************************
 *
 * Routines to support RemoteSubplan plan node
 *
 **********************************************/
struct find_params_context
{
	RemoteParam *rparams;
	Bitmapset *defineParams;
};

static bool
determine_param_types_walker(Node *node, struct find_params_context *context)
{
	if (node == NULL)
		return false;

	if (IsA(node, Param))
	{
		Param *param = (Param *) node;
		int paramno = param->paramid;

		if (param->paramkind == PARAM_EXEC &&
				bms_is_member(paramno, context->defineParams))
		{
			RemoteParam *cur = context->rparams;
			while (cur->paramkind != PARAM_EXEC || cur->paramid != paramno)
				cur++;
			cur->paramtype = param->paramtype;
			context->defineParams = bms_del_member(context->defineParams,
												   paramno);
			return bms_is_empty(context->defineParams);
		}
	}
	return expression_tree_walker(node, determine_param_types_walker,
								  (void *) context);

}

/*
 * Scan expressions in the plan tree to find Param nodes and get data types
 * from them
 */
static bool
determine_param_types(Plan *plan,  struct find_params_context *context)
{
	Bitmapset *intersect;

	if (plan == NULL)
		return false;

	intersect = bms_intersect(plan->allParam, context->defineParams);
	if (bms_is_empty(intersect))
	{
		/* the subplan does not depend on params we are interested in */
		bms_free(intersect);
		return false;
	}
	bms_free(intersect);

	/* scan target list */
	if (expression_tree_walker((Node *) plan->targetlist,
							   determine_param_types_walker,
							   (void *) context))
		return true;
	/* scan qual */
	if (expression_tree_walker((Node *) plan->qual,
							   determine_param_types_walker,
							   (void *) context))
		return true;

	/* Check additional node-type-specific fields */
	switch (nodeTag(plan))
	{
		case T_Result:
			if (expression_tree_walker((Node *) ((Result *) plan)->resconstantqual,
									   determine_param_types_walker,
									   (void *) context))
				return true;
			break;

		case T_SeqScan:
			break;

		case T_IndexScan:
			if (expression_tree_walker((Node *) ((IndexScan *) plan)->indexqual,
									   determine_param_types_walker,
									   (void *) context))
				return true;
			break;

		case T_BitmapIndexScan:
			if (expression_tree_walker((Node *) ((BitmapIndexScan *) plan)->indexqual,
									   determine_param_types_walker,
									   (void *) context))
				return true;
			break;

		case T_BitmapHeapScan:
			if (expression_tree_walker((Node *) ((BitmapHeapScan *) plan)->bitmapqualorig,
									   determine_param_types_walker,
									   (void *) context))
				return true;
			break;

		case T_TidScan:
			if (expression_tree_walker((Node *) ((TidScan *) plan)->tidquals,
									   determine_param_types_walker,
									   (void *) context))
				return true;
			break;

		case T_SubqueryScan:
			if (determine_param_types(((SubqueryScan *) plan)->subplan, context))
				return true;
			break;

		case T_FunctionScan:
			if (expression_tree_walker((Node *) ((FunctionScan *) plan)->funcexpr,
									   determine_param_types_walker,
									   (void *) context))
				return true;
			break;

		case T_ValuesScan:
			if (expression_tree_walker((Node *) ((ValuesScan *) plan)->values_lists,
									   determine_param_types_walker,
									   (void *) context))
				return true;
			break;

		case T_ModifyTable:
			{
				ListCell   *l;

				foreach(l, ((ModifyTable *) plan)->plans)
				{
					if (determine_param_types((Plan *) lfirst(l), context))
						return true;
				}
			}
			break;

		case T_RemoteSubplan:
			break;

		case T_Append:
			{
				ListCell   *l;

				foreach(l, ((Append *) plan)->appendplans)
				{
					if (determine_param_types((Plan *) lfirst(l), context))
						return true;
				}
			}
			break;

		case T_BitmapAnd:
			{
				ListCell   *l;

				foreach(l, ((BitmapAnd *) plan)->bitmapplans)
				{
					if (determine_param_types((Plan *) lfirst(l), context))
						return true;
				}
			}
			break;

		case T_BitmapOr:
			{
				ListCell   *l;

				foreach(l, ((BitmapOr *) plan)->bitmapplans)
				{
					if (determine_param_types((Plan *) lfirst(l), context))
						return true;
				}
			}
			break;

		case T_NestLoop:
			if (expression_tree_walker((Node *) ((Join *) plan)->joinqual,
									   determine_param_types_walker,
									   (void *) context))
				return true;
			break;

		case T_MergeJoin:
			if (expression_tree_walker((Node *) ((Join *) plan)->joinqual,
									   determine_param_types_walker,
									   (void *) context))
				return true;
			if (expression_tree_walker((Node *) ((MergeJoin *) plan)->mergeclauses,
									   determine_param_types_walker,
									   (void *) context))
				return true;
			break;

		case T_HashJoin:
			if (expression_tree_walker((Node *) ((Join *) plan)->joinqual,
									   determine_param_types_walker,
									   (void *) context))
				return true;
			if (expression_tree_walker((Node *) ((HashJoin *) plan)->hashclauses,
									   determine_param_types_walker,
									   (void *) context))
				return true;
			break;

		case T_Limit:
			if (expression_tree_walker((Node *) ((Limit *) plan)->limitOffset,
									   determine_param_types_walker,
									   (void *) context))
				return true;
			if (expression_tree_walker((Node *) ((Limit *) plan)->limitCount,
									   determine_param_types_walker,
									   (void *) context))
				return true;
			break;

		case T_RecursiveUnion:
			break;

		case T_LockRows:
			break;

		case T_WindowAgg:
			if (expression_tree_walker((Node *) ((WindowAgg *) plan)->startOffset,
									   determine_param_types_walker,
									   (void *) context))
			if (expression_tree_walker((Node *) ((WindowAgg *) plan)->endOffset,
									   determine_param_types_walker,
									   (void *) context))
			break;

		case T_Hash:
		case T_Agg:
		case T_Material:
		case T_Sort:
		case T_Unique:
		case T_SetOp:
		case T_Group:
			break;

		default:
			elog(ERROR, "unrecognized node type: %d",
				 (int) nodeTag(plan));
	}


	/* recurse into subplans */
	return determine_param_types(plan->lefttree, context) ||
			determine_param_types(plan->righttree, context);
}


RemoteSubplanState *
ExecInitRemoteSubplan(RemoteSubplan *node, EState *estate, int eflags)
{
	RemoteStmt			rstmt;
	RemoteSubplanState *remotestate;
	ResponseCombiner   *combiner;
	CombineType			combineType;

	remotestate = makeNode(RemoteSubplanState);
	combiner = (ResponseCombiner *) remotestate;
	/*
	 * We do not need to combine row counts if we will receive intermediate
	 * results or if we won't return row count.
	 */
	if (IS_PGXC_DATANODE || estate->es_plannedstmt->commandType == CMD_SELECT)
	{
		combineType = COMBINE_TYPE_NONE;
		remotestate->execOnAll = node->execOnAll;
	}
	else
	{
		if (node->execOnAll)
			combineType = COMBINE_TYPE_SUM;
		else
			combineType = COMBINE_TYPE_SAME;
		/*
		 * If we are updating replicated table we should run plan on all nodes.
		 * We are choosing single node only to read
		 */
		remotestate->execOnAll = true;
	}
	remotestate->execNodes = list_copy(node->nodeList);
	InitResponseCombiner(combiner, 0, combineType);
	combiner->ss.ps.plan = (Plan *) node;
	combiner->ss.ps.state = estate;

	combiner->ss.ps.qual = NIL;

	combiner->request_type = REQUEST_TYPE_QUERY;

	ExecInitResultTupleSlot(estate, &combiner->ss.ps);
	ExecAssignResultTypeFromTL((PlanState *) remotestate);

	/*
	 * We optimize execution if we going to send down query to next level
	 */
	remotestate->local_exec = false;
	if (IS_PGXC_DATANODE)
	{
		if (remotestate->execNodes == NIL)
		{
			/*
			 * Special case, if subplan is not distributed, like Result, or
			 * query against catalog tables only.
			 * We are only interested in filtering out the subplan results and
			 * get only those we are interested in.
			 * XXX we may want to prevent multiple executions in this case
			 * either, to achieve this we will set single execNode on planning
			 * time and this case would never happen, this code branch could
			 * be removed.
			 */
			remotestate->local_exec = true;
		}
		else if (!remotestate->execOnAll)
		{
			/*
			 * XXX We should change planner and remove this flag.
			 * We want only one node is producing the replicated result set,
			 * and planner should choose that node - it is too hard to determine
			 * right node at execution time, because it should be guaranteed
			 * that all consumers make the same decision.
			 * For now always execute replicated plan on local node to save
			 * resources.
			 */

			/*
			 * Make sure local node is in execution list
			 */
			if (list_member_int(remotestate->execNodes, PGXCNodeId-1))
			{
				list_free(remotestate->execNodes);
				remotestate->execNodes = NIL;
				remotestate->local_exec = true;
			}
			else
			{
				/*
				 * To support, we need to connect to some producer, so
				 * each producer should be prepared to serve rows for random
				 * number of consumers. It is hard, because new consumer may
				 * connect after producing is started, on the other hand,
				 * absence of expected consumer is a problem too.
				 */
				ereport(ERROR,
						(errcode(ERRCODE_FEATURE_NOT_SUPPORTED),
						 errmsg("Getting replicated results from remote node is not supported")));
			}
		}
	}

	/*
	 * If we are going to execute subplan locally or doing explain in itialize
	 * the subplan. Otherwise have remote node doing that.
	 */
	if (remotestate->local_exec || (eflags & EXEC_FLAG_EXPLAIN_ONLY))
	{
		outerPlanState(remotestate) = ExecInitNode(outerPlan(node), estate,
												   eflags);
		if (node->distributionNodes)
		{
			Oid 		distributionType = InvalidOid;
			TupleDesc 	typeInfo;

			typeInfo = combiner->ss.ps.ps_ResultTupleSlot->tts_tupleDescriptor;
			if (node->distributionKey != InvalidAttrNumber)
			{
				Form_pg_attribute attr;
				attr = typeInfo->attrs[node->distributionKey - 1];
				distributionType = attr->atttypid;
			}
			/* Set up locator */
			remotestate->locator = createLocator(node->distributionType,
												 RELATION_ACCESS_INSERT,
												 distributionType,
												 LOCATOR_LIST_LIST,
												 0,
												 (void *) node->distributionNodes,
												 (void **) &remotestate->dest_nodes,
												 false);
		}
		else
			remotestate->locator = NULL;
	}

	/*
	 * Encode subplan if it will be sent to remote nodes
	 */
	if (remotestate->execNodes && !(eflags & EXEC_FLAG_EXPLAIN_ONLY))
	{
		ParamListInfo ext_params;
		/* Encode plan if we are going to execute it on other nodes */
		rstmt.type = T_RemoteStmt;
		rstmt.planTree = outerPlan(node);
		/*
		 * If datanode launch further execution of a command it should tell
		 * it is a SELECT, otherwise secondary data nodes won't return tuples
		 * expecting there will be nothing to return.
		 */
		if (IsA(outerPlan(node), ModifyTable))
		{
			rstmt.commandType = estate->es_plannedstmt->commandType;
			rstmt.hasReturning = estate->es_plannedstmt->hasReturning;
			rstmt.resultRelations = estate->es_plannedstmt->resultRelations;
		}
		else
		{
			rstmt.commandType = CMD_SELECT;
			rstmt.hasReturning = false;
			rstmt.resultRelations = NIL;
		}
		rstmt.rtable = estate->es_range_table;
		rstmt.subplans = estate->es_plannedstmt->subplans;
		rstmt.nParamExec = estate->es_plannedstmt->nParamExec;
		ext_params = estate->es_param_list_info;
		rstmt.nParamRemote = (ext_params ? ext_params->numParams : 0) +
				bms_num_members(node->scan.plan.allParam);
		if (rstmt.nParamRemote > 0)
		{
			Bitmapset *tmpset;
			int i;
			int paramno;

			/* Allocate enough space */
			rstmt.remoteparams = (RemoteParam *) palloc(rstmt.nParamRemote *
														sizeof(RemoteParam));
			paramno = 0;
			if (ext_params)
			{
				for (i = 0; i < ext_params->numParams; i++)
				{
					ParamExternData *param = &ext_params->params[i];
					/*
					 * If parameter type is not yet defined but can be defined
					 * do that
					 */
					if (!OidIsValid(param->ptype) && ext_params->paramFetch)
						(*ext_params->paramFetch) (ext_params, i + 1);
					/*
					 * If parameter type is still not defined assume it is
					 * unused
					 */
					if (!OidIsValid(param->ptype))
						continue;

					rstmt.remoteparams[paramno].paramkind = PARAM_EXTERN;
					rstmt.remoteparams[paramno].paramid = i + 1;
					rstmt.remoteparams[paramno].paramtype = param->ptype;
					paramno++;
				}
				/* store actual number of parameters */
				rstmt.nParamRemote = paramno;
			}

			if (!bms_is_empty(node->scan.plan.allParam))
			{
				Bitmapset *defineParams = NULL;
				tmpset = bms_copy(node->scan.plan.allParam);
				while ((i = bms_first_member(tmpset)) >= 0)
				{
					ParamExecData *prmdata;

					prmdata = &(estate->es_param_exec_vals[i]);
					rstmt.remoteparams[paramno].paramkind = PARAM_EXEC;
					rstmt.remoteparams[paramno].paramid = i;
					rstmt.remoteparams[paramno].paramtype = prmdata->ptype;
					/* Will scan plan tree to find out data type of the param */
					if (prmdata->ptype == InvalidOid)
						defineParams = bms_add_member(defineParams, i);
					paramno++;
				}
				/* store actual number of parameters */
				rstmt.nParamRemote = paramno;
				bms_free(tmpset);
				if (!bms_is_empty(defineParams))
				{
					struct find_params_context context;
					bool all_found;

					context.rparams = rstmt.remoteparams;
					context.defineParams = defineParams;

					all_found = determine_param_types(node->scan.plan.lefttree,
													  &context);
					/*
					 * Remove not defined params from the list of remote params.
					 * If they are not referenced no need to send them down
					 */
					if (!all_found)
					{
						for (i = 0; i < rstmt.nParamRemote; i++)
						{
							if (rstmt.remoteparams[i].paramkind == PARAM_EXEC &&
									bms_is_member(rstmt.remoteparams[i].paramid,
												  context.defineParams))
							{
								/* Copy last parameter inplace */
								rstmt.nParamRemote--;
								if (i < rstmt.nParamRemote)
									rstmt.remoteparams[i] =
										rstmt.remoteparams[rstmt.nParamRemote];
								/* keep current in the same position */
								i--;
							}
						}
					}
					bms_free(context.defineParams);
				}
			}
			remotestate->nParamRemote = rstmt.nParamRemote;
			remotestate->remoteparams = rstmt.remoteparams;
		}
		else
			rstmt.remoteparams = NULL;
		rstmt.distributionKey = node->distributionKey;
		rstmt.distributionType = node->distributionType;
		rstmt.distributionNodes = node->distributionNodes;
		rstmt.distributionRestrict = node->distributionRestrict;

		set_portable_output(true);
		remotestate->subplanstr = nodeToString(&rstmt);
		set_portable_output(false);

		/*
		 * Connect to remote nodes and send down subplan
		 */
		if (!(eflags & EXEC_FLAG_SUBPLAN))
			ExecFinishInitRemoteSubplan(remotestate);
	}
	remotestate->bound = false;
	/*
	 * It does not makes sense to merge sort if there is only one tuple source.
	 * By the contract it is already sorted
	 */
	if (node->sort && remotestate->execOnAll &&
			list_length(remotestate->execNodes) > 1)
		combiner->merge_sort = true;

	return remotestate;
}


void
ExecFinishInitRemoteSubplan(RemoteSubplanState *node)
{
	ResponseCombiner   *combiner = (ResponseCombiner *) node;
	RemoteSubplan  	   *plan = (RemoteSubplan *) combiner->ss.ps.plan;
	Oid        		   *paramtypes = NULL;
	PGXCNodeHandle	  **new_connections;
	int 				new_count = 0;
	GlobalTransactionId gxid;
	Snapshot			snapshot;
	TimestampTz 		timestamp;
	int 				i;

	/*
	 * Name is required to store plan as a statement
	 */
	Assert(plan->cursor);

	/* If it is alreaty fully initialized nothing to do */
	if (combiner->connections)
		return;

	/* local only or explain only execution */
	if (node->subplanstr == NULL)
		return;

	/*
	 * Acquire connections and send down subplan where it will be stored
	 * as a prepared statement.
	 * That does not require transaction id or snapshot, so does not send them
	 * here, postpone till bind.
	 */
	if (node->execOnAll)
	{
		PGXCNodeAllHandles *pgxc_connections;
		pgxc_connections = get_handles(node->execNodes, NIL, false);
		combiner->conn_count = pgxc_connections->dn_conn_count;
		combiner->connections = pgxc_connections->datanode_handles;
		combiner->current_conn = 0;
		pfree(pgxc_connections);
	}
	else
	{
		combiner->connections = (PGXCNodeHandle **) palloc(sizeof(PGXCNodeHandle *));
		combiner->connections[0] = get_any_handle(node->execNodes);
		combiner->conn_count = 1;
		combiner->current_conn = 0;
	}
	/*
	 * Check if data node connections are in transaction and start
	 * transactions on nodes where it is not started
	 */
	new_connections = (PGXCNodeHandle **)
			palloc(combiner->conn_count * sizeof(PGXCNodeHandle *));

	for (i = 0; i < combiner->conn_count; i++)
		if (combiner->connections[i]->transaction_status != 'T')
			new_connections[new_count++] = combiner->connections[i];

	gxid = GetCurrentGlobalTransactionId();
	if (!GlobalTransactionIdIsValid(gxid))
	{
		combiner->conn_count = 0;
		pfree(combiner->connections);
		ereport(ERROR,
				(errcode(ERRCODE_INTERNAL_ERROR),
				 errmsg("Failed to get next transaction ID")));
	}
	if (new_count &&
			pgxc_node_begin(new_count, new_connections, gxid))
		ereport(ERROR,
				(errcode(ERRCODE_INTERNAL_ERROR),
				 errmsg("Could not begin transaction on data nodes.")));
	pfree(new_connections);
	/* extract parameter data types */
	if (node->nParamRemote > 0)
	{
		paramtypes = (Oid *) palloc(node->nParamRemote * sizeof(Oid));
		for (i = 0; i < node->nParamRemote; i++)
			paramtypes[i] = node->remoteparams[i].paramtype;
	}
	/* send down subplan */
	snapshot = GetActiveSnapshot();
	timestamp = GetCurrentGTMStartTimestamp();

	for (i = 0; i < combiner->conn_count; i++)
	{
		if (pgxc_node_send_timestamp(combiner->connections[i], timestamp))
		{
			combiner->conn_count = 0;
			pfree(combiner->connections);
			ereport(ERROR,
					(errcode(ERRCODE_INTERNAL_ERROR),
					 errmsg("Failed to send command to data nodes")));
		}
		if (snapshot && pgxc_node_send_snapshot(combiner->connections[i], snapshot))
		{
			combiner->conn_count = 0;
			pfree(combiner->connections);
			ereport(ERROR,
					(errcode(ERRCODE_INTERNAL_ERROR),
					 errmsg("Failed to send command to data nodes")));
		}

		pgxc_node_send_plan(combiner->connections[i], plan->cursor,
							"Remote Subplan", node->subplanstr,
							node->nParamRemote, paramtypes);
		if (pgxc_node_flush(combiner->connections[i]))
		{
			combiner->conn_count = 0;
			pfree(combiner->connections);
			ereport(ERROR,
					(errcode(ERRCODE_INTERNAL_ERROR),
					 errmsg("Failed to send subplan to data nodes")));
		}
	}
}


static void
append_param_data(StringInfo buf, Oid ptype, Datum value, bool isnull)
{
	uint32 n32;

	if (isnull)
	{
		n32 = htonl(-1);
		appendBinaryStringInfo(buf, (char *) &n32, 4);
	}
	else
	{
		Oid		typOutput;
		bool	typIsVarlena;
		Datum	pval;
		char   *pstring;
		int		len;

		/* Get info needed to output the value */
		getTypeOutputInfo(ptype, &typOutput, &typIsVarlena);

		/*
		 * If we have a toasted datum, forcibly detoast it here to avoid
		 * memory leakage inside the type's output routine.
		 */
		if (typIsVarlena)
			pval = PointerGetDatum(PG_DETOAST_DATUM(value));
		else
			pval = value;

		/* Convert Datum to string */
		pstring = OidOutputFunctionCall(typOutput, pval);

		/* copy data to the buffer */
		len = strlen(pstring);
		n32 = htonl(len);
		appendBinaryStringInfo(buf, (char *) &n32, 4);
		appendBinaryStringInfo(buf, pstring, len);
	}
}


static int encode_parameters(int nparams, RemoteParam *remoteparams,
							 PlanState *planstate, char** result)
{
	EState 		   *estate = planstate->state;
	StringInfoData	buf;
	uint16 			n16;
	int 			i;

	initStringInfo(&buf);

	/* Number of parameter values */
	n16 = htons(nparams);
	appendBinaryStringInfo(&buf, (char *) &n16, 2);

	/* Parameter values */
	for (i = 0; i < nparams; i++)
	{
		RemoteParam *rparam = &remoteparams[i];
		int ptype = rparam->paramtype;
		if (rparam->paramkind == PARAM_EXTERN)
		{
			ParamExternData *param;
			param = &(estate->es_param_list_info->params[rparam->paramid - 1]);
			append_param_data(&buf, ptype, param->value, param->isnull);
		}
		else
		{
			ParamExecData *param;
			param = &(estate->es_param_exec_vals[rparam->paramid]);
			if (param->execPlan)
			{
				if (planstate->ps_ExprContext == NULL)
					ExecAssignExprContext(estate, planstate);

				/* Parameter not evaluated yet, so go do it */
				ExecSetParamPlan((SubPlanState *) param->execPlan,
								 planstate->ps_ExprContext);
				/* ExecSetParamPlan should have processed this param... */
				Assert(param->execPlan == NULL);
			}
			append_param_data(&buf, ptype, param->value, param->isnull);
		}
	}

	/* Take data from the buffer */
	*result = palloc(buf.len);
	memcpy(*result, buf.data, buf.len);
	pfree(buf.data);
	return buf.len;
}


TupleTableSlot *
ExecRemoteSubplan(RemoteSubplanState *node)
{
	ResponseCombiner *combiner = (ResponseCombiner *) node;
	RemoteSubplan  *plan = (RemoteSubplan *) combiner->ss.ps.plan;
	EState		   *estate = combiner->ss.ps.state;
	TupleTableSlot *resultslot = combiner->ss.ps.ps_ResultTupleSlot;

	if (!node->bound)
	{
		int fetch = 0;
		int paramlen = 0;
		char *paramdata = NULL;

		if (plan->cursor)
			fetch = 1000;

		/*
		 * Send down all available parameters, if any is used by the plan
		 */
		if (estate->es_param_list_info ||
				!bms_is_empty(plan->scan.plan.allParam))
			paramlen = encode_parameters(node->nParamRemote,
										 node->remoteparams,
										 &combiner->ss.ps,
										 &paramdata);

		/*
		 * The subplan being rescanned, need to restore connections and
		 * re-bind the portal
		 */
		if (combiner->cursor)
		{
			int i;

			combiner->conn_count = combiner->cursor_count;
			memcpy(combiner->connections, combiner->cursor_connections,
						combiner->cursor_count * sizeof(PGXCNodeHandle *));

			for (i = 0; i < combiner->conn_count; i++)
			{
				PGXCNodeHandle *conn = combiner->connections[i];

				CHECK_OWNERSHIP(conn, combiner);
				/* close previous cursor */
				pgxc_node_send_close(conn, false, combiner->cursor);
				/* rebind */
				pgxc_node_send_bind(conn, combiner->cursor, combiner->cursor,
									paramlen, paramdata);
				/* execute */
				pgxc_node_send_execute(conn, combiner->cursor, fetch);
				/* submit */
				if (pgxc_node_send_flush(conn))
				{
					combiner->conn_count = 0;
					pfree(combiner->connections);
					ereport(ERROR,
							(errcode(ERRCODE_INTERNAL_ERROR),
							 errmsg("Failed to send command to data nodes")));
				}
			}
		}
		else if (node->execNodes)
		{
			int 			i;
			bool 			is_read_only;

			/*
			 * There are prepared statement, connections should be already here
			 */
			Assert(combiner->conn_count > 0);

			/*
			 * Datanode should not send down statements that may modify
			 * the database. Potgres assumes that all sessions under the same
			 * postmaster have different xids. That may cause a locking problem.
			 * Shared locks acquired for reading still work fine.
			 */
			is_read_only = IS_PGXC_DATANODE ||
					!IsA(outerPlan(plan), ModifyTable);

			if (!is_read_only)
				register_write_nodes(combiner->conn_count,
									 combiner->connections);

			combiner->extended_query = true;

			for (i = 0; i < combiner->conn_count; i++)
			{
				CHECK_OWNERSHIP(combiner->connections[i], combiner);

				/* bind */
				pgxc_node_send_bind(combiner->connections[i], plan->cursor,
									plan->cursor, paramlen, paramdata);
				/* execute */
				pgxc_node_send_execute(combiner->connections[i], plan->cursor,
									   fetch);
				/* submit */
				if (pgxc_node_send_flush(combiner->connections[i]))
				{
					combiner->conn_count = 0;
					pfree(combiner->connections);
					ereport(ERROR,
							(errcode(ERRCODE_INTERNAL_ERROR),
							 errmsg("Failed to send command to data nodes")));
				}

			}
			combiner->cursor = plan->cursor;
			combiner->cursor_count = combiner->conn_count;
			combiner->cursor_connections = (PGXCNodeHandle **) palloc(
						combiner->conn_count * sizeof(PGXCNodeHandle *));
			memcpy(combiner->cursor_connections, combiner->connections,
						combiner->conn_count * sizeof(PGXCNodeHandle *));
		}

		if (combiner->merge_sort)
		{
			/*
			 * Requests are already made and sorter can fetch tuples to populate
			 * sort buffer.
			 */
			combiner->tuplesortstate = tuplesort_begin_merge(
									   resultslot->tts_tupleDescriptor,
									   plan->sort->numCols,
									   plan->sort->sortColIdx,
									   plan->sort->sortOperators,
									   plan->sort->collations,
									   plan->sort->nullsFirst,
									   combiner,
									   work_mem);
		}
		node->bound = true;
	}

	if (combiner->tuplesortstate)
	{
		if (tuplesort_gettupleslot((Tuplesortstate *) combiner->tuplesortstate,
								   true, resultslot))
			return resultslot;
	}
	else
	{
		TupleTableSlot *slot = FetchTuple(combiner);
		if (!TupIsNull(slot))
			return slot;
	}
	if (combiner->errorMessage)
	{
		char *code = combiner->errorCode;
		if (combiner->errorDetail)
			ereport(ERROR,
					(errcode(MAKE_SQLSTATE(code[0], code[1], code[2], code[3], code[4])),
					 errmsg("%s", combiner->errorMessage), errdetail("%s", combiner->errorDetail) ));
		else
			ereport(ERROR,
					(errcode(MAKE_SQLSTATE(code[0], code[1], code[2], code[3], code[4])),
					 errmsg("%s", combiner->errorMessage)));
	}
	return NULL;
}


void
ExecReScanRemoteSubplan(RemoteSubplanState *node)
{
	ResponseCombiner *combiner = (ResponseCombiner *)node;

	/*
	 * If we haven't queried remote nodes yet, just return. If outerplan'
	 * chgParam is not NULL then it will be re-scanned by ExecProcNode,
	 * else - no reason to re-scan it at all.
	 */
	if (!node->bound)
		return;

	/*
	 * If we execute locally rescan local copy of the plan
	 */
	if (outerPlanState(node))
		ExecReScan(outerPlanState(node));

	/*
	 * Consume any possible pending input
	 */
	pgxc_connections_cleanup(combiner);

	/* misc cleanup */
	combiner->command_complete_count = 0;
	combiner->description_count = 0;

	/*
	 * Force query is re-bound with new parameters
	 */
	node->bound = false;
}


void
ExecEndRemoteSubplan(RemoteSubplanState *node)
{
	ResponseCombiner *combiner = (ResponseCombiner *)node;
	RemoteSubplan    *plan = (RemoteSubplan *) combiner->ss.ps.plan;
	int i;

	if (outerPlanState(node))
		ExecEndNode(outerPlanState(node));
	if (node->locator)
		freeLocator(node->locator);

	/*
	 * Consume any possible pending input
	 */
	if (node->bound)
		pgxc_connections_cleanup(combiner);

	/*
	 * Close portals. While cursors_connections exist there are open portals
	 */
	if (combiner->cursor)
	{
		/* Restore connections where there are active statements */
		combiner->conn_count = combiner->cursor_count;
		memcpy(combiner->connections, combiner->cursor_connections,
					combiner->cursor_count * sizeof(PGXCNodeHandle *));
		for (i = 0; i < combiner->cursor_count; i++)
		{
			PGXCNodeHandle *conn;

			conn = combiner->cursor_connections[i];

			CHECK_OWNERSHIP(conn, combiner);

			if (pgxc_node_send_close(conn, false, combiner->cursor) != 0)
				ereport(ERROR,
						(errcode(ERRCODE_INTERNAL_ERROR),
						 errmsg("Failed to close data node cursor")));
		}
		/* The cursor stuff is not needed */
		combiner->cursor = NULL;
		combiner->cursor_count = 0;
		pfree(combiner->cursor_connections);
		combiner->cursor_connections = NULL;
	}

	/* Close statements, even if they never were bound */
	for (i = 0; i < combiner->conn_count; i++)
	{
		PGXCNodeHandle *conn;

		conn = combiner->connections[i];

		CHECK_OWNERSHIP(conn, combiner);

		if (pgxc_node_send_close(conn, true, plan->cursor) != 0)
			ereport(ERROR,
					(errcode(ERRCODE_INTERNAL_ERROR),
					 errmsg("Failed to close data node statement")));
		/* Send SYNC and wait for ReadyForQuery */
		if (pgxc_node_send_sync(conn) != 0)
			ereport(ERROR,
					(errcode(ERRCODE_INTERNAL_ERROR),
					 errmsg("Failed to synchronize data node")));
		/*
		 * Formally connection is not in QUERY state, we set the state to read
		 * CloseDone and ReadyForQuery responses. Upon receiving ReadyForQuery
		 * state will be changed back to IDLE and conn->coordinator will be
		 * cleared.
		 */
		conn->state = DN_CONNECTION_STATE_QUERY;
	}

	while (combiner->conn_count > 0)
	{
		if (pgxc_node_receive(combiner->conn_count,
							  combiner->connections, NULL))
			ereport(ERROR,
					(errcode(ERRCODE_INTERNAL_ERROR),
					 errmsg("Failed to close remote subplan")));
		i = 0;
		while (i < combiner->conn_count)
		{
			int res = handle_response(combiner->connections[i], combiner);
			if (res == RESPONSE_EOF)
			{
				i++;
			}
			else if (res == RESPONSE_READY)
			{
				/* Done, connection is reade for query */
				if (--combiner->conn_count > i)
					combiner->connections[i] =
							combiner->connections[combiner->conn_count];
			}
			/* Ignore other possible responses */
		}
	}

	ValidateAndCloseCombiner(combiner);
	pfree(node);
}
#endif

<|MERGE_RESOLUTION|>--- conflicted
+++ resolved
@@ -2341,7 +2341,6 @@
 				GlobalTransactionId gxid, char node_type)
 {
 	int			i;
-<<<<<<< HEAD
 	struct timeval *timeout = NULL;
 #ifdef XCP
 	ResponseCombiner combiner;
@@ -2349,13 +2348,8 @@
 	RemoteQueryState *combiner;
 #endif
 	TimestampTz timestamp = GetCurrentGTMStartTimestamp();
-=======
-	struct timeval		*timeout = NULL;
-	RemoteQueryState	*combiner;
-	TimestampTz		timestamp = GetCurrentGTMStartTimestamp();
 	int 			con[conn_count];
 	int				j = 0;
->>>>>>> d525e494
 
 	/* Send BEGIN */
 	for (i = 0; i < conn_count; i++)
@@ -2393,7 +2387,8 @@
 		return EOF;
 
 	/* Verify status */
-	return ValidateAndCloseCombiner(&combiner) ? 0 : EOF;
+	if (!ValidateAndCloseCombiner(&combiner))
+		return EOF;
 #else
 	combiner = CreateResponseCombiner(conn_count, COMBINE_TYPE_NONE);
 
@@ -2402,12 +2397,9 @@
 		return EOF;
 
 	/* Verify status */
-<<<<<<< HEAD
-	return ValidateAndCloseCombiner(combiner) ? 0 : EOF;
-#endif
-=======
 	if (!ValidateAndCloseCombiner(combiner))
 		return EOF;
+#endif
 
 	/* 
 	 * Ask pooler to send commands (if any) to nodes involved in transaction to alter the 
@@ -2428,7 +2420,6 @@
 
 	/* No problem, let's get going */
 	return 0;
->>>>>>> d525e494
 }
 
 /* Clears the write node list */
@@ -3428,7 +3419,7 @@
 			if (connections[i]->transaction_status != 'T')
 				new_connections[new_count++] = connections[i];
 
-		if (new_count && pgxc_node_begin(new_count, new_connections, gxid))
+		if (new_count && pgxc_node_begin(new_count, new_connections, gxid, PGXC_NODE_DATANODE))
 			ereport(ERROR,
 					(errcode(ERRCODE_INTERNAL_ERROR),
 					 errmsg("Could not begin transaction on data nodes.")));
@@ -6604,7 +6595,7 @@
 				if (connections[i]->transaction_status != 'T')
 					new_connections[new_count++] = connections[i];
 
-			if (new_count && pgxc_node_begin(new_count, new_connections, gxid))
+			if (new_count && pgxc_node_begin(new_count, new_connections, gxid, PGXC_NODE_DATANODE))
 				ereport(ERROR,
 						(errcode(ERRCODE_INTERNAL_ERROR),
 						 errmsg("Could not begin transaction on data nodes.")));
@@ -7497,7 +7488,7 @@
 				 errmsg("Failed to get next transaction ID")));
 	}
 	if (new_count &&
-			pgxc_node_begin(new_count, new_connections, gxid))
+			pgxc_node_begin(new_count, new_connections, gxid, PGXC_NODE_DATANODE))
 		ereport(ERROR,
 				(errcode(ERRCODE_INTERNAL_ERROR),
 				 errmsg("Could not begin transaction on data nodes.")));

--- conflicted
+++ resolved
@@ -103,7 +103,6 @@
 				(errcode(ERRCODE_ACTIVE_SQL_TRANSACTION),
 				 errmsg("pgxc_pool_reload cannot run inside a transaction block")));
 
-<<<<<<< HEAD
 #ifdef XCP
 	/* Session is being reloaded, drop prepared and temporary objects */
 	DropAllPreparedStatements();
@@ -122,10 +121,7 @@
 	if (superuser())
 		ReloadConnInfoOnBackends();
 #else
-	/* A datanode has no pooler active, so do not bother about that */
-=======
 	/* A Datanode has no pooler active, so do not bother about that */
->>>>>>> d03ea805
 	if (IS_PGXC_DATANODE)
 		PG_RETURN_BOOL(true);
 

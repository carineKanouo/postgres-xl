/*-------------------------------------------------------------------------
 *
 * pgxcnode.c
 *
 *	  Functions for the Coordinator communicating with the PGXC nodes:
 *	  Datanodes and Coordinators
 *
 *
 * Portions Copyright (c) 1996-2009, PostgreSQL Global Development Group
 * Portions Copyright (c) 2010-2012 Nippon Telegraph and Telephone Corporation
 *
 * IDENTIFICATION
 *	  $$
 *
 *
 *-------------------------------------------------------------------------
 */

#include "postgres.h"
#include <sys/select.h>
#include <sys/time.h>
#include <sys/types.h>
#include <sys/ioctl.h>
#include <stdlib.h>
#include <string.h>
#include <unistd.h>
#include <errno.h>
#include "access/gtm.h"
#include "access/transam.h"
#include "access/xact.h"
#include "commands/prepare.h"
#include "gtm/gtm_c.h"
#include "nodes/nodes.h"
#include "pgxc/pgxcnode.h"
#include "pgxc/execRemote.h"
#include "catalog/pgxc_node.h"
#include "catalog/pg_collation.h"
#include "pgxc/locator.h"
#include "pgxc/nodemgr.h"
#include "pgxc/pgxc.h"
#include "pgxc/poolmgr.h"
#include "tcop/dest.h"
#include "utils/builtins.h"
#include "utils/elog.h"
#include "utils/memutils.h"
#include "utils/fmgroids.h"
#include "utils/syscache.h"
#include "utils/lsyscache.h"
#include "utils/formatting.h"
#include "../interfaces/libpq/libpq-fe.h"
#ifdef XCP
#include "utils/snapmgr.h"
#endif

/* Number of connections held */
static int	datanode_count = 0;
static int	coord_count = 0;

/*
 * Datanode handles saved in Transaction memory context
 * when PostgresMain is launched.
 * Those handles are used inside a transaction by Coordinator to Datanodes.
 */
static PGXCNodeHandle *dn_handles = NULL;

/*
 * Coordinator handles saved in Transaction memory context
 * when PostgresMain is launched.
 * Those handles are used inside a transaction by Coordinator to Coordinators
 */
static PGXCNodeHandle *co_handles = NULL;

/* Current size of dn_handles and co_handles */
int			NumDataNodes;
int 		NumCoords;

static void pgxc_node_init(PGXCNodeHandle *handle, int sock);
static void pgxc_node_free(PGXCNodeHandle *handle);
static void pgxc_node_all_free(void);

static int	get_int(PGXCNodeHandle * conn, size_t len, int *out);
static int	get_char(PGXCNodeHandle * conn, char *out);


/*
 * Initialize PGXCNodeHandle struct
 */
static void
init_pgxc_handle(PGXCNodeHandle *pgxc_handle)
{
	/*
	 * Socket descriptor is small non-negative integer,
	 * Indicate the handle is not initialized yet
	 */
	pgxc_handle->sock = NO_SOCKET;

	/* Initialise buffers */
	pgxc_handle->error = NULL;
	pgxc_handle->outSize = 16 * 1024;
	pgxc_handle->outBuffer = (char *) palloc(pgxc_handle->outSize);
	pgxc_handle->inSize = 16 * 1024;
	pgxc_handle->inBuffer = (char *) palloc(pgxc_handle->inSize);
	pgxc_handle->combiner = NULL;
	pgxc_handle->inStart = 0;
	pgxc_handle->inEnd = 0;
	pgxc_handle->inCursor = 0;
	pgxc_handle->outEnd = 0;

	if (pgxc_handle->outBuffer == NULL || pgxc_handle->inBuffer == NULL)
	{
		ereport(ERROR,
				(errcode(ERRCODE_OUT_OF_MEMORY),
				 errmsg("out of memory")));
	}
}


/*
 * Allocate and initialize memory to store Datanode and Coordinator handles.
 */
void
InitMultinodeExecutor(bool is_force)
{
	int				count;
	Oid				*coOids, *dnOids;

	/* Free all the existing information first */
	if (is_force)
		pgxc_node_all_free();

	/* This function could get called multiple times because of sigjmp */
	if (dn_handles != NULL &&
		co_handles != NULL)
		return;

	/* Update node table in the shared memory */
	PgxcNodeListAndCount();

	/* Get classified list of node Oids */
	PgxcNodeGetOids(&coOids, &dnOids, &NumCoords, &NumDataNodes, true);

	/* Do proper initialization of handles */
	if (NumDataNodes > 0)
		dn_handles = (PGXCNodeHandle *)
			palloc(NumDataNodes * sizeof(PGXCNodeHandle));
	if (NumCoords > 0)
		co_handles = (PGXCNodeHandle *)
			palloc(NumCoords * sizeof(PGXCNodeHandle));

	if ((!dn_handles && NumDataNodes > 0) ||
		(!co_handles && NumCoords > 0))
		ereport(ERROR,
				(errcode(ERRCODE_OUT_OF_MEMORY),
				 errmsg("out of memory for node handles")));

	/* Initialize new empty slots */
	for (count = 0; count < NumDataNodes; count++)
	{
		init_pgxc_handle(&dn_handles[count]);
		dn_handles[count].nodeoid = dnOids[count];
	}
	for (count = 0; count < NumCoords; count++)
	{
		init_pgxc_handle(&co_handles[count]);
		co_handles[count].nodeoid = coOids[count];
	}

	datanode_count = 0;
	coord_count = 0;
	PGXCNodeId = 0;

#ifdef XCP
	if (IS_PGXC_COORDINATOR)
	{
		for (count = 0; count < NumCoords; count++)
		{
			if (pg_strcasecmp(PGXCNodeName,
					   get_pgxc_nodename(co_handles[count].nodeoid)) == 0)
				PGXCNodeId = count + 1;
		}
	}
	else /* DataNode */
	{
		for (count = 0; count < NumDataNodes; count++)
		{
			if (pg_strcasecmp(PGXCNodeName,
					   get_pgxc_nodename(dn_handles[count].nodeoid)) == 0)
				PGXCNodeId = count + 1;
		}
	}
#else
	/* Finally determine which is the node-self */
	for (count = 0; count < NumCoords; count++)
	{
		if (pg_strcasecmp(PGXCNodeName,
				   get_pgxc_nodename(co_handles[count].nodeoid)) == 0)
			PGXCNodeId = count + 1;
	}

	/*
	 * No node-self?
	 * PGXCTODO: Change error code
	 */
	if (PGXCNodeId == 0)
		ereport(ERROR,
				(errcode(ERRCODE_DATA_EXCEPTION),
				 errmsg("Coordinator cannot identify itself")));
#endif
}


/*
 * Builds up a connection string
 */
char *
#ifdef XCP
PGXCNodeConnStr(char *host, int port, char *dbname,
				char *user, char *remote_type, char *parent_node)
#else
PGXCNodeConnStr(char *host, int port, char *dbname,
<<<<<<< HEAD
				char *user, char *remote_type)
#endif
=======
				char *user, char *pgoptions, char *remote_type)
>>>>>>> a1e1b33f
{
	char	   *out,
				connstr[256];
	int			num;

	/*
	 * Build up connection string
	 * remote type can be coordinator, datanode or application.
	 */
#ifdef XCP
	num = snprintf(connstr, sizeof(connstr),
				   "host=%s port=%d dbname=%s user=%s options='-c remotetype=%s -c parentnode=%s'",
				   host, port, dbname, user, remote_type, parent_node);
#else
	num = snprintf(connstr, sizeof(connstr),
<<<<<<< HEAD
				   "host=%s port=%d dbname=%s user=%s application_name=pgxc options='-c remotetype=%s'",
				   host, port, dbname, user, remote_type);
#endif
=======
				   "host=%s port=%d dbname=%s user=%s application_name=pgxc options='-c remotetype=%s %s'",
				   host, port, dbname, user, remote_type, pgoptions);

>>>>>>> a1e1b33f
	/* Check for overflow */
	if (num > 0 && num < sizeof(connstr))
	{
		/* Output result */
		out = (char *) palloc(num + 1);
		strcpy(out, connstr);
		return out;
	}

	/* return NULL if we have problem */
	return NULL;
}


/*
 * Connect to a Datanode using a connection string
 */
NODE_CONNECTION *
PGXCNodeConnect(char *connstr)
{
	PGconn	   *conn;

	/* Delegate call to the pglib */
	conn = PQconnectdb(connstr);
	return (NODE_CONNECTION *) conn;
}


/*
 * Close specified connection
 */
void
PGXCNodeClose(NODE_CONNECTION *conn)
{
	/* Delegate call to the pglib */
	PQfinish((PGconn *) conn);
}

/*
 * Send SET query to given connection.
 * Query is sent asynchronously and results are consumed
 */
int
PGXCNodeSendSetQuery(NODE_CONNECTION *conn, const char *sql_command)
{
	PGresult	*result;

	if (!PQsendQuery((PGconn *) conn, sql_command))
		return -1;

	/* Consume results from SET commands */
	while ((result = PQgetResult((PGconn *) conn)) != NULL)
	{
		/* TODO: Check that results are of type 'S' */
		PQclear(result);
	}

	return 0;
}


/*
 * Checks if connection active
 */
int
PGXCNodeConnected(NODE_CONNECTION *conn)
{
	/* Delegate call to the pglib */
	PGconn	   *pgconn = (PGconn *) conn;

	/*
	 * Simple check, want to do more comprehencive -
	 * check if it is ready for guery
	 */
	return pgconn && PQstatus(pgconn) == CONNECTION_OK;
}



/* Close the socket handle (this process' copy) and free occupied memory
 *
 * Note that we do not free the handle and its members. This will be
 * taken care of when the transaction ends, when TopTransactionContext
 * is destroyed in xact.c.
 */
static void
pgxc_node_free(PGXCNodeHandle *handle)
{
	close(handle->sock);
	handle->sock = NO_SOCKET;
}

/*
 * Free all the node handles cached
 */
static void
pgxc_node_all_free(void)
{
	int i, j;

	for (i = 0; i < 2; i++)
	{
		int num_nodes;
		PGXCNodeHandle *array_handles;

		switch (i)
		{
			case 0:
				num_nodes = NumCoords;
				array_handles = co_handles;
				break;
			case 1:
				num_nodes = NumDataNodes;
				array_handles = dn_handles;
				break;
			default:
				Assert(0);
		}

		for (j = 0; j < num_nodes; j++)
		{
			PGXCNodeHandle *handle = &array_handles[j];
			pgxc_node_free(handle);
		}
		if (array_handles)
			pfree(array_handles);
	}

	co_handles = NULL;
	dn_handles = NULL;
}

/*
 * Create and initialise internal structure to communicate to
 * Datanode via supplied socket descriptor.
 * Structure stores state info and I/O buffers
 */
static void
pgxc_node_init(PGXCNodeHandle *handle, int sock)
{
	handle->sock = sock;
	handle->transaction_status = 'I';
	handle->state = DN_CONNECTION_STATE_IDLE;
	handle->combiner = NULL;
#ifdef DN_CONNECTION_DEBUG
	handle->have_row_desc = false;
#endif
	handle->error = NULL;
	handle->outEnd = 0;
	handle->inStart = 0;
	handle->inEnd = 0;
	handle->inCursor = 0;
}


/*
 * Wait while at least one of specified connections has data available and read
 * the data into the buffer
 */
bool
pgxc_node_receive(const int conn_count,
				  PGXCNodeHandle ** connections, struct timeval * timeout)
{
#define ERROR_OCCURED		true
#define NO_ERROR_OCCURED	false
	int			i,
				res_select,
				nfds = 0;
	fd_set			readfds;
	bool			is_msg_buffered;

	FD_ZERO(&readfds);

	is_msg_buffered = false;
	for (i = 0; i < conn_count; i++)
	{
		/* If connection has a buffered message */
		if (HAS_MESSAGE_BUFFERED(connections[i]))
		{
			is_msg_buffered = true;
			break;
		}
	}

	for (i = 0; i < conn_count; i++)
	{
		/* If connection finished sending do not wait input from it */
		if (connections[i]->state == DN_CONNECTION_STATE_IDLE || HAS_MESSAGE_BUFFERED(connections[i]))
			continue;

		/* prepare select params */
		if (connections[i]->sock > 0)
		{
			FD_SET(connections[i]->sock, &readfds);
			nfds = connections[i]->sock;
		}
		else
		{
			/* flag as bad, it will be removed from the list */
			connections[i]->state = DN_CONNECTION_STATE_ERROR_FATAL;
		}
	}

	/*
	 * Return if we do not have connections to receive input
	 */
	if (nfds == 0)
	{
		if (is_msg_buffered)
			return NO_ERROR_OCCURED;
		return ERROR_OCCURED;
	}

retry:
	res_select = select(nfds + 1, &readfds, NULL, NULL, timeout);
	if (res_select < 0)
	{
		/* error - retry if EINTR or EAGAIN */
		if (errno == EINTR || errno == EAGAIN)
			goto retry;

		if (errno == EBADF)
		{
			elog(WARNING, "select() bad file descriptor set");
		}
		elog(WARNING, "select() error: %d", errno);
		if (errno)
			return ERROR_OCCURED;
		return NO_ERROR_OCCURED;
	}

	if (res_select == 0)
	{
		/* Handle timeout */
		elog(DEBUG1, "timeout while waiting for response");
		return NO_ERROR_OCCURED;
	}

	/* read data */
	for (i = 0; i < conn_count; i++)
	{
		PGXCNodeHandle *conn = connections[i];

		if (FD_ISSET(conn->sock, &readfds))
		{
			int	read_status = pgxc_node_read_data(conn, true);

			if (read_status == EOF || read_status < 0)
			{
				/* Can not read - no more actions, just discard connection */
				conn->state = DN_CONNECTION_STATE_ERROR_FATAL;
				add_error_message(conn, "unexpected EOF on datanode connection");
				elog(WARNING, "unexpected EOF on datanode connection");
				/* Should we read from the other connections before returning? */
				return ERROR_OCCURED;
			}
		}
	}
	return NO_ERROR_OCCURED;
}

/*
 * Is there any data enqueued in the TCP input buffer waiting
 * to be read sent by the PGXC node connection
 */

int
pgxc_node_is_data_enqueued(PGXCNodeHandle *conn)
{
	int ret;
	int enqueued;

	if (conn->sock < 0)
		return 0;
	ret = ioctl(conn->sock, FIONREAD, &enqueued);
	if (ret != 0)
		return 0;

	return enqueued;
}

/*
 * Read up incoming messages from the PGXC node connection
 */
int
pgxc_node_read_data(PGXCNodeHandle *conn, bool close_if_error)
{
	int			someread = 0;
	int			nread;

	if (conn->sock < 0)
	{
		if (close_if_error)
			add_error_message(conn, "bad socket");
		return EOF;
	}

	/* Left-justify any data in the buffer to make room */
	if (conn->inStart < conn->inEnd)
	{
		if (conn->inStart > 0)
		{
			memmove(conn->inBuffer, conn->inBuffer + conn->inStart,
					conn->inEnd - conn->inStart);
			conn->inEnd -= conn->inStart;
			conn->inCursor -= conn->inStart;
			conn->inStart = 0;
		}
	}
	else
	{
		/* buffer is logically empty, reset it */
		conn->inStart = conn->inCursor = conn->inEnd = 0;
	}

	/*
	 * If the buffer is fairly full, enlarge it. We need to be able to enlarge
	 * the buffer in case a single message exceeds the initial buffer size. We
	 * enlarge before filling the buffer entirely so as to avoid asking the
	 * kernel for a partial packet. The magic constant here should be large
	 * enough for a TCP packet or Unix pipe bufferload.  8K is the usual pipe
	 * buffer size, so...
	 */
	if (conn->inSize - conn->inEnd < 8192)
	{
		if (ensure_in_buffer_capacity(conn->inEnd + (size_t) 8192, conn) != 0)
		{
			/*
			 * We don't insist that the enlarge worked, but we need some room
			 */
			if (conn->inSize - conn->inEnd < 100)
			{
				if (close_if_error)
					add_error_message(conn, "can not allocate buffer");
				return -1;
			}
		}
	}

retry:
	nread = recv(conn->sock, conn->inBuffer + conn->inEnd,
				 conn->inSize - conn->inEnd, 0);

	if (nread < 0)
	{
		if (close_if_error)
			elog(DEBUG1, "dnrd errno = %d", errno);
		if (errno == EINTR)
			goto retry;
		/* Some systems return EAGAIN/EWOULDBLOCK for no data */
#ifdef EAGAIN
		if (errno == EAGAIN)
			return someread;
#endif
#if defined(EWOULDBLOCK) && (!defined(EAGAIN) || (EWOULDBLOCK != EAGAIN))
		if (errno == EWOULDBLOCK)
			return someread;
#endif
		/* We might get ECONNRESET here if using TCP and backend died */
#ifdef ECONNRESET
		if (errno == ECONNRESET)
		{
			/*
			 * OK, we are getting a zero read even though select() says ready. This
			 * means the connection has been closed.  Cope.
			 */
			if (close_if_error)
			{
				add_error_message(conn,
								"Datanode closed the connection unexpectedly\n"
					"\tThis probably means the Datanode terminated abnormally\n"
								"\tbefore or while processing the request.\n");
				conn->state = DN_CONNECTION_STATE_ERROR_FATAL;	/* No more connection to
															* backend */
				closesocket(conn->sock);
				conn->sock = NO_SOCKET;
			}
			return -1;
		}
#endif
		if (close_if_error)
			add_error_message(conn, "could not receive data from server");
		return -1;

	}

	if (nread > 0)
	{
		conn->inEnd += nread;

		/*
		 * Hack to deal with the fact that some kernels will only give us back
		 * 1 packet per recv() call, even if we asked for more and there is
		 * more available.	If it looks like we are reading a long message,
		 * loop back to recv() again immediately, until we run out of data or
		 * buffer space.  Without this, the block-and-restart behavior of
		 * libpq's higher levels leads to O(N^2) performance on long messages.
		 *
		 * Since we left-justified the data above, conn->inEnd gives the
		 * amount of data already read in the current message.	We consider
		 * the message "long" once we have acquired 32k ...
		 */
		if (conn->inEnd > 32768 &&
			(conn->inSize - conn->inEnd) >= 8192)
		{
			someread = 1;
			goto retry;
		}
		return 1;
	}

	if (nread == 0)
	{
		if (close_if_error)
			elog(DEBUG1, "nread returned 0");
		return EOF;
	}

	if (someread)
		return 1;				/* got a zero read after successful tries */

	return 0;
}


/*
 * Get one character from the connection buffer and advance cursor
 */
static int
get_char(PGXCNodeHandle * conn, char *out)
{
	if (conn->inCursor < conn->inEnd)
	{
		*out = conn->inBuffer[conn->inCursor++];
		return 0;
	}
	return EOF;
}

/*
 * Read an integer from the connection buffer and advance cursor
 */
static int
get_int(PGXCNodeHandle *conn, size_t len, int *out)
{
	unsigned short tmp2;
	unsigned int tmp4;

	if (conn->inCursor + len > conn->inEnd)
		return EOF;

	switch (len)
	{
		case 2:
			memcpy(&tmp2, conn->inBuffer + conn->inCursor, 2);
			conn->inCursor += 2;
			*out = (int) ntohs(tmp2);
			break;
		case 4:
			memcpy(&tmp4, conn->inBuffer + conn->inCursor, 4);
			conn->inCursor += 4;
			*out = (int) ntohl(tmp4);
			break;
		default:
			add_error_message(conn, "not supported int size");
			return EOF;
	}

	return 0;
}


/*
 * get_message
 * If connection has enough data read entire message from the connection buffer
 * and returns message type. Message data and data length are returned as
 * var parameters.
 * If buffer does not have enough data leaves cursor unchanged, changes
 * connection status to DN_CONNECTION_STATE_QUERY indicating it needs to
 * receive more and returns \0
 * conn - connection to read from
 * len - returned length of the data where msg is pointing to
 * msg - returns pointer to memory in the incoming buffer. The buffer probably
 * will be overwritten upon next receive, so if caller wants to refer it later
 * it should make a copy.
 */
char
get_message(PGXCNodeHandle *conn, int *len, char **msg)
{
	char 		msgtype;

	if (get_char(conn, &msgtype) || get_int(conn, 4, len))
	{
		/* Successful get_char would move cursor, restore position */
		conn->inCursor = conn->inStart;
		return '\0';
	}

	*len -= 4;

	if (conn->inCursor + *len > conn->inEnd)
	{
		/*
		 * Not enough data in the buffer, we should read more.
		 * Reading function will discard already consumed data in the buffer
		 * till conn->inBegin. Then we want the message that is partly in the
		 * buffer now has been read completely, to avoid extra read/handle
		 * cycles. The space needed is 1 byte for message type, 4 bytes for
		 * message length and message itself which size is currently in *len.
		 * The buffer may already be large enough, in this case the function
		 * ensure_in_buffer_capacity() will immediately return
		 */
		ensure_in_buffer_capacity(5 + (size_t) *len, conn);
		conn->inCursor = conn->inStart;
		return '\0';
	}

	*msg = conn->inBuffer + conn->inCursor;
	conn->inCursor += *len;
	conn->inStart = conn->inCursor;
	return msgtype;
}


/*
 * Release all Datanode and Coordinator connections
 * back to pool and release occupied memory
 */
void
release_handles(void)
{
	int			i;

	if (datanode_count == 0 && coord_count == 0)
		return;

	/* Do not release connections if we have prepared statements on nodes */
	if (HaveActiveDatanodeStatements())
		return;

	/* Free Datanodes handles */
	for (i = 0; i < NumDataNodes; i++)
	{
		PGXCNodeHandle *handle = &dn_handles[i];

		if (handle->sock != NO_SOCKET)
		{
			if (handle->state != DN_CONNECTION_STATE_IDLE)
				elog(DEBUG1, "Connection to Datanode %d has unexpected state %d and will be dropped",
					 handle->nodeoid, handle->state);
			pgxc_node_free(handle);
		}
	}

#ifdef XCP
	if (IS_PGXC_COORDINATOR)
	{
#endif
	/* Collect Coordinator handles */
	for (i = 0; i < NumCoords; i++)
	{
		PGXCNodeHandle *handle = &co_handles[i];

		if (handle->sock != NO_SOCKET)
		{
			if (handle->state != DN_CONNECTION_STATE_IDLE)
				elog(DEBUG1, "Connection to Coordinator %d has unexpected state %d and will be dropped",
					 handle->nodeoid, handle->state);
			pgxc_node_free(handle);
		}
	}
#ifdef XCP
	}
#endif

	/* And finally release all the connections on pooler */
	PoolManagerReleaseConnections();

	datanode_count = 0;
	coord_count = 0;
}

/*
 * cancel a running query due to error while processing rows
 */
void
cancel_query(void)
{
	int			i;
	int 			dn_cancel[NumDataNodes];
	int			co_cancel[NumCoords];
	int			dn_count = 0;
	int			co_count = 0;

	if (datanode_count == 0 && coord_count == 0)
		return;

	/* Collect Datanodes handles */
	for (i = 0; i < NumDataNodes; i++)
	{
		PGXCNodeHandle *handle = &dn_handles[i];

		if (handle->sock != NO_SOCKET)
		{
			if (handle->state == DN_CONNECTION_STATE_COPY_IN ||
				handle->state == DN_CONNECTION_STATE_COPY_OUT)
			{
				DataNodeCopyEnd(handle, true);
			}
			else
			{
				if (handle->state != DN_CONNECTION_STATE_IDLE)
				{
					dn_cancel[dn_count++] = PGXCNodeGetNodeId(handle->nodeoid,
															  PGXC_NODE_DATANODE);
				}
			}
		}
	}

	/* Collect Coordinator handles */
	for (i = 0; i < NumCoords; i++)
	{
		PGXCNodeHandle *handle = &co_handles[i];

		if (handle->sock != NO_SOCKET)
		{
			if (handle->state == DN_CONNECTION_STATE_COPY_IN ||
				handle->state == DN_CONNECTION_STATE_COPY_OUT)
			{
				DataNodeCopyEnd(handle, true);
			}
			else
			{
				if (handle->state != DN_CONNECTION_STATE_IDLE)
				{
					co_cancel[dn_count++] = PGXCNodeGetNodeId(handle->nodeoid,
															  PGXC_NODE_COORDINATOR);
				}
			}
		}
	}

	PoolManagerCancelQuery(dn_count, dn_cancel, co_count, co_cancel);

	/*
	 * Read responses from the nodes to whom we sent the cancel command. This
	 * ensures that there are no pending messages left on the connection
	 */
	for (i = 0; i < NumDataNodes; i++)
	{
		PGXCNodeHandle *handle = &dn_handles[i];

		if ((handle->sock != NO_SOCKET) && (handle->state != DN_CONNECTION_STATE_IDLE))
		{
			pgxc_node_flush_read(handle);
			handle->state = DN_CONNECTION_STATE_IDLE;
		}
	}

	for (i = 0; i < NumCoords; i++)
	{
		PGXCNodeHandle *handle = &co_handles[i];

		if (handle->sock != NO_SOCKET && handle->state != DN_CONNECTION_STATE_IDLE)
		{
			pgxc_node_flush_read(handle);
			handle->state = DN_CONNECTION_STATE_IDLE;
		}
	}
}
/*
 * This method won't return until all network buffers are empty
 * To ensure all data in all network buffers is read and wasted
 */
void
clear_all_data(void)
{
	int			i;

	if (datanode_count == 0 && coord_count == 0)
		return;

	/* Collect Datanodes handles */
	for (i = 0; i < NumDataNodes; i++)
	{
		PGXCNodeHandle *handle = &dn_handles[i];

		if (handle->sock != NO_SOCKET && handle->state != DN_CONNECTION_STATE_IDLE)
		{
			pgxc_node_flush_read(handle);
			handle->state = DN_CONNECTION_STATE_IDLE;
		}
		/* Clear any previous error messages */
		handle->error = NULL;
	}

	/* Collect Coordinator handles */
	for (i = 0; i < NumCoords; i++)
	{
		PGXCNodeHandle *handle = &co_handles[i];

		if (handle->sock != NO_SOCKET && handle->state != DN_CONNECTION_STATE_IDLE)
		{
			pgxc_node_flush_read(handle);
			handle->state = DN_CONNECTION_STATE_IDLE;
		}
		/* Clear any previous error messages */
		handle->error = NULL;
	}
}

/*
 * Ensure specified amount of data can fit to the incoming buffer and
 * increase it if necessary
 */
int
ensure_in_buffer_capacity(size_t bytes_needed, PGXCNodeHandle *handle)
{
	int			newsize = handle->inSize;
	char	   *newbuf;

	if (bytes_needed <= (size_t) newsize)
		return 0;

	do
	{
		newsize *= 2;
	} while (newsize > 0 && bytes_needed > (size_t) newsize);

	if (newsize > 0 && bytes_needed <= (size_t) newsize)
	{
		newbuf = repalloc(handle->inBuffer, newsize);
		if (newbuf)
		{
			/* repalloc succeeded */
			handle->inBuffer = newbuf;
			handle->inSize = newsize;
			return 0;
		}
	}

	newsize = handle->inSize;
	do
	{
		newsize += 8192;
	} while (newsize > 0 && bytes_needed > (size_t) newsize);

	if (newsize > 0 && bytes_needed <= (size_t) newsize)
	{
		newbuf = repalloc(handle->inBuffer, newsize);
		if (newbuf)
		{
			/* repalloc succeeded */
			handle->inBuffer = newbuf;
			handle->inSize = newsize;
			return 0;
		}
	}

	return EOF;
}


/*
 * Ensure specified amount of data can fit to the outgoing buffer and
 * increase it if necessary
 */
int
ensure_out_buffer_capacity(size_t bytes_needed, PGXCNodeHandle *handle)
{
	int			newsize = handle->outSize;
	char	   *newbuf;

	if (bytes_needed <= (size_t) newsize)
		return 0;

	do
	{
		newsize *= 2;
	} while (newsize > 0 && bytes_needed > (size_t) newsize);

	if (newsize > 0 && bytes_needed <= (size_t) newsize)
	{
		newbuf = repalloc(handle->outBuffer, newsize);
		if (newbuf)
		{
			/* repalloc succeeded */
			handle->outBuffer = newbuf;
			handle->outSize = newsize;
			return 0;
		}
	}

	newsize = handle->outSize;
	do
	{
		newsize += 8192;
	} while (newsize > 0 && bytes_needed > (size_t) newsize);

	if (newsize > 0 && bytes_needed <= (size_t) newsize)
	{
		newbuf = repalloc(handle->outBuffer, newsize);
		if (newbuf)
		{
			/* repalloc succeeded */
			handle->outBuffer = newbuf;
			handle->outSize = newsize;
			return 0;
		}
	}

	return EOF;
}


/*
 * Send specified amount of data from the outgoing buffer over the connection
 */
int
send_some(PGXCNodeHandle *handle, int len)
{
	char	   *ptr = handle->outBuffer;
	int			remaining = handle->outEnd;
	int			result = 0;

	/* while there's still data to send */
	while (len > 0)
	{
		int			sent;

#ifndef WIN32
		sent = send(handle->sock, ptr, len, 0);
#else
		/*
		 * Windows can fail on large sends, per KB article Q201213. The failure-point
		 * appears to be different in different versions of Windows, but 64k should
		 * always be safe.
		 */
		sent = send(handle->sock, ptr, Min(len, 65536), 0);
#endif

		if (sent < 0)
		{
			/*
			 * Anything except EAGAIN/EWOULDBLOCK/EINTR is trouble. If it's
			 * EPIPE or ECONNRESET, assume we've lost the backend connection
			 * permanently.
			 */
			switch (errno)
			{
#ifdef EAGAIN
				case EAGAIN:
					break;
#endif
#if defined(EWOULDBLOCK) && (!defined(EAGAIN) || (EWOULDBLOCK != EAGAIN))
				case EWOULDBLOCK:
					break;
#endif
				case EINTR:
					continue;

				case EPIPE:
#ifdef ECONNRESET
				case ECONNRESET:
#endif
					add_error_message(handle, "server closed the connection unexpectedly\n"
					"\tThis probably means the server terminated abnormally\n"
							  "\tbefore or while processing the request.\n");

					/*
					 * We used to close the socket here, but that's a bad idea
					 * since there might be unread data waiting (typically, a
					 * NOTICE message from the backend telling us it's
					 * committing hara-kiri...).  Leave the socket open until
					 * pqReadData finds no more data can be read.  But abandon
					 * attempt to send data.
					 */
					handle->outEnd = 0;
					return -1;

				default:
					add_error_message(handle, "could not send data to server");
					/* We don't assume it's a fatal error... */
					handle->outEnd = 0;
					return -1;
			}
		}
		else
		{
			ptr += sent;
			len -= sent;
			remaining -= sent;
		}

		if (len > 0)
		{
			/*
			 * We did not send it all
			 * return 1 to indicate that data is still pending.
			 */
			result = 1;
			break;
		}
	}

	/* shift the remaining contents of the buffer */
	if (remaining > 0)
		memmove(handle->outBuffer, ptr, remaining);
	handle->outEnd = remaining;

	return result;
}

/*
 * Send PARSE message with specified statement down to the Datanode
 */
int
pgxc_node_send_parse(PGXCNodeHandle * handle, const char* statement,
						const char *query, short num_params, Oid *param_types)
{
	/* statement name size (allow NULL) */
	int			stmtLen = statement ? strlen(statement) + 1 : 1;
	/* size of query string */
	int			strLen = strlen(query) + 1;
	char 		**paramTypes = (char **)palloc(sizeof(char *) * num_params);
	/* total size of parameter type names */
	int 		paramTypeLen;
	/* message length */
	int			msgLen;
	int			cnt_params;
	size_t		old_outEnd = handle->outEnd;

	/* if there are parameters, param_types should exist */
	Assert(num_params <= 0 || param_types);
	/* 2 bytes for number of parameters, preceding the type names */
	paramTypeLen = 2;
	/* find names of the types of parameters */
	for (cnt_params = 0; cnt_params < num_params; cnt_params++)
	{
		paramTypes[cnt_params] = format_type_be(param_types[cnt_params]);
		paramTypeLen += strlen(paramTypes[cnt_params]) + 1;
	}

	/* size + stmtLen + strlen + paramTypeLen */
	msgLen = 4 + stmtLen + strLen + paramTypeLen;

	/* msgType + msgLen */
	if (ensure_out_buffer_capacity(handle->outEnd + 1 + msgLen, handle) != 0)
	{
		add_error_message(handle, "out of memory");
		return EOF;
	}

	handle->outBuffer[handle->outEnd++] = 'P';
	/* size */
	msgLen = htonl(msgLen);
	memcpy(handle->outBuffer + handle->outEnd, &msgLen, 4);
	handle->outEnd += 4;
	/* statement name */
	if (statement)
	{
		memcpy(handle->outBuffer + handle->outEnd, statement, stmtLen);
		handle->outEnd += stmtLen;
	}
	else
		handle->outBuffer[handle->outEnd++] = '\0';
	/* query */
	memcpy(handle->outBuffer + handle->outEnd, query, strLen);
	handle->outEnd += strLen;
	/* parameter types */
	Assert(sizeof(num_params) == 2);
	*((short *)(handle->outBuffer + handle->outEnd)) = htons(num_params);
	handle->outEnd += sizeof(num_params);
	/*
	 * instead of parameter ids we should send parameter names (qualified by
	 * schema name if required). The OIDs of types can be different on
	 * datanodes.
	 */
	for (cnt_params = 0; cnt_params < num_params; cnt_params++)
	{
		memcpy(handle->outBuffer + handle->outEnd, paramTypes[cnt_params],
					strlen(paramTypes[cnt_params]) + 1);
		handle->outEnd += strlen(paramTypes[cnt_params]) + 1;
		pfree(paramTypes[cnt_params]);
	}
	pfree(paramTypes);
	Assert(old_outEnd + ntohl(msgLen) + 1 == handle->outEnd);

 	return 0;
}


#ifdef XCP
/*
 * Send PLAN message down to the Data node
 */
int
pgxc_node_send_plan(PGXCNodeHandle * handle, const char *statement,
					const char *query, const char *planstr,
					short num_params, Oid *param_types)
{
	int			stmtLen;
	int			queryLen;
	int			planLen;
	int 		paramTypeLen;
	int			msgLen;
	char	  **paramTypes = (char **)palloc(sizeof(char *) * num_params);
	int			i;

	/* Invalid connection state, return error */
	if (handle->state != DN_CONNECTION_STATE_IDLE)
		return EOF;

	/* statement name size (do not allow NULL) */
	stmtLen = strlen(statement) + 1;
	/* source query size (do not allow NULL) */
	queryLen = strlen(query) + 1;
	/* query plan size (do not allow NULL) */
	planLen = strlen(planstr) + 1;
	/* 2 bytes for number of parameters, preceding the type names */
	paramTypeLen = 2;
	/* find names of the types of parameters */
	for (i = 0; i < num_params; i++)
	{
		paramTypes[i] = format_type_be(param_types[i]);
		paramTypeLen += strlen(paramTypes[i]) + 1;
	}
	/* size + pnameLen + queryLen + parameters */
	msgLen = 4 + queryLen + stmtLen + planLen + paramTypeLen;

	/* msgType + msgLen */
	if (ensure_out_buffer_capacity(handle->outEnd + 1 + msgLen, handle) != 0)
	{
		add_error_message(handle, "out of memory");
		return EOF;
	}

	handle->outBuffer[handle->outEnd++] = 'p';
	/* size */
	msgLen = htonl(msgLen);
	memcpy(handle->outBuffer + handle->outEnd, &msgLen, 4);
	handle->outEnd += 4;
	/* statement name */
	memcpy(handle->outBuffer + handle->outEnd, statement, stmtLen);
	handle->outEnd += stmtLen;
	/* source query */
	memcpy(handle->outBuffer + handle->outEnd, query, queryLen);
	handle->outEnd += queryLen;
	/* query plan */
	memcpy(handle->outBuffer + handle->outEnd, planstr, planLen);
	handle->outEnd += planLen;
	/* parameter types */
	*((short *)(handle->outBuffer + handle->outEnd)) = htons(num_params);
	handle->outEnd += sizeof(num_params);
	/*
	 * instead of parameter ids we should send parameter names (qualified by
	 * schema name if required). The OIDs of types can be different on
	 * datanodes.
	 */
	for (i = 0; i < num_params; i++)
	{
		int plen = strlen(paramTypes[i]) + 1;
		memcpy(handle->outBuffer + handle->outEnd, paramTypes[i], plen);
		handle->outEnd += plen;
		pfree(paramTypes[i]);
	}
	pfree(paramTypes);

 	return 0;
}
#endif


/*
 * Send BIND message down to the Datanode
 */
int
pgxc_node_send_bind(PGXCNodeHandle * handle, const char *portal,
					const char *statement, int paramlen, char *params)
{
	int			pnameLen;
	int			stmtLen;
	int 		paramCodeLen;
	int 		paramValueLen;
	int 		paramOutLen;
	int			msgLen;

	/* Invalid connection state, return error */
	if (handle->state != DN_CONNECTION_STATE_IDLE)
		return EOF;

	/* portal name size (allow NULL) */
	pnameLen = portal ? strlen(portal) + 1 : 1;
	/* statement name size (allow NULL) */
	stmtLen = statement ? strlen(statement) + 1 : 1;
	/* size of parameter codes array (always empty for now) */
	paramCodeLen = 2;
	/* size of parameter values array, 2 if no params */
	paramValueLen = paramlen ? paramlen : 2;
	/* size of output parameter codes array (always empty for now) */
	paramOutLen = 2;
	/* size + pnameLen + stmtLen + parameters */
	msgLen = 4 + pnameLen + stmtLen + paramCodeLen + paramValueLen + paramOutLen;

	/* msgType + msgLen */
	if (ensure_out_buffer_capacity(handle->outEnd + 1 + msgLen, handle) != 0)
	{
		add_error_message(handle, "out of memory");
		return EOF;
	}

	handle->outBuffer[handle->outEnd++] = 'B';
	/* size */
	msgLen = htonl(msgLen);
	memcpy(handle->outBuffer + handle->outEnd, &msgLen, 4);
	handle->outEnd += 4;
	/* portal name */
	if (portal)
	{
		memcpy(handle->outBuffer + handle->outEnd, portal, pnameLen);
		handle->outEnd += pnameLen;
	}
	else
		handle->outBuffer[handle->outEnd++] = '\0';
	/* statement name */
	if (statement)
	{
		memcpy(handle->outBuffer + handle->outEnd, statement, stmtLen);
		handle->outEnd += stmtLen;
	}
	else
		handle->outBuffer[handle->outEnd++] = '\0';
	/* parameter codes (none) */
	handle->outBuffer[handle->outEnd++] = 0;
	handle->outBuffer[handle->outEnd++] = 0;
	/* parameter values */
	if (paramlen)
	{
		memcpy(handle->outBuffer + handle->outEnd, params, paramlen);
		handle->outEnd += paramlen;
	}
	else
	{
		handle->outBuffer[handle->outEnd++] = 0;
		handle->outBuffer[handle->outEnd++] = 0;
	}
	/* output parameter codes (none) */
	handle->outBuffer[handle->outEnd++] = 0;
	handle->outBuffer[handle->outEnd++] = 0;

 	return 0;
}


/*
 * Send DESCRIBE message (portal or statement) down to the Datanode
 */
int
pgxc_node_send_describe(PGXCNodeHandle * handle, bool is_statement,
						const char *name)
{
	int			nameLen;
	int			msgLen;

	/* Invalid connection state, return error */
	if (handle->state != DN_CONNECTION_STATE_IDLE)
		return EOF;

	/* statement or portal name size (allow NULL) */
	nameLen = name ? strlen(name) + 1 : 1;

	/* size + statement/portal + name */
	msgLen = 4 + 1 + nameLen;

	/* msgType + msgLen */
	if (ensure_out_buffer_capacity(handle->outEnd + 1 + msgLen, handle) != 0)
	{
		add_error_message(handle, "out of memory");
		return EOF;
	}

	handle->outBuffer[handle->outEnd++] = 'D';
	/* size */
	msgLen = htonl(msgLen);
	memcpy(handle->outBuffer + handle->outEnd, &msgLen, 4);
	handle->outEnd += 4;
	/* statement/portal flag */
	handle->outBuffer[handle->outEnd++] = is_statement ? 'S' : 'P';
	/* object name */
	if (name)
	{
		memcpy(handle->outBuffer + handle->outEnd, name, nameLen);
		handle->outEnd += nameLen;
	}
	else
		handle->outBuffer[handle->outEnd++] = '\0';

 	return 0;
}


/*
 * Send CLOSE message (portal or statement) down to the Datanode
 */
int
pgxc_node_send_close(PGXCNodeHandle * handle, bool is_statement,
					 const char *name)
{
	/* statement or portal name size (allow NULL) */
	int			nameLen = name ? strlen(name) + 1 : 1;

	/* size + statement/portal + name */
	int			msgLen = 4 + 1 + nameLen;

	/* msgType + msgLen */
	if (ensure_out_buffer_capacity(handle->outEnd + 1 + msgLen, handle) != 0)
	{
		add_error_message(handle, "out of memory");
		return EOF;
	}

	handle->outBuffer[handle->outEnd++] = 'C';
	/* size */
	msgLen = htonl(msgLen);
	memcpy(handle->outBuffer + handle->outEnd, &msgLen, 4);
	handle->outEnd += 4;
	/* statement/portal flag */
	handle->outBuffer[handle->outEnd++] = is_statement ? 'S' : 'P';
	/* object name */
	if (name)
	{
		memcpy(handle->outBuffer + handle->outEnd, name, nameLen);
		handle->outEnd += nameLen;
	}
	else
		handle->outBuffer[handle->outEnd++] = '\0';

 	return 0;
}

/*
 * Send EXECUTE message down to the Datanode
 */
int
pgxc_node_send_execute(PGXCNodeHandle * handle, const char *portal, int fetch)
{
	/* portal name size (allow NULL) */
	int			pnameLen = portal ? strlen(portal) + 1 : 1;

	/* size + pnameLen + fetchLen */
	int			msgLen = 4 + pnameLen + 4;

	/* msgType + msgLen */
	if (ensure_out_buffer_capacity(handle->outEnd + 1 + msgLen, handle) != 0)
	{
		add_error_message(handle, "out of memory");
		return EOF;
	}

	handle->outBuffer[handle->outEnd++] = 'E';
	/* size */
	msgLen = htonl(msgLen);
	memcpy(handle->outBuffer + handle->outEnd, &msgLen, 4);
	handle->outEnd += 4;
	/* portal name */
	if (portal)
	{
		memcpy(handle->outBuffer + handle->outEnd, portal, pnameLen);
		handle->outEnd += pnameLen;
	}
	else
		handle->outBuffer[handle->outEnd++] = '\0';

	/* fetch */
	fetch = htonl(fetch);
	memcpy(handle->outBuffer + handle->outEnd, &fetch, 4);
	handle->outEnd += 4;

	handle->state = DN_CONNECTION_STATE_QUERY;

	return 0;
}


/*
 * Send FLUSH message down to the Datanode
 */
int
pgxc_node_send_flush(PGXCNodeHandle * handle)
{
	/* size */
	int			msgLen = 4;

	/* msgType + msgLen */
	if (ensure_out_buffer_capacity(handle->outEnd + 1 + msgLen, handle) != 0)
	{
		add_error_message(handle, "out of memory");
		return EOF;
	}

	handle->outBuffer[handle->outEnd++] = 'H';
	/* size */
	msgLen = htonl(msgLen);
	memcpy(handle->outBuffer + handle->outEnd, &msgLen, 4);
	handle->outEnd += 4;

	return pgxc_node_flush(handle);
}


/*
 * Send SYNC message down to the Datanode
 */
int
pgxc_node_send_sync(PGXCNodeHandle * handle)
{
	/* size */
	int			msgLen = 4;

	/* msgType + msgLen */
	if (ensure_out_buffer_capacity(handle->outEnd + 1 + msgLen, handle) != 0)
	{
		add_error_message(handle, "out of memory");
		return EOF;
	}

	handle->outBuffer[handle->outEnd++] = 'S';
	/* size */
	msgLen = htonl(msgLen);
	memcpy(handle->outBuffer + handle->outEnd, &msgLen, 4);
	handle->outEnd += 4;

	return pgxc_node_flush(handle);
}


/*
<<<<<<< HEAD
 * Send series of Extended Query protocol messages to the data node
=======
 * Send the GXID down to the Datanode
>>>>>>> a1e1b33f
 */
int
pgxc_node_send_query_extended(PGXCNodeHandle *handle, const char *query,
							  const char *statement, const char *portal,
							  int num_params, Oid *param_types,
							  int paramlen, char *params,
							  bool send_describe, int fetch_size)
{
	/* NULL query indicates already prepared statement */
	if (query)
		if (pgxc_node_send_parse(handle, statement, query, num_params, param_types))
			return EOF;
	if (pgxc_node_send_bind(handle, portal, statement, paramlen, params))
		return EOF;
	if (send_describe)
		if (pgxc_node_send_describe(handle, false, portal))
			return EOF;
	if (fetch_size >= 0)
		if (pgxc_node_send_execute(handle, portal, fetch_size))
			return EOF;
#ifdef XCP
	if (pgxc_node_send_flush(handle))
		return EOF;
#else
	if (pgxc_node_send_sync(handle))
		return EOF;
#endif

	return 0;
}


/*
 * This method won't return until connection buffer is empty or error occurs
 * To ensure all data are on the wire before waiting for response
 */
int
pgxc_node_flush(PGXCNodeHandle *handle)
{
	while (handle->outEnd)
	{
		if (send_some(handle, handle->outEnd) < 0)
		{
			add_error_message(handle, "failed to send data to datanode");
			return EOF;
		}
	}
	return 0;
}

/*
 * This method won't return until network buffer is empty or error occurs
 * To ensure all data in network buffers is read and wasted
 */
void
pgxc_node_flush_read(PGXCNodeHandle *handle)
{
	bool	is_ready;
	int	read_result;

	if (handle == NULL)
		return;

#ifdef XCP
	/*
	 * Before reading input send Sync to make sure
	 * we will eventually receive ReadyForQuery
	 */
	pgxc_node_send_sync(handle);
#endif
	while(true)
	{
		read_result = pgxc_node_read_data(handle, false);
		if (read_result < 0)
			break;

		is_ready = is_data_node_ready(handle);
		if (is_ready == true)
			break;

	}
}

/*
 * Send specified statement down to the PGXC node
 */
int
pgxc_node_send_query(PGXCNodeHandle * handle, const char *query)
{
	int			strLen;
	int			msgLen;

	/* Invalid connection state, return error */
	if (handle->state != DN_CONNECTION_STATE_IDLE)
		return EOF;

	strLen = strlen(query) + 1;
	/* size + strlen */
	msgLen = 4 + strLen;

	/* msgType + msgLen */
	if (ensure_out_buffer_capacity(handle->outEnd + 1 + msgLen, handle) != 0)
	{
		add_error_message(handle, "out of memory");
		return EOF;
	}

	handle->outBuffer[handle->outEnd++] = 'Q';
	msgLen = htonl(msgLen);
	memcpy(handle->outBuffer + handle->outEnd, &msgLen, 4);
	handle->outEnd += 4;
	memcpy(handle->outBuffer + handle->outEnd, query, strLen);
	handle->outEnd += strLen;

	handle->state = DN_CONNECTION_STATE_QUERY;

 	return pgxc_node_flush(handle);
}


/*
 * Send the GXID down to the PGXC node
 */
int
pgxc_node_send_gxid(PGXCNodeHandle *handle, GlobalTransactionId gxid)
{
	int			msglen = 8;
	int			i32;

	/* Invalid connection state, return error */
	if (handle->state != DN_CONNECTION_STATE_IDLE)
		return EOF;

	/* msgType + msgLen */
	if (ensure_out_buffer_capacity(handle->outEnd + 1 + msglen, handle) != 0)
	{
		add_error_message(handle, "out of memory");
		return EOF;
	}

	handle->outBuffer[handle->outEnd++] = 'g';
	msglen = htonl(msglen);
	memcpy(handle->outBuffer + handle->outEnd, &msglen, 4);
	handle->outEnd += 4;
	i32 = htonl(gxid);
	memcpy(handle->outBuffer + handle->outEnd, &i32, 4);
	handle->outEnd += 4;

	return 0;
}


/*
 * Send the snapshot down to the PGXC node
 */
int
pgxc_node_send_snapshot(PGXCNodeHandle *handle, Snapshot snapshot)
{
	int			msglen;
	int			nval;
	int			i;

	/* Invalid connection state, return error */
	if (handle->state != DN_CONNECTION_STATE_IDLE)
		return EOF;

	/* calculate message length */
	msglen = 20;
	if (snapshot->xcnt > 0)
		msglen += snapshot->xcnt * 4;

	/* msgType + msgLen */
	if (ensure_out_buffer_capacity(handle->outEnd + 1 + msglen, handle) != 0)
	{
		add_error_message(handle, "out of memory");
		return EOF;
	}

	handle->outBuffer[handle->outEnd++] = 's';
	msglen = htonl(msglen);
	memcpy(handle->outBuffer + handle->outEnd, &msglen, 4);
	handle->outEnd += 4;

	nval = htonl(snapshot->xmin);
	memcpy(handle->outBuffer + handle->outEnd, &nval, 4);
	handle->outEnd += 4;

	nval = htonl(snapshot->xmax);
	memcpy(handle->outBuffer + handle->outEnd, &nval, 4);
	handle->outEnd += 4;

#ifdef XCP
	if (GlobalTransactionIdIsValid(snapshot->recent_global_xmin))
		nval = htonl(snapshot->recent_global_xmin);
	else
		nval = htonl(RecentGlobalXmin);
#else
	nval = htonl(snapshot->recent_global_xmin);
#endif
	memcpy(handle->outBuffer + handle->outEnd, &nval, 4);
	handle->outEnd += 4;

	nval = htonl(snapshot->xcnt);
	memcpy(handle->outBuffer + handle->outEnd, &nval, 4);
	handle->outEnd += 4;

	for (i = 0; i < snapshot->xcnt; i++)
	{
		nval = htonl(snapshot->xip[i]);
		memcpy(handle->outBuffer + handle->outEnd, &nval, 4);
		handle->outEnd += 4;
	}

	return 0;
}

/*
 * Send the timestamp down to the PGXC node
 */
int
pgxc_node_send_timestamp(PGXCNodeHandle *handle, TimestampTz timestamp)
{
	int		msglen = 12; /* 4 bytes for msglen and 8 bytes for timestamp (int64) */
	uint32	n32;
	int64	i = (int64) timestamp;

	/* Invalid connection state, return error */
	if (handle->state != DN_CONNECTION_STATE_IDLE)
		return EOF;

	/* msgType + msgLen */
	if (ensure_out_buffer_capacity(handle->outEnd + 1 + msglen, handle) != 0)
	{
		add_error_message(handle, "out of memory");
		return EOF;
	}
	handle->outBuffer[handle->outEnd++] = 't';
	msglen = htonl(msglen);
	memcpy(handle->outBuffer + handle->outEnd, &msglen, 4);
	handle->outEnd += 4;

	/* High order half first */
#ifdef INT64_IS_BUSTED
	/* don't try a right shift of 32 on a 32-bit word */
	n32 = (i < 0) ? -1 : 0;
#else
	n32 = (uint32) (i >> 32);
#endif
	n32 = htonl(n32);
	memcpy(handle->outBuffer + handle->outEnd, &n32, 4);
	handle->outEnd += 4;

	/* Now the low order half */
	n32 = (uint32) i;
	n32 = htonl(n32);
	memcpy(handle->outBuffer + handle->outEnd, &n32, 4);
	handle->outEnd += 4;

	return 0;
}


/*
 * Add another message to the list of errors to be returned back to the client
 * at the convenient time
 */
void
add_error_message(PGXCNodeHandle *handle, const char *message)
{
	handle->transaction_status = 'E';
	if (handle->error)
	{
		/* PGXCTODO append */
	}
	else
		handle->error = pstrdup(message);
}


#ifdef XCP
static int load_balancer = 0;
/*
 * Get one of the specified nodes to query replicated data source.
 * If session already owns one or more  of the requested connection,
 * the function returns existing one to avoid contacting pooler.
 * Performs basic load balancing.
 */
PGXCNodeHandle *
get_any_handle(List *datanodelist)
{
	ListCell   *lc1;
	int			i, node;

	/* sanity check */
	Assert(list_length(datanodelist) > 0);

	/* loop through local datanode handles */
	for (i = 0, node = load_balancer; i < NumDataNodes; i++, node++)
	{
		/* At the moment node is an index in the array, and we may need to wrap it */
		if (node >= NumDataNodes)
			node -= NumDataNodes;
		/* See if handle is already used */
		if (dn_handles[node].sock != NO_SOCKET)
		{
			foreach(lc1, datanodelist)
			{
				if (lfirst_int(lc1) == node)
				{
					/*
					 * The node is in the list of requested nodes,
					 * set load_balancer for next time and return the handle
					 */
					load_balancer = node + 1;
					return &dn_handles[node];
				}
			}
		}
	}

	/*
	 * None of requested nodes is in use, need to get one from the pool.
	 * Choose one.
	 */
	for (i = 0, node = load_balancer; i < NumDataNodes; i++, node++)
	{
		/* At the moment node is an index in the array, and we may need to wrap it */
		if (node >= NumDataNodes)
			node -= NumDataNodes;
		/* Look only at empty slots, we have already checked existing handles */
		if (dn_handles[node].sock == NO_SOCKET)
		{
			foreach(lc1, datanodelist)
			{
				if (lfirst_int(lc1) == node)
				{
					/* The node is requested */
					List   *allocate = list_make1_int(node);
					int    *fds = PoolManagerGetConnections(allocate, NIL);

					if (!fds)
					{
						ereport(ERROR,
								(errcode(ERRCODE_INSUFFICIENT_RESOURCES),
								 errmsg("Failed to get pooled connections")));
					}

					pgxc_node_init(&dn_handles[node], fds[0]);
					datanode_count++;

					/*
					 * set load_balancer for next time and return the handle
					 */
					load_balancer = node + 1;
					return &dn_handles[node];
				}
			}
		}
	}

	/* We should not get here, one of the cases should be met */
	Assert(false);
	/* Keep compiler quiet */
	return NULL;
}
#endif


/*
 * for specified list return array of PGXCNodeHandles
 * acquire from pool if needed.
 * the lenth of returned array is the same as of nodelist
 * For Datanodes, Special case is empty or NIL nodeList, in this case return all the nodes.
 * The returned list should be pfree'd when no longer needed.
 * For Coordinator, do not get a connection if Coordinator list is NIL,
 * Coordinator fds is returned only if transaction uses a DDL
 */
PGXCNodeAllHandles *
get_handles(List *datanodelist, List *coordlist, bool is_coord_only_query)
{
	PGXCNodeAllHandles	*result;
	ListCell		*node_list_item;
	List			*dn_allocate = NIL;
	List			*co_allocate = NIL;
	PGXCNodeHandle		*node_handle;

	/* index of the result array */
	int			i = 0;

	result = (PGXCNodeAllHandles *) palloc(sizeof(PGXCNodeAllHandles));
	if (!result)
	{
		ereport(ERROR,
				(errcode(ERRCODE_OUT_OF_MEMORY),
				 errmsg("out of memory")));
	}

	result->primary_handle = NULL;
	result->datanode_handles = NULL;
	result->coord_handles = NULL;
	result->co_conn_count = list_length(coordlist);
	result->dn_conn_count = list_length(datanodelist);

	/*
	 * Get Handles for Datanodes
	 * If node list is empty execute request on current nodes.
	 * It is also possible that the query has to be launched only on Coordinators.
	 */
	if (!is_coord_only_query)
	{
		if (list_length(datanodelist) == 0)
		{
			/*
			 * We do not have to zero the array - on success all items will be set
			 * to correct pointers, on error the array will be freed
			 */
			result->datanode_handles = (PGXCNodeHandle **)
									   palloc(NumDataNodes * sizeof(PGXCNodeHandle *));
			if (!result->datanode_handles)
			{
				ereport(ERROR,
						(errcode(ERRCODE_OUT_OF_MEMORY),
						 errmsg("out of memory")));
			}

			for (i = 0; i < NumDataNodes; i++)
			{
				node_handle = &dn_handles[i];
				result->datanode_handles[i] = node_handle;
				if (node_handle->sock == NO_SOCKET)
					dn_allocate = lappend_int(dn_allocate, i);
			}
		}
		else
		{
			/*
			 * We do not have to zero the array - on success all items will be set
			 * to correct pointers, on error the array will be freed
			 */

			result->datanode_handles = (PGXCNodeHandle **)
				palloc(list_length(datanodelist) * sizeof(PGXCNodeHandle *));
			if (!result->datanode_handles)
			{
				ereport(ERROR,
						(errcode(ERRCODE_OUT_OF_MEMORY),
						 errmsg("out of memory")));
			}

			i = 0;
			foreach(node_list_item, datanodelist)
			{
				int	node = lfirst_int(node_list_item);

				if (node < 0 || node >= NumDataNodes)
				{
					ereport(ERROR,
							(errcode(ERRCODE_OUT_OF_MEMORY),
							errmsg("Invalid Datanode number")));
				}

				node_handle = &dn_handles[node];
				result->datanode_handles[i++] = node_handle;
				if (node_handle->sock == NO_SOCKET)
					dn_allocate = lappend_int(dn_allocate, node);
			}
		}
	}

	/*
	 * Get Handles for Coordinators
	 * If node list is empty execute request on current nodes
	 * There are transactions where the coordinator list is NULL Ex:COPY
	 */

	if (coordlist)
	{
		if (list_length(coordlist) == 0)
		{
			/*
			 * We do not have to zero the array - on success all items will be set
			 * to correct pointers, on error the array will be freed
			 */
			result->coord_handles = (PGXCNodeHandle **)palloc(NumCoords * sizeof(PGXCNodeHandle *));
			if (!result->coord_handles)
			{
				ereport(ERROR,
						(errcode(ERRCODE_OUT_OF_MEMORY),
						 errmsg("out of memory")));
			}

			for (i = 0; i < NumCoords; i++)
			{
				node_handle = &co_handles[i];
				result->coord_handles[i] = node_handle;
				if (node_handle->sock == NO_SOCKET)
					co_allocate = lappend_int(co_allocate, i);
			}
		}
		else
		{
			/*
			 * We do not have to zero the array - on success all items will be set
			 * to correct pointers, on error the array will be freed
			 */
			result->coord_handles = (PGXCNodeHandle **)
									palloc(list_length(coordlist) * sizeof(PGXCNodeHandle *));
			if (!result->coord_handles)
			{
				ereport(ERROR,
						(errcode(ERRCODE_OUT_OF_MEMORY),
						 errmsg("out of memory")));
			}

			i = 0;
			/* Some transactions do not need Coordinators, ex: COPY */
			foreach(node_list_item, coordlist)
			{
				int			node = lfirst_int(node_list_item);

				if (node < 0 || node >= NumCoords)
				{
					ereport(ERROR,
							(errcode(ERRCODE_OUT_OF_MEMORY),
							errmsg("Invalid coordinator number")));
				}

				node_handle = &co_handles[node];

				result->coord_handles[i++] = node_handle;
				if (node_handle->sock == NO_SOCKET)
					co_allocate = lappend_int(co_allocate, node);
			}
		}
	}

	/*
	 * Pooler can get activated even if list of Coordinator or Datanode is NULL
	 * If both lists are NIL, we don't need to call Pooler.
	 */
	if (dn_allocate || co_allocate)
	{
		int	j = 0;
		int	*fds = PoolManagerGetConnections(dn_allocate, co_allocate);

		if (!fds)
		{
			if (coordlist)
				if (result->coord_handles)
					pfree(result->coord_handles);
			if (datanodelist)
				if (result->datanode_handles)
					pfree(result->datanode_handles);

			pfree(result);
			if (dn_allocate)
				list_free(dn_allocate);
			if (co_allocate)
				list_free(co_allocate);
			ereport(ERROR,
					(errcode(ERRCODE_INSUFFICIENT_RESOURCES),
					 errmsg("Failed to get pooled connections")));
		}
		/* Initialisation for Datanodes */
		if (dn_allocate)
		{
			foreach(node_list_item, dn_allocate)
			{
				int			node = lfirst_int(node_list_item);
				int			fdsock = fds[j++];

				if (node < 0 || node >= NumDataNodes)
				{
					ereport(ERROR,
							(errcode(ERRCODE_OUT_OF_MEMORY),
							errmsg("Invalid Datanode number")));
				}

				node_handle = &dn_handles[node];
				pgxc_node_init(node_handle, fdsock);
				dn_handles[node] = *node_handle;
				datanode_count++;
			}
		}
		/* Initialisation for Coordinators */
		if (co_allocate)
		{
			foreach(node_list_item, co_allocate)
			{
				int			node = lfirst_int(node_list_item);
				int			fdsock = fds[j++];

				if (node < 0 || node >= NumCoords)
				{
					ereport(ERROR,
							(errcode(ERRCODE_OUT_OF_MEMORY),
							errmsg("Invalid coordinator number")));
				}

				node_handle = &co_handles[node];
				pgxc_node_init(node_handle, fdsock);
				co_handles[node] = *node_handle;
				coord_count++;
			}
		}

		pfree(fds);

		if (co_allocate)
			list_free(co_allocate);
		if (dn_allocate)
			list_free(dn_allocate);
	}

	return result;
}

/* Free PGXCNodeAllHandles structure */
void
pfree_pgxc_all_handles(PGXCNodeAllHandles *pgxc_handles)
{
	if (!pgxc_handles)
		return;

	if (pgxc_handles->primary_handle)
		pfree(pgxc_handles->primary_handle);
	if (pgxc_handles->datanode_handles && pgxc_handles->dn_conn_count != 0)
		pfree(pgxc_handles->datanode_handles);
	if (pgxc_handles->coord_handles && pgxc_handles->co_conn_count != 0)
		pfree(pgxc_handles->coord_handles);

	pfree(pgxc_handles);
}

/*
 * PGXCNode_getNodeId
 *		Look at the data cached for handles and return node position
 */
int
PGXCNodeGetNodeId(Oid nodeoid, char node_type)
{
	PGXCNodeHandle *handles;
	int				num_nodes, i;
	int				res = 0;

	switch (node_type)
	{
		case PGXC_NODE_COORDINATOR:
			num_nodes = NumCoords;
			handles = co_handles;
			break;
		case PGXC_NODE_DATANODE:
			num_nodes = NumDataNodes;
			handles = dn_handles;
			break;
		default:
			/* Should not happen */
			Assert(0);
			return res;
	}

	/* Look into the handles and return correct position in array */
	for (i = 0; i < num_nodes; i++)
	{
		if (handles[i].nodeoid == nodeoid)
		{
			res = i;
			break;
		}
	}
	return res;
}

/*
 * PGXCNode_getNodeOid
 *		Look at the data cached for handles and return node Oid
 */
Oid
PGXCNodeGetNodeOid(int nodeid, char node_type)
{
	PGXCNodeHandle *handles;

	switch (node_type)
	{
		case PGXC_NODE_COORDINATOR:
			handles = co_handles;
			break;
		case PGXC_NODE_DATANODE:
			handles = dn_handles;
			break;
		default:
			/* Should not happen */
			Assert(0);
			return InvalidOid;
	}

	return handles[nodeid].nodeoid;
}

/*
 * pgxc_node_str
 *
 * get the name of the node
 */
Datum
pgxc_node_str(PG_FUNCTION_ARGS)
{
	PG_RETURN_NAME(PGXCNodeName);
}

/*
 * PGXCNodeGetNodeIdFromName
 *		Return node position in handles array
 */
int
PGXCNodeGetNodeIdFromName(char *node_name, char node_type)
{
	char *nm;
	Oid nodeoid;

	if (node_name == NULL)
		return -1;

	nm = str_tolower(node_name, strlen(node_name), DEFAULT_COLLATION_OID);

	nodeoid = get_pgxc_nodeoid(nm);
	pfree(nm);
	if (!OidIsValid(nodeoid))
		return -1;

	return PGXCNodeGetNodeId(nodeoid, node_type);
}<|MERGE_RESOLUTION|>--- conflicted
+++ resolved
@@ -215,15 +215,12 @@
 char *
 #ifdef XCP
 PGXCNodeConnStr(char *host, int port, char *dbname,
-				char *user, char *remote_type, char *parent_node)
+				char *user, char *pgoptions, char *remote_type, 
+				char *parent_node)
 #else
 PGXCNodeConnStr(char *host, int port, char *dbname,
-<<<<<<< HEAD
-				char *user, char *remote_type)
+				char *user, char *pgoptions, char *remote_type)
 #endif
-=======
-				char *user, char *pgoptions, char *remote_type)
->>>>>>> a1e1b33f
 {
 	char	   *out,
 				connstr[256];
@@ -235,19 +232,14 @@
 	 */
 #ifdef XCP
 	num = snprintf(connstr, sizeof(connstr),
-				   "host=%s port=%d dbname=%s user=%s options='-c remotetype=%s -c parentnode=%s'",
-				   host, port, dbname, user, remote_type, parent_node);
+				   "host=%s port=%d dbname=%s user=%s application_name=pgxc options='-c remotetype=%s -c parentnode=%s %s'",
+				   host, port, dbname, user, remote_type, parent_node, pgoptions);
 #else
 	num = snprintf(connstr, sizeof(connstr),
-<<<<<<< HEAD
-				   "host=%s port=%d dbname=%s user=%s application_name=pgxc options='-c remotetype=%s'",
-				   host, port, dbname, user, remote_type);
-#endif
-=======
 				   "host=%s port=%d dbname=%s user=%s application_name=pgxc options='-c remotetype=%s %s'",
 				   host, port, dbname, user, remote_type, pgoptions);
-
->>>>>>> a1e1b33f
+#endif
+
 	/* Check for overflow */
 	if (num > 0 && num < sizeof(connstr))
 	{
@@ -1586,11 +1578,7 @@
 
 
 /*
-<<<<<<< HEAD
  * Send series of Extended Query protocol messages to the data node
-=======
- * Send the GXID down to the Datanode
->>>>>>> a1e1b33f
  */
 int
 pgxc_node_send_query_extended(PGXCNodeHandle *handle, const char *query,
@@ -1860,6 +1848,9 @@
 void
 add_error_message(PGXCNodeHandle *handle, const char *message)
 {
+#ifdef XCP
+	elog(LOG, "Connection error %s", message);
+#endif
 	handle->transaction_status = 'E';
 	if (handle->error)
 	{
@@ -2208,6 +2199,64 @@
 	return result;
 }
 
+
+#ifdef XCP
+PGXCNodeAllHandles *
+get_current_handles(void)
+{
+	PGXCNodeAllHandles *result;
+	PGXCNodeHandle	   *node_handle;
+	int					i;
+
+	result = (PGXCNodeAllHandles *) palloc(sizeof(PGXCNodeAllHandles));
+	if (!result)
+	{
+		ereport(ERROR,
+				(errcode(ERRCODE_OUT_OF_MEMORY),
+				 errmsg("out of memory")));
+	}
+
+	result->primary_handle = NULL;
+	result->co_conn_count = 0;
+	result->dn_conn_count = 0;
+	
+	result->datanode_handles = (PGXCNodeHandle **)
+							   palloc(NumDataNodes * sizeof(PGXCNodeHandle *));
+	if (!result->datanode_handles)
+	{
+		ereport(ERROR,
+				(errcode(ERRCODE_OUT_OF_MEMORY),
+				 errmsg("out of memory")));
+	}
+
+	for (i = 0; i < NumDataNodes; i++)
+	{
+		node_handle = &dn_handles[i];
+		if (node_handle->sock != NO_SOCKET)
+			result->datanode_handles[result->dn_conn_count++] = node_handle;
+	}
+
+	result->coord_handles = (PGXCNodeHandle **)
+							palloc(NumCoords * sizeof(PGXCNodeHandle *));
+	if (!result->coord_handles)
+	{
+		ereport(ERROR,
+				(errcode(ERRCODE_OUT_OF_MEMORY),
+				 errmsg("out of memory")));
+	}
+
+	for (i = 0; i < NumCoords; i++)
+	{
+		node_handle = &co_handles[i];
+		if (node_handle->sock != NO_SOCKET)
+			result->coord_handles[result->co_conn_count++] = node_handle;
+	}
+
+	return result;
+}
+#endif
+
+
 /* Free PGXCNodeAllHandles structure */
 void
 pfree_pgxc_all_handles(PGXCNodeAllHandles *pgxc_handles)

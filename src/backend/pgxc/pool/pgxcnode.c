--- conflicted
+++ resolved
@@ -48,16 +48,13 @@
 #include "utils/lsyscache.h"
 #include "utils/formatting.h"
 #include "../interfaces/libpq/libpq-fe.h"
-<<<<<<< HEAD
 #ifdef XCP
 #include "miscadmin.h"
 #include "storage/ipc.h"
 #include "utils/snapmgr.h"
 #endif
-=======
 
 #define CMD_ID_MSG_LEN 8
->>>>>>> d03ea805
 
 /* Number of connections held */
 static int	datanode_count = 0;
@@ -533,6 +530,10 @@
 	{
 		/* Handle timeout */
 		elog(DEBUG1, "timeout while waiting for response");
+#ifdef XCP
+		for (i = 0; i < conn_count; i++)
+			connections[i]->state = DN_CONNECTION_STATE_ERROR_FATAL;
+#endif
 		return NO_ERROR_OCCURED;
 	}
 
@@ -849,7 +850,13 @@
 		if (handle->sock != NO_SOCKET)
 		{
 #ifdef XCP
-			if (handle->state != DN_CONNECTION_STATE_IDLE)
+			/*
+			 * Connections at this point should be completely inactive,
+			 * otherwise abaandon them. We can not allow not cleaned up
+			 * connection is returned to pool.
+			 */
+			if (handle->state != DN_CONNECTION_STATE_IDLE ||
+					handle->transaction_status != 'I')
 			{
 				destroy = true;
 				elog(DEBUG1, "Connection to Datanode %d has unexpected state %d and will be dropped",
@@ -876,7 +883,13 @@
 		if (handle->sock != NO_SOCKET)
 		{
 #ifdef XCP
-			if (handle->state != DN_CONNECTION_STATE_IDLE)
+			/*
+			 * Connections at this point should be completely inactive,
+			 * otherwise abaandon them. We can not allow not cleaned up
+			 * connection is returned to pool.
+			 */
+			if (handle->state != DN_CONNECTION_STATE_IDLE ||
+					handle->transaction_status != 'I')
 			{
 				destroy = true;
 				elog(DEBUG1, "Connection to Coordinator %d has unexpected state %d and will be dropped",

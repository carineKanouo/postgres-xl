--- conflicted
+++ resolved
@@ -1077,19 +1077,7 @@
 					pfree(context->query_step->sql_statement);
 				context->query_step->sql_statement = pstrdup(qry.data);
 
-<<<<<<< HEAD
-				context->query_step->exec_nodes->nodeList = list_copy(rel_loc_info1->nodeList);
-			}
-			else
-			{
-				/* Take target node from last scan tuple of referenced step */
-				context->query_step->exec_nodes->nodeList = lappend_int(context->query_step->exec_nodes->nodeList,
-											node->ss.ss_ScanTupleSlot->tts_dataNodeIndex);
-			}
-			FreeRelationLocInfo(rel_loc_info1);
-=======
 				MemoryContextDelete(tmpcontext);
->>>>>>> 1b244c11
 
 				context->query_step->exec_nodes = makeNode(ExecNodes);
 				context->query_step->exec_nodes->nodeList = list_make1_int(node_index);

--- conflicted
+++ resolved
@@ -1078,14 +1078,10 @@
 	tmptup.t_len = tup_len;
 	ItemPointerSetInvalid(&(tmptup.t_self));
 	tmptup.t_tableOid = InvalidOid;
-<<<<<<< HEAD
 #ifdef PGXC
 	tmptup.t_xc_node_id = 0;
 #endif
-	tmptup.t_data = olddata;
-=======
 	tmptup.t_data = tup;
->>>>>>> 0719c2af
 
 	/*
 	 * Break down the tuple into fields.

--- conflicted
+++ resolved
@@ -1602,14 +1602,10 @@
 		heapTuple->t_data = (HeapTupleHeader) PageGetItem(dp, lp);
 		heapTuple->t_len = ItemIdGetLength(lp);
 		heapTuple->t_tableOid = relation->rd_id;
-<<<<<<< HEAD
 #ifdef PGXC
 		heapTuple->t_xc_node_id = PGXCNodeIdentifier;
 #endif
-		heapTuple->t_self = *tid;
-=======
 		ItemPointerSetOffsetNumber(&heapTuple->t_self, offnum);
->>>>>>> 0719c2af
 
 		/*
 		 * Shouldn't see a HEAP_ONLY tuple at chain start.

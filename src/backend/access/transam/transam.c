--- conflicted
+++ resolved
@@ -24,16 +24,10 @@
 #include "access/transam.h"
 #include "utils/snapmgr.h"
 
-<<<<<<< HEAD
 #ifdef PGXC
 #include "utils/builtins.h"
 #endif
 
-/* Handy constant for an invalid xlog recptr */
-const XLogRecPtr InvalidXLogRecPtr = {0, 0};
-
-=======
->>>>>>> ab76208e
 /*
  * Single-item cache for results of TransactionLogFetch.  It's worth having
  * such a cache because we frequently find ourselves repeatedly checking the

--- conflicted
+++ resolved
@@ -233,18 +233,11 @@
 			elog(LOG, "Falling back to local Xid. Was = %d, now is = %d",
 					next_xid, ShmemVariableCache->nextXid);
 			xid = ShmemVariableCache->nextXid;
-<<<<<<< HEAD
-		}
- 	}
-#else
- 	xid = ShmemVariableCache->nextXid;
-=======
 
 		}
 	}
 #else
 	xid = ShmemVariableCache->nextXid;
->>>>>>> c346e92c
 #endif /* PGXC */
 
 	/*----------

--- conflicted
+++ resolved
@@ -42,7 +42,7 @@
 static TransactionId next_xid = InvalidTransactionId;
 static bool force_get_xid_from_gtm = false;
 
-/* 
+/*
  * Set next transaction id to use
  */
 void
@@ -52,11 +52,11 @@
 	next_xid = xid;
 }
 
-/* 
- * Allow force of getting XID from GTM 
+/*
+ * Allow force of getting XID from GTM
  * Useful for explicit VACUUM (autovacuum already handled)
  */
-void 
+void
 SetForceXidFromGTM(bool value)
 {
 	force_get_xid_from_gtm = value;
@@ -66,88 +66,13 @@
  * See if we should force using GTM
  * Useful for explicit VACUUM (autovacuum already handled)
  */
-bool 
+bool
 GetForceXidFromGTM(void)
 {
 	return force_get_xid_from_gtm;
 }
 #endif /* PGXC */
 
-
-#ifdef XCP
-/*
- * Get new GlobalTransactionId either from GTM or pick up value sent from
- * Coordinator. GTM may send down updated date/time information, accept it.
- */
-GlobalTransactionId
-GetNewGlobalTransactionId(bool *timestamp_received,
-						  GTM_Timestamp *timestamp)
-{
-	GlobalTransactionId gxid;
-
-	if (timestamp_received)
-		*timestamp_received = false;
-
-	if (IS_PGXC_COORDINATOR && !IsConnFromCoord())
-	{
-		if (IsAutoVacuumWorkerProcess() && (MyProc->vacuumFlags & PROC_IN_VACUUM))
-			gxid = (TransactionId) BeginTranAutovacuumGTM();
-		else
-		{
-			gxid = (TransactionId) BeginTranGTM(timestamp);
-			if (timestamp_received)
-				*timestamp_received = true;
-		}
-	}
-	else /* if(IS_PGXC_DATANODE || IsConnFromCoord()) */
-	{
-		if (IsAutoVacuumWorkerProcess())
-		{
-			if (MyProc->vacuumFlags & PROC_IN_VACUUM)
-				elog (DEBUG1, "Getting XID for autovacuum");
-			else
-			{
-				elog (DEBUG1, "Getting XID for autovacuum worker (analyze)");
-			}
-			/*
-			 * Get gxid directly from GTM.
-			 * We use a separate function so that GTM knows to exclude it from
-			 * other snapshots.
-			 */
-			gxid = (TransactionId) BeginTranAutovacuumGTM();
-		}
-		else if (GetForceXidFromGTM())
-		{
-			elog (DEBUG1, "Force get XID from GTM");
-			/* try and get gxid directly from GTM */
-			gxid = (TransactionId) BeginTranGTM(NULL);
-			elog(LOG, "Forcely Received GlobalTransactionId = %d", gxid);
-		}
-		else if (MyProc->vacuumFlags & PROC_VACUUM_COORD)
-		{
-			elog (DEBUG1, "Get GXID for vacuum");
-			/* try and get gxid directly from GTM */
-			gxid = (TransactionId) BeginTranGTM(NULL);
-		}
-		else
-		{
-			gxid = next_xid;
-			next_xid = InvalidTransactionId; /* reset */
-		}
-	}
-
-	if (!GlobalTransactionIdIsValid(gxid))
-		if (IS_PGXC_COORDINATOR)
-			/*
-			 * May be it is not a problem if GTM can not be reached from
-			 * a data node. Anyway, we do not want a lot of warning when
-			 * running initdb.
-			 */
-			ereport(WARNING, (errmsg("Xid is invalid.")));
-
-	return gxid;
-}
-#endif /* XCP */
 
 /*
  * Allocate the next XID for a new transaction or subtransaction.
@@ -161,11 +86,7 @@
  */
 TransactionId
 #ifdef PGXC
-#ifdef XCP
-GetNewTransactionId(GlobalTransactionId gxid, bool isSubXact)
-#else
 GetNewTransactionId(bool isSubXact, bool *timestamp_received, GTM_Timestamp *timestamp)
-#endif /* XCP */
 #else
 GetNewTransactionId(bool isSubXact)
 #endif /* PGXC */
@@ -173,9 +94,7 @@
 	TransactionId xid;
 #ifdef PGXC
 	bool increment_xid = true;
-#ifndef XCP
 	*timestamp_received = false;
-#endif /* XCP */
 #endif /* PGXC */
 	/*
 	 * During bootstrap initialization, we return the special bootstrap
@@ -193,7 +112,6 @@
 		elog(ERROR, "cannot assign TransactionIds during recovery");
 
 #ifdef PGXC
-#ifndef XCP
 	if (IS_PGXC_COORDINATOR && !IsConnFromCoord())
 	{
 		/*
@@ -210,29 +128,10 @@
 			xid = (TransactionId) BeginTranGTM(timestamp);
 		*timestamp_received = true;
 	}
-#endif /* XCP */
 #endif /* PGXC */
 
 	LWLockAcquire(XidGenLock, LW_EXCLUSIVE);
 
-#ifdef XCP
-	if (GlobalTransactionIdIsValid(gxid))
-	{
-		xid = (TransactionId) gxid;
-		if (!TransactionIdFollowsOrEquals(xid, ShmemVariableCache->nextXid))
-		{
-			increment_xid = false;
-			ereport(DEBUG1,
-			   (errmsg("gxid (%d) was less than ShmemVariableCache->nextXid (%d)",
-				   xid, ShmemVariableCache->nextXid)));
-		}
-		else
-			ShmemVariableCache->nextXid = xid;
-	}
-	/* fallback to default if gxid is invalid */
-	else
-		xid = ShmemVariableCache->nextXid;
-#else
 #ifdef PGXC
 	/* Only remote Coordinator can go a GXID */
 	if (IS_PGXC_COORDINATOR && !IsConnFromCoord())
@@ -307,7 +206,6 @@
 #else
  	xid = ShmemVariableCache->nextXid;
 #endif /* PGXC */
-#endif /* XCP */
 
 	/*----------
 	 * Check to see if it's safe to assign another XID.  This protects against
@@ -409,7 +307,7 @@
 	 * more XIDs until there is CLOG space for them.
 	 */
 #ifdef PGXC  /* defined(PGXC_COORD) || defined(PGXC_DATANODE) */
-	/* We may not be at the max, which is ok. Do not bother to increment. 
+	/* We may not be at the max, which is ok. Do not bother to increment.
 	 * We get this externally anyway, so it should not be needed in theory...
 	 */
 	if (increment_xid)
@@ -473,21 +371,6 @@
 		}
 	}
 
-<<<<<<< HEAD
-#ifdef PGXC
-	/* If it is auto-analyze, we need to add it to the array and unlock */
-	if(IS_PGXC_DATANODE && IsAutoVacuumAnalyzeWorker())
-	{
-#ifdef XCP
-		LWLockAcquire(AnalyzeProcArrayLock, LW_EXCLUSIVE);
-#endif /* XCP */
-		AnalyzeProcArrayAdd(MyProc);
-		LWLockRelease(AnalyzeProcArrayLock);
-	}
-#endif /* PGXC */
-
-=======
->>>>>>> a1e1b33f
 	LWLockRelease(XidGenLock);
 	return xid;
 }

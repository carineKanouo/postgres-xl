--- conflicted
+++ resolved
@@ -149,9 +149,11 @@
 	GlobalTransactionId transactionId;
 	GlobalTransactionId	topGlobalTransansactionId;
 	GlobalTransactionId	auxilliaryTransactionId;
+#ifndef XCP
 	bool				isLocalParameterUsed;		/* Check if a local parameter is active
 													 * in transaction block (SET LOCAL, DEFERRED) */
-#else	
+#endif
+#else
 	TransactionId transactionId;	/* my XID, or Invalid if none */
 #endif
 	SubTransactionId subTransactionId;	/* my subxact ID */
@@ -185,8 +187,10 @@
 	0,							/* global transaction id */
 	0,							/* prepared global transaction id */
 	0,							/* commit prepared global transaction id */
+#ifndef XCP
 	false,						/* isLocalParameterUsed */
-#else	
+#endif
+#else
 	0,							/* transaction id */
 #endif
 	0,							/* subtransaction id */
@@ -354,83 +358,8 @@
 static void ShowTransactionStateRec(TransactionState state);
 static const char *BlockStateAsString(TBlockState blockState);
 static const char *TransStateAsString(TransState state);
-<<<<<<< HEAD
-
-#ifdef PGXC  /* PGXC_COORD */
-static GlobalTransactionId GetGlobalTransactionId(TransactionState s);
-static void PrepareTransaction(bool is_implicit);
-
-/* ----------------------------------------------------------------
- *	PG-XC Functions
- * ----------------------------------------------------------------
- */
-
-/*
- * GetCurrentGlobalTransactionId
- *
- * This will return the GXID of the current transaction,
- * getting one from the GTM if it's not yet set. Be careful to call this
- * only inside a valid xact.
- */
-GlobalTransactionId
-GetCurrentGlobalTransactionId(void)
-{
-	return GetGlobalTransactionId(CurrentTransactionState);
-}
-
-/*
- * GetGlobalTransactionId
- *
- * This will return the GXID of the specified transaction,
- * getting one from the GTM if it's not yet set.
- * It also returns a timestamp value if a GXID has been taken from GTM
- */
-static GlobalTransactionId
-GetGlobalTransactionId(TransactionState s)
-{
-#ifndef XCP
-	GTM_Timestamp gtm_timestamp;
-	bool		received_tp = false;
-#endif
-
-	/*
-	 * Here we receive timestamp at the same time as gxid.
-	 */
-#ifdef XCP
-	if (!GlobalTransactionIdIsValid(s->globalTransactionId))
-	{
-		GTM_Timestamp gtm_timestamp;
-		bool		received_tp = false;
-
-		s->globalTransactionId = GetNewGlobalTransactionId(&received_tp,
-														   &gtm_timestamp);
-
-		/* Set a timestamp value if and only if it has been received from GTM */
-		if (received_tp)
-		{
-			GTMxactStartTimestamp = (TimestampTz) gtm_timestamp;
-			GTMdeltaTimestamp = GTMxactStartTimestamp - stmtStartTimestamp;
-		}
-	}
-#else
-	if (!GlobalTransactionIdIsValid(s->globalTransactionId))
-		s->globalTransactionId = (GlobalTransactionId) GetNewTransactionId(s->parent != NULL, &received_tp, &gtm_timestamp);
-
-	/* Set a timestamp value if and only if it has been received from GTM */
-	if (received_tp)
- 	{
-		GTMxactStartTimestamp = (TimestampTz) gtm_timestamp;
-		GTMdeltaTimestamp = GTMxactStartTimestamp - stmtStartTimestamp;
-	}
-#endif /* XCP */
-
-	return s->globalTransactionId;
-}
-#endif  /* PGXC */
-=======
 static void PrepareTransaction(void);
 static void AtEOXact_GlobalTxn(bool commit);
->>>>>>> a1e1b33f
 
 
 /* ----------------------------------------------------------------
@@ -535,6 +464,7 @@
 }
 
 #ifdef PGXC
+#ifndef XCP
 /*
  *	GetCurrentLocalParamStatus
  *
@@ -557,6 +487,7 @@
 {
 	CurrentTransactionState->isLocalParameterUsed = status;
 }
+#endif
 #endif
 
 /*
@@ -616,24 +547,6 @@
 	 * the Xid as "running".  See GetNewTransactionId.
 	 */
 #ifdef PGXC  /* PGXC_COORD */
-<<<<<<< HEAD
-#ifdef XCP
-	/* Assign GXID to the current transaction if not yet set */
-	GetGlobalTransactionId(s);
-	elog(DEBUG1, "New transaction id assigned = %d, isSubXact = %s",
-		s->globalTransactionId, isSubXact ? "true" : "false");
-
-	s->transactionId = GetNewTransactionId(s->globalTransactionId,isSubXact);
-#else
-	if (IS_PGXC_COORDINATOR && !IsConnFromCoord())
-	{
-		s->transactionId = (TransactionId) GetGlobalTransactionId(s);
-		elog(DEBUG1, "New transaction id assigned = %d, isSubXact = %s",
-			s->transactionId, isSubXact ? "true" : "false");
-	}
-	else
-=======
->>>>>>> a1e1b33f
 	{
 		GTM_Timestamp	gtm_timestamp;
 		bool			received_tp;
@@ -645,7 +558,6 @@
 			GTMdeltaTimestamp = GTMxactStartTimestamp - stmtStartTimestamp;
 		}
 	}
-#endif /* XCP */
 #else
 	s->transactionId = GetNewTransactionId(isSubXact);
 #endif /* PGXC */
@@ -741,7 +653,7 @@
 	return s->topGlobalTransansactionId;
 }
 
-GlobalTransactionId 
+GlobalTransactionId
 GetAuxilliaryTransactionId()
 {
 	TransactionState s = CurrentTransactionState;
@@ -1952,7 +1864,9 @@
 	 */
 	s->state = TRANS_START;
 #ifdef PGXC
+#ifndef XCP
 	s->isLocalParameterUsed = false;
+#endif
 #endif
 	s->transactionId = InvalidTransactionId;	/* until assigned */
 	/*
@@ -1981,7 +1895,7 @@
 	 */
 	if (DefaultXactIsoLevel == XACT_SERIALIZABLE)
 		DefaultXactIsoLevel = XACT_REPEATABLE_READ;
-#endif	
+#endif
 	XactIsoLevel = DefaultXactIsoLevel;
 	forceSyncCommit = false;
 	MyXactAccessedTempRel = false;
@@ -2084,34 +1998,6 @@
 {
 	TransactionState s = CurrentTransactionState;
 	TransactionId latestXid;
-<<<<<<< HEAD
-#ifdef PGXC
-	bool PrepareLocalCoord = false;
-	bool PreparePGXCNodes = false;
-	bool IsHoldableCursor = false;
-	char implicitgid[256];
-	TransactionId xid = InvalidTransactionId;
-
-#ifndef XCP
-	/*
-	 * Check if there are any On Commit actions and force temporary object flag.
-	 * This is possible in the case of a session using ON COMMIT DELETE ROWS.
-	 * It is essential to do this check *before* calling PGXCNodeIsImplicit2PC.
-	 */
-	if (IsOnCommitActions())
-		ExecSetTempObjectIncluded();
-#endif
-
-	if (IS_PGXC_COORDINATOR && !IsConnFromCoord() && contact_gtm)
-		PreparePGXCNodes = PGXCNodeIsImplicit2PC(&PrepareLocalCoord);
-
-	if (PrepareLocalCoord || PreparePGXCNodes)
-	{
-		xid = GetCurrentTransactionId();
-		sprintf(implicitgid, "T%d", xid);
-	}
-=======
->>>>>>> a1e1b33f
 
 	ShowTransactionState("CommitTransaction");
 
@@ -2123,9 +2009,9 @@
 			 TransStateAsString(s->state));
 	Assert(s->parent == NULL);
 
-#ifdef PGXC	
-	/*
-	 * If we are a coordinator and currently serving the client, 
+#ifdef PGXC
+	/*
+	 * If we are a coordinator and currently serving the client,
 	 * we must run a 2PC if more than one nodes are involved in this
 	 * transaction. We first prepare on the remote nodes and if everything goes
 	 * right, we commit locally and then commit on the remote nodes. We must
@@ -2149,6 +2035,7 @@
 			savePrepareGID = NULL;
 		}
 
+#ifndef XCP
 		/*
 		 * Check if there are any ON COMMIT actions or if temporary objects are in use.
 		 * If session is set-up to enforce 2PC for such transactions, return an error.
@@ -2164,6 +2051,7 @@
 						 errmsg("cannot PREPARE a transaction that has operated on temporary tables"),
 						 errdetail("Disabling enforce_two_phase_commit is recommended to enforce COMMIT")));
 		}
+#endif
 
 		/*
 		 * If the local node has done some write activity, prepare the local node
@@ -2204,7 +2092,7 @@
 				s->auxilliaryTransactionId = InvalidGlobalTransactionId;
 		}
 	}
-#endif	
+#endif
 
 	/*
 	 * Do pre-commit processing that involves calling user-defined code, such
@@ -2261,24 +2149,12 @@
 	 */
 	PreCommit_Notify();
 
-<<<<<<< HEAD
 #ifdef PGXC
-	/*
-	 * There can be error on the data nodes. So go to data nodes before
-	 * changing transaction state and local clean up
-	 * Here simply commit on nodes, we know that 2PC is not involved implicitely.
-	 *
-	 * This is called only if it is not necessary to prepare the nodes.
-	 */
 #ifdef XCP
-	if ((!PreparePGXCNodes || IsHoldableCursor) && contact_gtm)
+	if (IS_PGXC_DATANODE || !IsConnFromCoord())
 #else
-	if (IS_PGXC_COORDINATOR && !IsConnFromCoord() && (!PreparePGXCNodes || IsHoldableCursor) && contact_gtm)
+	if (IS_PGXC_COORDINATOR && !IsConnFromCoord())
 #endif
-=======
-#ifdef PGXC	
-	if (IS_PGXC_COORDINATOR && !IsConnFromCoord())
->>>>>>> a1e1b33f
 	{
 		/*
 		 * Now run 2PC on the remote nodes. Any errors will be reported via
@@ -2398,46 +2274,6 @@
 
 	AtEOXact_MultiXact();
 
-<<<<<<< HEAD
-#ifdef PGXC
-	}/* End of !PrepareLocalCoord */
-
-	/*
-	 * At this point, if no 2pc has been used, we have a transaction that committed on GTM,
-	 * local coord and nodes, so the remaining stuff is only ressource cleanup.
-	 * If 2pc has been used, Coordinator has been prepared (if 2 Coordinators at least are involved
-	 * in current transaction).
-	 * Datanodes have also been prepared if more than 1 Datanode has been written.
-	 *
-	 * Here we complete Implicit 2PC in the following order
-	 *  - Commit the prepared transaction on local coordinator (if necessary)
-	 *  - Commit on the remaining nodes
-	 */
-
-	if (PreparePGXCNodes)
-	{
-		/*
-		 * Preparing for Commit, transaction has to take a new TransactionID for Commit
-		 * It is considered as in Progress state.
-		 */
-		s->state = TRANS_INPROGRESS;
-		s->globalCommitTransactionId = BeginTranGTM(NULL);
-
-		/* COMMIT local Coordinator */
-		if (PrepareLocalCoord)
-		{
-			FinishPreparedTransaction(implicitgid, true);
-		}
-
-		/*
-		 * Commit all the nodes involved in this implicit 2PC.
-		 * COMMIT on GTM is made here and is made at the same time
-		 * for prepared GXID and commit GXID to limit interactions between GTM and Coord.
-		 * This explains why prepared GXID is also in argument.
-		 */
-		PGXCNodeImplicitCommitPrepared(xid, s->globalCommitTransactionId, implicitgid, true);
-	}
-
 #ifdef XCP
 	/* If the cluster lock was held at commit time, keep it locked! */
 	if (cluster_ex_lock_held)
@@ -2447,10 +2283,7 @@
 			RequestClusterPause(false, NULL);*/
 	}
 #endif
-#endif
-
-=======
->>>>>>> a1e1b33f
+
 	ResourceOwnerRelease(TopTransactionResourceOwner,
 						 RESOURCE_RELEASE_LOCKS,
 						 true, true);
@@ -2495,27 +2328,10 @@
 	s->maxChildXids = 0;
 
 #ifdef PGXC
-<<<<<<< HEAD
-#ifdef XCP
-	s->globalTransactionId = InvalidGlobalTransactionId;
-	s->globalCommitTransactionId = InvalidGlobalTransactionId;
-	s->ArePGXCNodesPrepared = false;
-	if (IS_PGXC_DATANODE || IsConnFromCoord())
-#else
-	if (IS_PGXC_COORDINATOR && !IsConnFromCoord())
-	{
-		s->globalTransactionId = InvalidGlobalTransactionId;
-		s->globalCommitTransactionId = InvalidGlobalTransactionId;
-		s->ArePGXCNodesPrepared = false;
-		s->isLocalParameterUsed = false;
-	}
-	else if (IS_PGXC_DATANODE || IsConnFromCoord())
-#endif /* XCP */
-		SetNextTransactionId(InvalidTransactionId);
-=======
+#ifndef XCP
 	s->isLocalParameterUsed = false;
+#endif
 	ForgetTransactionLocalNode();
->>>>>>> a1e1b33f
 #endif
 
 	/*
@@ -2550,7 +2366,7 @@
 
 	if (IS_PGXC_COORDINATOR && !IsConnFromCoord())
 	{
-		if (commit) 
+		if (commit)
 		{
 			if (GlobalTransactionIdIsValid(s->auxilliaryTransactionId) &&
 				GlobalTransactionIdIsValid(s->topGlobalTransansactionId))
@@ -2563,7 +2379,7 @@
 		}
 		else
 		{
-			/* 
+			/*
 			 * XXX Why don't we have a single API to abort both the GXIDs
 			 * together ?
 			 */
@@ -2585,7 +2401,7 @@
 				RollbackTranGTM(s->topGlobalTransansactionId);
 		}
 	}
-	
+
 	s->topGlobalTransansactionId = InvalidGlobalTransactionId;
 	s->auxilliaryTransactionId = InvalidGlobalTransactionId;
 
@@ -2613,24 +2429,10 @@
 #ifdef PGXC
 	bool		isImplicit = !(s->blockState == TBLOCK_PREPARE);
 	char		*nodestring;
-#endif	
+#endif
 
 	ShowTransactionState("PrepareTransaction");
 
-<<<<<<< HEAD
-#ifdef PGXC
-#ifndef XCP
-	/*
-	 * Check if there are any On Commit actions and force temporary object flag.
-	 * This is possible in the case of a session using ON COMMIT DELETE ROWS.
-	 */
-	if (IsOnCommitActions())
-		ExecSetTempObjectIncluded();
-#endif
-#endif
-
-=======
->>>>>>> a1e1b33f
 	/*
 	 * check the current transaction state
 	 */
@@ -2873,16 +2675,6 @@
 	s->nChildXids = 0;
 	s->maxChildXids = 0;
 
-<<<<<<< HEAD
-#ifdef PGXC /* PGXC_DATANODE */
-#ifdef XCP
-	s->globalTransactionId = InvalidGlobalTransactionId;
-#endif
-	if (IS_PGXC_DATANODE || IsConnFromCoord())
-		SetNextTransactionId(InvalidTransactionId);
-#endif
-=======
->>>>>>> a1e1b33f
 	/*
 	 * done with 1st phase commit processing, set current transaction state
 	 * back to default
@@ -2923,7 +2715,7 @@
 	TransactionState s = CurrentTransactionState;
 	TransactionId latestXid;
 
-#ifdef PGXC	
+#ifdef PGXC
 	/*
 	 * Save the current top transaction ID. We need this to close the
 	 * transaction at the GTM at thr end
@@ -3010,42 +2802,6 @@
 	 */
 	SetUserIdAndSecContext(s->prevUser, s->prevSecContext);
 
-<<<<<<< HEAD
-#ifdef PGXC
-	/*
-	 * We should rollback on the data nodes before cleaning up portals
-	 * to be sure data structures used by connections are not freed yet
-	 *
-	 * It is also necessary to check that node are not partially committed
-	 * in an implicit 2PC, correct handling is made below.
-	 */
-#ifdef XCP
-	if (!TransactionIdIsValid(s->globalCommitTransactionId))
-#else
-	if (IS_PGXC_COORDINATOR &&
-		!IsConnFromCoord() &&
-		!TransactionIdIsValid(s->globalCommitTransactionId))
-#endif
-	{
-		/*
-		 * Make sure this is rolled back on the DataNodes
-		 * if so it will just return
-		 */
-		PGXCNodeRollback();
-	}
-#ifdef XCP
-	if (cluster_ex_lock_held && IS_PGXC_COORDINATOR && !IsConnFromCoord())
-	{
-		elog(DEBUG2, "PAUSE CLUSTER lock released due to rollback/abort");
-		LWLockAcquire(ClusterLock, LW_SHARED);
-		RequestClusterPause(false, NULL);
-		LWLockRelease(ClusterLock);
-	}
-#endif
-#endif
-
-=======
->>>>>>> a1e1b33f
 	/*
 	 * do abort processing
 	 */
@@ -3107,7 +2863,7 @@
 		pgstat_report_xact_timestamp(0);
 	}
 
-#ifdef PGXC	
+#ifdef PGXC
 	ForgetTransactionLocalNode();
 #endif
 	/*
@@ -3115,7 +2871,7 @@
 	 */
 	RESUME_INTERRUPTS();
 
-#ifdef PGXC	
+#ifdef PGXC
 	AtEOXact_GlobalTxn(false);
 	AtEOXact_Remote();
 #endif
@@ -3159,21 +2915,6 @@
 	s->nChildXids = 0;
 	s->maxChildXids = 0;
 
-<<<<<<< HEAD
-#ifdef PGXC  /* PGXC_DATANODE */
-#ifdef XCP
-	s->globalTransactionId = InvalidGlobalTransactionId;
-	if (IS_PGXC_DATANODE || IsConnFromCoord())
-#else
-	if (IS_PGXC_COORDINATOR && !IsConnFromCoord())
-		s->globalTransactionId = InvalidGlobalTransactionId;
-	else if (IS_PGXC_DATANODE || IsConnFromCoord())
-#endif /* XCP */
-		SetNextTransactionId(InvalidTransactionId);
-#endif
-
-=======
->>>>>>> a1e1b33f
 	/*
 	 * done with abort processing, set current transaction state back to
 	 * default
@@ -5098,17 +4839,6 @@
 	 * We can now stack a minimally valid subtransaction without fear of
 	 * failure.
 	 */
-<<<<<<< HEAD
-#ifdef PGXC  /* PGXC_COORD */
-#ifdef XCP
-	s->globalTransactionId = InvalidGlobalTransactionId;
-#else
-	if (IS_PGXC_COORDINATOR && !IsConnFromCoord())
-		s->globalTransactionId = InvalidGlobalTransactionId;
-#endif
-#endif
-=======
->>>>>>> a1e1b33f
 	s->transactionId = InvalidTransactionId;	/* until assigned */
 	s->subTransactionId = currentSubTransactionId;
 	s->parent = p;

--- conflicted
+++ resolved
@@ -1173,37 +1173,11 @@
 		MyProc->inCommit = true;
 
 		SetCurrentTransactionStopTimestamp();
-<<<<<<< HEAD
-#ifdef PGXC
-		/* In Postgres-XC, stop timestamp has to follow the timeline of GTM */
-		xlrec.xact_time = xactStopTimestamp + GTMdeltaTimestamp;
-#else
-		xlrec.xact_time = xactStopTimestamp;
-#endif
-		xlrec.nrels = nrels;
-		xlrec.nsubxacts = nchildren;
-		xlrec.nmsgs = nmsgs;
-		rdata[0].data = (char *) (&xlrec);
-		rdata[0].len = MinSizeOfXactCommit;
-		rdata[0].buffer = InvalidBuffer;
-		/* dump rels to delete */
-		if (nrels > 0)
-		{
-			rdata[0].next = &(rdata[1]);
-			rdata[1].data = (char *) rels;
-			rdata[1].len = nrels * sizeof(RelFileNode);
-			rdata[1].buffer = InvalidBuffer;
-			lastrdata = 1;
-		}
-		/* dump committed child Xids */
-		if (nchildren > 0)
-=======
 
 		/*
 		 * Do we need the long commit record? If not, use the compact format.
 		 */
 		if (nrels > 0 || nmsgs > 0 || RelcacheInitFileInval || forceSyncCommit)
->>>>>>> c1d9579d
 		{
 			XLogRecData rdata[4];
 			int			lastrdata = 0;
@@ -1220,7 +1194,12 @@
 			xlrec.dbId = MyDatabaseId;
 			xlrec.tsId = MyDatabaseTableSpace;
 
+#ifdef PGXC
+			/* In Postgres-XC, stop timestamp has to follow the timeline of GTM */
+			xlrec.xact_time = xactStopTimestamp + GTMdeltaTimestamp;
+#else
 			xlrec.xact_time = xactStopTimestamp;
+#endif
 			xlrec.nrels = nrels;
 			xlrec.nsubxacts = nchildren;
 			xlrec.nmsgs = nmsgs;

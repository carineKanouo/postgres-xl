--- conflicted
+++ resolved
@@ -134,13 +134,10 @@
 		case RM_SPGIST_ID:
 		case RM_BRIN_ID:
 		case RM_COMMIT_TS_ID:
-<<<<<<< HEAD
 #ifdef PGXC 
 		case RM_BARRIER_ID:
 #endif
-=======
 		case RM_REPLORIGIN_ID:
->>>>>>> 38d500ac
 			break;
 		case RM_NEXT_ID:
 			elog(ERROR, "unexpected RM_NEXT_ID rmgr_id: %u", (RmgrIds) XLogRecGetRmid(buf.record));
